--- conflicted
+++ resolved
@@ -3,7 +3,7 @@
 Security reminder: MediaWiki does not require PHP's register_globals
 setting since version 1.2.0. If you have it on, turn it *off* if you can.
 
-== MediaWiki 1.18 ==
+== MediaWiki 1.17 ==
 
 THIS IS NOT A RELEASE YET
 
@@ -18,7 +18,6 @@
 Those wishing to use the latest code instead of a branch release can obtain
 it from source control: http://www.mediawiki.org/wiki/Download_from_SVN
 
-<<<<<<< HEAD
 === New installer in 1.17 ===
 MediaWiki 1.17 is shipping with a completely redesigned installer to fix
 a lot of outstanding bugs, cleanup the code quality, and make it easier to
@@ -84,7 +83,7 @@
   without having to move LocalSettings.php
 * The FailFunction "error handling" method has now been removed
 * $wgAdditionalMailParams added to allow setting extra options to mail() calls.
-* $wgSecureLogin & $wgSecureLoginStickHTTPS to optionaly login using HTTPS
+* $wgSecureLogin to optionaly login using HTTPS
 * (bug 25728) Added $wgPasswordSenderName to allow customise the name associed
   with $wgPasswordSender
 * Sysops now have the "suppressredirect" right by default
@@ -593,81 +592,35 @@
 * (bug 26219) Show API limits for multi values in description
 
 === Languages updated in 1.17 ===
-=======
-=== Configuration changes in 1.18 ===
-* The WantedPages::getSQL hook has been removed and replaced with
-  WantedPages::getQueryInfo . This may break older extensions.
-* $wgUseCombinedLoginLink controls whether to output a combined login / create account
-  link in the personal bar, or to output separate login and create account links
-* Skin names are no longer created based on a ucfirst version of the key in $wgValidSkinNames but now
-  the value. This means for $wgValidSkinNames["monobook"] = "MonoBook"; the skin
-  loader will no longer try loading SkinMonobook and will instead load SkinMonoBook.
-* The parser now attempts to output markers for editsection tokens and defer the rendering
-  of them so skin and language specific markup does not need to be saved inside the parser cache
-  note that this changes the cache key making all old entries in the parser cache invalid you
-  can set $wgUseEditSectionTokens to false to disable this and keep your old parser cache entries.
-  Note that this feature should reduce parser cache fragmentation when enabled.
-
-=== New features in 1.18 ===
-* Added a special page, disabled by default, that allows users with the
-  'disableaccount' privilege to permanently deactivate user accounts.
-* (bug 8130) Query pages should limit to content namespaces, not just main namespace 
-* Search suggestions (other than in the Vector skin) will now use the HTML5
-  datalist feature where supported, currently only Firefox 4.
-
-=== Bug fixes in 1.18 ===
-* (bug 23119) WikiError class and subclasses are now marked as deprecated
-* (bug 10871) Javascript and CSS pages in MediaWiki namespace are no longer
-  treated as wikitext on preview.
-* (bug 22753) Output from update.php is more clear when things changed, entries
-  indicating nothing changed are now all prefixed by "..."
-* Page existence is now not revealed (in the colour of the tabs) to users who
-  cannot read the page in question.
-* (bug 19006) {{REVISIONUSER}} no longer acts like {{CURRENTUSER}} in some cases
-* (bug 16019) $wgArticlePath = "/$1" no longer breaks API edit/watch actions
-* (bug 18372) File types blacklisted by $wgFileBlacklist will no longer be shown as
-  "Permitted file types" on the upload form
-* (bug 26379) importImages.php gives more descriptive error message on failure.
-* (bug 26410) + signs are no longer treated as spaces in internal links if 
-  link has a % sign in it.
-* (bug 26412) Search results headers no longer show a bogus edit link.
-* (bug 26540) Fixed wrong call to applyPatch in MysqlUpdater
-* (bug 26574) Added 'upload' to $wgRestrictionTypes, allowing upload protected 
-  pages to be queried via the API and Special:ProtectedPages, and allowing 
-  disabling upload protection by removing it from $wgRestrictionTypes.
-
-=== API changes in 1.18 ===
-* (bug 26339) Throw warning when truncating an overlarge API result
-* (bug 14869) Add API module for accessing QueryPage-based special pages
-* (bug 14020) API for Special:Unwatchedpages
-* (bug 24287) Wrap API Help output at 100 characters
-* Add a realname uiprop option to query=userinfo so a user's realname can be extracted
-* Add a &watchuser option to ApiBlock
-* (bug 26541) Generator-ise ApiQueryRecentChanges
-* action=parse now correctly returns an error for nonexistent pages
-* (bug 25767) Add userrights properties to allusers and users query lists
-* (bug 26558) list=allusers auprop=groups does not list groups a user is automatically a member of
-* (bug 26559) list=allusers auprop=rights does not match list=users usprop=rights
-* (bug 26560) On allusers if limit < total number of users, last user gets duplicate
-* (bug 25135) add "normalized" to action=parse
-* (bug 26460) Add support for listing category members by category pageid
-* (bug 26482) add a imimages param to prop=images
-* (bug 26498) allow LinksUpdate with API
-* (bug 26485) add a elextlinks param to prop=extlinks
-* (bug 26483) add a iwtitles param to prop=iwlinks
-* (bug 26484) add a lltitles param to prop=langlinks
-* (bug 26480) add a pppageprops param to prop=pageprops
-
-=== Languages updated in 1.18 ===
->>>>>>> dcb603bc
 
 MediaWiki supports over 330 languages. Many localisations are updated
 regularly. Below only new and removed languages are listed, as well as
 changes to languages because of Bugzilla reports.
 
+* Moroccan Spoken Arabic (ary) (new)
+* Banjar (bjn) (new)
+* Danish (dk) (removed deprecated language code)
+* Fiji Hindi (Devangari script) (removed)
+* Kabardian (kdb) (new, dummy)
+* Kabardian (Cyrillic) (kbd-cyrl) (new)
+* Latgalian (ltg) (new)
+* Minangkabau (min) (new)
+* Dutch (informal) (nl-informal) (new)
+* Rusyn (rue) (new)
+
+* (bug 23156) Commafy and search normalization updated for Belarusian
+  (Taraškievica).
+* (bug 23283) Native name for Old English -> Ænglisc.
+* (bug 23364) Native name for Azerbaijani -> Azərbaycanca.
+* (bug 24593) Native name for Sorani now uses only Arabic script.
+* (bug 24628) Generic translations for NS_USER/NS_USER_TALK for Esperanto.
+* (bug 24917) Polish as fallback for Kashubia.
+* (bug 24794) Tatar link trail updated.
+* Esperanto date format corrected.
+
 == Compatibility ==
 
-MediaWiki 1.18 requires PHP 5.1 (5.2 recommended). PHP 4 is no longer
+MediaWiki 1.17 requires PHP 5.1 (5.2 recommended). PHP 4 is no longer
 supported.
 
 MySQL 3.23.x is no longer supported; some older hosts may need to upgrade.
@@ -676,7 +629,7 @@
 
 == Upgrading ==
 
-1.18 has several database changes since 1.17, and will not work without schema
+1.17 has several database changes since 1.16, and will not work without schema
 updates.
 
 If upgrading from before 1.11, and you are using a wiki as a commons reposito-
@@ -701,7 +654,7 @@
 cases, but this is not recommended on live sites. (This must be set for
 MathML to display properly in Mozilla.)
 
-For notes on 1.17.x and older releases, see HISTORY.
+For notes on 1.16.x and older releases, see HISTORY.
 
 
 === Online documentation ===
