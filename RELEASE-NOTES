= MediaWiki release notes =

Security reminder: MediaWiki does not require PHP's register_globals
setting since version 1.2.0. If you have it on, turn it *off* if you can.

<<<<<<< HEAD
== MediaWiki 1.15.0rc1 ==
=======
== MediaWiki 1.16 ==
>>>>>>> 63f24865

This is a release candidate for the the 2009 Q2 branch of MediaWiki. 

MediaWiki is now using a "continuous integration" development model with
quarterly snapshot releases. The latest development code is always kept
"ready to run", and in fact runs our own sites on Wikipedia.

Release branches will continue to receive security updates for about a year
from first release, but nonessential bugfixes and feature developments
will be made on the development trunk and appear in the next quarterly release.

Those wishing to use the latest code instead of a branch release can obtain
it from source control: http://www.mediawiki.org/wiki/Download_from_SVN

<<<<<<< HEAD
=== Configuration changes in 1.15 ===

* Added $wgNewPasswordExpiry, to specify an expiry time (in seconds) to
  temporary passwords
* Added $wgUseTwoButtonsSearchForm to choose the Search form behavior/look
* Added $wgNoFollowDomainExceptions to allow exempting particular domain names
  from rel="nofollow" on external links
* (bug 12970) Brought back $wgUseImageResize.
* Added $wgRedirectOnLogin to allow specifying a specifc page to redirect users
  to upon logging in (ex: "Main Page")
* Add $wgExportFromNamespaces for enabling/disabling the "export all from 
  namespace" option (disabled by default)

=== New features in 1.15 ===

* (bug 2242) Add an expiry time to temporary passwords
* (bug 9947) Add PROTECTIONLEVEL parser function to return the protection level
  for the current page for a given action
* (bug 17002) Add &minor= and &summary= as parameters in the url when editing,
  to automatically add a summary or a minor edit.
* (bug 16852) padleft and padright now accept multiletter pad characters
* When using 'UserCreateForm' hook to add new checkboxes into
  Special:UserLogin/signup, the messages can now contain HTML to allow
  hyperlinking to the site's Terms of Service page, for example
* Add new hook 'UserLoadFromDatabase' that is called while loading a user
  from the database.
* (bug 17045) Options on the block form are prefilled with the options of the
  existing block when modifying an existing block.
* (bug 17055) "(show/hide)" links to Special:RevisionDelete now use a CSS class
  rather than hardcoded HTML tags
* Added new hook 'WantedPages::getSQL' into SpecialWantedpages.php to allow
  extensions to alter the SQL query which is used to get the list of wanted
  pages
* (bugs 16957/16969) Add show/hide to preferences for RC patrol options on
  specialpages
* (bug 11443) Auto-noindex user/user talk pages for blocked user
* (bug 11644) Add $wgMaxRedirects variable to control how many redirects are
  recursed through until the "destination" page is reached.
* Add $wgInvalidRedirectTargets variable to prevent redirects to certain
  special pages.
* Use HTML5 rel attributes for some links, where appropriate
* Added optional alternative Search form look - Go button & Advanced search
  link instead of Go button & Search button
* (bug 2314) Add links to user custom CSS and JS to Special:Preferences
* More helpful error message on raw page access if PHP_SELF isn't set
* (bug 13040) Gender switch in user preferences
* (bug 13040) {{GENDER:}} magic word for interface messages
* (bug 3301) Optionally sort user list according to account creation time
* Remote description pages for foreign file repos are now fetched in the
  content language.
* (bug 17180) If $wgUseFileCache is enabled, $wgShowIPinHeader is automatically
  set to false.
* (bug 16604) Mark non-patrolled edits in feeds with "!"
* (bug 16604) Show title/rev in IRC for patrol log
* (bug 16854) Whether a page is being parsed as a preview or section preview
  can now be determined and set with ParserOptions.
* Wrap message 'confirmemail_pending' into a div with CSS classes "error" and
  "mw-confirmemail-pending"
* (bug 8249) The magic words for namespaces and pagenames can now be used as
  parser functions to return the desired namespace or normalized title/title
  part for a given title.
* (bug 17110) Styled #mw-data-after-content in cologneblue.css to match the
  rest of the font
* (bug 7556) Time zone names in signatures lack i18n
* (bug 3311) Automatic category redirects
* (bug 17236) Suppress 'watch user page link' for IP range blocks
* Wrap message 'searchresulttext' (Special:Search) into a div with
  class "mw-searchresult"
* (bug 15283) Interwiki imports can now fetch included templates
* Treat svn:// URLs as external links by default
* New function to convert namespace text for display (only applies on wiki with
  LanguageConverter class)
* (bug 17379) Contributions-title is now parsed for magic words.
* Preprocessor output now cached in memcached.
* (bug 14468) Lines in classic RecentChanges and Watchlist have classes
  "mw-line-odd" and "mw-line-even" to make styling using css possible.
* (bug 17311) Add a note beside the gender selection menu to tell users that
  this information will be public
* Localize time zone regions in Special:Preferences
* Add NUMBEROFACTIVEUSERS magic word, which is like NUMBEROFUSERS, but uses
  the active users data from site_stats.
* Add a <link rel="canonical"> tag on redirected page views
* Replace hardcoded '...' as indication of a truncation with the
  'ellipsis' message
* Wrap warning message 'editinginterface' into a div with class
  'mw-editinginterface'
* (bug 17497) Oasis opendocument added to mime.types
* Remove the link to Special:FileDuplicateSearch from the "file history" section
  of image description pages as the list of duplicated files is shown in the 
  next section anyway.
* Added $wgRateLimitsExcludedIPs, to allow specific IPs to be whitelisted from
  rate limits.
* (bug 14981) Shared repositories can now have display names, located at
  Mediawiki:Shared-repo-name-REPONAME, where REPONAME is the name in 
  $wgForeignFileRepos
* Special:ListUsers: Sort list of usergroups by alphabet
* (bug 16762) Special:Movepage now shows a list of subpages when possible
* (bug 17585) Hide legend on Special:Specialpages from non-privileged users
* Added $wgUseTagFilter to control enabling of filter-by-change-tag
* (bug 17291) MediaWiki:Nocontribs now has an optional $1 parameter for the
  username
* Wrap special page summary message '$specialPageName-summary' into a div
  with class 'mw-specialpage-summary'
* $wgSummarySpamRegex added to handle edit summary spam. This is used *instead*
  of $wgSpamRegex for edit summary checks. Text checks still use $wgSpamRegex.
* New function to convert content text to specified language (only applies on wiki with
  LanguageConverter class)
* (bug 17844) Redirect users to a specific page when they log in, see 
  $wgRedirectOnLogin
* Added a link to Special:UserRights on Special:Contributions for privileged users
* (bug 10336) Added new magic word {{REVISIONUSER}}, which displays the editor
  of the displayed revision's author user name
* LinkerMakeExternalLink now has an $attribs parameter for link attributes and 
  a $linkType parameter for the type of external link being made
* (bug 17785) Dynamic dates surrounded with a <span> tag, fixing sortable tables with
  dynamic dates.
* (bug 4582) Provide preference-based autoformatting of unlinked dates with the dateformat
  parser function.
* (bug 17886) Special:Export now allows you to export a whole namespace (limited to 5000 pages)
* (bug 17714) Limited TIFF upload support now built in if 'tif' extension is
  enabled. Image width and height are now recognized, and when using ImageMagick,
  optional flattening to PNG or JPEG for inline display can be enabled by setting
  $wgTiffThumbnailType
* Renamed two input IDs on Special:Log from 'page' and 'user' to 'mw-log-page' and
  'mw-log-user', respectively
* Added $wgInvalidUsernameCharacters to disallow certain characters in
  usernames during registration (such as "@")
* Added $wgUserrightsInterwikiDelimiter to allow changing the delimiter
  used in Special:UserRights to denote the user should be searched for
  on a different database
* Add a class if 'missingsummary' is triggered to allow styling of the summary
  line

=== Bug fixes in 1.15 ===
* (bug 16968) Special:Upload no longer throws useless warnings.
* (bug 17000) Special:RevisionDelete now checks if the database is locked
  before trying to delete the edit.
* (bug 16852) padleft and padright now handle multibyte characters correctly
* (bug 17010) maintenance/namespaceDupes.php now add the suffix recursively if
  the destination page exists
* (bug 17035) Special:Upload now fails gracefully if PHP's file_uploads has
  been disabled
* Fixing the caching issue by using -{T|xxx}- syntax (only applies on wiki with
  LanguageConverter class)
* Improving the efficiency by using -{A|xxx}- syntax (only applies on wiki with
  LanguageConverter class)
* (bug 17054) Added more descriptive errors in Special:RevisionDelete
* (bug 11527) Diff on page with one revision shows "Next" link to same diff
* (bug 8065) Fix summary forcing for new pages
* (bug 10569) redirects to Special:Mypage and Special:Mytalk are no longer
  allowed by default. Change $wgInvalidRedirectTargets to re-enable.
* (bug 3043) Feed links of given page are now preceded by standard feed icon
* (bug 17150) escapeLike now escapes literal \ properly
* Inconsistent use of sysop, admin, administrator in system messages changed
  to 'administrator'
* (bug 14423) Check block flag validity for block logging
* DB transaction and slave-lag avoidance tweaks for Email Notifications
* (bug 17104) Removed [Mark as patrolled] link for already patrolled revisions
* (bug 17106) Added 'redirect=no' and 'mw-redirect' class to redirects at
  "user contributions"
* Rollback links on new pages removed from "user contributions"
* (bug 15811) Re-upload form tweaks: license fields removed, destination locked,
  comment label uses better message
* Whole HTML validation ($wgValidateAllHtml) now works with external tidy
* Parser tests no longer fail when $wgExternalLinkTarget is set in
  LocalSettings
* (bug 15391) catch DBQueryErrors on external storage insertion. This avoids
  error messages on save were the edit in fact is saved.
* (bug 17184) Remove duplicate "z" accesskey in MonoBook
* Parser tests no longer fail when $wgAlwaysUseTidy is set in LocalSettings.php
* Removed redundant dupe warnings on reupload for the same title. Dupe warnings
  for identical files at different titles are still given.
* Add 'change tagging' facility, where changes can be tagged internally with
  certain designations, which are displayed on various summaries of changes,
  and the entries can be styled with CSS.
* (bug 17207) Fix regression breaking category page display on PHP 5.1
* Categoryfinder utility class no longer fails on invalid input or gives wrong
  results for category names that include pseudo-namespaces
* (bug 17252) Galician numbering format
* (bug 17146) Fix for UTF-8 and short word search for some possible MySQL
  configs
* (bug 7480) Internationalize database error message
* (bug 16555) Number of links to mediawiki.org scaled back on post-installation
* (bug 14938) Removing a section no longer leaves excess whitespace
* (bug 17304) Fixed fatal error when thumbnails couldn't be generated for file
  history
* (bug 17283) Remove double URL escaping in show/hide links for log entries
  and RevisionDeleteForm::__construct
* (bug 17105) Numeric table sorting broken
* (bug 17231) Transcluding special pages on wikis using language conversion no
  longer affects the page title
* (bug 6702) Default system messages updated/improved
* (bug 17190) User ID on preference page no longer has delimeters
* (bug 17341) "Powered by MediaWiki" should be on the left on RTL wikis
* (bug 17404) "userrights-interwiki" right was missing in User::$mCoreRights
* (bug 7509) Separation strings should be configurable
* (bug 17420) Send the correct content type from action=raw when the HTML file 
  cache is enabled.
* (bug 12746) Do not allow new password e-mails when wiki is in read-only mode
* (bug 17478) Fixed a PHP Strict standards error in
  maintenance/cleanupWatchlist.php
* (bug 17488) RSS/Atom links in left toolbar are now localized in classic skin
* (bug 17472) use print <<<EOF in maintenance/importTextFile.php
* Special:PrefixIndex: Move table styling to shared.css, add CSS IDs to tables
  use correct message 'allpagesprefix' for input form label, replace _ with ' '
  in next page link
* (bug 17506) Exceptions within exceptions now respect $wgShowExceptionDetails
* Fixed excessive job queue utilisation
* File dupe messages for remote repos are now shown only once.
* (bug 14980) Messages 'shareduploadwiki' and 'shareduploadwiki-desc' are now
  used as a parameter in 'sharedupload' for easier styling and customization.
* (bug 17482) Formatting error in Special:Preferences#Misc (Opera)
* (bug 17556) <link> parameters in Special:Contributions feeds (RSS and Atom)
  now point to the actual contributors' feed.
* ForeignApiRepos now fetch MIME types, rather than trying to figure it locally
* Special:Import: Do not show input field for import depth if
  $wgExportMaxLinkDepth == 0
* (bug 17570) $wgMaxRedirects is now correctly respected when following
  redirects (was previously one more than $wgMaxRedirects)
* (bug 16335) __NONEWSECTIONLINK__ magic word to suppress new section link.
* (bug 17581) Wrong index name in PostgreSQL's updater: was rc_timestamp_nobot,
  changed to rc_timestamp_bot
* (bug 17437) Fixed incorrect link to web-based installer
* (bug 17538) Use shorter URLs in <link> elements
* (bug 13778) Hidden input added to the search form so that using the Enter key
  on IE will do a fulltext search like clicking the button does
* (bug 1061) CSS-added icons next to links display through the text and makes
  it unreadable in RTL
* Special:Wantedtemplates now works on PostgreSQL
* (bug 14414) maintenance/updateSpecialPages.php no longer throws error with
  PostgreSQL
* (bug 17546) Correct Tongan language native name is "lea faka-Tonga"
* (bug 17621) Special:WantedFiles has no link to Special:Whatlinkshere
* (bug 17460) Client ecoding is now correctly set for PostgreSQL
* (bug 17648) Prevent floats from intruding into edit area in previews if no
  toolbar present
* (bug 17692) Added (list of members) link to 'user' in Special:Listgrouprights
* (bug 17707) Show file destination as plain text if &wpForReUpload=1
* (bug 10172) Moved setting of "changed since last visit" flags out of the job
  queue
* (bug 17761) "show/hide" link in page history in now works for the first
  displayed revision if it's not the current one
* (bug 17722) Fix regression where users are unable to change temporary passwords
* (bug 17799) Special:Random no longer throws a database error when a non-
  namespace is given, silently falls back to NS_MAIN
* (bug 17751) The message for bad titles in WantedPages is now localized
* (bug 17860) Moving a page in the "MediaWiki" namespace using SuppressRedirect
  no longer corrupts the message cache
* (bug 17900) Fixed User Groups interface log display after saving groups.
* (bug 17897) Fixed string offset error in <pre> tags
* (bug 17778) MediaWiki:Catseparator can now have HTML entities
* (bug 17676) Error on Special:ListFiles when using Postgres
* Special:Export doesn't use raw SQL queries anymore
* (bug 14771) Thumbnail links to individual DjVu pages have two no longer have
  two "page" parameters
* (bug 17972) Special:FileDuplicateSearch form now works correctly on wikis that
  don't use PathInfo or short urls
* (bug 17990) trackback.php now has a trackback.php5 alias and works with 
  $wgScriptExtension
* (bug 14990) Parser tests works again with PostgreSQL
* (bug 11487) Special:Protectedpages doesn't list protections with pr_expiry
  IS NULL
* (bug 18018) Deleting a file redirect leaves behind a malfunctioning redirect
* (bug 17537) Disable bad zlib.output_compression output on HTTP 304 responses
* (bug 11213) [edit] section links in printable version no longer appear when 
  you cut-and-paste article text
* (bug 17405) "Did you mean" to mirror Go/Search behavior of original request
* (bug 18116) 'edittools' is now output identically on edit and upload pages
* (bug 17241) The diffonly URI parameter should cascade to "Next edit" and 
  "Previous edit" diff links
* (bug 16823) 'Sidebar search form should not use Special:Search view URL as target'
* (bug 16343) Non-existing, but in use, category pages can be "go" match hits
* Fixed the circular template inclusion check, was broken when the loop 
  involved redirects. Without this, infinite recursion within the parser is
  possible.
* (bug 17611) Provide a sensible error message on install when the SQLite data
  directory is wrong.
* (bug 16937) Fixed PostgreSQL installation on Windows, workaround for upstream 
  pg_version() bug.

== API changes in 1.15 ==
* (bug 16858) Revamped list=deletedrevs to make listing deleted contributions
  and listing all deleted pages possible
* (bug 16844) Added clcategories parameter to prop=categories
* (bug 17025) Add "fileextension" parameter to meta=siteinfo&siprop=
* (bug 17048) Show the 'new' flag in list=usercontribs for the revision that
  created the page, even if it's not the top revision
* (bug 17069) Added ucshow=patrolled|!patrolled to list=usercontribs
* action=delete respects $wgDeleteRevisionsLimit and the bigdelete user right
* (bug 15949) Add undo functionality to action=edit
* (bug 16483) Kill filesort in ApiQueryBacklinks caused by missing parentheses.
  Building query properly now using makeList()
* (bug 17182) Fix pretty printer so URLs with parentheses in them are
  autolinked correctly
* (bug 17224) Added siprop=rightsinfo to meta=siteinfo
* (bug 17239) Added prop=displaytitle to action=parse
* (bug 17317) Added watch parameter to action=protect
* (bug 17007) Added export and exportnowrap parameters to action=query
* (bug 17326) BREAKING CHANGE: Changed output format for iiprop=metadata
* (bug 17355) Added auwitheditsonly parameter to list=allusers
* (bug 17007) Added action=import
* BREAKING CHANGE: Removed rctitles parameter from list=recentchanges because
  of performance concerns
* Listing (semi-)deleted revisions and log entries as well in prop=revisions
  and list=logevents
* (bug 11430) BREAKING CHANGE: Modules may return fewer results than the
  limit and still set a query-continue in some cases
* (bug 17357) Added movesubpages parameter to action=move
* (bug 17433) Added bot flag to list=watchlist&wlprop=flags output
* (bug 16740) Added list=protectedtitles
* Added mainmodule and pagesetmodule parameters to action=paraminfo
* (bug 17502) meta=siteinfo&siprop=namespacealiases no longer lists namespace
  aliases already listed in siprop=namespaces
* (bug 17529) rvend ignored when rvstartid is specified
* (bug 17626) Added uiprop=email to list=userinfo
* (bug 13209) Added rvdiffto parameter to prop=revisions
* Manual language conversion improve: Now we can include both ";" and ":" in
  conversion rules
* (bug 17795) Don't report views count on meta=siteinfo if $wgDisableCounters 
  is set
* (bug 17774) Don't hide read-restricted modules like action=query from users
  without read rights, but throw an error when they try to use them.
* Don't hide write modules when $wgEnableWriteAPI is false, but throw an error
  when someone tries to use them
* BREAKING CHANGE: action=purge requires write rights and, for anonymous users,
  a POST request
* (bug 18099) Using appendtext to edit a non-existent page causes an interface
  message to be included in the page text
* (bug 18601) generator=backlinks returns invalid continue parameter
* (bug 18597) Internal error with empty generator= parameter
* (bug 18617) Add xml:space="preserve" attribute to relevant tags in XML output

=== Languages updated in 1.15 ===
=======
=== Configuration changes in 1.16 ===

* (bug 18222) $wgMinimalPasswordLength default is now 1
* $wgSessionHandler can be used to configure session.save_handler
* $wgLocalFileRepo/$wgForeignFileRepos now have a 'fileMode' parameter to
  be used when uploading/moving files

=== New features in 1.16 ===

* Add CSS defintion of the 'wikitable' class to shared.css
* (bug 17163) Added MediaWiki:Talkpageheader which will be displayed when
  viewing talk pages
* Add group convertsion support for LanguageConverter. New magic word
  "{{GROUPCONVERT:xxx}}" enabled for this new feature. You can set related
  conversion rules in [[MediaWiki:Groupconversiontable-xxx/language_code]].
* Superfluous border="0" removed from images
* Added new hook 'MessageCacheReplace' into MessageCache.php. For instance 
  to allow extensions to update caches in similar way as MediaWiki invalidates
  a cached MonoBook sidebar
* Special:AllPages: Move hardcoded styles from code to CSS
* (bug 6092) Add parser function equivalents of {{REVISIONID}},
  {{REVISIONTIMESTAMP}}  (and friends) and {{REVISIONUSER}} magic words
* (bug 18529) New hook: SoftwareInfo for adding information about the software
  to Special:Version
* Added $wgExtPGAlteredFields to allow extensions to easily alter the data 
  type of columns when using the Postgres backend.
* (bug 16950) Show move log when viewing/creating a deleted page
* (bug 18242) Show the Subversion revision number per extensions in 
  Special:Version
* (bug 18420) Missing file revisions are handled gracefully now
* (bug 9219) Auth plugins can control editing RealName/Email/Nick preferences

=== Bug fixes in 1.16 ===

* (bug 18031) Make namespace selector on Special:Export remember the previous 
  selection
* The svn-version version numbers on Special:Version have been removed
* (bug 17374) Special:Export no longer exports two copies of the same page
* (bug 18190) Proper parsing in MediaWiki:Sharedupload message
* (bug 17617) HTML cleanup for ImagePage
* (bug 17964) namespaceDupes.php no longer fails on an empty interwiki table
* Improved error handling for image moving
* (bug 17974) On Special:SpecialPages, restricted special pages are now marked 
  with <strong> tags, helps with text-based browsers
* (bug 18259) Special:DeletedContributions now also uses
  MediaWiki:Sp-contributions-logs for the link to Special:Log
* Don't add empty title="" attributes to links to anchors on the current page
* (bug 18291) rebuildrecentchanges.php failed to add deletion log entries
* (bug 18304) rebuildrecentchanges.php got size changes wrong
* (bug 18170) Fixed a PHP warning in Parser::preSaveTransform() in PHP 5.3
* (bug 18289) Database connection error page now returns correct HTML
* "successbox", "errorbox" and related CSS classes are now available in all
  skins
* Fixed a PHP notice when $wgEnableSerializedMessages was set to false
* (bug 18316) Removed superfluous name="fulltext" from Special:Search
* (bug 18331) MediaWiki:Undelete-revision can now have wikitext
* The "noautoblock" flag is no longer displayed in the block log when blocking
  an IP address
* (bug 18009) $wgHooks and $wgExtensionFunctions now support closures
* (bug 17948) Maintenance scripts now exit(0) or exit(1) as appropriate
* (bug 18377) Time in Enhanced ChangesList lacking localisation
* (bug 12998) Allow <sup>, <sub>, etc. in DISPLAYTITLE
* (bug 1553) Lowercase navigation headings in German
* (bug 7830) Pending transactions failed to commit on loginToUse() error
* (bug 11613) session.save_handler being over-ridden
* (bug 11381) session.save_handler being set twice (causes error)
* (bug 17835) ForeignAPIRepo throwing error on first page load for file
* (bug 18115) ForeignAPIRepo cache isn't working
* Fixed a bug caused by LanguageConverter.php, which brings an abnormal '}-'
  after some parsed math syntax.
* (bug 18441) rebuildrecentchanges.inc no longer ignores $wgLogRestrictions
* (bug 18317) Bolded selections in 1 | 3 | etc days on RecentChanges now use
  <strong> instead of hardcoded styles
* (bug 18449) Fixed items number per column on category pages when the total is
  divisible by 3
* (bug 18121) maintenance/deleteArchivedRevisions.php no longer deletes
  revisions when --delete is not passed
* (bug 13172) GPS coordinates in image Exif data are now actually displayed
* Overhaul of preferences system, includes the following bug fixes:
* (bug 5363) Changes to default preferences now impact registered users.
* (bug 14806) Hook to enable putting preferences in existing tabs.
* (bug 17191) Registration date now listed on preferences page.
* Note that this change will break some extensions which have not been adapted
  for it.
* (bug 17020) Adding fallback encodings for Traditional and Simplified Chinese 
  languages while the the text is typed as URLs.
* (bug 18535) Search tab tool-tops are corrupted
* (bug 17614) Prev / Next links not need on ImagePage file history if less than limit
* (bug 18207) Strange spacing before [[irc:...]] links
* Removed float from the user login form in RTL interface - caused display
  problems in FF2
* (bug 15008) Redirect images are now subject to Bad image list rules
* (bug 6802) profileinfo.php now also work on other database servers than MySQL
* (bug 16925) Diffs no longer fail when $wgExternalDiffEngine is set to 'wikidiff'
  or 'wikidiff2' but extension is not installed
* (bug 18326) Chmod errors in file repos have been hidden
* (bug 18718) Comma after a } create a error in IE

== API changes in 1.16 ==

* Added uiprop=changeablegroups to meta=userinfo
* Added usprop=gender to list=users
* (bug 18311) action=purge now works for images too
* Add parentid to prop=revisions output
* (bug 17832) action=delete returns 'unknownerror' instead of 'permissiondenied'
  when the user is blocked
* (bug 18546) Added timestamp of new revision to action=edit output
* (bug 18554) Also list hidden revisions in list=usercontribs for privileged
  users
* (bug 13049) "API must be accessed from the primary script entry point" error
* (bug 16422) Don't display help for format=jsonfm unless specifically requested
* Added PHP and database version to meta=siteinfo output
* (bug 18533) Add readonly message to meta=siteinfo output
* (bug 18518) Add clprop=hidden to prop=categories
* (bug 18710) Fixed internal error with empty parameter in action=paraminfo
* (bug 18709) Missing descriptions for some parameters in action=paraminfo
  output
* (bug 18731) Show correct SVN links for extension modules in api.php?version
* (bug 18730) Add version information to action=paraminfo output
* (bug 18743) Add ucprop=size to list=usercontribs
* (bug 18749) Add generator flag to action=paraminfo output

=== Languages updated in 1.16 ===
>>>>>>> 63f24865

MediaWiki supports over 300 languages. Many localisations are updated
regularly. Below only new and removed languages are listed, as well as
changes to languages because of MediaZilla reports.

* (bug 18474) Sorani (ckb - Central Kurdish) (renamed from ku-arab)
* Add PLURAL function for Scots Gaelic (gd)
* Add Estonian letters äöõšüž to linktrail (et)
* (bug 18776) Native name of Burmese language (my)

== Compatibility ==

MediaWiki 1.16 requires PHP 5 (5.2 recommended). PHP 4 is no longer supported.

PHP 5.0.x fails on 64-bit systems due to serious bugs with array processing:
http://bugs.php.net/bug.php?id=34879
Upgrade affected systems to PHP 5.1 or higher.

MySQL 3.23.x is no longer supported; some older hosts may need to upgrade.
At this time we still recommend 4.0, but 4.1/5.0 will work fine in most cases.


== Upgrading ==

1.16 has several database changes since 1.15, and will not work without schema
updates.

If upgrading from before 1.11, and you are using a wiki as a commons reposito-
ry, make sure that it is updated as well. Otherwise, errors may arise due to
database schema changes.

If upgrading from before 1.7, you may want to run refreshLinks.php to ensure
new database fields are filled with data.

If you are upgrading from MediaWiki 1.4.x or earlier, some major database
changes are made, and there is a slightly higher chance that things could
break. Don't forget to always back up your database before upgrading!

See the file UPGRADE for more detailed upgrade instructions.


=== Caveats ===

Some output, particularly involving user-supplied inline HTML, may not
produce 100% valid or well-formed XHTML output. Testers are welcome to
set $wgMimeType = "application/xhtml+xml"; to test for remaining problem
cases, but this is not recommended on live sites. (This must be set for
MathML to display properly in Mozilla.)

For notes on 1.15.x and older releases, see HISTORY.


=== Online documentation ===

Documentation for both end-users and site administrators is currently being
built up on MediaWiki.org, and is covered under the GNU Free Documentation
License (except for pages that explicitly state that their contents are in
the public domain) :

  http://www.mediawiki.org/wiki/Documentation


=== Mailing list ===

A MediaWiki-l mailing list has been set up distinct from the Wikipedia
wikitech-l list:

  http://lists.wikimedia.org/mailman/listinfo/mediawiki-l

A low-traffic announcements-only list is also available:

  http://lists.wikimedia.org/mailman/listinfo/mediawiki-announce

It's highly recommended that you sign up for one of these lists if you're
going to run a public MediaWiki, so you can be notified of security fixes.


=== IRC help ===

There's usually someone online in #mediawiki on irc.freenode.net<|MERGE_RESOLUTION|>--- conflicted
+++ resolved
@@ -3,11 +3,7 @@
 Security reminder: MediaWiki does not require PHP's register_globals
 setting since version 1.2.0. If you have it on, turn it *off* if you can.
 
-<<<<<<< HEAD
 == MediaWiki 1.15.0rc1 ==
-=======
-== MediaWiki 1.16 ==
->>>>>>> 63f24865
 
 This is a release candidate for the the 2009 Q2 branch of MediaWiki. 
 
@@ -22,7 +18,6 @@
 Those wishing to use the latest code instead of a branch release can obtain
 it from source control: http://www.mediawiki.org/wiki/Download_from_SVN
 
-<<<<<<< HEAD
 === Configuration changes in 1.15 ===
 
 * Added $wgNewPasswordExpiry, to specify an expiry time (in seconds) to
@@ -302,6 +297,7 @@
   directory is wrong.
 * (bug 16937) Fixed PostgreSQL installation on Windows, workaround for upstream 
   pg_version() bug.
+* (bug 11451) Fix upgrade from MediaWiki 1.2 or earlier (imagelinks schema).
 
 == API changes in 1.15 ==
 * (bug 16858) Revamped list=deletedrevs to make listing deleted contributions
@@ -356,144 +352,30 @@
 * (bug 18617) Add xml:space="preserve" attribute to relevant tags in XML output
 
 === Languages updated in 1.15 ===
-=======
-=== Configuration changes in 1.16 ===
-
-* (bug 18222) $wgMinimalPasswordLength default is now 1
-* $wgSessionHandler can be used to configure session.save_handler
-* $wgLocalFileRepo/$wgForeignFileRepos now have a 'fileMode' parameter to
-  be used when uploading/moving files
-
-=== New features in 1.16 ===
-
-* Add CSS defintion of the 'wikitable' class to shared.css
-* (bug 17163) Added MediaWiki:Talkpageheader which will be displayed when
-  viewing talk pages
-* Add group convertsion support for LanguageConverter. New magic word
-  "{{GROUPCONVERT:xxx}}" enabled for this new feature. You can set related
-  conversion rules in [[MediaWiki:Groupconversiontable-xxx/language_code]].
-* Superfluous border="0" removed from images
-* Added new hook 'MessageCacheReplace' into MessageCache.php. For instance 
-  to allow extensions to update caches in similar way as MediaWiki invalidates
-  a cached MonoBook sidebar
-* Special:AllPages: Move hardcoded styles from code to CSS
-* (bug 6092) Add parser function equivalents of {{REVISIONID}},
-  {{REVISIONTIMESTAMP}}  (and friends) and {{REVISIONUSER}} magic words
-* (bug 18529) New hook: SoftwareInfo for adding information about the software
-  to Special:Version
-* Added $wgExtPGAlteredFields to allow extensions to easily alter the data 
-  type of columns when using the Postgres backend.
-* (bug 16950) Show move log when viewing/creating a deleted page
-* (bug 18242) Show the Subversion revision number per extensions in 
-  Special:Version
-* (bug 18420) Missing file revisions are handled gracefully now
-* (bug 9219) Auth plugins can control editing RealName/Email/Nick preferences
-
-=== Bug fixes in 1.16 ===
-
-* (bug 18031) Make namespace selector on Special:Export remember the previous 
-  selection
-* The svn-version version numbers on Special:Version have been removed
-* (bug 17374) Special:Export no longer exports two copies of the same page
-* (bug 18190) Proper parsing in MediaWiki:Sharedupload message
-* (bug 17617) HTML cleanup for ImagePage
-* (bug 17964) namespaceDupes.php no longer fails on an empty interwiki table
-* Improved error handling for image moving
-* (bug 17974) On Special:SpecialPages, restricted special pages are now marked 
-  with <strong> tags, helps with text-based browsers
-* (bug 18259) Special:DeletedContributions now also uses
-  MediaWiki:Sp-contributions-logs for the link to Special:Log
-* Don't add empty title="" attributes to links to anchors on the current page
-* (bug 18291) rebuildrecentchanges.php failed to add deletion log entries
-* (bug 18304) rebuildrecentchanges.php got size changes wrong
-* (bug 18170) Fixed a PHP warning in Parser::preSaveTransform() in PHP 5.3
-* (bug 18289) Database connection error page now returns correct HTML
-* "successbox", "errorbox" and related CSS classes are now available in all
-  skins
-* Fixed a PHP notice when $wgEnableSerializedMessages was set to false
-* (bug 18316) Removed superfluous name="fulltext" from Special:Search
-* (bug 18331) MediaWiki:Undelete-revision can now have wikitext
-* The "noautoblock" flag is no longer displayed in the block log when blocking
-  an IP address
-* (bug 18009) $wgHooks and $wgExtensionFunctions now support closures
-* (bug 17948) Maintenance scripts now exit(0) or exit(1) as appropriate
-* (bug 18377) Time in Enhanced ChangesList lacking localisation
-* (bug 12998) Allow <sup>, <sub>, etc. in DISPLAYTITLE
-* (bug 1553) Lowercase navigation headings in German
-* (bug 7830) Pending transactions failed to commit on loginToUse() error
-* (bug 11613) session.save_handler being over-ridden
-* (bug 11381) session.save_handler being set twice (causes error)
-* (bug 17835) ForeignAPIRepo throwing error on first page load for file
-* (bug 18115) ForeignAPIRepo cache isn't working
-* Fixed a bug caused by LanguageConverter.php, which brings an abnormal '}-'
-  after some parsed math syntax.
-* (bug 18441) rebuildrecentchanges.inc no longer ignores $wgLogRestrictions
-* (bug 18317) Bolded selections in 1 | 3 | etc days on RecentChanges now use
-  <strong> instead of hardcoded styles
-* (bug 18449) Fixed items number per column on category pages when the total is
-  divisible by 3
-* (bug 18121) maintenance/deleteArchivedRevisions.php no longer deletes
-  revisions when --delete is not passed
-* (bug 13172) GPS coordinates in image Exif data are now actually displayed
-* Overhaul of preferences system, includes the following bug fixes:
-* (bug 5363) Changes to default preferences now impact registered users.
-* (bug 14806) Hook to enable putting preferences in existing tabs.
-* (bug 17191) Registration date now listed on preferences page.
-* Note that this change will break some extensions which have not been adapted
-  for it.
-* (bug 17020) Adding fallback encodings for Traditional and Simplified Chinese 
-  languages while the the text is typed as URLs.
-* (bug 18535) Search tab tool-tops are corrupted
-* (bug 17614) Prev / Next links not need on ImagePage file history if less than limit
-* (bug 18207) Strange spacing before [[irc:...]] links
-* Removed float from the user login form in RTL interface - caused display
-  problems in FF2
-* (bug 15008) Redirect images are now subject to Bad image list rules
-* (bug 6802) profileinfo.php now also work on other database servers than MySQL
-* (bug 16925) Diffs no longer fail when $wgExternalDiffEngine is set to 'wikidiff'
-  or 'wikidiff2' but extension is not installed
-* (bug 18326) Chmod errors in file repos have been hidden
-* (bug 18718) Comma after a } create a error in IE
-
-== API changes in 1.16 ==
-
-* Added uiprop=changeablegroups to meta=userinfo
-* Added usprop=gender to list=users
-* (bug 18311) action=purge now works for images too
-* Add parentid to prop=revisions output
-* (bug 17832) action=delete returns 'unknownerror' instead of 'permissiondenied'
-  when the user is blocked
-* (bug 18546) Added timestamp of new revision to action=edit output
-* (bug 18554) Also list hidden revisions in list=usercontribs for privileged
-  users
-* (bug 13049) "API must be accessed from the primary script entry point" error
-* (bug 16422) Don't display help for format=jsonfm unless specifically requested
-* Added PHP and database version to meta=siteinfo output
-* (bug 18533) Add readonly message to meta=siteinfo output
-* (bug 18518) Add clprop=hidden to prop=categories
-* (bug 18710) Fixed internal error with empty parameter in action=paraminfo
-* (bug 18709) Missing descriptions for some parameters in action=paraminfo
-  output
-* (bug 18731) Show correct SVN links for extension modules in api.php?version
-* (bug 18730) Add version information to action=paraminfo output
-* (bug 18743) Add ucprop=size to list=usercontribs
-* (bug 18749) Add generator flag to action=paraminfo output
-
-=== Languages updated in 1.16 ===
->>>>>>> 63f24865
 
 MediaWiki supports over 300 languages. Many localisations are updated
 regularly. Below only new and removed languages are listed, as well as
 changes to languages because of MediaZilla reports.
 
-* (bug 18474) Sorani (ckb - Central Kurdish) (renamed from ku-arab)
-* Add PLURAL function for Scots Gaelic (gd)
-* Add Estonian letters äöõšüž to linktrail (et)
-* (bug 18776) Native name of Burmese language (my)
+* Austrian German (de-at) (new)
+* Swiss Standard German (de-ch) (new)
+* Simplified Gan Chinese (gan-hans) (new)
+* Traditional Gan Chinese (gan-hant) (new)
+* Literary Chinese (lzh) (new)
+* Uyghur (Latin script) (ug-latn) (renamed from 'ug')
+* Veps (vep) (new)
+* Võro (vro) (renamed from fiu-vro)
+* (bug 17151) Add magic word alias for #redirect for Vietnamese
+* (bug 17288) Messages improved for default language (English)
+* (bug 12937) Update native name for Afar
+* (bug 16909) 'histlegend' now reuses messages instead of copying them
+* (bug 17832) action=delete returns 'unknownerror' instead of 'permissiondenied' when
+  the user is blocked
+* Traditional/Simplified Gan Chinese conversion support
 
 == Compatibility ==
 
-MediaWiki 1.16 requires PHP 5 (5.2 recommended). PHP 4 is no longer supported.
+MediaWiki 1.15 requires PHP 5 (5.2 recommended). PHP 4 is no longer supported.
 
 PHP 5.0.x fails on 64-bit systems due to serious bugs with array processing:
 http://bugs.php.net/bug.php?id=34879
@@ -505,7 +387,7 @@
 
 == Upgrading ==
 
-1.16 has several database changes since 1.15, and will not work without schema
+1.15 has several database changes since 1.14, and will not work without schema
 updates.
 
 If upgrading from before 1.11, and you are using a wiki as a commons reposito-
@@ -530,7 +412,7 @@
 cases, but this is not recommended on live sites. (This must be set for
 MathML to display properly in Mozilla.)
 
-For notes on 1.15.x and older releases, see HISTORY.
+For notes on 1.14.x and older releases, see HISTORY.
 
 
 === Online documentation ===
