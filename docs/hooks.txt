hooks.txt

This document describes how event hooks work in MediaWiki; how to add hooks for
an event; and how to run hooks for an event.

==Glossary==

event
     Something that happens with the wiki. For example: a user logs in. A wiki
     page is saved. A wiki page is deleted. Often there are two events
     associated with a single action: one before the code is run to make the
     event happen, and one after. Each event has a name, preferably in
     CamelCase. For example, 'UserLogin', 'PageContentSave',
     'PageContentSaveComplete', 'ArticleDelete'.

hook
     A clump of code and data that should be run when an event happens. This can
     be either a function and a chunk of data, or an object and a method.

hook function
     The function part of a hook.

==Rationale==

Hooks allow us to decouple optionally-run code from code that is run for
everyone. It allows MediaWiki hackers, third-party developers and local
administrators to define code that will be run at certain points in the mainline
code, and to modify the data run by that mainline code. Hooks can keep mainline
code simple, and make it easier to write extensions. Hooks are a principled
alternative to local patches.

Consider, for example, two options in MediaWiki. One reverses the order of a
title before displaying the article; the other converts the title to all
uppercase letters. Currently, in MediaWiki code, we would handle this as follows
(note: not real code, here):

	function showAnArticle( $article ) {
		global $wgReverseTitle, $wgCapitalizeTitle;

		if ( $wgReverseTitle ) {
			wfReverseTitle( $article );
		}

		if ( $wgCapitalizeTitle ) {
			wfCapitalizeTitle( $article );
		}

		# code to actually show the article goes here
	}

An extension writer, or a local admin, will often add custom code to the
function -- with or without a global variable. For example, someone wanting
email notification when an article is shown may add:

	function showAnArticle( $article ) {
		global $wgReverseTitle, $wgCapitalizeTitle, $wgNotifyArticle;

		if ( $wgReverseTitle ) {
			wfReverseTitle( $article );
		}

		if ( $wgCapitalizeTitle ) {
			wfCapitalizeTitle( $article );
		}

		# code to actually show the article goes here

		if ( $wgNotifyArticle ) {
			wfNotifyArticleShow( $article );
		}
	}

Using a hook-running strategy, we can avoid having all this option-specific
stuff in our mainline code. Using hooks, the function becomes:

	function showAnArticle( $article ) {

		if ( Hooks::run( 'ArticleShow', array( &$article ) ) ) {

			# code to actually show the article goes here

			Hooks::run( 'ArticleShowComplete', array( &$article ) );
		}
	}

We've cleaned up the code here by removing clumps of weird, infrequently used
code and moving them off somewhere else. It's much easier for someone working
with this code to see what's _really_ going on, and make changes or fix bugs.

In addition, we can take all the code that deals with the little-used
title-reversing options (say) and put it in one place. Instead of having little
title-reversing if-blocks spread all over the codebase in showAnArticle,
deleteAnArticle, exportArticle, etc., we can concentrate it all in an extension
file:

	function reverseArticleTitle( $article ) {
		# ...
	}

	function reverseForExport( $article ) {
		# ...
	}

The setup function for the extension just has to add its hook functions to the
appropriate events:

	setupTitleReversingExtension() {
		global $wgHooks;

		$wgHooks['ArticleShow'][] = 'reverseArticleTitle';
		$wgHooks['ArticleDelete'][] = 'reverseArticleTitle';
		$wgHooks['ArticleExport'][] = 'reverseForExport';
	}

Having all this code related to the title-reversion option in one place means
that it's easier to read and understand; you don't have to do a grep-find to see
where the $wgReverseTitle variable is used, say.

If the code is well enough isolated, it can even be excluded when not used --
making for some slight savings in memory and load-up performance at runtime.
Admins who want to have all the reversed titles can add:

	require_once 'extensions/ReverseTitle.php';

...to their LocalSettings.php file; those of us who don't want or need it can
just leave it out.

The extensions don't even have to be shipped with MediaWiki; they could be
provided by a third-party developer or written by the admin him/herself.

==Writing hooks==

A hook is a chunk of code run at some particular event. It consists of:

  * a function with some optional accompanying data, or
  * an object with a method and some optional accompanying data.

Hooks are registered by adding them to the global $wgHooks array for a given
event. All the following are valid ways to define hooks:

	$wgHooks['EventName'][] = 'someFunction'; # function, no data
	$wgHooks['EventName'][] = array( 'someFunction', $someData );
	$wgHooks['EventName'][] = array( 'someFunction' ); # weird, but OK

	$wgHooks['EventName'][] = $object; # object only
	$wgHooks['EventName'][] = array( $object, 'someMethod' );
	$wgHooks['EventName'][] = array( $object, 'someMethod', $someData );
	$wgHooks['EventName'][] = array( $object ); # weird but OK

When an event occurs, the function (or object method) will be called with the
optional data provided as well as event-specific parameters. The above examples
would result in the following code being executed when 'EventName' happened:

	# function, no data
	someFunction( $param1, $param2 )
	# function with data
	someFunction( $someData, $param1, $param2 )

	# object only
	$object->onEventName( $param1, $param2 )
	# object with method
	$object->someMethod( $param1, $param2 )
	# object with method and data
	$object->someMethod( $someData, $param1, $param2 )

Note that when an object is the hook, and there's no specified method, the
default method called is 'onEventName'. For different events this would be
different: 'onArticleSave', 'onUserLogin', etc.

The extra data is useful if we want to use the same function or object for
different purposes. For example:

	$wgHooks['PageContentSaveComplete'][] = array( 'ircNotify', 'TimStarling' );
	$wgHooks['PageContentSaveComplete'][] = array( 'ircNotify', 'brion' );

This code would result in ircNotify being run twice when an article is saved:
once for 'TimStarling', and once for 'brion'.

Hooks can return three possible values:

  * No return value (or null): the hook has operated successfully. Previously,
    true was required. This is the default since MediaWiki 1.23.
  * "some string": an error occurred; processing should stop and the error
                   should be shown to the user
  * false: the hook has successfully done the work necessary and the calling
           function should skip

The last result would be for cases where the hook function replaces the main
functionality. For example, if you wanted to authenticate users to a custom
system (LDAP, another PHP program, whatever), you could do:

	$wgHooks['UserLogin'][] = array( 'ldapLogin', $ldapServer );

	function ldapLogin( $username, $password ) {
		# log user into LDAP
		return false;
	}

Returning false makes less sense for events where the action is complete, and
will normally be ignored.

Note that none of the examples made use of create_function() as a way to
attach a function to a hook. This is known to cause problems (notably with
Special:Version), and should be avoided when at all possible.

==Using hooks==

A calling function or method uses the Hooks::run() function to run the hooks
related to a particular event, like so:

	class Article {
		# ...
		function protect() {
			global $wgUser;
			if ( Hooks::run( 'ArticleProtect', array( &$this, &$wgUser ) ) ) {
				# protect the article
				Hooks::run( 'ArticleProtectComplete', array( &$this, &$wgUser ) );
			}
		}
	}

Hooks::run() returns true if the calling function should continue processing
(the hooks ran OK, or there are no hooks to run), or false if it shouldn't (an
error occurred, or one of the hooks handled the action already). Checking the
return value matters more for "before" hooks than for "complete" hooks.

Hooks::run() was added in MediaWiki 1.18, before that the global function
wfRunHooks must be used, which was deprecated in MediaWiki 1.25.

Note that hook parameters are passed in an array; this is a necessary
inconvenience to make it possible to pass reference values (that can be changed)
into the hook code. Also note that earlier versions of wfRunHooks took a
variable number of arguments; the array() calling protocol came about after
MediaWiki 1.4rc1.

==Events and parameters==

This is a list of known events and parameters; please add to it if you're going
to add events to the MediaWiki code.

'AbortAutoAccount': DEPRECATED! Create a PreAuthenticationProvider instead.
Return false to cancel automated local account creation, where normally
authentication against an external auth plugin would be creating a local
account.
$user: the User object about to be created (read-only, incomplete)
&$abortMsg: out parameter: name of error message to be displayed to user

'AbortAutoblock': Return false to cancel an autoblock.
$autoblockip: The IP going to be autoblocked.
&$block: The block from which the autoblock is coming.

'AbortDiffCache': Can be used to cancel the caching of a diff.
&$diffEngine: DifferenceEngine object

'AbortEmailNotification': Can be used to cancel email notifications for an edit.
$editor: The User who made the change.
$title: The Title of the page that was edited.
$rc: The current RecentChange object.

'AbortLogin': DEPRECATED! Create a PreAuthenticationProvider instead.
Return false to cancel account login.
$user: the User object being authenticated against
$password: the password being submitted, not yet checked for validity
&$retval: a LoginForm class constant to return from authenticateUserData();
  default is LoginForm::ABORTED. Note that the client may be using a machine
  API rather than the HTML user interface.
&$msg: the message identifier for abort reason (new in 1.18, not available
  before 1.18)

'AbortNewAccount': DEPRECATED! Create a PreAuthenticationProvider instead.
Return false to cancel explicit account creation.
$user: the User object about to be created (read-only, incomplete)
&$msg: out parameter: HTML to display on abort
&$status: out parameter: Status object to return, replaces the older $msg param
  (added in 1.23)
  Create the object with Status::newFatal() to ensure proper API error
  messages are returned when creating account through API clients.

'AbortTalkPageEmailNotification': Return false to cancel talk page email
notification
$targetUser: the user whom to send talk page email notification
$title: the page title

'ActionBeforeFormDisplay': Before executing the HTMLForm object.
$name: name of the action
&$form: HTMLForm object
$article: Article object

'ActionModifyFormFields': Before creating an HTMLForm object for a page action;
Allows to change the fields on the form that will be generated.
$name: name of the action
&$fields: HTMLForm descriptor array
$article: Article object

'AddNewAccount': DEPRECATED! Use LocalUserCreated.
After a user account is created.
$user: the User object that was created. (Parameter added in 1.7)
$byEmail: true when account was created "by email" (added in 1.12)

'AddNewAccountApiForm': Allow modifying internal login form when creating an
account via API.
$apiModule: the ApiCreateAccount module calling
$loginForm: the LoginForm used

'AddNewAccountApiResult': Modify API output when creating a new account via API.
$apiModule: the ApiCreateAccount module calling
$loginForm: the LoginForm used
&$result: associative array for API result data

'AfterBuildFeedLinks': Executed in OutputPage.php after all feed links (atom, rss,...)
are created. Can be used to omit specific feeds from being outputted. You must not use
this hook to add feeds, use OutputPage::addFeedLink() instead.
&$feedLinks: Array of created feed links

'AfterFinalPageOutput': Nearly at the end of OutputPage::output() but
before OutputPage::sendCacheControl() and final ob_end_flush() which
will send the buffered output to the client. This allows for last-minute
modification of the output within the buffer by using ob_get_clean().
$output: The OutputPage object where output() was called

'AfterImportPage': When a page import is completed.
$title: Title under which the revisions were imported
$foreignTitle: ForeignTitle object based on data provided by the XML file
$revCount: Number of revisions in the XML file
$sRevCount: Number of successfully imported revisions
$pageInfo: associative array of page information

'AfterParserFetchFileAndTitle': After an image gallery is formed by Parser,
just before adding its HTML to parser output.
$parser: Parser object that called the hook
$ig: Gallery, an object of one of the gallery classes (inheriting from
  ImageGalleryBase)
&$html: HTML generated by the gallery

'AlternateEdit': Before checking if a user can edit a page and before showing
the edit form ( EditPage::edit() ). This is triggered on &action=edit.
$editPage: the EditPage object

'AlternateEditPreview': Before generating the preview of the page when editing
( EditPage::getPreviewText() ).
Return false and set $previewHTML and $parserOutput to output custom page
preview HTML.
$editPage: the EditPage object
&$content: the Content object for the text field from the edit page
&$previewHTML: Text to be placed into the page for the preview
&$parserOutput: the ParserOutput object for the preview

'AlternateUserMailer': Called before mail is sent so that mail could be logged
(or something else) instead of using PEAR or PHP's mail(). Return false to skip
the regular method of sending mail.  Return a string to return a php-mail-error
message containing the error. Returning true will continue with sending email
in the regular way.
$headers: Associative array of headers for the email
$to: MailAddress object or array
$from: From address
$subject: Subject of the email
$body: Body of the message

'APIAfterExecute': After calling the execute() method of an API module. Use
this to extend core API modules.
&$module: Module object

'ApiBeforeMain': Before calling ApiMain's execute() method in api.php.
&$main: ApiMain object

'ApiCheckCanExecute': Called during ApiMain::checkCanExecute. Use to further
authenticate and authorize API clients before executing the module. Return
false and set a message to cancel the request.
$module: Module object
$user: Current user
&$message: API usage message to die with, as a message key or array
  as accepted by ApiBase::dieUsageMsg.

'APIEditBeforeSave': Before saving a page with api.php?action=edit, after
processing request parameters. Return false to let the request fail, returning
an error message or an <edit result="Failure"> tag if $resultArr was filled.
Unlike for example 'EditFilterMergedContent' this also being run on undo.
Since MediaWiki 1.25, 'EditFilterMergedContent' can also return error details
for the API and it's recommended to use it instead of this hook.
$editPage: the EditPage object
$text: the text passed to the API. Note that this includes only the single
  section for section edit, and is not necessarily the final text in case of
  automatically resolved edit conflicts.
&$resultArr: data in this array will be added to the API result

'ApiFeedContributions::feedItem': Called to convert the result of ContribsPager
into a FeedItem instance that ApiFeedContributions can consume. Implementors of
this hook may cancel the hook to signal that the item is not viewable in the
provided context.
$row: A row of data from ContribsPager.  The set of data returned by
  ContribsPager can be adjusted by handling the ContribsPager::reallyDoQuery
  hook.
$context: An IContextSource implementation.
&$feedItem: Set this to a FeedItem instance if the callback can handle the
  provided row. This is provided to the hook as a null, if it is non null then
  another callback has already handled the hook.

'ApiFormatHighlight': Use to syntax-highlight API pretty-printed output. When
highlighting, add output to $context->getOutput() and return false.
$context: An IContextSource.
$text: Text to be highlighted.
$mime: MIME type of $text.
$format: API format code for $text.

'APIGetAllowedParams': Use this hook to modify a module's parameters.
&$module: ApiBase Module object
&$params: Array of parameters
$flags: int zero or OR-ed flags like ApiBase::GET_VALUES_FOR_HELP

'APIGetDescription': DEPRECATED! Use APIGetDescriptionMessages instead.
Use this hook to modify a module's description.
&$module: ApiBase Module object
&$desc: String description, or array of description strings

'APIGetDescriptionMessages': Use this hook to modify a module's help message.
$module: ApiBase Module object
&$msg: Array of Message objects

'APIGetParamDescription': DEPRECATED! Use APIGetParamDescriptionMessages
instead.
Use this hook to modify a module's parameter descriptions.
&$module: ApiBase Module object
&$desc: Array of parameter descriptions

'APIGetParamDescriptionMessages': Use this hook to modify a module's parameter
descriptions.
$module: ApiBase Module object
&$msg: Array of arrays of Message objects

'APIHelpModifyOutput': Use this hook to modify an API module's help output.
$module: ApiBase Module object
&$help: Array of HTML strings to be joined for the output.
$options: Array Options passed to ApiHelp::getHelp
&$tocData: Array If a TOC is being generated, this array has keys as anchors in
  the page and values as for Linker::generateTOC().

'ApiMain::moduleManager': Called when ApiMain has finished initializing its
module manager. Can be used to conditionally register API modules.
$moduleManager: ApiModuleManager Module manager instance

'ApiMain::onException': Called by ApiMain::executeActionWithErrorHandling() when
an exception is thrown during API action execution.
$apiMain: Calling ApiMain instance.
$e: Exception object.

'ApiOpenSearchSuggest': Called when constructing the OpenSearch results. Hooks
can alter or append to the array.
&$results: array with integer keys to associative arrays. Keys in associative
  array:
    - title: Title object.
    - redirect from: Title or null.
    - extract: Description for this result.
    - extract trimmed: If truthy, the extract will not be trimmed to
      $wgOpenSearchDescriptionLength.
    - image: Thumbnail for this result. Value is an array with subkeys 'source'
      (url), 'width', 'height', 'alt', 'align'.
    - url: Url for the given title.

'ApiQuery::moduleManager': Called when ApiQuery has finished initializing its
module manager. Can be used to conditionally register API query modules.
$moduleManager: ApiModuleManager Module manager instance

'APIQueryAfterExecute': After calling the execute() method of an
action=query submodule. Use this to extend core API modules.
&$module: Module object

'APIQueryGeneratorAfterExecute': After calling the executeGenerator() method of
an action=query submodule. Use this to extend core API modules.
&$module: Module object
&$resultPageSet: ApiPageSet object

'APIQueryInfoTokens': DEPRECATED! Use ApiQueryTokensRegisterTypes instead.
Use this hook to add custom tokens to prop=info. Every token has an action,
which will be used in the intoken parameter and in the output
(actiontoken="..."), and a callback function which should return the token, or
false if the user isn't allowed to obtain it. The prototype of the callback
function is func($pageid, $title), where $pageid is the page ID of the page the
token is requested for and $title is the associated Title object. In the hook,
just add your callback to the $tokenFunctions array and return true (returning
false makes no sense).
&$tokenFunctions: array(action => callback)

'APIQueryRecentChangesTokens': DEPRECATED! Use ApiQueryTokensRegisterTypes
instead.
Use this hook to add custom tokens to list=recentchanges. Every token has an
action, which will be used in the rctoken parameter and in the output
(actiontoken="..."), and a callback function which should return the token, or
false if the user isn't allowed to obtain it. The prototype of the callback
function is func($pageid, $title, $rc), where $pageid is the page ID of the
page associated to the revision the token is requested for, $title the
associated Title object and $rc the associated RecentChange object. In the
hook, just add your callback to the $tokenFunctions array and return true
(returning false makes no sense).
&$tokenFunctions: array(action => callback)

'APIQueryRevisionsTokens': DEPRECATED! Use ApiQueryTokensRegisterTypes instead.
Use this hook to add custom tokens to prop=revisions. Every token has an
action, which will be used in the rvtoken parameter and in the output
(actiontoken="..."), and a callback function which should return the token, or
false if the user isn't allowed to obtain it. The prototype of the callback
function is func($pageid, $title, $rev), where $pageid is the page ID of the
page associated to the revision the token is requested for, $title the
associated Title object and $rev the associated Revision object. In the hook,
just add your callback to the $tokenFunctions array and return true (returning
false makes no sense).
&$tokenFunctions: array(action => callback)

'APIQuerySiteInfoGeneralInfo': Use this hook to add extra information to the
sites general information.
$module: the current ApiQuerySiteInfo module
&$results: array of results, add things here

'APIQuerySiteInfoStatisticsInfo': Use this hook to add extra information to the
sites statistics information.
&$results: array of results, add things here

'ApiQueryTokensRegisterTypes': Use this hook to add additional token types to
action=query&meta=tokens. Note that most modules will probably be able to use
the 'csrf' token instead of creating their own token types.
&$salts: array( type => salt to pass to User::getEditToken() or array of salt
  and key to pass to Session::getToken() )

'APIQueryUsersTokens': DEPRECATED! Use ApiQueryTokensRegisterTypes instead.
Use this hook to add custom token to list=users. Every token has an action,
which will be used in the ustoken parameter and in the output
(actiontoken="..."), and a callback function which should return the token, or
false if the user isn't allowed to obtain it. The prototype of the callback
function is func($user) where $user is the User object. In the hook, just add
your callback to the $tokenFunctions array and return true (returning false
makes no sense).
&$tokenFunctions: array(action => callback)

'ApiRsdServiceApis': Add or remove APIs from the RSD services list. Each service
should have its own entry in the $apis array and have a unique name, passed as
key for the array that represents the service data. In this data array, the
key-value-pair identified by the apiLink key is required.
&$apis: array of services

'ApiTokensGetTokenTypes': DEPRECATED! Use ApiQueryTokensRegisterTypes instead.
Use this hook to extend action=tokens with new token types.
&$tokenTypes: supported token types in format 'type' => callback function
  used to retrieve this type of tokens.

'Article::MissingArticleConditions': Before fetching deletion & move log entries
to display a message of a non-existing page being deleted/moved, give extensions
a chance to hide their (unrelated) log entries.
&$conds: Array of query conditions (all of which have to be met; conditions will
  AND in the final query)
$logTypes: Array of log types being queried

'ArticleAfterFetchContent': DEPRECATED! Use ArticleAfterFetchContentObject
instead.
After fetching content of an article from the database.
&$article: the article (object) being loaded from the database
&$content: the content (string) of the article

'ArticleAfterFetchContentObject': After fetching content of an article from the
database.
&$article: the article (object) being loaded from the database
&$content: the content of the article, as a Content object

'ArticleConfirmDelete': Before writing the confirmation form for article
deletion.
$article: the article (object) being deleted
$output: the OutputPage object
&$reason: the reason (string) the article is being deleted

'ArticleContentOnDiff': Before showing the article content below a diff. Use
this to change the content in this area or how it is loaded.
$diffEngine: the DifferenceEngine
$output: the OutputPage object

'ArticleContentViewCustom': Allows to output the text of the article in a
different format than wikitext. Note that it is preferable to implement proper
handing for a custom data type using the ContentHandler facility.
$content: content of the page, as a Content object
$title: title of the page
$output: reference to $wgOut

'ArticleDelete': Before an article is deleted.
&$wikiPage: the WikiPage (object) being deleted
&$user: the user (object) deleting the article
&$reason: the reason (string) the article is being deleted
&$error: if the deletion was prohibited, the (raw HTML) error message to display
  (added in 1.13)
&$status: Status object, modify this to throw an error. Overridden by $error
  (added in 1.20)
$suppress: Whether this is a suppression deletion or not (added in 1.27)

'ArticleDeleteAfterSuccess': Output after an article has been deleted.
$title: Title of the article that has been deleted.
$outputPage: OutputPage that can be used to append the output.

'ArticleDeleteComplete': After an article is deleted.
&$wikiPage: the WikiPage that was deleted
&$user: the user that deleted the article
$reason: the reason the article was deleted
$id: id of the article that was deleted
$content: the Content of the deleted page
$logEntry: the ManualLogEntry used to record the deletion

'ArticleEditUpdateNewTalk': Before updating user_newtalk when a user talk page
was changed.
&$wikiPage: WikiPage (object) of the user talk page
$recipient: User (object) who's talk page was edited

'ArticleEditUpdates': When edit updates (mainly link tracking) are made when an
article has been changed.
&$wikiPage: the WikiPage (object)
&$editInfo: data holder that includes the parser output ($editInfo->output) for
  that page after the change
$changed: bool for if the page was changed

'ArticleEditUpdatesDeleteFromRecentchanges': Before deleting old entries from
recentchanges table, return false to not delete old entries.
&$wikiPage: WikiPage (object) being modified

'ArticleFromTitle': when creating an article object from a title object using
Wiki::articleFromTitle().
&$title: Title (object) used to create the article object
&$article: Article (object) that will be returned
$context: IContextSource (object)

'ArticleInsertComplete': DEPRECATED! Use PageContentInsertComplete.
After a new article is created.
$wikiPage: WikiPage created
$user: User creating the article
$text: New content
$summary: Edit summary/comment
$isMinor: Whether or not the edit was marked as minor
$isWatch: (No longer used)
$section: (No longer used)
$flags: Flags passed to WikiPage::doEditContent()
$revision: New Revision of the article

'ArticleMergeComplete': After merging to article using Special:Mergehistory.
$targetTitle: target title (object)
$destTitle: destination title (object)

'ArticlePageDataAfter': After loading data of an article from the database.
&$wikiPage: WikiPage (object) whose data were loaded
&$row: row (object) returned from the database server

'ArticlePageDataBefore': Before loading data of an article from the database.
&$wikiPage: WikiPage (object) that data will be loaded
&$fields: fields (array) to load from the database

'ArticlePrepareTextForEdit': Called when preparing text to be saved.
$wikiPage: the WikiPage being saved
$popts: parser options to be used for pre-save transformation

'ArticleProtect': Before an article is protected.
&$wikiPage: the WikiPage being protected
&$user: the user doing the protection
$protect: Set of restriction keys
$reason: Reason for protect

'ArticleProtectComplete': After an article is protected.
&$wikiPage: the WikiPage that was protected
&$user: the user who did the protection
$protect: Set of restriction keys
$reason: Reason for protect

'ArticlePurge': Before executing "&action=purge".
&$wikiPage: WikiPage (object) to purge

'ArticleRevisionUndeleted': After an article revision is restored.
&$title: the article title
$revision: the revision
$oldPageID: the page ID of the revision when archived (may be null)

'ArticleRevisionVisibilitySet': Called when changing visibility of one or more
revisions of an article.
$title: Title object of the article
$ids: Ids to set the visibility for

'ArticleRollbackComplete': After an article rollback is completed.
$wikiPage: the WikiPage that was edited
$user: the user who did the rollback
$revision: the revision the page was reverted back to
$current: the reverted revision

'ArticleSave': DEPRECATED! Use PageContentSave instead.
Before an article is saved.
$wikiPage: the WikiPage (object) being saved
$user: the user (object) saving the article
$text: the new article text
$summary: the article summary (comment)
$isminor: minor flag
$iswatch: watch flag
$section: section #

'ArticleSaveComplete': DEPRECATED! Use PageContentSaveComplete instead.
After an article has been updated.
$wikiPage: WikiPage modified
$user: User performing the modification
$text: New content
$summary: Edit summary/comment
$isMinor: Whether or not the edit was marked as minor
$isWatch: (No longer used)
$section: (No longer used)
$flags: Flags passed to WikiPage::doEditContent()
$revision: New Revision of the article
$status: Status object about to be returned by doEditContent()
$baseRevId: the rev ID (or false) this edit was based on

'ArticleUndelete': When one or more revisions of an article are restored.
&$title: Title corresponding to the article restored
$create: Whether or not the restoration caused the page to be created (i.e. it
  didn't exist before).
$comment: The comment associated with the undeletion.
$oldPageId: ID of page previously deleted (from archive table)

'ArticleUndeleteLogEntry': When a log entry is generated but not yet saved.
$pageArchive: the PageArchive object
&$logEntry: ManualLogEntry object
$user: User who is performing the log action

'ArticleUpdateBeforeRedirect': After a page is updated (usually on save), before
the user is redirected back to the page.
$article: the article
&$sectionanchor: The section anchor link (e.g. "#overview" )
&$extraq: Extra query parameters which can be added via hooked functions

'ArticleViewCustom': DEPRECATED! Use ArticleContentViewCustom instead.
Allows to output the text of the article in a different format than wikitext.
Note that it is preferable to implement proper handing for a custom data type
using the ContentHandler facility.
$text: text of the page
$title: title of the page
$output: reference to $wgOut

'ArticleViewFooter': After showing the footer section of an ordinary page view
$article: Article object
$patrolFooterShown: boolean whether patrol footer is shown

'ArticleViewHeader': Before the parser cache is about to be tried for article
viewing.
&$article: the article
&$pcache: whether to try the parser cache or not
&$outputDone: whether the output for this page finished or not. Set to
  a ParserOutput object to both indicate that the output is done and what
  parser output was used.

'ArticleViewRedirect': Before setting "Redirected from ..." subtitle when a
redirect was followed.
&$article: target article (object)

'AuthChangeFormFields': After converting a field information array obtained
from a set of AuthenticationRequest classes into a form descriptor; hooks
can tweak the array to change how login etc. forms should look.
$requests: array of AuthenticationRequests the fields are created from
$fieldInfo: field information array (union of all AuthenticationRequest::getFieldInfo() responses).
&$formDescriptor: HTMLForm descriptor. The special key 'weight' can be set
  to change the order of the fields.
$action: one of the AuthManager::ACTION_* constants.

'AuthManagerLoginAuthenticateAudit': A login attempt either succeeded or failed
for a reason other than misconfiguration or session loss. No return data is
accepted; this hook is for auditing only.
$response: The MediaWiki\Auth\AuthenticationResponse in either a PASS or FAIL state.
$user: The User object being authenticated against, or null if authentication
  failed before getting that far.
$username: A guess at the user name being authenticated, or null if we can't
  even determine that.

'AuthPluginAutoCreate': DEPRECATED! Use the 'LocalUserCreated' hook instead.
Called when creating a local account for an user logged in from an external
authentication method.
$user: User object created locally

'AuthPluginSetup': DEPRECATED! Extensions should be updated to use AuthManager.
Update or replace authentication plugin object ($wgAuth). Gives a chance for an
extension to set it programmatically to a variable class.
&$auth: the $wgAuth object, probably a stub

'AutopromoteCondition': Check autopromote condition for user.
$type: condition type
$args: arguments
$user: user
&$result: result of checking autopromote condition

'BacklinkCacheGetConditions': Allows to set conditions for query when links to
certain title are fetched.
$table: table name
$title: title of the page to which backlinks are sought
&$conds: query conditions

'BacklinkCacheGetPrefix': Allows to set prefix for a specific link table.
$table: table name
&$prefix: prefix

'BadImage': When checking against the bad image list. Change $bad and return
false to override. If an image is "bad", it is not rendered inline in wiki
pages or galleries in category pages.
$name: Image name being checked
&$bad: Whether or not the image is "bad"

'BaseTemplateAfterPortlet': After output of portlets, allow injecting
custom HTML after the section. Any uses of the hook need to handle escaping.
$template: BaseTemplate
$portlet: string portlet name
&$html: string

'BaseTemplateToolbox': Called by BaseTemplate when building the $toolbox array
and returning it for the skin to output. You can add items to the toolbox while
still letting the skin make final decisions on skin-specific markup conventions
using this hook.
&$sk: The BaseTemplate base skin template
&$toolbox: An array of toolbox items, see BaseTemplate::getToolbox and
  BaseTemplate::makeListItem for details on the format of individual items
  inside of this array.

'BeforeDisplayNoArticleText': Before displaying message key "noarticletext" or
"noarticletext-nopermission" at Article::showMissingArticle().
$article: article object

'BeforeHttpsRedirect': Prior to forcing HTTP->HTTPS redirect. Gives a chance to
override how the redirect is output by modifying, or by returning false, and
letting standard HTTP rendering take place.
ATTENTION: This hook is likely to be removed soon due to overall design of the
system.
$context: IContextSource object
&$redirect: string URL, modifiable

'BeforeInitialize': Before anything is initialized in
MediaWiki::performRequest().
&$title: Title being used for request
&$unused: null
&$output: OutputPage object
&$user: User
$request: WebRequest object
$mediaWiki: Mediawiki object

'BeforePageDisplay': Prior to outputting a page.
&$out: OutputPage object
&$skin: Skin object

'BeforePageRedirect': Prior to sending an HTTP redirect. Gives a chance to
override how the redirect is output by modifying, or by returning false and
taking over the output.
$out: OutputPage object
&$redirect: URL, modifiable
&$code: HTTP code (eg '301' or '302'), modifiable

'BeforeParserFetchFileAndTitle': Before an image is rendered by Parser.
$parser: Parser object
$nt: the image title
&$options: array of options to RepoGroup::findFile. If it contains 'broken'
  as a key then the file will appear as a broken thumbnail.
&$descQuery: query string to add to thumbnail URL

'BeforeParserFetchTemplateAndtitle': Before a template is fetched by Parser.
$parser: Parser object
$title: title of the template
&$skip: skip this template and link it?
&$id: the id of the revision being parsed

'BeforeParserrenderImageGallery': Before an image gallery is rendered by Parser.
&$parser: Parser object
&$ig: ImageGallery object

'BeforeWelcomeCreation': Before the welcomecreation message is displayed to a
newly created user.
&$welcome_creation_msg: MediaWiki message name to display on the welcome screen
  to a newly created user account.
&$injected_html: Any HTML to inject after the "logged in" message of a newly
  created user account

'BitmapHandlerCheckImageArea': By BitmapHandler::normaliseParams, after all
normalizations have been performed, except for the $wgMaxImageArea check.
$image: File
&$params: Array of parameters
&$checkImageAreaHookResult: null, set to true or false to override the
  $wgMaxImageArea check result.

'BitmapHandlerTransform': before a file is transformed, gives extension the
possibility to transform it themselves
$handler: BitmapHandler
$image: File
&$scalerParams: Array with scaler parameters
&$mto: null, set to a MediaTransformOutput

'BlockIp': Before an IP address or user is blocked.
&$block: the Block object about to be saved
&$user: the user _doing_ the block (not the one being blocked)
&$reason: if the hook is aborted, the error message to be returned in an array

'BlockIpComplete': After an IP address or user is blocked.
$block: the Block object that was saved
$user: the user who did the block (not the one being blocked)

'BookInformation': Before information output on Special:Booksources.
$isbn: ISBN to show information for
$output: OutputPage object in use

'CanIPUseHTTPS': Determine whether the client at a given source IP is likely
to be able to access the wiki via HTTPS.
$ip: The IP address in human-readable form
&$canDo: This reference should be set to false if the client may not be able
  to use HTTPS

'CanonicalNamespaces': For extensions adding their own namespaces or altering
the defaults.
Note that if you need to specify namespace protection or content model for
a namespace that is added in a CanonicalNamespaces hook handler, you
should do so by altering $wgNamespaceProtection and
$wgNamespaceContentModels outside the handler, in top-level scope. The
point at which the CanonicalNamespaces hook fires is too late for altering
these variables. This applies even if the namespace addition is
conditional; it is permissible to declare a content model and protection
for a namespace and then decline to actually register it.
&$namespaces: Array of namespace numbers with corresponding canonical names

'CategoryAfterPageAdded': After a page is added to a category.
$category: Category that page was added to
$wikiPage: WikiPage that was added

'CategoryAfterPageRemoved': After a page is removed from a category.
$category: Category that page was removed from
$wikiPage: WikiPage that was removed

'CategoryPageView': Before viewing a categorypage in CategoryPage::view.
&$catpage: CategoryPage instance

'CategoryViewer::doCategoryQuery': After querying for pages to be displayed
in a Category page. Gives extensions the opportunity to batch load any
related data about the pages.
$type: The category type. Either 'page', 'file' or 'subcat'
$res: Query result from DatabaseBase::select()

'CategoryViewer::generateLink': Before generating an output link allow
extensions opportunity to generate a more specific or relevant link.
$type: The category type. Either 'page', 'img' or 'subcat'
$title: Title object for the categorized page
$html: Requested html content of anchor
&$link: Returned value. When set to a non-null value by a hook subscriber
  this value will be used as the anchor instead of Linker::link

'ChangeAuthenticationDataAudit': Called when user changes his password.
No return data is accepted; this hook is for auditing only.
$req: AuthenticationRequest object describing the change (and target user)
$status: StatusValue with the result of the action

'ChangePasswordForm': DEPRECATED! Use AuthChangeFormFields or security levels.
For extensions that need to add a field to the ChangePassword form via the
Preferences form.
&$extraFields: An array of arrays that hold fields like would be passed to the
  pretty function.

'ChangesListInitRows': Batch process change list rows prior to rendering.
$changesList: ChangesList instance
$rows: The data that will be rendered. May be a ResultWrapper instance or
  an array.

'ChangesListInsertArticleLink': Override or augment link to article in RC list.
&$changesList: ChangesList instance.
&$articlelink: HTML of link to article (already filled-in).
&$s: HTML of row that is being constructed.
&$rc: RecentChange instance.
$unpatrolled: Whether or not we are showing unpatrolled changes.
$watched: Whether or not the change is watched by the user.

'ChangesListSpecialPageFilters': Called after building form options on pages
inheriting from ChangesListSpecialPage (in core: RecentChanges,
RecentChangesLinked and Watchlist).
$special: ChangesListSpecialPage instance
&$filters: associative array of filter definitions. The keys are the HTML
  name/URL parameters. Each key maps to an associative array with a 'msg'
  (message key) and a 'default' value.

'ChangesListSpecialPageQuery': Called when building SQL query on pages
inheriting from ChangesListSpecialPage (in core: RecentChanges,
RecentChangesLinked and Watchlist).
$name: name of the special page, e.g. 'Watchlist'
&$tables: array of tables to be queried
&$fields: array of columns to select
&$conds: array of WHERE conditionals for query
&$query_options: array of options for the database request
&$join_conds: join conditions for the tables
$opts: FormOptions for this request

'ChangeTagAfterDelete': Called after a change tag has been deleted (that is,
removed from all revisions and log entries to which it was applied). This gives
extensions a chance to take it off their books.
$tag: name of the tag
&$status: Status object. Add warnings to this as required. There is no point
  setting errors, as the deletion has already been partly carried out by this
  point.

'ChangeTagCanCreate': Tell whether a change tag should be able to be created
from the UI (Special:Tags) or via the API. You could use this hook if you want
to reserve a specific "namespace" of tags, or something similar.
$tag: name of the tag
$user: user initiating the action
&$status: Status object. Add your errors using `$status->fatal()` or warnings
  using `$status->warning()`. Errors and warnings will be relayed to the user.
  If you set an error, the user will be unable to create the tag.

'ChangeTagCanDelete': Tell whether a change tag should be able to be
deleted from the UI (Special:Tags) or via the API. The default is that tags
defined using the ListDefinedTags hook are not allowed to be deleted unless
specifically allowed. If you wish to allow deletion of the tag, set
`$status = Status::newGood()` to allow deletion, and then `return false` from
the hook function. Ensure you consume the 'ChangeTagAfterDelete' hook to carry
out custom deletion actions.
$tag: name of the tag
$user: user initiating the action
&$status: Status object. See above.

'ChangeTagsListActive': Allows you to nominate which of the tags your extension
uses are in active use.
&$tags: list of all active tags. Append to this array.

'Collation::factory': Called if $wgCategoryCollation is an unknown collation.
$collationName: Name of the collation in question
&$collationObject: Null. Replace with a subclass of the Collation class that
  implements the collation given in $collationName.

'ConfirmEmailComplete': Called after a user's email has been confirmed
successfully.
$user: user (object) whose email is being confirmed

'ContentAlterParserOutput': Modify parser output for a given content object.
Called by Content::getParserOutput after parsing has finished. Can be used
for changes that depend on the result of the parsing but have to be done
before LinksUpdate is called (such as adding tracking categories based on
the rendered HTML).
$content: The Content to render
$title: Title of the page, as context
$parserOutput: ParserOutput to manipulate

'ContentGetParserOutput': Customize parser output for a given content object,
called by AbstractContent::getParserOutput. May be used to override the normal
model-specific rendering of page content.
$content: The Content to render
$title: Title of the page, as context
$revId: The revision ID, as context
$options: ParserOptions for rendering. To avoid confusing the parser cache,
  the output can only depend on parameters provided to this hook function, not
  on global state.
$generateHtml: boolean, indicating whether full HTML should be generated. If
  false, generation of HTML may be skipped, but other information should still
  be present in the ParserOutput object.
&$output: ParserOutput, to manipulate or replace

'ContentHandlerDefaultModelFor': Called when the default content model is
determined for a given title. May be used to assign a different model for that
title.
$title: the Title in question
&$model: the model name. Use with CONTENT_MODEL_XXX constants.

'ContentHandlerForModelID': Called when a ContentHandler is requested for
a given content model name, but no entry for that model exists in
$wgContentHandlers.
$modeName: the requested content model name
&$handler: set this to a ContentHandler object, if desired.

'ContentModelCanBeUsedOn': Called to determine whether that content model can
be used on a given page. This is especially useful to prevent some content
models to be used in some special location.
$contentModel: ID of the content model in question
$title: the Title in question.
&$ok: Output parameter, whether it is OK to use $contentModel on $title.
  Handler functions that modify $ok should generally return false to prevent
  further hooks from further modifying $ok.

'ContribsPager::getQueryInfo': Before the contributions query is about to run
&$pager: Pager object for contributions
&$queryInfo: The query for the contribs Pager

'ContribsPager::reallyDoQuery': Called before really executing the query for My
Contributions
&$data: an array of results of all contribs queries
$pager: The ContribsPager object hooked into
$offset: Index offset, inclusive
$limit: Exact query limit
$descending: Query direction, false for ascending, true for descending

'ContributionsLineEnding': Called before a contributions HTML line is finished
$page: SpecialPage object for contributions
&$ret: the HTML line
$row: the DB row for this line
&$classes: the classes to add to the surrounding <li>

'ContributionsToolLinks': Change tool links above Special:Contributions
$id: User identifier
$title: User page title
&$tools: Array of tool links

'ConvertContent': Called by AbstractContent::convert when a conversion to
another content model is requested.
Handler functions that modify $result should generally return false to disable
further attempts at conversion.
$content: The Content object to be converted.
$toModel: The ID of the content model to convert to.
$lossy:   boolean indicating whether lossy conversion is allowed.
&$result: Output parameter, in case the handler function wants to provide a
  converted Content object. Note that $result->getContentModel() must return
  $toModel.

'CustomEditor': When invoking the page editor
Return true to allow the normal editor to be used, or false if implementing
a custom editor, e.g. for a special namespace, etc.
$article: Article being edited
$user: User performing the edit

'DatabaseOraclePostInit': Called after initialising an Oracle database
$db: the DatabaseOracle object

'DeletedContribsPager::reallyDoQuery': Called before really executing the query
for Special:DeletedContributions
Similar to ContribsPager::reallyDoQuery
&$data: an array of results of all contribs queries
$pager: The DeletedContribsPager object hooked into
$offset: Index offset, inclusive
$limit: Exact query limit
$descending: Query direction, false for ascending, true for descending

'DeletedContributionsLineEnding': Called before a DeletedContributions HTML line
is finished.
Similar to ContributionsLineEnding
$page: SpecialPage object for DeletedContributions
&$ret: the HTML line
$row: the DB row for this line
&$classes: the classes to add to the surrounding <li>

'DiffRevisionTools': Override or extend the revision tools available from the
diff view, i.e. undo, etc.
$newRev: Revision object of the "new" revision
&$links: Array of HTML links
$oldRev: Revision object of the "old" revision (may be null)
$user: Current user object

'DiffViewHeader': Called before diff display
$diff: DifferenceEngine object that's calling
$oldRev: Revision object of the "old" revision (may be null/invalid)
$newRev: Revision object of the "new" revision

'DisplayOldSubtitle': before creating subtitle when browsing old versions of
an article
&$article: article (object) being viewed
&$oldid: oldid (int) being viewed

'DoEditSectionLink': DEPRECATED! Use SkinEditSectionLinks instead.
Override the HTML generated for section edit links
$skin: Skin object rendering the UI
$title: Title object for the title being linked to (may not be the same as
  the page title, if the section is included from a template)
$section: The designation of the section being pointed to, to be included in
  the link, like "&section=$section"
$tooltip: The default tooltip.  Escape before using.
  By default, this is wrapped in the 'editsectionhint' message.
&$result: The HTML to return, prefilled with the default plus whatever other
  changes earlier hooks have made
$lang: The language code to use for the link in the wfMessage function

'EditFilter': Perform checks on an edit
$editor: EditPage instance (object). The edit form (see includes/EditPage.php)
$text: Contents of the edit box
$section: Section being edited
&$error: Error message to return
$summary: Edit summary for page

'EditFilterMerged': DEPRECATED! Use EditFilterMergedContent instead.
Post-section-merge edit filter.
$editor: EditPage instance (object)
$text: content of the edit box
&$error: error message to return
$summary: Edit summary for page

'EditFilterMergedContent': Post-section-merge edit filter.
This may be triggered by the EditPage or any other facility that modifies page
content. Use the $status object to indicate whether the edit should be allowed,
and to provide a reason for disallowing it. Return false to abort the edit, and
true to continue. Returning true if $status->isOK() returns false means "don't
save but continue user interaction", e.g. show the edit form.
$status->apiHookResult can be set to an array to be returned by api.php
action=edit. This is used to deliver captchas.
$context: object implementing the IContextSource interface.
$content: content of the edit box, as a Content object.
$status: Status object to represent errors, etc.
$summary: Edit summary for page
$user: the User object representing the user whois performing the edit.
$minoredit: whether the edit was marked as minor by the user.

'EditFormInitialText': Allows modifying the edit form when editing existing
pages
$editPage: EditPage object

'EditFormPreloadText': Allows population of the edit form when creating
new pages
&$text: Text to preload with
&$title: Title object representing the page being created

'EditPage::attemptSave': Called before an article is
saved, that is before WikiPage::doEditContent() is called
$editpage_Obj: the current EditPage object

'EditPage::attemptSave:after': Called after an article save attempt
$editpage_Obj: the current EditPage object
$status: the resulting Status object
$resultDetails: Result details array

'EditPage::importFormData': allow extensions to read additional data
posted in the form
$editpage: EditPage instance
$request: Webrequest
return value is ignored (should always return true)

'EditPage::showEditForm:fields': allows injection of form field into edit form
Return value is ignored (should always return true)
&$editor: the EditPage instance for reference
&$out: an OutputPage instance to write to

'EditPage::showEditForm:initial': before showing the edit form
Return false to halt editing; you'll need to handle error messages, etc.
yourself. Alternatively, modifying $error and returning true will cause the
contents of $error to be echoed at the top of the edit form as wikitext.
Return true without altering $error to allow the edit to proceed.
&$editor: EditPage instance (object)
&$out: an OutputPage instance to write to

'EditPage::showReadOnlyForm:initial': similar to EditPage::showEditForm:initial
but for the read-only 'view source' variant of the edit form.
Return value is ignored (should always return true)
$editor: EditPage instance (object)
&$out: an OutputPage instance to write to

'EditPage::showStandardInputs:options': allows injection of form fields into
the editOptions area
Return value is ignored (should always be true)
$editor: EditPage instance (object)
$out: an OutputPage instance to write to
&$tabindex: HTML tabindex of the last edit check/button

'EditPageBeforeConflictDiff': allows modifying the EditPage object and output
when there's an edit conflict.  Return false to halt normal diff output; in
this case you're responsible for computing and outputting the entire "conflict"
part, i.e., the "difference between revisions" and "your text" headers and
sections.
&$editor: EditPage instance
&$out: OutputPage instance

'EditPageBeforeEditButtons': Allows modifying the edit buttons below the
textarea in the edit form.
&$editpage: The current EditPage object
&$buttons: Array of edit buttons "Save", "Preview", "Live", and "Diff"
&$tabindex: HTML tabindex of the last edit check/button

'EditPageBeforeEditChecks': Allows modifying the edit checks below the textarea
in the edit form.
&$editpage: The current EditPage object
&$checks: Array of edit checks like "watch this page"/"minor edit"
&$tabindex: HTML tabindex of the last edit check/button

'EditPageBeforeEditToolbar': Allows modifying the edit toolbar above the
textarea in the edit form.
&$toolbar: The toolbar HTMl

'EditPageCopyrightWarning': Allow for site and per-namespace customization of
contribution/copyright notice.
$title: title of page being edited
&$msg: localization message name, overridable. Default is either
  'copyrightwarning' or 'copyrightwarning2'.

'EditPageGetDiffContent': Allow modifying the wikitext that will be used in
"Show changes". Note that it is preferable to implement diff handling for
different data types using the ContentHandler facility.
$editPage: EditPage object
&$newtext: wikitext that will be used as "your version"

'EditPageGetDiffText': DEPRECATED! Use EditPageGetDiffContent instead.
Allow modifying the wikitext that will be used in "Show changes". Note that it
is preferable to implement diff handling for different data types using the
ContentHandler facility.
$editPage: EditPage object
&$newtext: wikitext that will be used as "your version"

'EditPageGetPreviewContent': Allow modifying the wikitext that will be
previewed. Note that it is preferable to implement previews for different data
types using the ContentHandler facility.
$editPage: EditPage object
&$content: Content object to be previewed (may be replaced by hook function)

'EditPageGetPreviewText': DEPRECATED! Use EditPageGetPreviewContent instead.
Allow modifying the wikitext that will be previewed. Note that it is preferable
to implement previews for different data types using the ContentHandler
facility.
$editPage: EditPage object
&$toparse: wikitext that will be parsed

'EditPageNoSuchSection': When a section edit request is given for an
non-existent section
&$editpage: The current EditPage object
&$res: the HTML of the error text

'EditPageTosSummary': Give a chance for site and per-namespace customizations
of terms of service summary link that might exist separately from the copyright
notice.
$title: title of page being edited
&$msg: localization message name, overridable. Default is 'editpage-tos-summary'

'EmailConfirmed': When checking that the user's email address is "confirmed".
This runs before the other checks, such as anonymity and the real check; return
true to allow those checks to occur, and false if checking is done.
&$user: User being checked
&$confirmed: Whether or not the email address is confirmed

'EmailUser': Before sending email from one user to another.
&$to: MailAddress object of receiving user
&$from: MailAddress object of sending user
&$subject: subject of the mail
&$text: text of the mail
&$error: Out-param for an error

'EmailUserCC': Before sending the copy of the email to the author.
&$to: MailAddress object of receiving user
&$from: MailAddress object of sending user
&$subject: subject of the mail
&$text: text of the mail

'EmailUserComplete': After sending email from one user to another.
$to: MailAddress object of receiving user
$from: MailAddress object of sending user
$subject: subject of the mail
$text: text of the mail

'EmailUserForm': After building the email user form object.
&$form: HTMLForm object

'EmailUserPermissionsErrors': to retrieve permissions errors for emailing a
user.
$user: The user who is trying to email another user.
$editToken: The user's edit token.
&$hookErr: Out-param for the error. Passed as the parameters to
  OutputPage::showErrorPage.

'EnhancedChangesList::getLogText': to alter, remove or add to the links of a
group of changes in EnhancedChangesList.
Hook subscribers can return false to omit this line from recentchanges.
$changesList: EnhancedChangesList object
&$links: The links that were generated by EnhancedChangesList
$block: The RecentChanges objects in that block

'EnhancedChangesListModifyLineData': to alter data used to build
a grouped recent change inner line in EnhancedChangesList.
Hook subscribers can return false to omit this line from recentchanges.
$changesList: EnhancedChangesList object
&$data: An array with all the components that will be joined in order to create the line
$block: An array of RecentChange objects in that block
$rc: The RecentChange object for this line

'EnhancedChangesListModifyBlockLineData': to alter data used to build
a non-grouped recent change line in EnhancedChangesList.
$changesList: EnhancedChangesList object
&$data: An array with all the components that will be joined in order to create the line
$rc: The RecentChange object for this line

'ExemptFromAccountCreationThrottle': Exemption from the account creation
throttle.
$ip: The ip address of the user

'ExtensionTypes': Called when generating the extensions credits, use this to
change the tables headers.
&$extTypes: associative array of extensions types

'ExtractThumbParameters': DEPRECATED! Media handler should override
MediaHandler::parseParamString instead.
Called when extracting thumbnail parameters from a thumbnail file name.
$thumbname: the base name of the thumbnail file
&$params: the currently extracted params (has source name, temp or archived
zone)

'FetchChangesList': When fetching the ChangesList derivative for a particular
user.
$user: User the list is being fetched for
&$skin: Skin object to be used with the list
&$list: List object (defaults to NULL, change it to an object instance and
  return false override the list derivative used)

'FileDeleteComplete': When a file is deleted.
&$file: reference to the deleted file
&$oldimage: in case of the deletion of an old image, the name of the old file
&$article: in case all revisions of the file are deleted a reference to the
  WikiFilePage associated with the file.
&$user: user who performed the deletion
&$reason: reason

'FileTransformed': When a file is transformed and moved into storage.
$file: reference to the File object
$thumb: the MediaTransformOutput object
$tmpThumbPath: The temporary file system path of the transformed file
$thumbPath: The permanent storage path of the transformed file

'FileUndeleteComplete': When a file is undeleted
$title: title object to the file
$fileVersions: array of undeleted versions. Empty if all versions were restored
$user: user who performed the undeletion
$reason: reason

'FileUpload': When a file upload occurs.
$file: Image object representing the file that was uploaded
$reupload: Boolean indicating if there was a previously another image there or
  not (since 1.17)
$hasDescription: Boolean indicating that there was already a description page
  and a new one from the comment wasn't created (since 1.17)

'FormatAutocomments': When an autocomment is formatted by the Linker.
&$comment: Reference to the accumulated comment. Initially null, when set the
  default code will be skipped.
$pre: Boolean, true if there is text before this autocomment
$auto: The extracted part of the parsed comment before the call to the hook.
$post: Boolean, true if there is text after this autocomment
$title: An optional title object used to links to sections. Can be null.
$local: Boolean indicating whether section links should refer to local page.
$wikiId: String containing the ID (as used by WikiMap) of the wiki from which the
  autocomment originated; null for the local wiki. Added in 1.26, should default
  to null in handler functions, for backwards compatibility.

'GalleryGetModes': Get list of classes that can render different modes of a
gallery.
&$modeArray: An associative array mapping mode names to classes that implement
  that mode. It is expected all registered classes are a subclass of
  ImageGalleryBase.

'GetAutoPromoteGroups': When determining which autopromote groups a user is
entitled to be in.
$user: user to promote.
&$promote: groups that will be added.

'GetBlockedStatus': after loading blocking status of an user from the database
&$user: user (object) being checked

'GetCacheVaryCookies': Get cookies that should vary cache options.
$out: OutputPage object
&$cookies: array of cookies name, add a value to it if you want to add a cookie
  that have to vary cache options

'GetCanonicalURL': Modify fully-qualified URLs used for IRC and e-mail
notifications.
&$title: Title object of page
&$url: string value as output (out parameter, can modify)
$query: query options passed to Title::getCanonicalURL()

'GetDefaultSortkey': Override the default sortkey for a page.
$title: Title object that we need to get a sortkey for
&$sortkey: Sortkey to use.

'GetDifferenceEngine': Called when getting a new difference engine interface
object Return false for valid object in $differenceEngine or true for the
default difference engine.
$context: IContextSource context to be used for diff
$old: Revision ID to show and diff with
$new: Either a revision ID or one of the strings 'cur', 'prev' or 'next'
$refreshCache: If set, refreshes the diff cache
$unhide: If set, allow viewing deleted revs
&$differenceEngine: output parameter, difference engine object to be used for
  diff

'GetDoubleUnderscoreIDs': Modify the list of behavior switch (double
underscore) magic words. Called by MagicWord.
&$doubleUnderscoreIDs: array of strings

'GetExtendedMetadata': Get extended file metadata for the API
&$combinedMeta: Array of the form:
	'MetadataPropName' => array(
		value' => prop value,
		'source' => 'name of hook'
	).
$file: File object of file in question
$context: RequestContext (including language to use)
$single: Only extract the current language; if false, the prop value should
  be in the metadata multi-language array format:
  mediawiki.org/wiki/Manual:File_metadata_handling#Multi-language_array_format
&$maxCacheTime: how long the results can be cached

'GetFullURL': Modify fully-qualified URLs used in redirects/export/offsite data.
&$title: Title object of page
&$url: string value as output (out parameter, can modify)
$query: query options passed to Title::getFullURL()

'GetHumanTimestamp': Pre-emptively override the human-readable timestamp
generated by MWTimestamp::getHumanTimestamp(). Return false in this hook to use
the custom output.
&$output: string for the output timestamp
$timestamp: MWTimestamp object of the current (user-adjusted) timestamp
$relativeTo: MWTimestamp object of the relative (user-adjusted) timestamp
$user: User whose preferences are being used to make timestamp
$lang: Language that will be used to render the timestamp

'GetInternalURL': Modify fully-qualified URLs used for squid cache purging.
&$title: Title object of page
&$url: string value as output (out parameter, can modify)
$query: query options passed to Title::getInternalURL()

'GetIP': modify the ip of the current user (called only once).
&$ip: string holding the ip as determined so far

'GetLinkColours': modify the CSS class of an array of page links.
$linkcolour_ids: array of prefixed DB keys of the pages linked to,
  indexed by page_id.
&$colours: (output) array of CSS classes, indexed by prefixed DB keys

'GetLocalURL': Modify local URLs as output into page links. Note that if you are
working with internal urls (non-interwiki) then it may be preferable to work
with the GetLocalURL::Internal or GetLocalURL::Article hooks as GetLocalURL can
be buggy for internal urls on render if you do not re-implement the horrible
hack that Title::getLocalURL uses in your own extension.
&$title: Title object of page
&$url: string value as output (out parameter, can modify)
$query: query options passed to Title::getLocalURL()

'GetLocalURL::Article': Modify local URLs specifically pointing to article paths
without any fancy queries or variants.
&$title: Title object of page
&$url: string value as output (out parameter, can modify)

'GetLocalURL::Internal': Modify local URLs to internal pages.
&$title: Title object of page
&$url: string value as output (out parameter, can modify)
$query: query options passed to Title::getLocalURL()

'GetLogTypesOnUser': Add log types where the target is a userpage
&$types: Array of log types

'GetMetadataVersion': Modify the image metadata version currently in use. This
is used when requesting image metadata from a ForeignApiRepo. Media handlers
that need to have versioned metadata should add an element to the end of the
version array of the form 'handler_name=version'. Most media handlers won't need
to do this unless they broke backwards compatibility with a previous version of
the media handler metadata output.
&$version: Array of version strings

'GetNewMessagesAlert': Disable or modify the new messages alert
&$newMessagesAlert: An empty string by default. If the user has new talk page
  messages, this should be populated with an alert message to that effect
$newtalks: An empty array if the user has no new messages or an array
  containing links and revisions if there are new messages (See
  User::getNewMessageLinks)
$user: The user object of the user who is loading the page
$out: OutputPage object (to check what type of page the user is on)

'GetPreferences': Modify user preferences.
$user: User whose preferences are being modified.
&$preferences: Preferences description array, to be fed to an HTMLForm object

'GetRelativeTimestamp': Pre-emptively override the relative timestamp generated
by MWTimestamp::getRelativeTimestamp(). Return false in this hook to use the
custom output.
&$output: string for the output timestamp
&$diff: DateInterval representing the difference between the timestamps
$timestamp: MWTimestamp object of the current (user-adjusted) timestamp
$relativeTo: MWTimestamp object of the relative (user-adjusted) timestamp
$user: User whose preferences are being used to make timestamp
$lang: Language that will be used to render the timestamp

'getUserPermissionsErrors': Add a permissions error when permissions errors are
checked for. Use instead of userCan for most cases. Return false if the user
can't do it, and populate $result with the reason in the form of
array( messagename, param1, param2, ... ) or a MessageSpecifier instance (you
might want to use ApiMessage to provide machine-readable details for the API).
For consistency, error messages
should be plain text with no special coloring, bolding, etc. to show that
they're errors; presenting them properly to the user as errors is done by the
caller.
&$title: Title object being checked against
&$user: Current user object
$action: Action being checked
&$result: User permissions error to add. If none, return true.

'getUserPermissionsErrorsExpensive': Equal to getUserPermissionsErrors, but is
called only if expensive checks are enabled. Add a permissions error when
permissions errors are checked for. Return false if the user can't do it, and
populate $result with the reason in the form of array( messagename, param1,
param2, ... ) or a MessageSpecifier instance (you might want to use ApiMessage
to provide machine-readable details for the API). For consistency, error
messages should be plain text with no
special coloring, bolding, etc. to show that they're errors; presenting them
properly to the user as errors is done by the caller.
&$title: Title object being checked against
&$user: Current user object
$action: Action being checked
&$result: User permissions error to add. If none, return true.

'GitViewers': Called when generating the list of git viewers for
Special:Version, use this to change the list.
&$extTypes: associative array of repo URLS to viewer URLs.

'HistoryRevisionTools': Override or extend the revision tools available from the
page history view, i.e. undo, rollback, etc.
$rev: Revision object
&$links: Array of HTML links
$prevRev: Revision object, next in line in page history, or null
$user: Current user object

'HTMLFileCache::useFileCache': Override whether a page should be cached in file
cache.
$context: An IContextSource object with information about the request being
  served.

'ImageBeforeProduceHTML': Called before producing the HTML created by a wiki
image insertion. You can skip the default logic entirely by returning false, or
just modify a few things using call-by-reference.
&$skin: Skin object
&$title: Title object of the image
&$file: File object, or false if it doesn't exist
&$frameParams: Various parameters with special meanings; see documentation in
  includes/Linker.php for Linker::makeImageLink
&$handlerParams: Various parameters with special meanings; see documentation in
  includes/Linker.php for Linker::makeImageLink
&$time: Timestamp of file in 'YYYYMMDDHHIISS' string form, or false for current
&$res: Final HTML output, used if you return false

'ImageOpenShowImageInlineBefore': Call potential extension just before showing
the image on an image page.
&$imagePage: ImagePage object ($this)
&$output: $wgOut

'ImagePageAfterImageLinks': Called after the image links section on an image
page is built.
$imagePage: ImagePage object ($this)
&$html: HTML for the hook to add

'ImagePageFileHistoryLine': Called when a file history line is constructed.
$imagePage: ImagePage object ($this)
$file: the file
&$line: the HTML of the history line
&$css: the line CSS class

'ImagePageFindFile': Called when fetching the file associated with an image
page.
$page: ImagePage object
&$file: File object
&$displayFile: displayed File object

'ImagePageShowTOC': Called when the file toc on an image page is generated.
$page: ImagePage object
&$toc: Array of <li> strings

'ImgAuthBeforeStream': executed before file is streamed to user, but only when
using img_auth.php.
&$title: the Title object of the file as it would appear for the upload page
&$path: the original file and path name when img_auth was invoked by the web
  server
&$name: the name only component of the file
&$result: The location to pass back results of the hook routine (only used if
  failed)
  $result[0]=The index of the header message
  $result[1]=The index of the body text message
  $result[2 through n]=Parameters passed to body text message. Please note the
  header message cannot receive/use parameters.

'ImportHandleLogItemXMLTag': When parsing a XML tag in a log item.
Return false to stop further processing of the tag
$reader: XMLReader object
$logInfo: Array of information

'ImportHandlePageXMLTag': When parsing a XML tag in a page.
Return false to stop further processing of the tag
$reader: XMLReader object
&$pageInfo: Array of information

'ImportHandleRevisionXMLTag': When parsing a XML tag in a page revision.
Return false to stop further processing of the tag
$reader: XMLReader object
$pageInfo: Array of page information
$revisionInfo: Array of revision information

'ImportHandleToplevelXMLTag': When parsing a top level XML tag.
Return false to stop further processing of the tag
$reader: XMLReader object

'ImportHandleUploadXMLTag': When parsing a XML tag in a file upload.
Return false to stop further processing of the tag
$reader: XMLReader object
$revisionInfo: Array of information

'ImportLogInterwikiLink': Hook to change the interwiki link used in log entries
and edit summaries for transwiki imports.
&$fullInterwikiPrefix: Interwiki prefix, may contain colons.
&$pageTitle: String that contains page title.

'ImportSources': Called when reading from the $wgImportSources configuration
variable. Can be used to lazy-load the import sources list.
&$importSources: The value of $wgImportSources. Modify as necessary. See the
comment in DefaultSettings.php for the detail of how to structure this array.

'InfoAction': When building information to display on the action=info page.
$context: IContextSource object
&$pageInfo: Array of information

'InitializeArticleMaybeRedirect': MediaWiki check to see if title is a redirect.
&$title: Title object for the current page
&$request: WebRequest
&$ignoreRedirect: boolean to skip redirect check
&$target: Title/string of redirect target
&$article: Article object

'InternalParseBeforeLinks': during Parser's internalParse method before links
but after nowiki/noinclude/includeonly/onlyinclude and other processings.
&$parser: Parser object
&$text: string containing partially parsed text
&$stripState: Parser's internal StripState object

'InternalParseBeforeSanitize': during Parser's internalParse method just before
the parser removes unwanted/dangerous HTML tags and after nowiki/noinclude/
includeonly/onlyinclude and other processings. Ideal for syntax-extensions after
template/parser function execution which respect nowiki and HTML-comments.
&$parser: Parser object
&$text: string containing partially parsed text
&$stripState: Parser's internal StripState object

'InterwikiLoadPrefix': When resolving if a given prefix is an interwiki or not.
Return true without providing an interwiki to continue interwiki search.
$prefix: interwiki prefix we are looking for.
&$iwData: output array describing the interwiki with keys iw_url, iw_local,
  iw_trans and optionally iw_api and iw_wikiid.

'InvalidateEmailComplete': Called after a user's email has been invalidated
successfully.
$user: user (object) whose email is being invalidated

'IRCLineURL': When constructing the URL to use in an IRC notification.
Callee may modify $url and $query, URL will be constructed as $url . $query
&$url: URL to index.php
&$query: Query string
$rc: RecentChange object that triggered url generation

'IsFileCacheable': Override the result of Article::isFileCacheable() (if true)
&$article: article (object) being checked

'IsTrustedProxy': Override the result of IP::isTrustedProxy()
&$ip: IP being check
&$result: Change this value to override the result of IP::isTrustedProxy()

'IsUploadAllowedFromUrl': Override the result of UploadFromUrl::isAllowedUrl()
$url: URL used to upload from
&$allowed: Boolean indicating if uploading is allowed for given URL

'isValidEmailAddr': Override the result of Sanitizer::validateEmail(), for
instance to return false if the domain name doesn't match your organization.
$addr: The e-mail address entered by the user
&$result: Set this and return false to override the internal checks

'isValidPassword': Override the result of User::isValidPassword()
$password: The password entered by the user
&$result: Set this and return false to override the internal checks
$user: User the password is being validated for

'Language::getMessagesFileName':
$code: The language code or the language we're looking for a messages file for
&$file: The messages file path, you can override this to change the location.

'LanguageGetMagic': DEPRECATED! Use $magicWords in a file listed in
$wgExtensionMessagesFiles instead.
Use this to define synonyms of magic words depending of the language
&$magicExtensions: associative array of magic words synonyms
$lang: language code (string)

'LanguageGetNamespaces': Provide custom ordering for namespaces or
remove namespaces. Do not use this hook to add namespaces. Use
CanonicalNamespaces for that.
&$namespaces: Array of namespaces indexed by their numbers

'LanguageGetSpecialPageAliases': DEPRECATED! Use $specialPageAliases in a file
listed in $wgExtensionMessagesFiles instead.
Use to define aliases of special pages names depending of the language
&$specialPageAliases: associative array of magic words synonyms
$lang: language code (string)

'LanguageGetTranslatedLanguageNames': Provide translated language names.
&$names: array of language code => language name
$code: language of the preferred translations

'LanguageLinks': Manipulate a page's language links. This is called
in various places to allow extensions to define the effective language
links for a page.
$title: The page's Title.
&$links: Associative array mapping language codes to prefixed links of the
  form "language:title".
&$linkFlags: Associative array mapping prefixed links to arrays of flags.
  Currently unused, but planned to provide support for marking individual
  language links in the UI, e.g. for featured articles.

'LanguageSelector': Hook to change the language selector available on a page.
$out: The output page.
$cssClassName: CSS class name of the language selector.

'LinkBegin': Used when generating internal and interwiki links in
Linker::link(), before processing starts.  Return false to skip default
processing and return $ret. See documentation for Linker::link() for details on
the expected meanings of parameters.
$skin: the Skin object
$target: the Title that the link is pointing to
&$html: the contents that the <a> tag should have (raw HTML); null means
  "default".
&$customAttribs: the HTML attributes that the <a> tag should have, in
  associative array form, with keys and values unescaped.  Should be merged
  with default values, with a value of false meaning to suppress the
  attribute.
&$query: the query string to add to the generated URL (the bit after the "?"),
  in associative array form, with keys and values unescaped.
&$options: array of options.  Can include 'known', 'broken', 'noclasses'.
&$ret: the value to return if your hook returns false.

'LinkEnd': Used when generating internal and interwiki links in Linker::link(),
just before the function returns a value.  If you return true, an <a> element
with HTML attributes $attribs and contents $html will be returned.  If you
return false, $ret will be returned.
$skin: the Skin object
$target: the Title object that the link is pointing to
$options: the options.  Will always include either 'known' or 'broken', and may
  include 'noclasses'.
&$html: the final (raw HTML) contents of the <a> tag, after processing.
&$attribs: the final HTML attributes of the <a> tag, after processing, in
  associative array form.
&$ret: the value to return if your hook returns false.

'LinkerMakeExternalImage': At the end of Linker::makeExternalImage() just
before the return.
&$url: the image url
&$alt: the image's alt text
&$img: the new image HTML (if returning false)

'LinkerMakeExternalLink': At the end of Linker::makeExternalLink() just
before the return.
&$url: the link url
&$text: the link text
&$link: the new link HTML (if returning false)
&$attribs: the attributes to be applied.
$linkType: The external link type

'LinkerMakeMediaLinkFile': At the end of Linker::makeMediaLinkFile() just
before the return.
$title: the Title object that the link is pointing to
$file: the File object or false if broken link
&$html: the link text
&$attribs: the attributes to be applied
&$ret: the value to return if your hook returns false

'LinksUpdate': At the beginning of LinksUpdate::doUpdate() just before the
actual update.
&$linksUpdate: the LinksUpdate object

'LinksUpdateAfterInsert': At the end of LinksUpdate::incrTableUpdate() after
each link table insert.  For example, pagelinks, imagelinks, externallinks.
$linksUpdate: LinksUpdate object
$table: the table to insert links to
$insertions: an array of links to insert

'LinksUpdateComplete': At the end of LinksUpdate::doUpdate() when updating,
including delete and insert, has completed for all link tables
&$linksUpdate: the LinksUpdate object

'LinksUpdateConstructed': At the end of LinksUpdate() is construction.
&$linksUpdate: the LinksUpdate object

'ListDefinedTags': When trying to find all defined tags.
&$tags: The list of tags.

'LoadExtensionSchemaUpdates': Called during database installation and updates.
$updater: A DatabaseUpdater subclass

'LocalFile::getHistory': Called before file history query performed.
&$file: the File object
&$tables: tables
&$fields: select fields
&$conds: conditions
&$opts: query options
&$join_conds: JOIN conditions

'LocalFilePurgeThumbnails': Called before thumbnails for a local file a purged.
$file: the File object
$archiveName: name of an old file version or false if it's the current one

'LocalisationCacheRecache': Called when loading the localisation data into
cache.
$cache: The LocalisationCache object
$code: language code
&$alldata: The localisation data from core and extensions
&$purgeBlobs: whether to purge/update the message blobs via
  MessageBlobStore::clear()

'LocalisationCacheRecacheFallback': Called for each language when merging
fallback data into the cache.
$cache: The LocalisationCache object
$code: language code
&$alldata: The localisation data from core and extensions. Note some keys may
  be omitted if they won't be merged into the final result.

'LocalisationChecksBlacklist': When fetching the blacklist of
localisation checks.
&$blacklist: array of checks to blacklist. See the bottom of
  maintenance/language/checkLanguage.inc for the format of this variable.

'LocalisationIgnoredOptionalMessages': When fetching the list of ignored and
optional localisation messages
&$ignored: Array of ignored message keys
&$optional: Array of optional message keys

'LocalUserCreated': Called when a local user has been created
$user: User object for the created user
$autocreated: Boolean, whether this was an auto-creation

'LogEventsListGetExtraInputs': When getting extra inputs to display on
Special:Log for a specific log type
$type: String of log type being displayed
$logEventsList: LogEventsList object for context and access to the WebRequest
&$input: string HTML of an input element

'LogEventsListShowLogExtract': Called before the string is added to OutputPage.
Returning false will prevent the string from being added to the OutputPage.
&$s: html string to show for the log extract
$types: String or Array Log types to show
$page: String or Title The page title to show log entries for
$user: String The user who made the log entries
$param: Associative Array with the following additional options:
  - lim Integer Limit of items to show, default is 50
  - conds Array Extra conditions for the query (e.g. "log_action != 'revision'")
  - showIfEmpty boolean Set to false if you don't want any output in case the
    loglist is empty if set to true (default), "No matching items in log" is
    displayed if loglist is empty
  - msgKey Array If you want a nice box with a message, set this to the key of
    the message. First element is the message key, additional optional elements
    are parameters for the key that are processed with
    wfMessage()->params()->parseAsBlock()
  - offset Set to overwrite offset parameter in $wgRequest set to '' to unset
    offset
  - wrap String Wrap the message in html (usually something like
    "&lt;div ...>$1&lt;/div>").
  - flags Integer display flags (NO_ACTION_LINK,NO_EXTRA_USER_LINKS)

'LogException': Called before an exception (or PHP error) is logged. This is
meant for integration with external error aggregation services; returning false
will NOT prevent logging.
$e: The exception (in case of a plain old PHP error, a wrapping ErrorException)
$suppressed: true if the error was suppressed via
  error_reporting()/wfSuppressWarnings()

'LoginAuthenticateAudit': A login attempt for a valid user account either
succeeded or failed. No return data is accepted; this hook is for auditing only.
$user: the User object being authenticated against
$password: the password being submitted and found wanting
$retval: a LoginForm class constant with authenticateUserData() return
  value (SUCCESS, WRONG_PASS, etc.).

'LoginFormValidErrorMessages': Called in LoginForm when a function gets valid
error messages. Allows to add additional error messages (except messages already
in LoginForm::$validErrorMessages).
&$messages: Already added messages (inclusive messages from
  LoginForm::$validErrorMessages)

'LoginUserMigrated': DEPRECATED! Create a PreAuthenticationProvider instead.
Called during login to allow extensions the opportunity to inform a user that
their username doesn't exist for a specific reason, instead of letting the
login form give the generic error message that the account does not exist. For
example, when the account has been renamed or deleted.
$user: the User object being authenticated against.
&$msg: the message identifier for abort reason, or an array to pass a message
  key and parameters.

'LogLine': Processes a single log entry on Special:Log.
$log_type: string for the type of log entry (e.g. 'move'). Corresponds to
  logging.log_type database field.
$log_action: string for the type of log action (e.g. 'delete', 'block',
  'create2'). Corresponds to logging.log_action database field.
$title: Title object that corresponds to logging.log_namespace and
  logging.log_title database fields.
$paramArray: Array of parameters that corresponds to logging.log_params field.
  Note that only $paramArray[0] appears to contain anything.
&$comment: string that corresponds to logging.log_comment database field, and
  which is displayed in the UI.
&$revert: string that is displayed in the UI, similar to $comment.
$time: timestamp of the log entry (added in 1.12)

'LonelyPagesQuery': Allow extensions to modify the query used by
Special:LonelyPages.
&$tables: tables to join in the query
&$conds: conditions for the query
&$joinConds: join conditions for the query

'MagicWordwgVariableIDs': When defining new magic words IDs.
&$variableIDs: array of strings

'MaintenanceRefreshLinksInit': before executing the refreshLinks.php maintenance
script.
$refreshLinks: RefreshLinks object

'MakeGlobalVariablesScript': Called at end of OutputPage::getJSVars.
Ideally, this hook should only be used to add variables that depend on
the current page/request; static configuration should be added through
ResourceLoaderGetConfigVars instead.
&$vars: variable (or multiple variables) to be added into the output of
  Skin::makeVariablesScript
$out: The OutputPage which called the hook, can be used to get the real title.

'MarkPatrolled': Before an edit is marked patrolled.
$rcid: ID of the revision to be marked patrolled
&$user: the user (object) marking the revision as patrolled
$wcOnlySysopsCanPatrol: config setting indicating whether the user needs to be a
  sysop in order to mark an edit patrolled.
$auto: true if the edit is being marked as patrolled automatically

'MarkPatrolledComplete': After an edit is marked patrolled.
$rcid: ID of the revision marked as patrolled
&$user: user (object) who marked the edit patrolled
$wcOnlySysopsCanPatrol: config setting indicating whether the user must be a
  sysop to patrol the edit.
$auto: true if the edit is being marked as patrolled automatically

'MediaWikiPerformAction': Override MediaWiki::performAction(). Use this to do
something completely different, after the basic globals have been set up, but
before ordinary actions take place.
$output: $wgOut
$article: Article on which the action will be performed
$title: Title on which the action will be performed
$user: $wgUser
$request: $wgRequest
$mediaWiki: The $mediawiki object

'MediaWikiServices': Override services in the default MediaWikiServices instance.
Extensions may use this to define, replace, or wrap existing services.
However, the preferred way to define a new service is the $wgServiceWiringFiles array.
$services: MediaWikiServices

'MessageCache::get': When fetching a message. Can be used to override the key
for customisations. Given and returned message key must be in special format:
1) first letter must be in lower case according to the content language.
2) spaces must be replaced with underscores
&$key: message key (string)

'MessageCacheReplace': When a message page is changed. Useful for updating
caches.
$title: name of the page changed.
$text: new contents of the page.

'MessagesPreLoad': When loading a message from the database.
$title: title of the message (string)
&$message: value (string), change it to the message you want to define

'MimeMagicGuessFromContent': Allows MW extensions guess the MIME by content.
$mimeMagic: Instance of MimeMagic.
&$head: First 1024 bytes of the file in a string (in - Do not alter!).
&$tail: More or equal than last 65558 bytes of the file in a string
  (in - Do not alter!).
$file: File path.
&$mime: MIME type (out).

'MimeMagicImproveFromExtension': Allows MW extensions to further improve the
MIME type detected by considering the file extension.
$mimeMagic: Instance of MimeMagic.
$ext: File extension.
&$mime: MIME type (in/out).

'MimeMagicInit': Before processing the list mapping MIME types to media types
and the list mapping MIME types to file extensions.
As an extension author, you are encouraged to submit patches to MediaWiki's
core to add new MIME types to mime.types.
$mimeMagic: Instance of MimeMagic.
  Use $mimeMagic->addExtraInfo( $stringOfInfo );
  for adding new MIME info to the list.
  Use $mimeMagic->addExtraTypes( $stringOfTypes );
  for adding new MIME types to the list.

'ModifyExportQuery': Modify the query used by the exporter.
$db: The database object to be queried.
&$tables: Tables in the query.
&$conds: Conditions in the query.
&$opts: Options for the query.
&$join_conds: Join conditions for the query.

'MovePageCheckPermissions': Specify whether the user is allowed to move the
page.
$oldTitle: Title object of the current (old) location
$newTitle: Title object of the new location
$user: User making the move
$reason: string of the reason provided by the user
$status: Status object to pass error messages to

'MovePageIsValidMove': Specify whether a page can be moved for technical
reasons.
$oldTitle: Title object of the current (old) location
$newTitle: Title object of the new location
$status: Status object to pass error messages to

'NamespaceIsMovable': Called when determining if it is possible to pages in a
namespace.
$index: Integer; the index of the namespace being checked.
&$result: Boolean; whether MediaWiki currently thinks that pages in this
  namespace are movable. Hooks may change this value to override the return
  value of MWNamespace::isMovable().

'NewDifferenceEngine': Called when a new DifferenceEngine object is made
$title: the diff page title (nullable)
&$oldId: the actual old Id to use in the diff
&$newId: the actual new Id to use in the diff (0 means current)
$old: the ?old= param value from the url
$new: the ?new= param value from the url

'NewRevisionFromEditComplete': Called when a revision was inserted due to an
edit.
$wikiPage: the WikiPage edited
$rev: the new revision
$baseID: the revision ID this was based off, if any
$user: the editing user

'OldChangesListRecentChangesLine': Customize entire recent changes line, or
return false to omit the line from RecentChanges and Watchlist special pages.
&$changeslist: The OldChangesList instance.
&$s: HTML of the form "<li>...</li>" containing one RC entry.
$rc: The RecentChange object.
&$classes: array of css classes for the <li> element

'OpenSearchUrls': Called when constructing the OpenSearch description XML. Hooks
can alter or append to the array of URLs for search & suggestion formats.
&$urls: array of associative arrays with Url element attributes

'OpportunisticLinksUpdate': Called by WikiPage::triggerOpportunisticLinksUpdate
when a page view triggers a re-rendering of the page. This may happen
particularly if the parser cache is split by user language, and no cached
rendering of the page exists in the user's language. The hook is called
before checking whether page_links_updated indicates that the links are up
to date. Returning false will cause triggerOpportunisticLinksUpdate() to abort
without triggering any updates.
$page: the Page that was rendered.
$title: the Title of the rendered page.
$parserOutput: ParserOutput resulting from rendering the page.

'OtherBlockLogLink': Get links to the block log from extensions which blocks
users and/or IP addresses too.
&$otherBlockLink: An array with links to other block logs
$ip: The requested IP address or username

'OutputPageBeforeHTML': A page has been processed by the parser and the
resulting HTML is about to be displayed.
&$parserOutput: the parserOutput (object) that corresponds to the page
&$text: the text that will be displayed, in HTML (string)

'OutputPageBodyAttributes': Called when OutputPage::headElement is creating the
body tag to allow for extensions to add attributes to the body of the page they
might need. Or to allow building extensions to add body classes that aren't of
high enough demand to be included in core.
$out: The OutputPage which called the hook, can be used to get the real title
$sk: The Skin that called OutputPage::headElement
&$bodyAttrs: An array of attributes for the body tag passed to Html::openElement

'OutputPageCheckLastModified': when checking if the page has been modified
since the last visit.
&$modifiedTimes: array of timestamps.
  The following keys are set: page, user, epoch

'OutputPageMakeCategoryLinks': Links are about to be generated for the page's
categories. Implementations should return false if they generate the category
links, so the default link generation is skipped.
&$out: OutputPage instance (object)
$categories: associative array, keys are category names, values are category
  types ("normal" or "hidden")
&$links: array, intended to hold the result. Must be an associative array with
  category types as keys and arrays of HTML links as values.

'OutputPageParserOutput': after adding a parserOutput to $wgOut
&$out: OutputPage instance (object)
$parserOutput: parserOutput instance being added in $out

'PageContentInsertComplete': After a new article is created.
$wikiPage: WikiPage created
$user: User creating the article
$content: New content as a Content object
$summary: Edit summary/comment
$isMinor: Whether or not the edit was marked as minor
$isWatch: (No longer used)
$section: (No longer used)
$flags: Flags passed to WikiPage::doEditContent()
$revision: New Revision of the article

'PageContentLanguage': Allows changing the language in which the content of a
page is written. Defaults to the wiki content language ($wgContLang).
$title: Title object
&$pageLang: the page content language (either an object or a language code)
$wgLang: the user language

'PageContentSave': Before an article is saved.
$wikiPage: the WikiPage (object) being saved
$user: the user (object) saving the article
$content: the new article content, as a Content object
$summary: the article summary (comment)
$isminor: minor flag
$iswatch: watch flag
$section: section #

'PageContentSaveComplete': After an article has been updated.
$wikiPage: WikiPage modified
$user: User performing the modification
$content: New content, as a Content object
$summary: Edit summary/comment
$isMinor: Whether or not the edit was marked as minor
$isWatch: (No longer used)
$section: (No longer used)
$flags: Flags passed to WikiPage::doEditContent()
$revision: New Revision of the article (can be null for edits that change
  nothing)
$status: Status object about to be returned by doEditContent()
$baseRevId: the rev ID (or false) this edit was based on

'PageHistoryBeforeList': When a history page list is about to be constructed.
&$article: the article that the history is loading for
$context: RequestContext object

'PageHistoryLineEnding': Right before the end <li> is added to a history line.
$historyAction: the action object
&$row: the revision row for this line
&$s: the string representing this parsed line
&$classes: array containing the <li> element classes

'PageHistoryPager::doBatchLookups': Called after the pager query was run, before
any output is generated, to allow batch lookups for prefetching information
needed for display. If the hook handler returns false, the regular behavior of
doBatchLookups() is skipped.
$pager: the PageHistoryPager
$result: a ResultWrapper representing the query result

'PageHistoryPager::getQueryInfo': when a history pager query parameter set is
constructed.
&$pager: the pager
&$queryInfo: the query parameters

'PageRenderingHash': Alter the parser cache option hash key. A parser extension
which depends on user options should install this hook and append its values to
the key.
&$confstr: reference to a hash key string which can be modified
$user: User (object) requesting the page
&$forOptions: array of options the hash is for

'PageViewUpdates': Allow database (or other) changes to be made after a
page view is seen by MediaWiki.  Note this does not capture views made
via external caches such as Squid.
$wikipage: WikiPage (object) for the page being viewed.
$user: User (object) for the user who is viewing.

'ParserAfterParse': Called from Parser::parse() just after the call to
Parser::internalParse() returns.
&$parser: parser object
&$text: text being parsed
&$stripState: stripState used (object)

'ParserAfterStrip': Called at end of parsing time.
TODO: No more strip, deprecated ?
&$parser: parser object
&$text: text being parsed
&$stripState: stripState used (object)

'ParserAfterTidy': Called after Parser::tidy() in Parser::parse()
&$parser: Parser object being used
&$text: text that will be returned

'ParserAfterUnstrip': Called after the first unstripGeneral() in
Parser::internalParseHalfParsed()
&$parser: Parser object being used
&$text: text that will be returned

'ParserBeforeInternalParse': Called at the beginning of Parser::internalParse().
&$parser: Parser object
&$text: text to parse
&$stripState: StripState instance being used

'ParserBeforeStrip': Called at start of parsing time.
TODO: No more strip, deprecated ?
&$parser: parser object
&$text: text being parsed
&$stripState: stripState used (object)

'ParserBeforeTidy': Called before tidy and custom tags replacements.
&$parser: Parser object being used
&$text: actual text

'ParserCacheSaveComplete': Called after a ParserOutput has been committed to
the parser cache.
$parserCache: ParserCache object $parserOutput was stored in
$parserOutput: ParserOutput object that was stored
$title: Title of the page that was parsed to generate $parserOutput
$popts: ParserOptions used for generating $parserOutput
$revId: ID of the revision that was parsed to create $parserOutput

'ParserClearState': Called at the end of Parser::clearState().
&$parser: Parser object being cleared

'ParserCloned': Called when the parser is cloned.
$parser: Newly-cloned Parser object

'ParserFirstCallInit': Called when the parser initialises for the first time.
&$parser: Parser object being cleared

'ParserGetVariableValueSwitch': Called when the parser need the value of a
custom magic word
&$parser: Parser object
&$varCache: array to store the value in case of multiples calls of the
  same magic word
&$index: index (string) of the magic
&$ret: value of the magic word (the hook should set it)
&$frame: PPFrame object to use for expanding any template variables

'ParserGetVariableValueTs': Use this to change the value of the time for the
{{LOCAL...}} magic word.
&$parser: Parser object
&$time: actual time (timestamp)

'ParserGetVariableValueVarCache': use this to change the value of the variable
cache or return false to not use it.
&$parser: Parser object
&$varCache: variable cache (array)

'ParserLimitReport': DEPRECATED! Use ParserLimitReportPrepare and
ParserLimitReportFormat instead.
Called at the end of Parser:parse() when the parser will
include comments about size of the text parsed.
$parser: Parser object
&$limitReport: text that will be included (without comment tags)

'ParserLimitReportFormat': Called for each row in the parser limit report that
needs formatting. If nothing handles this hook, the default is to use "$key" to
get the label, and "$key-value" or "$key-value-text"/"$key-value-html" to
format the value.
$key: Key for the limit report item (string)
&$value: Value of the limit report item
&$report: String onto which to append the data
$isHTML: If true, $report is an HTML table with two columns; if false, it's
  text intended for display in a monospaced font.
$localize: If false, $report should be output in English.

'ParserLimitReportPrepare': Called at the end of Parser:parse() when the parser
will include comments about size of the text parsed. Hooks should use
$output->setLimitReportData() to populate data. Functions for this hook should
not use $wgLang; do that in ParserLimitReportFormat instead.
$parser: Parser object
$output: ParserOutput object

'ParserMakeImageParams': Called before the parser make an image link, use this
to modify the parameters of the image.
$title: title object representing the file
$file: file object that will be used to create the image
&$params: 2-D array of parameters
$parser: Parser object that called the hook

'ParserSectionCreate': Called each time the parser creates a document section
from wikitext. Use this to apply per-section modifications to HTML (like
wrapping the section in a DIV).  Caveat: DIVs are valid wikitext, and a DIV
can begin in one section and end in another. Make sure your code can handle
that case gracefully. See the EditSectionClearerLink extension for an example.
$parser: the calling Parser instance
$section: the section number, zero-based, but section 0 is usually empty
&$sectionContent: ref to the content of the section. modify this.
$showEditLinks: boolean describing whether this section has an edit link

'ParserTestGlobals': Allows to define globals for parser tests.
&$globals: Array with all the globals which should be set for parser tests.
  The arrays keys serve as the globals names, its values are the globals values.

'ParserTestParser': Called when creating a new instance of Parser in
tests/parser/parserTest.inc.
&$parser: Parser object created

'ParserTestTables': Alter the list of tables to duplicate when parser tests are
run. Use when page save hooks require the presence of custom tables to ensure
that tests continue to run properly.
&$tables: array of table names

'ParserOutputStashForEdit': Called when an edit stash parse finishes, before the output is cached.
$page: the WikiPage of the candidate edit
$content: the Content object of the candidate edit
$output: the ParserOutput result of the candidate edit

'PasswordPoliciesForUser': Alter the effective password policy for a user.
$user: User object whose policy you are modifying
&$effectivePolicy: Array of policy statements that apply to this user
$purpose: string indicating purpose of the check, one of 'login', 'create',
  or 'reset'

'PerformRetroactiveAutoblock': Called before a retroactive autoblock is applied
to a user.
$block: Block object (which is set to be autoblocking)
&$blockIds: Array of block IDs of the autoblock

'PersonalUrls': Alter the user-specific navigation links (e.g. "my page,
my talk page, my contributions" etc).
&$personal_urls: Array of link specifiers (see SkinTemplate.php)
&$title: Title object representing the current page
$skin: SkinTemplate object providing context (e.g. to check if the user is
  logged in, etc.)

'PingLimiter': Allows extensions to override the results of User::pingLimiter().
&$user: User performing the action
$action: Action being performed
&$result: Whether or not the action should be prevented
  Change $result and return false to give a definitive answer, otherwise
  the built-in rate limiting checks are used, if enabled.
$incrBy: Amount to increment counter by

'PlaceNewSection': Override placement of new sections. Return false and put the
merged text into $text to override the default behavior.
$wikipage: WikiPage object
$oldtext: the text of the article before editing
$subject: subject of the new section
&$text: text of the new section

'PostLoginRedirect': Modify the post login redirect behavior.
Occurs after signing up or logging in, allows for interception of redirect.
&$returnTo: The page name to return to, as a string
&$returnToQuery: array of url parameters, mapping parameter names to values
&$type: type of login redirect as string;
  error: display a return to link ignoring $wgRedirectOnLogin
  signup: display a return to link using $wgRedirectOnLogin if needed
  success: display a return to link using $wgRedirectOnLogin if needed
  successredirect: send an HTTP redirect using $wgRedirectOnLogin if needed

'PreferencesFormPreSave': Override preferences being saved
$formData: array of user submitted data
$form: PreferencesForm object, also a ContextSource
$user: User object with preferences to be saved set
&$result: boolean indicating success

'PreferencesGetLegend': Override the text used for the <legend> of a
preferences section.
$form: the PreferencesForm object. This is a ContextSource as well
$key: the section name
&$legend: the legend text. Defaults to wfMessage( "prefs-$key" )->text() but may
  be overridden

'PrefixSearchBackend': DEPRECATED! Override SearchEngine::completionSearchBackend instead.
Override the title prefix search used for OpenSearch and
AJAX search suggestions. Put results into &$results outparam and return false.
$ns: array of int namespace keys to search in
$search: search term (not guaranteed to be conveniently normalized)
$limit: maximum number of results to return
&$results: out param: array of page names (strings)
$offset: number of results to offset from the beginning

'PrefixSearchExtractNamespace': Called if core was not able to extract a
namespace from the search string so that extensions can attempt it.
&$namespaces: array of int namespace keys to search in (change this if you can
  extract namespaces)
&$search: search term (replace this with term without the namespace if you can
  extract one)

'PrefsEmailAudit': Called when user changes their email address.
$user: User (object) changing his email address
$oldaddr: old email address (string)
$newaddr: new email address (string)

'ProtectionForm::buildForm': Called after all protection type fieldsets are made
in the form.
$article: the title being (un)protected
&$output: a string of the form HTML so far

'ProtectionForm::save': Called when a protection form is submitted.
$article: the Page being (un)protected
&$errorMsg: an html message string of an error or an array of message name and
  its parameters
$reasonstr: a string describing the reason page protection level is altered

'ProtectionForm::showLogExtract': Called after the protection log extract is
shown.
$article: the page the form is shown for
$out: OutputPage object

'RandomPageQuery': Lets you modify the query used by Special:Random to select
random pages.
&$tables: Database tables to be used in the query
&$conds: Conditions to be applied in the query
&$joinConds: Join conditions to be applied in the query

'RawPageViewBeforeOutput': Right before the text is blown out in action=raw.
&$obj: RawAction object
&$text: The text that's going to be the output

'RecentChange_save': Called at the end of RecentChange::save().
&$recentChange: RecentChange object

'RedirectSpecialArticleRedirectParams': Lets you alter the set of parameter
names such as "oldid" that are preserved when using redirecting special pages
such as Special:MyPage and Special:MyTalk.
&$redirectParams: An array of parameters preserved by redirecting special pages.

'RejectParserCacheValue': Return false to reject an otherwise usable
cached value from the Parser cache. NOTE: CARELESS USE OF THIS HOOK CAN
HAVE CATASTROPHIC CONSEQUENCES FOR HIGH-TRAFFIC INSTALLATIONS. USE WITH
EXTREME CARE.
$parserOutput: ParserOutput value.
$wikiPage: WikiPage object.
$parserOptions: ParserOptions object.

'RequestContextCreateSkin': Called when RequestContext::getSkin creates a skin
instance. Can be used by an extension override what skin is used in certain
contexts.
$context: (IContextSource) The RequestContext the skin is being created for.
&$skin: A variable reference you may set a Skin instance or string key on to
  override the skin that will be used for the context.

'RequestHasSameOriginSecurity': Called to determine if the request is somehow
flagged to lack same-origin security. Return false to indicate the lack. Note
if the "somehow" involves HTTP headers, you'll probably need to make sure
the header is varied on.
<<<<<<< HEAD
WebRequest $request: The request.
=======
$request: The WebRequest object.
>>>>>>> a51acbb6

'ResetPasswordExpiration': Allow extensions to set a default password expiration
$user: The user having their password expiration reset
&$newExpire: The new expiration date

'ResourceLoaderForeignApiModules': Called from ResourceLoaderForeignApiModule.
Use this to add dependencies to 'mediawiki.ForeignApi' module when you wish
to override its behavior. See the module docs for more information.
&$dependencies: string[] List of modules that 'mediawiki.ForeignApi' should
depend on
$context: ResourceLoaderContext|null

'ResourceLoaderGetConfigVars': Called at the end of
ResourceLoaderStartUpModule::getConfigSettings(). Use this to export static
configuration variables to JavaScript. Things that depend on the current page
or request state must be added through MakeGlobalVariablesScript instead.
&$vars: array( variable name => value )

'ResourceLoaderGetLessVars': Called in ResourceLoader::getLessVars after
variables from $wgResourceLoaderLESSVars are added. Can be used to add
context-based variables.
&$lessVars: array of variables already added

'ResourceLoaderRegisterModules': Right before modules information is required,
such as when responding to a resource
loader request or generating HTML output.
&$resourceLoader: ResourceLoader object

'ResourceLoaderTestModules': Let you add new JavaScript testing modules. This is
called after the addition of 'qunit' and MediaWiki testing resources.
&$testModules: array of JavaScript testing modules. The 'qunit' framework,
  included in core, is fed using tests/qunit/QUnitTestResources.php.
  To add a new qunit module named 'myext.tests':
	$testModules['qunit']['myext.tests'] = array(
		'script' => 'extension/myext/tests.js',
		'dependencies' => <any module dependency you might have>
	);
  For QUnit framework, the mediawiki.tests.qunit.testrunner dependency will be
  added to any module.
&$ResourceLoader: object

'RevisionInsertComplete': Called after a revision is inserted into the database.
&$revision: the Revision
$data: the data stored in old_text.  The meaning depends on $flags: if external
  is set, it's the URL of the revision text in external storage; otherwise,
  it's the revision text itself.  In either case, if gzip is set, the revision
  text is gzipped.
$flags: a comma-delimited list of strings representing the options used.  May
  include: utf8 (this will always be set for new revisions); gzip; external.

'SearchableNamespaces': An option to modify which namespaces are searchable.
&$arr: Array of namespaces ($nsId => $name) which will be used.

'SearchAfterNoDirectMatch': If there was no match for the exact result. This
runs before lettercase variants are attempted, whereas 'SearchGetNearMatch'
runs after.
$term: Search term string
&$title: Outparam; set to $title object and return false for a match

'SearchGetNearMatch': An extra chance for exact-title-matches in "go" searches
if nothing was found.
$term: Search term string
&$title: Outparam; set to $title object and return false for a match

'SearchGetNearMatchBefore': Perform exact-title-matches in "go" searches before
the normal operations.
$allSearchTerms: Array of the search terms in all content languages
&$titleResult: Outparam; the value to return. A Title object or null.

'SearchGetNearMatchComplete': A chance to modify exact-title-matches in "go"
searches.
$term: Search term string
&$title: Current Title object that is being returned (null if none found).

'SearchResultInitFromTitle': Set the revision used when displaying a page in
search results.
$title: Current Title object being displayed in search results.
&$id: Revision ID (default is false, for latest)

'SecondaryDataUpdates': Allows modification of the list of DataUpdates to
perform when page content is modified. Currently called by
AbstractContent::getSecondaryDataUpdates.
$title: Title of the page that is being edited.
$oldContent: Content object representing the page's content before the edit.
$recursive: bool indicating whether DataUpdates should trigger recursive
  updates (relevant mostly for LinksUpdate).
$parserOutput: ParserOutput representing the rendered version of the page
  after the edit.
&$updates: a list of DataUpdate objects, to be modified or replaced by
  the hook handler.

'SecuritySensitiveOperationStatus': Affect the return value from
MediaWiki\Auth\AuthManager::securitySensitiveOperationStatus().
&$status: (string) The status to be returned. One of the AuthManager::SEC_*
  constants. SEC_REAUTH will be automatically changed to SEC_FAIL if
  authentication isn't possible for the current session type.
$operation: (string) The operation being checked.
$session: (MediaWiki\Session\Session) The current session. The
  currently-authenticated user may be retrieved as $session->getUser().
$timeSinceAuth: (int) The time since last authentication. PHP_INT_MAX if
  the time of last auth is unknown, or -1 if authentication is not possible.

'SelfLinkBegin': Called before a link to the current article is displayed to
allow the display of the link to be customized.
$nt: the Title object
&$html: html to display for the link
&$trail: optional text to display before $html
&$prefix: optional text to display after $html
&$ret: the value to return if your hook returns false

'SendWatchlistEmailNotification': Return true to send watchlist email
notification
$targetUser: the user whom to send watchlist email notification
$title: the page title
$enotif: EmailNotification object

'SessionCheckInfo': Validate a MediaWiki\Session\SessionInfo as it's being
loaded from storage. Return false to prevent it from being used.
&$reason: String rejection reason to be logged
$info: MediaWiki\Session\SessionInfo being validated
$request: WebRequest being loaded from
$metadata: Array|false Metadata array for the MediaWiki\Session\Session
$data: Array|false Data array for the MediaWiki\Session\Session

'SessionMetadata': Add metadata to a session being saved.
$backend: MediaWiki\Session\SessionBackend being saved.
&$metadata: Array Metadata to be stored. Add new keys here.
$requests: Array of WebRequests potentially being saved to. Generally 0-1 real
  request and 0+ FauxRequests.

'SetupAfterCache': Called in Setup.php, after cache objects are set

'ShortPagesQuery': Allow extensions to modify the query used by
Special:ShortPages.
&$tables: tables to join in the query
&$conds: conditions for the query
&$joinConds: join conditions for the query
&$options: options for the query

'ShowMissingArticle': Called when generating the output for a non-existent page.
$article: The article object corresponding to the page

'ShowRawCssJs': DEPRECATED! Use the ContentGetParserOutput hook instead.
Customise the output of raw CSS and JavaScript in page views.
$text: Text being shown
$title: Title of the custom script/stylesheet page
$output: Current OutputPage object

'ShowSearchHit': Customize display of search hit.
$searchPage: The SpecialSearch instance.
$result: The SearchResult to show
$terms: Search terms, for highlighting
&$link: HTML of link to the matching page. May be modified.
&$redirect: HTML of redirect info. May be modified.
&$section: HTML of matching section. May be modified.
&$extract: HTML of content extract. May be modified.
&$score: HTML of score. May be modified.
&$size: HTML of page size. May be modified.
&$date: HTML of of page modification date. May be modified.
&$related: HTML of additional info for the matching page. May be modified.
&$html: May be set to the full HTML that should be used to represent the search
  hit. Must include the <li> ... </li> tags. Will only be used if the hook
  function returned false.

'ShowSearchHitTitle': Customise display of search hit title/link.
&$title: Title to link to
&$text: Text to use for the link
$result: The search result
$terms: The search terms entered
$page: The SpecialSearch object
&$query: Query string to be appended to the link

'SidebarBeforeOutput': Allows to edit sidebar just before it is output by skins.
Warning: This hook is run on each display. You should consider to use
'SkinBuildSidebar' that is aggressively cached.
$skin: Skin object
&$bar: Sidebar content
  Modify $bar to add or modify sidebar portlets.

'SiteNoticeAfter': After the sitenotice/anonnotice is composed.
&$siteNotice: HTML sitenotice. Alter the contents of $siteNotice to add to/alter
  the sitenotice/anonnotice.
$skin: Skin object

'SiteNoticeBefore': Before the sitenotice/anonnotice is composed. Return true to
allow the normal method of notice selection/rendering to work, or change the
value of $siteNotice and return false to alter it.
&$siteNotice: HTML returned as the sitenotice
$skin: Skin object

'SkinAfterBottomScripts': At the end of Skin::bottomScripts().
$skin: Skin object
&$text: bottomScripts Text. Append to $text to add additional text/scripts after
  the stock bottom scripts.

'SkinAfterContent': Allows extensions to add text after the page content and
article metadata. This hook should work in all skins. Set the &$data variable to
the text you're going to add.
&$data: (string) Text to be printed out directly (without parsing)
$skin: Skin object

'SkinBuildSidebar': At the end of Skin::buildSidebar().
$skin: Skin object
&$bar: Sidebar contents
Modify $bar to add or modify sidebar portlets.

'SkinCopyrightFooter': Allow for site and per-namespace customization of
copyright notice.
$title: displayed page title
$type: 'normal' or 'history' for old/diff views
&$msg: overridable message; usually 'copyright' or 'history_copyright'. This
  message must be in HTML format, not wikitext!
&$link: overridable HTML link to be passed into the message as $1
&$forContent: DEPRECATED! overridable flag if copyright footer is shown in
  content language.

'SkinEditSectionLinks': Modify the section edit links
$skin: Skin object rendering the UI
$title: Title object for the title being linked to (may not be the same as
  the page title, if the section is included from a template)
$section: The designation of the section being pointed to, to be included in
  the link, like "&section=$section"
$tooltip: The default tooltip.  Escape before using.
  By default, this is wrapped in the 'editsectionhint' message.
&$result: Array containing all link detail arrays. Each link detail array should
  contain the following keys:
    - targetTitle - Target Title object
    - text - String for the text
    - attribs - Array of attributes
    - query - Array of query parameters to add to the URL
    - options - Array of options for Linker::link
$lang: The language code to use for the link in the wfMessage function

'SkinGetPoweredBy': TODO
&$text: additional 'powered by' icons in HTML. Note: Modern skin does not use
  the MediaWiki icon but plain text instead.
$skin: Skin object

'SkinPreloadExistence': Supply titles that should be added to link existence
cache before the page is rendered.
&$titles: Array of Title objects
$skin: Skin object

'SkinSubPageSubtitle': At the beginning of Skin::subPageSubtitle().
If false is returned $subpages will be used instead of the HTML
subPageSubtitle() generates.
If true is returned, $subpages will be ignored and the rest of
subPageSubtitle() will run.
&$subpages: Subpage links HTML
$skin: Skin object
$out: OutputPage object

'SkinTemplateBuildNavUrlsNav_urlsAfterPermalink': After creating the "permanent
link" tab.
&$sktemplate: SkinTemplate object
&$nav_urls: array of tabs
&$revid: The revision id of the permanent link
&$revid2: The revision id of the permanent link, second time

'SkinTemplateGetLanguageLink': After building the data for a language link from
which the actual html is constructed.
&$languageLink: array containing data about the link. The following keys can be
  modified: href, text, title, class, lang, hreflang. Each of them is a string.
$languageLinkTitle: Title object belonging to the external language link.
$title: Title object of the page the link belongs to.
$outputPage: The OutputPage object the links are built from.

'SkinTemplateNavigation': Called on content pages after the tabs have been
added, but before variants have been added.
&$sktemplate: SkinTemplate object
&$links: Structured navigation links. This is used to alter the navigation for
  skins which use buildNavigationUrls such as Vector.

'SkinTemplateNavigation::SpecialPage': Called on special pages after the special
tab is added but before variants have been added.
&$sktemplate: SkinTemplate object
&$links: Structured navigation links. This is used to alter the navigation for
  skins which use buildNavigationUrls such as Vector.

'SkinTemplateNavigation::Universal': Called on both content and special pages
after variants have been added.
&$sktemplate: SkinTemplate object
&$links: Structured navigation links. This is used to alter the navigation for
  skins which use buildNavigationUrls such as Vector.

'SkinTemplateOutputPageBeforeExec': Before SkinTemplate::outputPage() starts
page output.
&$sktemplate: SkinTemplate object
&$tpl: QuickTemplate engine object

'SkinTemplatePreventOtherActiveTabs': Use this to prevent showing active tabs.
&$sktemplate: SkinTemplate object
&$res: set to true to prevent active tabs

'SkinTemplateTabAction': Override SkinTemplate::tabAction().
You can either create your own array, or alter the parameters for
the normal one.
&$sktemplate: The SkinTemplate instance.
$title: Title instance for the page.
$message: Visible label of tab.
$selected: Whether this is a selected tab.
$checkEdit: Whether or not the action=edit query should be added if appropriate.
&$classes: Array of CSS classes to apply.
&$query: Query string to add to link.
&$text: Link text.
&$result: Complete assoc. array if you want to return true.

'SkinTemplateToolboxEnd': Called by SkinTemplate skins after toolbox links have
been rendered (useful for adding more).
&$sk: The QuickTemplate based skin template running the hook.
$dummy: Called when SkinTemplateToolboxEnd is used from a BaseTemplate skin,
  extensions that add support for BaseTemplateToolbox should watch for this
  dummy parameter with "$dummy=false" in their code and return without echoing
  any HTML to avoid creating duplicate toolbox items.

'SoftwareInfo': Called by Special:Version for returning information about the
software.
&$software: The array of software in format 'name' => 'version'. See
  SpecialVersion::softwareInformation().

'SpecialBlockModifyFormFields': Add more fields to Special:Block
$sp: SpecialPage object, for context
&$fields: Current HTMLForm fields

'SpecialContributionsBeforeMainOutput': Before the form on Special:Contributions
$id: User id number, only provided for backwards-compatibility
$user: User object representing user contributions are being fetched for
$sp: SpecialPage instance, providing context

'SpecialContributions::getForm::filters': Called with a list of filters to render
on Special:Contributions.
$sp: SpecialContributions object, for context
&$filters: List of filters rendered as HTML

'SpecialListusersDefaultQuery': Called right before the end of
UsersPager::getDefaultQuery().
$pager: The UsersPager instance
&$query: The query array to be returned

'SpecialListusersFormatRow': Called right before the end of
UsersPager::formatRow().
&$item: HTML to be returned. Will be wrapped in <li></li> after the hook finishes
$row: Database row object

'SpecialListusersHeader': Called before closing the <fieldset> in
UsersPager::getPageHeader().
$pager: The UsersPager instance
&$out: The header HTML

'SpecialListusersHeaderForm': Called before adding the submit button in
UsersPager::getPageHeader().
$pager: The UsersPager instance
&$out: The header HTML

'SpecialListusersQueryInfo': Called right before the end of.
UsersPager::getQueryInfo()
$pager: The UsersPager instance
&$query: The query array to be returned

'SpecialLogAddLogSearchRelations': Add log relations to the current log
$type: String of the log type
$request: WebRequest object for getting the value provided by the current user
&$qc: Array for query conditions to add

'SpecialMovepageAfterMove': Called after moving a page.
&$movePage: MovePageForm object
&$oldTitle: old title (object)
&$newTitle: new title (object)

'SpecialNewpagesConditions': Called when building sql query for
Special:NewPages.
&$special: NewPagesPager object (subclass of ReverseChronologicalPager)
$opts: FormOptions object containing special page options
&$conds: array of WHERE conditionals for query
&$tables: array of tables to be queried
&$fields: array of columns to select
&$join_conds: join conditions for the tables

'SpecialNewPagesFilters': Called after building form options at NewPages.
$special: the special page object
&$filters: associative array of filter definitions. The keys are the HTML
  name/URL parameters. Each key maps to an associative array with a 'msg'
  (message key) and a 'default' value.

'SpecialPage_initList': Called when setting up SpecialPageFactory::$list, use
this hook to remove a core special page or conditionally register special pages.
&$list: list (array) of core special pages

'SpecialPageAfterExecute': Called after SpecialPage::execute.
$special: the SpecialPage object
$subPage: the subpage string or null if no subpage was specified

'SpecialPageBeforeExecute': Called before SpecialPage::execute.
Return false to prevent execution.
$special: the SpecialPage object
$subPage: the subpage string or null if no subpage was specified

'SpecialPageBeforeFormDisplay': Before executing the HTMLForm object.
$name: name of the special page
&$form: HTMLForm object

'SpecialPasswordResetOnSubmit': When executing a form submission on
Special:PasswordReset.
&$users: array of User objects.
$data: array of data submitted by the user
&$error: string, error code (message key) used to describe to error (out
  parameter). The hook needs to return false when setting this, otherwise it
  will have no effect.

'SpecialRandomGetRandomTitle': Called during the execution of Special:Random,
use this to change some selection criteria or substitute a different title.
&$randstr: The random number from wfRandom()
&$isRedir: Boolean, whether to select a redirect or non-redirect
&$namespaces: An array of namespace indexes to get the title from
&$extra: An array of extra SQL statements
&$title: If the hook returns false, a Title object to use instead of the
  result from the normal query

'SpecialRecentChangesFilters': DEPRECATED! Use ChangesListSpecialPageFilters
instead.
Called after building form options at RecentChanges.
$special: the special page object
&$filters: associative array of filter definitions. The keys are the HTML
  name/URL parameters. Each key maps to an associative array with a 'msg'
  (message key) and a 'default' value.

'SpecialRecentChangesPanel': Called when building form options in
SpecialRecentChanges.
&$extraOpts: array of added items, to which can be added
$opts: FormOptions for this request

'SpecialRecentChangesQuery': DEPRECATED! Use ChangesListSpecialPageQuery
instead.
Called when building SQL query for SpecialRecentChanges and
SpecialRecentChangesLinked.
&$conds: array of WHERE conditionals for query
&$tables: array of tables to be queried
&$join_conds: join conditions for the tables
$opts: FormOptions for this request
&$query_options: array of options for the database request
&$select: Array of columns to select

'SpecialResetTokensTokens': Called when building token list for
SpecialResetTokens.
&$tokens: array of token information arrays in the format of
	array(
		'preference' => '<preference-name>',
		'label-message' => '<message-key>',
	)

'SpecialSearchCreateLink': Called when making the message to create a page or
go to the existing page.
$t: title object searched for
&$params: an array of the default message name and page title (as parameter)

'SpecialSearchGoResult': If a hook returns false the 'go' feature will be
canceled and a normal search will be performed. Returning true without setting
$url does a standard redirect to $title. Setting $url redirects to the
specified URL.
$term - The string the user searched for
$title - The title the 'go' feature has decided to forward the user to
&$url - Initially null, hook subscribers can set this to specify the final url to redirect to

'SpecialSearchNogomatch': Called when user clicked the "Go" button but the
target doesn't exist.
&$title: title object generated from the text entered by the user

'SpecialSearchPowerBox': The equivalent of SpecialSearchProfileForm for
the advanced form, a.k.a. power search box.
&$showSections: an array to add values with more options to
$term: the search term (not a title object)
$opts: an array of hidden options (containing 'redirs' and 'profile')

'SpecialSearchProfileForm': Allows modification of search profile forms.
$search: special page object
&$form: String: form html
$profile: String: current search profile
$term: String: search term
$opts: Array: key => value of hidden options for inclusion in custom forms

'SpecialSearchProfiles': Allows modification of search profiles.
&$profiles: profiles, which can be modified.

'SpecialSearchResults': Called before search result display
$term: string of search term
&$titleMatches: empty or SearchResultSet object
&$textMatches: empty or SearchResultSet object

'SpecialSearchResultsPrepend': Called immediately before returning HTML
on the search results page.  Useful for including an external search
provider.  To disable the output of MediaWiki search output, return
false.
$specialSearch: SpecialSearch object ($this)
$output: $wgOut
$term: Search term specified by the user

'SpecialSearchResultsAppend': Called immediately before returning HTML
on the search results page.  Useful for including a feedback link.
$specialSearch: SpecialSearch object ($this)
$output: $wgOut
$term: Search term specified by the user

'SpecialSearchSetupEngine': Allows passing custom data to search engine.
$search: SpecialSearch special page object
$profile: String: current search profile
$engine: the search engine

'SpecialStatsAddExtra': Add extra statistic at the end of Special:Statistics.
&$extraStats: Array to save the new stats
	$extraStats['<name of statistic>'] => <value>;
  <value> can be an array with the keys "name" and "number":
  "name" is the HTML to be displayed in the name column
  "number" is the number to be displayed.
  or, <value> can be the number to be displayed and <name> is the
  message key to use in the name column,
$context: IContextSource object

'SpecialUploadComplete': Called after successfully uploading a file from
Special:Upload.
&$form: The SpecialUpload object

'SpecialVersionVersionUrl': Called when building the URL for Special:Version.
$wgVersion: Current $wgVersion for you to use
&$versionUrl: Raw url to link to (eg: release notes)

'SpecialWatchlistFilters': DEPRECATED! Use ChangesListSpecialPageFilters
instead.
Called after building form options at Watchlist.
$special: the special page object
&$filters: associative array of filter definitions. The keys are the HTML
  name/URL parameters. Each key maps to an associative array with a 'msg'
  (message key) and a 'default' value.

'SpecialWatchlistGetNonRevisionTypes': Called when building sql query for
SpecialWatchlist. Allows extensions to register custom values they have
inserted to rc_type so they can be returned as part of the watchlist.
&$nonRevisionTypes: array of values in the rc_type field of recentchanges table

'SpecialWatchlistQuery': DEPRECATED! Use ChangesListSpecialPageQuery instead.
Called when building sql query for SpecialWatchlist.
&$conds: array of WHERE conditionals for query
&$tables: array of tables to be queried
&$join_conds: join conditions for the tables
&$fields: array of query fields
$opts: A FormOptions object with watchlist options for the current request

'TestCanonicalRedirect': Called when about to force a redirect to a canonical
URL for a title when we have no other parameters on the URL. Gives a chance for
extensions that alter page view behavior radically to abort that redirect or
handle it manually.
$request: WebRequest
$title: Title of the currently found title obj
$output: OutputPage object

'ThumbnailBeforeProduceHTML': Called before an image HTML is about to be
rendered (by ThumbnailImage:toHtml method).
$thumbnail: the ThumbnailImage object
&$attribs: image attribute array
&$linkAttribs: image link attribute array

'TitleArrayFromResult': Called when creating an TitleArray object from a
database result.
&$titleArray: set this to an object to override the default object returned
$res: database result used to create the object

'TitleExists': Called when determining whether a page exists at a given title.
$title: The title being tested.
&$exists: Whether the title exists.

'TitleGetEditNotices': Allows extensions to add edit notices
$title: The Title object for the page the edit notices are for
$oldid: Revision ID that the edit notices are for (or 0 for latest)
&$notices: Array of notices. Keys are i18n message keys, values are
parseAsBlock()ed messages.

'TitleGetRestrictionTypes': Allows extensions to modify the types of protection
that can be applied.
$title: The title in question.
&$types: The types of protection available.

'TitleIsAlwaysKnown': Called when determining if a page exists. Allows
overriding default behavior for determining if a page exists. If $isKnown is
kept as null, regular checks happen. If it's a boolean, this value is returned
by the isKnown method.
$title: Title object that is being checked
&$isKnown: Boolean|null; whether MediaWiki currently thinks this page is known

'TitleIsCssOrJsPage': DEPRECATED! Use ContentHandlerDefaultModelFor instead.
Called when determining if a page is a CSS or JS page.
$title: Title object that is being checked
&$result: Boolean; whether MediaWiki currently thinks this is a CSS/JS page.
  Hooks may change this value to override the return value of
  Title::isCssOrJsPage().

'TitleIsMovable': Called when determining if it is possible to move a page. Note
that this hook is not called for interwiki pages or pages in immovable
namespaces: for these, isMovable() always returns false.
$title: Title object that is being checked
&$result: Boolean; whether MediaWiki currently thinks this page is movable.
  Hooks may change this value to override the return value of
  Title::isMovable().

'TitleIsWikitextPage': DEPRECATED! Use ContentHandlerDefaultModelFor instead.
Called when determining if a page is a wikitext or should
be handled by separate handler (via ArticleViewCustom).
$title: Title object that is being checked
&$result: Boolean; whether MediaWiki currently thinks this is a wikitext page.
  Hooks may change this value to override the return value of
  Title::isWikitextPage()

'TitleMove': Before moving an article (title).
$old: old title
$nt: new title
$user: user who does the move

'TitleMoveStarting': Before moving an article (title), but just after the atomic DB section starts.
$old: old title
$nt: new title
$user: user who does the move

'TitleMoveComplete': After moving an article (title), post-commit.
&$old: old title
&$nt: new title
&$user: user who did the move
$pageid: database ID of the page that's been moved
$redirid: database ID of the created redirect
$reason: reason for the move
$revision: the Revision created by the move

'TitleMoveCompleting': After moving an article (title), pre-commit.
$old: old title
$nt: new title
$user: user who did the move
$pageid: database ID of the page that's been moved
$redirid: database ID of the created redirect
$reason: reason for the move
$revision: the Revision created by the move

'TitleQuickPermissions': Called from Title::checkQuickPermissions to add to
or override the quick permissions check.
$title: The Title object being accessed
$user: The User performing the action
$action: Action being performed
&$errors: Array of errors
$doExpensiveQueries: Whether to do expensive DB queries
$short: Whether to return immediately on first error

'TitleReadWhitelist': Called at the end of read permissions checks, just before
adding the default error message if nothing allows the user to read the page. If
a handler wants a title to *not* be whitelisted, it should also return false.
$title: Title object being checked against
$user: Current user object
&$whitelisted: Boolean value of whether this title is whitelisted

'TitleSquidURLs': Called to determine which URLs to purge from HTTP caches.
$title: Title object to purge
&$urls: An array of URLs to purge from the caches, to be manipulated.

'UndeleteForm::showHistory': Called in UndeleteForm::showHistory, after a
PageArchive object has been created but before any further processing is done.
&$archive: PageArchive object
$title: Title object of the page that we're viewing

'UndeleteForm::showRevision': Called in UndeleteForm::showRevision, after a
PageArchive object has been created but before any further processing is done.
&$archive: PageArchive object
$title: Title object of the page that we're viewing

'UndeleteForm::undelete': Called un UndeleteForm::undelete, after checking that
the site is not in read-only mode, that the Title object is not null and after
a PageArchive object has been constructed but before performing any further
processing.
&$archive: PageArchive object
$title: Title object of the page that we're about to undelete

'UndeleteShowRevision': Called when showing a revision in Special:Undelete.
$title: title object related to the revision
$rev: revision (object) that will be viewed

'UnitTestsList': Called when building a list of paths containing PHPUnit tests.
Since 1.24: Paths pointing to a directory will be recursively scanned for
test case files matching the suffix "Test.php".
&$paths: list of test cases and directories to search.

'UnknownAction': An unknown "action" has occurred (useful for defining your own
actions).
$action: action name
$article: article "acted on"

'UnwatchArticle': Before a watch is removed from an article.
&$user: user watching
&$page: WikiPage object to be removed
&$status: Status object to be returned if the hook returns false

'UnwatchArticleComplete': After a watch is removed from an article.
$user: user that watched
&$page: WikiPage object that was watched

'UpdateUserMailerFormattedPageStatus': Before notification email gets sent.
&$formattedPageStatus: list of valid page states

'UploadComplete': Upon completion of a file upload.
&$uploadBase: UploadBase (or subclass) object. File can be accessed by
  $uploadBase->getLocalFile().

'UploadCreateFromRequest': When UploadBase::createFromRequest has been called.
$type: (string) the requested upload type
&$className: the class name of the Upload instance to be created

'UploadForm:BeforeProcessing': At the beginning of processUpload(). Lets you
poke at member variables like $mUploadDescription before the file is saved. Do
not use this hook to break upload processing. This will return the user to a
blank form with no error message; use UploadVerification and UploadVerifyFile
instead.
&$form: UploadForm object

'UploadForm:initial': Before the upload form is generated. You might set the
member-variables $uploadFormTextTop and $uploadFormTextAfterSummary to inject
text (HTML) either before or after the editform.
&$form: UploadForm object

'UploadFormInitDescriptor': After the descriptor for the upload form as been
assembled.
&$descriptor: (array) the HTMLForm descriptor

'UploadFormSourceDescriptors': after the standard source inputs have been
added to the descriptor
&$descriptor: (array) the HTMLForm descriptor
&$radio: Boolean, if source type should be shown as radio button
$selectedSourceType: The selected source type

'UploadVerification': Additional chances to reject an uploaded file. Consider
using UploadVerifyFile instead.
$saveName: (string) destination file name
$tempName: (string) filesystem path to the temporary file for checks
&$error: (string) output: message key for message to show if upload canceled by
  returning false. May also be an array, where the first element is the message
  key and the remaining elements are used as parameters to the message.

'UploadVerifyFile': extra file verification, based on MIME type, etc. Preferred
in most cases over UploadVerification.
$upload: (object) an instance of UploadBase, with all info about the upload
$mime: (string) The uploaded file's MIME type, as detected by MediaWiki.
  Handlers will typically only apply for specific MIME types.
&$error: (object) output: true if the file is valid. Otherwise, an indexed array
  representing the problem with the file, where the first element is the message
  key and the remaining elements are used as parameters to the message.

'User::mailPasswordInternal': before creation and mailing of a user's new
temporary password
&$user: the user who sent the message out
&$ip: IP of the user who sent the message out
&$u: the account whose new password will be set

'UserAddGroup': Called when adding a group; return false to override
stock group addition.
$user: the user object that is to have a group added
&$group: the group to add, can be modified

'UserArrayFromResult': Called when creating an UserArray object from a database
result.
&$userArray: set this to an object to override the default object returned
$res: database result used to create the object

'userCan': To interrupt/advise the "user can do X to Y article" check. If you
want to display an error message, try getUserPermissionsErrors.
&$title: Title object being checked against
&$user: Current user object
$action: Action being checked
&$result: Pointer to result returned if hook returns false. If null is returned,
  userCan checks are continued by internal code.

'UserCanSendEmail': To override User::canSendEmail() permission check.
&$user: User (object) whose permission is being checked
&$canSend: bool set on input, can override on output

'UserClearNewTalkNotification': Called when clearing the "You have new
messages!" message, return false to not delete it.
&$user: User (object) that will clear the message
$oldid: ID of the talk page revision being viewed (0 means the most recent one)

'UserCreateForm': DEPRECATED! Create an AuthenticationProvider instead.
Manipulate the login form.
&$template: SimpleTemplate instance for the form

'UserEffectiveGroups': Called in User::getEffectiveGroups().
&$user: User to get groups for
&$groups: Current effective groups

'UserGetAllRights': After calculating a list of all available rights.
&$rights: Array of rights, which may be added to.

'UserGetDefaultOptions': After fetching the core default, this hook is run right
before returning the options to the caller. Warning: This hook is called for
every call to User::getDefaultOptions(), which means it's potentially called
dozens or hundreds of times. You may want to cache the results of non-trivial
operations in your hook function for this reason.
&$defaultOptions: Array of preference keys and their default values.

'UserGetEmail': Called when getting an user email address.
$user: User object
&$email: email, change this to override local email

'UserGetEmailAuthenticationTimestamp': Called when getting the timestamp of
email authentication.
$user: User object
&$timestamp: timestamp, change this to override local email authentication
  timestamp

'UserGetImplicitGroups': DEPRECATED!
Called in User::getImplicitGroups().
&$groups: List of implicit (automatically-assigned) groups

'UserGetLanguageObject': Called when getting user's interface language object.
$user: User object
&$code: Language code that will be used to create the object
$context: IContextSource object

'UserGetReservedNames': Allows to modify $wgReservedUsernames at run time.
&$reservedUsernames: $wgReservedUsernames

'UserGetRights': Called in User::getRights().
$user: User to get rights for
&$rights: Current rights

'UserGroupsChanged': Called after user groups are changed.
$user: User whose groups changed
$added: Groups added
$removed: Groups removed
$performer: User who performed the change, false if via autopromotion
$reason: The reason, if any, given by the user performing the change,
false if via autopromotion.

'UserIsBlockedFrom': Check if a user is blocked from a specific page (for
specific block exemptions).
$user: User in question
$title: Title of the page in question
&$blocked: Out-param, whether or not the user is blocked from that page.
&$allowUsertalk: If the user is blocked, whether or not the block allows users
  to edit their own user talk pages.

'UserIsBlockedGlobally': Check if user is blocked on all wikis.
&$user: User object
$ip: User's IP address
&$blocked: Whether the user is blocked, to be modified by the hook
&$block: The Block object, to be modified by the hook

'UserIsEveryoneAllowed': Check if all users are allowed some user right; return
false if a UserGetRights hook might remove the named right.
$right: The user right being checked

'UserIsHidden': Check if the user's name should be hidden. See User::isHidden().
$user: User in question.
&$hidden: Set true if the user's name should be hidden.

'UserIsLocked': Check if the user is locked. See User::isLocked().
$user: User in question.
&$locked: Set true if the user should be locked.

'UserLoadAfterLoadFromSession': Called to authenticate users on external or
environmental means; occurs after session is loaded.
$user: user object being loaded

'UserLoadDefaults': Called when loading a default user.
$user: user object
$name: user name

'UserLoadFromDatabase': Called when loading a user from the database.
$user: user object
&$s: database query object

'UserLoadFromSession': DEPRECATED! Create a MediaWiki\Session\SessionProvider instead.
Called to authenticate users on external/environmental means; occurs before
session is loaded.
$user: user object being loaded
&$result: set this to a boolean value to abort the normal authentication
  process

'UserLoadOptions': When user options/preferences are being loaded from the
database.
$user: User object
&$options: Options, can be modified.

'UserLoggedIn': Called after a user is logged in
$user: User object for the logged-in user

'UserLoginComplete': Show custom content after a user has logged in via the web interface.
For functionality that needs to run after any login (API or web) use UserLoggedIn.
&$user: the user object that was created on login
&$inject_html: Any HTML to inject after the "logged in" message.

'UserLoginForm': DEPRECATED! Create an AuthenticationProvider instead.
Manipulate the login form.
&$template: QuickTemplate instance for the form

'UserLogout': Before a user logs out.
&$user: the user object that is about to be logged out

'UserLogoutComplete': After a user has logged out.
&$user: the user object _after_ logout (won't have name, ID, etc.)
&$inject_html: Any HTML to inject after the "logged out" message.
$oldName: name of the user before logout (string)

'UserMailerChangeReturnPath': Called to generate a VERP return address
when UserMailer sends an email, with a bounce handling extension.
$to: Array of MailAddress objects for the recipients
&$returnPath: The return address string

'UserMailerSplitTo': Called in UserMailer::send() to give extensions a chance
to split up an email with multiple the To: field into separate emails.
&$to: array of MailAddress objects; unset the ones which should be mailed separately

'UserMailerTransformContent': Called in UserMailer::send() to change email contents.
Extensions can block sending the email by returning false and setting $error.
$to: array of MailAdresses of the targets
$from: MailAddress of the sender
&$body: email body, either a string (for plaintext emails) or an array with 'text' and 'html' keys
&$error: should be set to an error message string

'UserMailerTransformMessage': Called in UserMailer::send() to change email after it has gone through
the MIME transform. Extensions can block sending the email by returning false and setting $error.
$to: array of MailAdresses of the targets
$from: MailAddress of the sender
&$subject: email subject (not MIME encoded)
&$headers: email headers (except To: and Subject:) as an array of header name => value pairs
&$body: email body (in MIME format) as a string
&$error: should be set to an error message string

'UserRemoveGroup': Called when removing a group; return false to override stock
group removal.
$user: the user object that is to have a group removed
&$group: the group to be removed, can be modified

'UserRequiresHTTPS': Called to determine whether a user needs
to be switched to HTTPS.
$user: User in question.
&$https: Boolean whether $user should be switched to HTTPS.

'UserResetAllOptions': Called in User::resetOptions() when user preferences
have been requested to be reset. This hook can be used to exclude certain
options from being reset even when the user has requested all prefs to be reset,
because certain options might be stored in the user_properties database table
despite not being visible and editable via Special:Preferences.
$user: the User (object) whose preferences are being reset
&$newOptions: array of new (site default) preferences
$options: array of the user's old preferences
$resetKinds: array containing the kinds of preferences to reset

'UserRetrieveNewTalks': Called when retrieving "You have new messages!"
message(s).
&$user: user retrieving new talks messages
&$talks: array of new talks page(s)

'UserRights': DEPRECATED! Use UserGroupsChanged instead.
After a user's group memberships are changed.
&$user: User object that was changed
$add: Array of strings corresponding to groups added
$remove: Array of strings corresponding to groups removed

'UserSaveOptions': Called just before saving user preferences/options.
$user: User object
&$options: Options, modifiable

'UserSaveSettings': Called when saving user settings.
$user: User object

'UserSetCookies': DEPRECATED! If you're trying to replace core session cookie
handling, you want to create a subclass of MediaWiki\Session\CookieSessionProvider
instead. Otherwise, you can no longer count on user data being saved to cookies
versus some other mechanism.
Called when setting user cookies.
$user: User object
&$session: session array, will be added to the session
&$cookies: cookies array mapping cookie name to its value

'UserSetEmail': Called when changing user email address.
$user: User object
&$email: new email, change this to override new email address

'UserSetEmailAuthenticationTimestamp': Called when setting the timestamp of
email authentication.
$user: User object
&$timestamp: new timestamp, change this to override local email
authentication timestamp

'UserToolLinksEdit': Called when generating a list of user tool links, e.g.
"Foobar (Talk | Contribs | Block)".
$userId: User id of the current user
$userText: User name of the current user
&$items: Array of user tool links as HTML fragments

'ValidateExtendedMetadataCache': Called to validate the cached metadata in
FormatMetadata::getExtendedMeta (return false means cache will be
invalidated and GetExtendedMetadata hook called again).
$timestamp: The timestamp metadata was generated
$file: The file the metadata is for

'WantedPages::getQueryInfo': Called in WantedPagesPage::getQueryInfo(), can be
used to alter the SQL query which gets the list of wanted pages.
&$wantedPages: WantedPagesPage object
&$query: query array, see QueryPage::getQueryInfo() for format documentation

'WatchArticle': Before a watch is added to an article.
&$user: user that will watch
&$page: WikiPage object to be watched
&$status: Status object to be returned if the hook returns false

'WatchArticleComplete': After a watch is added to an article.
&$user: user that watched
&$page: WikiPage object watched

'WatchlistEditorBeforeFormRender': Before building the Special:EditWatchlist
form, used to manipulate the list of pages or preload data based on that list.
&$watchlistInfo: array of watchlisted pages in
  [namespaceId => ['title1' => 1, 'title2' => 1]] format

'WatchlistEditorBuildRemoveLine': when building remove lines in
Special:Watchlist/edit.
&$tools: array of extra links
$title: Title object
$redirect: whether the page is a redirect
$skin: Skin object
&$link: HTML link to title

'WebRequestPathInfoRouter': While building the PathRouter to parse the
REQUEST_URI.
$router: The PathRouter instance

'WebResponseSetCookie': when setting a cookie in WebResponse::setcookie().
Return false to prevent setting of the cookie.
&$name: Cookie name passed to WebResponse::setcookie()
&$value: Cookie value passed to WebResponse::setcookie()
&$expire: Cookie expiration, as for PHP's setcookie()
&$options: Options passed to WebResponse::setcookie()

'wfShellWikiCmd': Called when generating a shell-escaped command line string to
run a MediaWiki cli script.
&$script: MediaWiki cli script path
&$parameters: Array of arguments and options to the script
&$options: Associative array of options, may contain the 'php' and 'wrapper'
  keys

'wgQueryPages': Called when initialising list of QueryPage subclasses, use this
to add new query pages to be updated with maintenance/updateSpecialPages.php.
&$qp: The list of QueryPages

'WhatLinksHereProps': Allows annotations to be added to WhatLinksHere
$row: The DB row of the entry.
$title: The Title of the page where the link comes FROM
$target: The Title of the page where the link goes TO
&$props: Array of HTML strings to display after the title.

'WikiExporter::dumpStableQuery': Get the SELECT query for "stable" revisions
dumps. One, and only one hook should set this, and return false.
&$tables: Database tables to use in the SELECT query
&$opts: Options to use for the query
&$join: Join conditions

'WikiPageDeletionUpdates': manipulate the list of DataUpdates to be applied when
a page is deleted. Called in WikiPage::getDeletionUpdates(). Note that updates
specific to a content model should be provided by the respective Content's
getDeletionUpdates() method.
$page: the WikiPage
$content: the Content to generate updates for
&$updates: the array of DataUpdate objects. Hook function may want to add to it.

'XmlDumpWriterOpenPage': Called at the end of XmlDumpWriter::openPage, to allow
extra metadata to be added.
$obj: The XmlDumpWriter object.
&$out: The output string.
$row: The database row for the page.
$title: The title of the page.

'XmlDumpWriterWriteRevision': Called at the end of a revision in an XML dump, to
add extra metadata.
&$obj: The XmlDumpWriter object.
&$out: The text being output.
$row: The database row for the revision.
$text: The revision text.

More hooks might be available but undocumented, you can execute
"php maintenance/findHooks.php" to find hidden ones.<|MERGE_RESOLUTION|>--- conflicted
+++ resolved
@@ -2500,11 +2500,7 @@
 flagged to lack same-origin security. Return false to indicate the lack. Note
 if the "somehow" involves HTTP headers, you'll probably need to make sure
 the header is varied on.
-<<<<<<< HEAD
-WebRequest $request: The request.
-=======
 $request: The WebRequest object.
->>>>>>> a51acbb6
 
 'ResetPasswordExpiration': Allow extensions to set a default password expiration
 $user: The user having their password expiration reset
