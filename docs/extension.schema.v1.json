{
	"$schema": "http://json-schema.org/schema#",
	"description": "MediaWiki extension.json schema",
	"type": "object",
	"properties": {
		"manifest_version": {
			"type": "integer",
			"description": "Version of the extension.json schema the extension.json file is in.",
			"required": true
		},
		"name": {
			"type": "string",
			"description": "The extension's canonical name.",
			"required": true
		},
		"namemsg": {
			"type": "string",
			"description": "i18n message key of the extension's name."
		},
		"type": {
			"type": "string",
			"description": "The extension's type, as an index to $wgExtensionCredits.",
			"default": "other"
		},
		"author": {
			"type": [
				"string",
				"array"
			],
			"description": "Extension's authors.",
			"items": {
				"type": "string"
			}
		},
		"version": {
			"type": "string",
			"description": "The version of this release of the extension."
		},
		"url": {
			"type": "string",
			"description": "URL to the homepage for the extension.",
			"format": "uri-reference"
		},
		"description": {
			"type": "string",
			"description": "Raw description of the extension."
		},
		"descriptionmsg": {
			"type": "string",
			"description": "Message key for a i18n message describing the extension."
		},
		"license-name": {
			"type": "string",
			"description": "SPDX identifier for the license under which the extension is released."
		},
		"requires": {
			"type": "object",
			"description": "Indicates what versions of PHP, MediaWiki core, extensions or skins are required. This syntax may be extended in the future, for example to check dependencies between other services.",
			"additionalProperties": false,
			"properties": {
				"MediaWiki": {
					"type": "string",
					"description": "Version constraint string against MediaWiki core."
				},
				"platform": {
					"type": "object",
					"description": "Indicates version constraints against platform services.",
					"additionalProperties": false,
					"properties": {
						"php": {
							"type": "string",
							"description": "Version constraint string against PHP."
						},
						"ability-shell": {
							"type": "boolean",
							"default": false,
							"description": "Whether this extension requires shell access."
						}
					},
					"patternProperties": {
						"^ext-": {
							"type": "string",
							"description": "Required PHP extension.",
							"enum": ["*"]
						}
					}
				},
				"extensions": {
					"type": "object",
					"description": "Set of version constraint strings against specific extensions."
				},
				"skins": {
					"type": "object",
					"description": "Set of version constraint strings against specific skins."
				}
			}
		},
		"dev-requires": {
			"type": "object",
			"description": "Indicates what dependencies are required for development purposes such as running tests. This syntax may be extended in the future.",
			"additionalProperties": false,
			"properties": {
				"MediaWiki": {
					"type": "string",
					"description": "Version constraint string against MediaWiki core."
				},
				"platform": {
					"type": "object",
					"description": "Indicates version constraints against platform services.",
					"additionalProperties": false,
					"properties": {
						"php": {
							"type": "string",
							"description": "Version constraint string against PHP."
						},
						"ability-shell": {
							"type": "boolean",
							"default": false,
							"description": "Whether this extension requires shell access."
						}
					},
					"patternProperties": {
						"^ext-": {
							"type": "string",
							"description": "Required PHP extension.",
							"enum": ["*"]
						}
					}
				},
				"extensions": {
					"type": "object",
					"description": "Set of version constraint strings against specific extensions."
				},
				"skins": {
					"type": "object",
					"description": "Set of version constraint strings against specific skins."
				}
			}
		},
		"ResourceFileModulePaths": {
			"type": "object",
			"description": "Default paths to use for all ResourceLoader file modules",
			"additionalProperties": false,
			"properties": {
				"localBasePath": {
					"type": "string",
					"description": "Base path to prepend to all local paths, relative to current directory"
				},
				"remoteExtPath": {
					"type": "string",
					"description": "Base path to prepend to all remote paths, relative to $wgExtensionAssetsPath"
				},
				"remoteSkinPath": {
					"type": "string",
					"description": "Base path to prepend to all remote paths, relative to $wgStylePath"
				}
			}
		},
		"ResourceModules": {
			"type": "object",
			"description": "ResourceLoader modules to register",
			"patternProperties": {
				"^[a-zA-Z0-9-\\.]+$": {
					"type": "object",
					"anyOf": [
						{
							"description": "A ResourceLoaderFileModule definition",
							"additionalProperties": false,
							"properties": {
								"localBasePath": {
									"type": "string",
									"description": "Base path to prepend to all local paths in $options. Defaults to $IP"
								},
								"remoteBasePath": {
									"type": "string",
									"description": "Base path to prepend to all remote paths in $options. Defaults to $wgScriptPath"
								},
								"remoteExtPath": {
									"type": "string",
									"description": "Equivalent of remoteBasePath, but relative to $wgExtensionAssetsPath"
								},
								"skipFunction": {
									"type": "string",
									"description": "Path to a file containing a JavaScript \"skip function\", if desired."
								},
								"scripts": {
									"type": ["string", "array"],
									"description": "Scripts to always include (array of file paths)",
									"items": {
										"type": "string"
									}
								},
								"languageScripts": {
									"type": "object",
									"description": "Scripts to include in specific language contexts (mapping of language code to file path(s))",
									"patternProperties": {
										"^[a-zA-Z0-9-]{2,}$": {
											"type": [
												"string",
												"array"
											],
											"items": {
												"type": "string"
											}
										}
									}
								},
								"skinScripts": {
									"type": "object",
									"description": "Scripts to include in specific skin contexts (mapping of skin name to script(s)",
									"patternProperties": {
										".+": {
											"type": [
												"string",
												"array"
											],
											"items": {
												"type": "string"
											}
										}
									}
								},
								"debugScripts": {
									"type": ["string", "array"],
									"description": "Scripts to include in debug contexts",
									"items": {
										"type": "string"
									}
								},
								"loaderScripts": {
									"type": ["string", "array"],
									"description": "Scripts to include in the startup module",
									"items": {
										"type": "string"
									}
								},
								"dependencies": {
									"type": ["string", "array"],
									"description": "Modules which must be loaded before this module",
									"items": {
										"type": "string"
									}
								},
								"styles": {
									"type": ["string", "array", "object"],
									"description": "Styles to always load",
									"items": {
										"type": "string"
									}
								},
								"skinStyles": {
									"type": "object",
									"description": "Styles to include in specific skin contexts (mapping of skin name to style(s))",
									"patternProperties": {
										".+": {
											"type": [
												"string",
												"array"
											],
											"items": {
												"type": "string"
											}
										}
									}
								},
								"messages": {
									"type": ["string", "array"],
									"description": "Messages to always load",
									"items": {
										"type": "string"
									}
								},
								"group": {
									"type": "string",
									"description": "Group with which this module should be loaded"
								},
								"deprecated": {
									"type": ["object", "string", "boolean"],
									"description": "Whether the module is deprecated and usage is discouraged. Either a boolean, or a string or an object with key message can be used to customise deprecation message."
								},
								"position": {
									"type": "string",
									"description": "Position on the page to load this module at",
									"enum": [
										"bottom",
										"top"
									]
								},
								"templates": {
									"type": ["object", "array"],
									"description": "Templates to be loaded for client-side usage"
								},
								"targets": {
									"type": ["string", "array"],
									"description": "ResourceLoader target the module can run on",
									"items": {
										"type": "string"
									}
								},
								"noflip": {
									"type": "boolean",
									"description": "Whether to skip CSSJanus LTR-to-RTL flipping for this module. Recommended for styles imported from libraries that already properly handle their RTL styles. Default is false, meaning CSSJanus will be applied on RTL-mode output."
								},
								"packageFiles": {
									"type": ["string", "array"],
									"description": "Package files that can be require()d",
									"items": {
										"type": ["string", "object"]
									}
								}
							}
						},
						{
							"description": "A ResourceLoaderWikiModule definition",
							"additionalProperties": false,
							"properties": {
								"class": {
									"enum": ["ResourceLoaderWikiModule"]
								},
								"group": {
									"type": "string",
									"description": "Group with which this module should be loaded"
								},
								"position": {
									"type": "string",
									"description": "Position on the page to load this module at",
									"enum": [
										"bottom",
										"top"
									]
								},
								"targets": {
									"type": ["string", "array"],
									"description": "ResourceLoader target the module can run on",
									"items": {
										"type": "string"
									}
								},
								"scripts": {
									"type": "array",
									"description": "A list of on-wiki pages containing JavaScript that should be loaded",
									"items": {
										"type": "string"
									}
								},
								"styles": {
									"type": "array",
									"description": "A list of on-wiki pages containing CSS that should be loaded",
									"items": {
										"type": "string"
									}
								}
							}
						},
						{
							"description": "A ResourceLoaderImageModule definition",
							"additionalProperties": false,
							"properties": {
								"class": {
									"enum": ["ResourceLoaderImageModule"]
								},
								"localBasePath": {
									"type": "string",
									"description": "Base path to prepend to all local paths. Defaults to $IP"
								},
								"defaultColor": {
									"type": "string"
								},
								"data": {
									"type": "string"
								},
								"prefix": {
									"type": "string"
								},
								"selector": {
									"type": "string"
								},
								"selectorWithoutVariant": {
									"type": "string"
								},
								"selectorWithVariant": {
									"type": "string"
								},
								"useDataURI": {
									"type": "boolean"
								},
								"variants": {
									"type": "object"
								},
								"images": {
									"type": "object"
								},
								"position": {
									"enum": [
										"top",
										"bottom"
									]
								}
							}
						},
						{
							"description": "An arbitrary ResourceLoaderModule definition by class",
							"properties": {
								"class": {
									"type": "string",
									"pattern": "^(?!ResourceLoader(File|Image|Wiki)Module).*$"
								}
							},
							"required": ["class"]
						}
					]
				}
			}
		},
		"ResourceModuleSkinStyles": {
			"type": "object",
			"description": "ResourceLoader modules for custom skin styles"
		},
		"ResourceLoaderSources": {
			"type": "object",
			"description": "ResourceLoader sources to register"
		},
		"QUnitTestModule": {
			"type": "object",
			"description": "A ResourceLoaderFileModule definition registered only when wgEnableJavaScriptTest is true.",
			"additionalProperties": false,
			"properties": {
				"localBasePath": {
					"type": "string",
					"description": "Prefix for local paths to files in $options, relative to extenion directory"
				},
				"remoteExtPath": {
					"type": "string",
					"description": "Prefix for URLs to files in $options, relative to $wgExtensionAssetsPath"
				},
				"remoteSkinPath": {
					"type": "string",
					"description": "Prefix for URLs to files in $options, relative to $wgStylePath"
				},
				"scripts": {
					"type": ["string", "array"],
					"description": "Scripts to include (array of file paths)",
					"items": {
						"type": "string"
					}
				},
				"packageFiles": {
					"type": ["string", "array"],
					"description": "Package files that can be require()d",
					"items": {
						"type": ["string", "object"]
					}
				},
				"dependencies": {
					"type": ["string", "array"],
					"description": "Modules which must be loaded before this module",
					"items": {
						"type": "string"
					}
				},
				"styles": {
					"type": ["string", "array", "object"],
					"description": "Styles to load",
					"items": {
						"type": "string"
					}
				},
				"templates": {
					"type": ["object", "array"],
					"description": "Templates to be loaded for client-side usage",
					"items": {
						"type": "string"
					}
				},
				"messages": {
					"type": ["string", "array"],
					"description": "Messages to load",
					"items": {
						"type": "string"
					}
				}
			}
		},
		"MessagePosterModule": {
			"type": "object",
			"description": "Additional JavaScript files and modules that will register content models with mw.messagePoster.factory.",
			"additionalProperties": false,
			"properties": {
				"localBasePath": {
					"type": "string",
					"description": "Prefix for local paths to files in $options, relative to extenion directory"
				},
				"scripts": {
					"type": "array",
					"description": "Scripts to include as array of file paths",
					"items": {
						"type": "string"
					}
				},
				"dependencies": {
					"type": "array",
					"description": "Modules which must load before these files",
					"items": {
						"type": "string"
					}
				}
			}
		},
		"ConfigRegistry": {
			"type": "object",
			"description": "Registry of factory functions to create Config objects"
		},
		"SessionProviders": {
			"type": "object",
			"description": "Session providers"
		},
		"AuthManagerAutoConfig": {
			"type": "object",
			"description": "AuthManager auto-configuration",
			"additionalProperties": false,
			"properties": {
				"preauth": {
					"type": "object",
					"description": "Pre-authentication providers"
				},
				"primaryauth": {
					"type": "object",
					"description": "Primary authentication providers"
				},
				"secondaryauth": {
					"type": "object",
					"description": "Secondary authentication providers"
				}
			}
		},
		"CentralIdLookupProviders": {
			"type": "object",
			"description": "Central ID lookup providers"
		},
		"namespaces": {
			"type": "array",
			"description": "Method to add extra namespaces",
			"items": {
				"type": "object",
				"properties": {
					"id": {
						"type": "integer"
					},
					"constant": {
						"type": "string"
					},
					"name": {
						"type": "string"
					},
					"gender": {
						"type": "object",
						"properties": {
							"male": {
								"type": "string"
							},
							"female": {
								"type": "string"
							}
						}
					},
					"subpages": {
						"type": "boolean",
						"default": false
					},
					"content": {
						"type": "boolean",
						"default": false
					},
					"defaultcontentmodel": {
						"type": "string"
					},
					"protection": {
						"type": ["string", "array"],
						"description": "Userright(s) required to edit in this namespace"
					},
					"capitallinkoverride": {
						"type": "boolean",
						"description": "Set $wgCapitalLinks on a per-namespace basis"
					},
					"conditional": {
						"type": "boolean",
						"description": "Whether the namespace is conditional upon configuration and should not be registered (requires separate registration via a hook)",
						"default": false
					}
				},
				"required": ["id", "constant", "name"]
			}
		},
		"TrackingCategories": {
			"type": "array",
			"description": "Tracking category message keys",
			"items": {
				"type": "string"
			}
		},
		"DefaultUserOptions": {
			"type": "object",
			"description": "Default values of user options"
		},
		"HiddenPrefs": {
			"type": "array",
			"description": "Preferences users cannot set",
			"items": {
				"type": "string"
			}
		},
		"GroupPermissions": {
			"type": "object",
			"description": "Default permissions to give to user groups",
			"patternProperties": {
				"^[a-z]+$": {
					"type": "object",
					"patternProperties": {
						"^[a-z]+$": {
							"type": "boolean"
						}
					}
				}
			}
		},
		"RevokePermissions": {
			"type": "object",
			"description": "Default permissions to revoke from user groups",
			"patternProperties": {
				"^[a-z]+$": {
					"type": "object",
					"patternProperties": {
						"^[a-z]+$": {
							"type": "boolean"
						}
					}
				}
			}
		},
		"GrantPermissions": {
			"type": "object",
			"description": "Map of permissions granted to authorized consumers to their bundles, called 'grants'",
			"patternProperties": {
				"^[a-z]+$": {
					"type": "object",
					"patternProperties": {
						"^[a-z]+$": {
							"type": "boolean"
						}
					}
				}
			}
		},
		"GrantPermissionGroups": {
			"type": "object",
			"description": "Map of grants to their UI grouping",
			"patternProperties": {
				"^[a-z]+$": {
					"type": "string"
				}
			}
		},
		"ImplicitGroups": {
			"type": "array",
			"description": "Implicit groups"
		},
		"GroupsAddToSelf": {
			"type": "object",
			"description": "Groups a user can add to themselves"
		},
		"GroupsRemoveFromSelf": {
			"type": "object",
			"description": "Groups a user can remove from themselves"
		},
		"AddGroups": {
			"type": "object",
			"description": "Groups a user can add to users"
		},
		"RemoveGroups": {
			"type": "object",
			"description": "Groups a user can remove from users"
		},
		"AvailableRights": {
			"type": "array",
			"description": "User rights added by the extension",
			"items": {
				"type": "string"
			}
		},
		"ContentHandlers": {
			"type": "object",
			"description": "Mapping of model ID to class name",
			"patternProperties": {
				"^[A-Za-z]+$": {
					"type": "string"
				}
			}
		},
		"RateLimits": {
			"type": "object",
			"description": "Rate limits"
		},
		"RecentChangesFlags": {
			"type": "object",
			"description": "Flags (letter symbols) shown on RecentChanges pages"
		},
		"MediaHandlers": {
			"type": "object",
			"description": "Plugins for media file type handling. Each entry in the array maps a MIME type to a PHP class name."
		},
		"ExtensionFunctions": {
			"type": [
				"array",
				"string"
			],
			"description": "Function to call after setup has finished",
			"items": {
				"type": "string"
			}
		},
		"ExtensionMessagesFiles": {
			"type": "object",
			"description": "File paths containing PHP internationalization data"
		},
		"MessagesDirs": {
			"type": "object",
			"description": "Directory paths containing JSON internationalization data"
		},
		"ExtensionEntryPointListFiles": {
			"type": "object"
		},
		"SpecialPages": {
			"type": "object",
			"description": "SpecialPages implemented in this extension (mapping of page name to class name or to ObjectFactory spec)"
		},
		"AutoloadNamespaces": {
			"type": "object",
			"description": "Mapping of PSR-4 compliant namespace to directory for autoloading",
			"patternProperties": {
				"^[A-Za-z0-9\\\\]+\\\\$": {
					"type": "string"
				}
			},
			"additionalProperties": false
		},
		"AutoloadClasses": {
			"type": "object"
		},
		"TestAutoloadNamespaces": {
			"type": "object",
			"description": "Mapping of PSR-4 compliant namespace to directory for autoloading to be used in tests",
			"patternProperties": {
				"^[A-Za-z0-9\\\\]+\\\\$": {
					"type": "string"
				}
			},
			"additionalProperties": false
		},
		"TestAutoloadClasses": {
			"type": "object"
		},
		"Hooks": {
			"type": "object",
<<<<<<< HEAD
			"description": "Hooks this extension uses (mapping of hook name to callback)"
=======
			"description": "Hooks this extension uses (mapping of hook name to callback)",
			"additionalProperties": {
				"oneOf": [
					{
						"type": "string",
						"description": "A global function name, static function name, or the name of a property in HookHandlers"
					},
					{
						"type": "object",
						"description": "A handler specification",
						"properties": {
							"handler": {
								"type": "string",
								"description": "The name of a property in HookHandlers"
							},
							"deprecated": {
								"type": "boolean",
								"description": "The deprecation acknowledgement flag for the handler. If this is true, calls will be filtered if the relevant hook is deprecated."
							}
						},
						"required": [
							"handler"
						]
					},
					{
						"type": "array",
						"description": "An ordered array of handlers",
						"items": {
							"oneOf": [
								{
									"type": "string",
									"description": "A global function name, static function name, or the name of a property in HookHandlers"
								},
								{
									"type": "object",
									"description": "A handler specification",
									"properties": {
										"handler": {
											"type": "string",
											"description": "The name of a property in HookHandlers"
										},
										"deprecated": {
											"type": "boolean",
											"description": "The deprecation acknowledgement flag for the handler. If this is true, calls will be filtered if the relevant hook is deprecated."
										}
									},
									"required": [
										"handler"
									]
								}
							]
						}
					}
				]
			}
		},
		"HookHandlers": {
			"type": "object",
			"description": "ObjectFactory specifications for new-style hook handlers",
			"additionalProperties": {
				"type": "object",
				"properties": {
					"factory": {
						"type": ["string", "array"],
						"description": "A factory function to be called to create the handler for this hook"
					},
					"class": {
						"type": "string",
						"description": "The fully-qualified class name of the handler. This should be omitted if a factory is specified."
					},
					"args": {
						"type": "array",
						"description": "The arguments passed to the handler constructor or factory"
					},
					"services": {
						"type": "array",
						"description": "If supplied and non-empty, the named services are requested from the service container and prepended before 'args'."
					}
				}
			}
		},
		"DeprecatedHooks": {
			"type": "object",
			"description": "Hooks which are defined and deprecated by the extension",
			"additionalProperties": {
				"type": "object",
				"properties": {
					"deprecatedVersion": {
						"type": "string",
						"description": "The version in which the hook was deprecated"
					},
					"component": {
						"type": "string",
						"description" : "The component to which the deprecated version relates. If omitted, the extension name will be used."
					},
					"silent": {
						"type": "boolean",
						"description": "If true, no warning is raised when the hook is called or when a handler is declared. However, call filtering is still activated."
					}
				},
				"required": [
					"deprecatedVersion"
				]
			}
>>>>>>> 9b8a1684
		},
		"JobClasses": {
			"type": "object",
			"description": "Job types this extension implements (mapping of job type to class name or factory function)"
		},
		"LogTypes": {
			"type": "array",
			"description": "List of new log types this extension uses"
		},
		"LogRestrictions": {
			"type": "object"
		},
		"FilterLogTypes": {
			"type": "object"
		},
		"ActionFilteredLogs": {
			"type": "object",
			"description": "List of log types which can be filtered by log actions",
			"patternProperties": {
				"^[a-z-]+$": {
					"type": "object",
					"patternProperties": {
						"^[a-z-]+$": {
							"type": "array",
							"items": {
								"type": "string"
							}
						}
					}
				}
			}
		},
		"LogNames": {
			"type": "object"
		},
		"LogHeaders": {
			"type": "object"
		},
		"LogActions": {
			"type": "object"
		},
		"LogActionsHandlers": {
			"type": "object"
		},
		"Actions": {
			"type": "object"
		},
		"APIModules": {
			"type": "object"
		},
		"APIFormatModules": {
			"type": "object"
		},
		"APIMetaModules": {
			"type": "object"
		},
		"APIPropModules": {
			"type": "object"
		},
		"APIListModules": {
			"type": "object"
		},
		"ValidSkinNames": {
			"type": "object",
			"description":  "Mapping of skin canonical names to PHP class name using the Object Factory specification. Or historically, the human readable name of the skin."
		},
		"FeedClasses": {
			"type": "object",
			"description": "Available feeds objects"
		},
		"SkinOOUIThemes": {
			"type": "object",
			"description": "Map of skin names to OOUI themes to use. Same format as ResourceLoaderOOUIModule::$builtinSkinThemeMap."
		},
		"OOUIThemePaths": {
			"type": "object",
			"description": "Map of custom OOUI theme names to paths to load them from. Same format as ResourceLoaderOOUIModule::$builtinThemePaths.",
			"patternProperties": {
				"^[A-Za-z]+$": {
					"type": "object",
					"additionalProperties": false,
					"properties": {
						"scripts": {
							"type": "string",
							"description": "Path to script file."
						},
						"styles": {
							"type": "string",
							"description": "Path to style files. '{module}' will be replaced with the module's name."
						},
						"images": {
							"type": [ "string", "null" ],
							"description": "Path to images (optional). '{module}' will be replaced with the module's name."
						}
					}
				}
			}
		},
		"PasswordPolicy": {
			"type": "object",
			"description": "Password policies"
		},
		"FileExtensions": {
			"type": "array",
			"description": "Preferred file extensions for uploading",
			"items": {
				"type": "string"
			}
		},
		"RawHtmlMessages": {
			"type": "array",
			"description": "Messages which are rendered as raw HTML",
			"items": {
				"type": "string"
			}
		},
		"ReauthenticateTime": {
			"type": "object",
			"patternProperties": {
				".*": {
					"type": "integer"
				}
			}
		},
		"callback": {
			"type": [
				"array",
				"string"
			],
			"description": "A function to be called right after MediaWiki processes this file"
		},
		"config": {
			"type": "object",
			"description": "Configuration options for this extension",
			"properties": {
				"_prefix": {
					"type": "string",
					"default": "wg",
					"description": "Prefix to put in front of configuration settings when exporting them to $GLOBALS"
				}
			},
			"patternProperties": {
				"^[a-zA-Z_\u007f-\u00ff][a-zA-Z0-9_\u007f-\u00ff]*$": {
					"properties": {
						"_merge_strategy": {
							"type": "string",
							"enum": [
								"array_merge_recursive",
								"array_replace_recursive",
								"array_plus_2d",
								"array_plus",
								"array_merge"
							],
							"default": "array_merge"
						}
					}
				}
			}
		},
		"ParserTestFiles": {
			"type": "array",
			"description": "DEPRECATED: Parser test suite files to be run by parserTests.php when no specific filename is passed to it"
		},
		"SearchMappings": {
			"type": "object",
			"description": "Mapping of search canonical names (used in $wgSearchType and $wgSearchTypeAlternatives) using the Object Factory specification"
		},
		"ServiceWiringFiles": {
			"type": "array",
			"description": "List of service wiring files to be loaded by the default instance of MediaWikiServices"
		},
		"RestRoutes": {
			"type": "array",
			"description": "List of route specifications to be added to the REST API",
			"items": {
				"type": "object",
				"properties": {
					"method": {
						"oneOf": [
							{
								"type": "string",
								"description": "The HTTP method name"
							},
							{
								"type": "array",
								"items": {
									"type": "string",
									"description": "An acceptable HTTP method name"
								}
							}
						]
					},
					"path": {
						"type": "string",
						"description": "The path template. This should start with an initial slash, designating the root of the REST API. Path parameters are enclosed in braces, for example /endpoint/{param}."
					},
					"factory": {
						"type": ["string", "array"],
						"description": "A factory function to be called to create the handler for this route"
					},
					"class": {
						"type": "string",
						"description": "The fully-qualified class name of the handler. This should be omitted if a factory is specified."
					},
					"args": {
						"type": "array",
						"description": "The arguments passed to the handler constructor or factory"
					},
					"services": {
						"type": "array",
						"description": "If supplied and non-empty, the named services are requested from the service container and prepended before 'args'."
					}
				}
			}
		},
		"ParsoidModules": {
			"type": "array",
			"description": "List of extension modules to be registered with the Parsoid wikitext parser",
			"items": {
				"oneOf": [
					{
						"type": "string",
						"description": "The fully-qualified name of a class implementing Wikimedia\\Parsoid\\Ext\\ExtensionModule"
					},
					{
						"type": "object",
						"description": "An object factory specification for a class implementing Wikimedia\\Parsoid\\Ext\\ExtensionModule",
						"properties": {
							"factory": {
								"type": ["string", "array"],
								"description": "A factory function to be called to create an ExtensionModule. This should be omitted if a class is specified."
							},
							"class": {
								"type": "string",
								"description": "The fully-qualified class name of a class implemeting Wikimedia\\Parsoid\\Ext\\ExtensionModule. This should be omitted if a factory is specified."
							},
							"args": {
								"type": "array",
								"description": "The arguments passed to the ExtensionModule constructor or factory"
							}
						}
					},
					{
						"type": "object",
						"description": "A Parsoid extension module configuration array",
						"properties": {
							"domProcessors": {
								"type": "array",
								"items": {
									"description": "Object factory specification of a class implementing Wikimedia\\Parsoid\\Ext\\DOMProcessor"
								}
							},
							"styles": {
								"type": "array",
								"items": {
									"type": "string",
									"description": "Additional ResourceLoader styles to include"
								}
							},
							"tags": {
								"type": "array",
								"items": {
									"type": "object",
									"description": "An extension tag",
									"properties": {
										"name": {
											"type": "string",
											"description": "The name of the extension tag",
											"required": true
										},
										"handler": {
											"description": "An object factory specification of a class extending Wikimedia\\Parsoid\\Ext\\ExtensionTagHandler"
										},
										"options": {
											"type": "object",
											"description": "Additional Parsoid processing configuration for this extension tag"
										}
									}
								}
							}
						}
					}
				]
			}
		},
		"load_composer_autoloader": {
			"type": "boolean",
			"description": "Load the composer autoloader for this extension, if one is present"
		}
	}
}<|MERGE_RESOLUTION|>--- conflicted
+++ resolved
@@ -761,9 +761,6 @@
 		},
 		"Hooks": {
 			"type": "object",
-<<<<<<< HEAD
-			"description": "Hooks this extension uses (mapping of hook name to callback)"
-=======
 			"description": "Hooks this extension uses (mapping of hook name to callback)",
 			"additionalProperties": {
 				"oneOf": [
@@ -868,7 +865,6 @@
 					"deprecatedVersion"
 				]
 			}
->>>>>>> 9b8a1684
 		},
 		"JobClasses": {
 			"type": "object",
