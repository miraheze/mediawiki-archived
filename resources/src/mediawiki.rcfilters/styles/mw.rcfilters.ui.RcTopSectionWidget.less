--- conflicted
+++ resolved
@@ -14,30 +14,4 @@
 		vertical-align: bottom;
 		padding-left: 1em;
 	}
-<<<<<<< HEAD
-
-	.mw-recentchanges-toplinks {
-		padding: 0 0.5em;
-
-		.oo-ui-widget-enabled.oo-ui-buttonElement.oo-ui-buttonElement-frameless .oo-ui-buttonElement-button {
-			padding: 0 2.5em 0 0.5em;
-		}
-
-		&-title,
-		.mw-collapsible-text {
-			// Same as the legend
-			font-size: 0.85em;
-		}
-
-		&:not( .mw-collapsed ) {
-			// Same as the legend
-			border: 1px solid #ddd;
-		}
-
-		body:not( .mw-rcfilters-ui-initialized ) & {
-			display: none;
-		}
-	}
-=======
->>>>>>> eb4d2059
 }