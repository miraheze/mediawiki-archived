--- conflicted
+++ resolved
@@ -88,11 +88,6 @@
 			// call will do that and add the -loading class right back.
 			$( 'body' ).removeClass( 'mw-rcfilters-ui-loading' );
 
-			// Remove the -loading class that may have been added on the server side.
-			// If we are in fact going to load a default saved query, this .initialize()
-			// call will do that and add the -loading class right back.
-			$( 'body' ).removeClass( 'mw-rcfilters-ui-loading' );
-
 			controller.initialize(
 				mw.config.get( 'wgStructuredChangeFilters' ),
 				// All namespaces without Media namespace
@@ -101,18 +96,7 @@
 				conditionalViews
 			);
 
-<<<<<<< HEAD
-			// eslint-disable-next-line no-new
-			new mw.rcfilters.ui.FormWrapperWidget(
-				filtersModel, changesListModel, controller, $( 'fieldset.cloptions' ) );
-
-			$( '.rcfilters-container' ).append( filtersWidget.$element );
-			$( 'body' )
-				.append( $overlay )
-				.addClass( 'mw-rcfilters-ui-initialized' );
-=======
 			mainWrapperWidget.initFormWidget( specialPage );
->>>>>>> eb4d2059
 
 			$( 'a.mw-helplink' ).attr(
 				'href',
