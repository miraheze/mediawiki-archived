--- conflicted
+++ resolved
@@ -108,156 +108,6 @@
 	 *
 	 * @return {string} Parsed message
 	 */
-<<<<<<< HEAD
-	function Message( map, key, parameters ) {
-		this.format = 'text';
-		this.map = map;
-		this.key = key;
-		this.parameters = parameters === undefined ? [] : slice.call( parameters );
-		return this;
-	}
-
-	Message.prototype = {
-		/**
-		 * Get parsed contents of the message.
-		 *
-		 * The default parser does simple $N replacements and nothing else.
-		 * This may be overridden to provide a more complex message parser.
-		 * The primary override is in the mediawiki.jqueryMsg module.
-		 *
-		 * This function will not be called for nonexistent messages.
-		 *
-		 * @return {string} Parsed message
-		 */
-		parser: function () {
-			var text = this.map.get( this.key );
-			if (
-				mw.config.get( 'wgUserLanguage' ) === 'qqx' &&
-				text === '(' + this.key + ')'
-			) {
-				text = '(' + this.key + '$*)';
-			}
-			text = mw.format.apply( null, [ text ].concat( this.parameters ) );
-			if ( this.format === 'parse' ) {
-				// We don't know how to parse anything, so escape it all
-				text = mw.html.escape( text );
-			}
-			return text;
-		},
-
-		/**
-		 * Add (does not replace) parameters for `$N` placeholder values.
-		 *
-		 * @param {Array} parameters
-		 * @return {mw.Message}
-		 * @chainable
-		 */
-		params: function ( parameters ) {
-			var i;
-			for ( i = 0; i < parameters.length; i++ ) {
-				this.parameters.push( parameters[ i ] );
-			}
-			return this;
-		},
-
-		/**
-		 * Convert message object to its string form based on current format.
-		 *
-		 * @return {string} Message as a string in the current form, or `<key>` if key
-		 *  does not exist.
-		 */
-		toString: function () {
-			var text;
-
-			if ( !this.exists() ) {
-				// Use ⧼key⧽ as text if key does not exist
-				// Err on the side of safety, ensure that the output
-				// is always html safe in the event the message key is
-				// missing, since in that case its highly likely the
-				// message key is user-controlled.
-				// '⧼' is used instead of '<' to side-step any
-				// double-escaping issues.
-				// (Keep synchronised with Message::toString() in PHP.)
-				return '⧼' + mw.html.escape( this.key ) + '⧽';
-			}
-
-			if ( this.format === 'plain' || this.format === 'text' || this.format === 'parse' ) {
-				text = this.parser();
-			}
-
-			if ( this.format === 'escaped' ) {
-				text = this.parser();
-				text = mw.html.escape( text );
-			}
-
-			return text;
-		},
-
-		/**
-		 * Change format to 'parse' and convert message to string
-		 *
-		 * If jqueryMsg is loaded, this parses the message text from wikitext
-		 * (where supported) to HTML
-		 *
-		 * Otherwise, it is equivalent to plain.
-		 *
-		 * @return {string} String form of parsed message
-		 */
-		parse: function () {
-			this.format = 'parse';
-			return this.toString();
-		},
-
-		/**
-		 * Change format to 'plain' and convert message to string
-		 *
-		 * This substitutes parameters, but otherwise does not change the
-		 * message text.
-		 *
-		 * @return {string} String form of plain message
-		 */
-		plain: function () {
-			this.format = 'plain';
-			return this.toString();
-		},
-
-		/**
-		 * Change format to 'text' and convert message to string
-		 *
-		 * If jqueryMsg is loaded, {{-transformation is done where supported
-		 * (such as {{plural:}}, {{gender:}}, {{int:}}).
-		 *
-		 * Otherwise, it is equivalent to plain
-		 *
-		 * @return {string} String form of text message
-		 */
-		text: function () {
-			this.format = 'text';
-			return this.toString();
-		},
-
-		/**
-		 * Change the format to 'escaped' and convert message to string
-		 *
-		 * This is equivalent to using the 'text' format (see #text), then
-		 * HTML-escaping the output.
-		 *
-		 * @return {string} String form of html escaped message
-		 */
-		escaped: function () {
-			this.format = 'escaped';
-			return this.toString();
-		},
-
-		/**
-		 * Check if a message exists
-		 *
-		 * @see mw.Map#exists
-		 * @return {boolean}
-		 */
-		exists: function () {
-			return this.map.exists( this.key );
-=======
 	parser: function () {
 		var text = this.map.get( this.key );
 		if (
@@ -265,7 +115,6 @@
 			text === '(' + this.key + ')'
 		) {
 			text = '(' + this.key + '$*)';
->>>>>>> 30164539
 		}
 		text = mw.format.apply( null, [ text ].concat( this.parameters ) );
 		if ( this.format === 'parse' ) {
