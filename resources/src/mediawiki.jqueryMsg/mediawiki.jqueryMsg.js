/*!
* Experimental advanced wikitext parser-emitter.
* See: https://www.mediawiki.org/wiki/Extension:UploadWizard/MessageParser for docs
*
* @author neilk@wikimedia.org
* @author mflaschen@wikimedia.org
*/

/**
 * @class mw.jqueryMsg
 * @singleton
 */

var oldParser,
	strongDirRegExp,
	slice = Array.prototype.slice,
	parserDefaults = {
		// Magic words and their expansions. Server-side data is added to this below.
		magic: {
			PAGENAME: mw.config.get( 'wgPageName' ),
			PAGENAMEE: mw.util.wikiUrlencode( mw.config.get( 'wgPageName' ) )
		},
		// Whitelist for allowed HTML elements in wikitext.
		// Self-closing tags are not currently supported.
		// Filled in with server-side data below
		allowedHtmlElements: [],
		// Key tag name, value allowed attributes for that tag.
		// See Sanitizer::setupAttributeWhitelist
		allowedHtmlCommonAttributes: [
			// HTML
			'id',
			'class',
			'style',
			'lang',
			'dir',
			'title',

			// WAI-ARIA
			'role'
		],

		// Attributes allowed for specific elements.
		// Key is element name in lower case
		// Value is array of allowed attributes for that element
		allowedHtmlAttributesByElement: {},
		messages: mw.messages,
		language: mw.language,

		// Same meaning as in mediawiki.js.
		//
		// Only 'text', 'parse', and 'escaped' are supported, and the
		// actual escaping for 'escaped' is done by other code (generally
		// through mediawiki.js).
		//
		// However, note that this default only
		// applies to direct calls to jqueryMsg. The default for mediawiki.js itself
		// is 'text', including when it uses jqueryMsg.
		format: 'parse'
	};

// Add in server-side data (allowedHtmlElements and magic words)
$.extend( true, parserDefaults, require( './parserDefaults.json' ) );

/**
 * Wrapper around jQuery append that converts all non-objects to TextNode so append will not
 * convert what it detects as an htmlString to an element.
 *
 * If our own HtmlEmitter jQuery object is given, its children will be unwrapped and appended to
 * new parent.
 *
 * Object elements of children (jQuery, HTMLElement, TextNode, etc.) will be left as is.
 *
 * @private
 * @param {jQuery} $parent Parent node wrapped by jQuery
 * @param {Object|string|Array} children What to append, with the same possible types as jQuery
 * @return {jQuery} $parent
 */
function appendWithoutParsing( $parent, children ) {
	var i, len;

	if ( !Array.isArray( children ) ) {
		children = [ children ];
	}

	for ( i = 0, len = children.length; i < len; i++ ) {
		if ( typeof children[ i ] !== 'object' ) {
			children[ i ] = document.createTextNode( children[ i ] );
		}
		if ( children[ i ] instanceof $ && children[ i ].hasClass( 'mediaWiki_htmlEmitter' ) ) {
			children[ i ] = children[ i ].contents();
		}
	}

	return $parent.append( children );
}

/**
 * Decodes the main HTML entities, those encoded by mw.html.escape.
 *
 * @private
 * @param {string} encoded Encoded string
 * @return {string} String with those entities decoded
 */
function decodePrimaryHtmlEntities( encoded ) {
	return encoded
		.replace( /&#039;/g, '\'' )
		.replace( /&quot;/g, '"' )
		.replace( /&lt;/g, '<' )
		.replace( /&gt;/g, '>' )
		.replace( /&amp;/g, '&' );
}

/**
 * Turn input into a string.
 *
 * @private
 * @param {string|jQuery} input
 * @return {string} Textual value of input
 */
function textify( input ) {
	if ( input instanceof $ ) {
		input = input.text();
	}
	return String( input );
}

/**
 * Given parser options, return a function that parses a key and replacements, returning jQuery object
 *
 * Try to parse a key and optional replacements, returning a jQuery object that may be a tree of jQuery nodes.
 * If there was an error parsing, return the key and the error message (wrapped in jQuery). This should put the error right into
 * the interface, without causing the page to halt script execution, and it hopefully should be clearer how to fix it.
 *
 * @private
 * @param {Object} options Parser options
 * @return {Function}
 * @return {Array} return.args First element is the key, replacements may be in array in 2nd element, or remaining elements.
 * @return {jQuery} return.return
 */
function getFailableParserFn( options ) {
	return function ( args ) {
		var fallback,
			parser = new mw.jqueryMsg.Parser( options ),
			key = args[ 0 ],
			argsArray = Array.isArray( args[ 1 ] ) ? args[ 1 ] : slice.call( args, 1 );
		try {
			return parser.parse( key, argsArray );
		} catch ( e ) {
			fallback = parser.settings.messages.get( key );
			mw.log.warn( 'mediawiki.jqueryMsg: ' + key + ': ' + e.message );
			mw.track( 'mediawiki.jqueryMsg.error', {
				messageKey: key,
				errorMessage: e.message
			} );
			return $( '<span>' ).text( fallback );
		}
	};
}

mw.jqueryMsg = {};

/**
 * Initialize parser defaults.
 *
 * ResourceLoaderJqueryMsgModule calls this to provide default values from
 * Sanitizer.php for allowed HTML elements. To override this data for individual
 * parsers, pass the relevant options to mw.jqueryMsg.Parser.
 *
 * @private
 * @param {Object} data New data to extend parser defaults with
 * @param {boolean} [deep=false] Whether the extend is done recursively (deep)
 */
mw.jqueryMsg.setParserDefaults = function ( data, deep ) {
	if ( deep ) {
		$.extend( true, parserDefaults, data );
	} else {
		$.extend( parserDefaults, data );
	}
};

/**
 * Get current parser defaults.
 *
 * Primarily used for the unit test. Returns a copy.
 *
 * @private
 * @return {Object}
 */
mw.jqueryMsg.getParserDefaults = function () {
	return $.extend( {}, parserDefaults );
};

/**
 * Returns a function suitable for static use, to construct strings from a message key (and optional replacements).
 *
 * Example:
 *
 *       var format = mediaWiki.jqueryMsg.getMessageFunction( options );
 *       $( '#example' ).text( format( 'hello-user', username ) );
 *
 * Tthis returns only strings, so it destroys any bindings. If you want to preserve bindings, use the
 * jQuery plugin version instead. This was originally created to ease migration from `window.gM()`,
 * from a time when the parser used by `mw.message` was not extendable.
 *
 * N.B. replacements are variadic arguments or an array in second parameter. In other words:
 *    somefunction( a, b, c, d )
 * is equivalent to
 *    somefunction( a, [b, c, d] )
 *
 * @param {Object} options parser options
 * @return {Function} Function The message formatter
 * @return {string} return.key Message key.
 * @return {Array|Mixed} return.replacements Optional variable replacements (variadically or an array).
 * @return {string} return.return Rendered HTML.
 */
mw.jqueryMsg.getMessageFunction = function ( options ) {
	var failableParserFn, format;

	if ( options && options.format !== undefined ) {
		format = options.format;
	} else {
		format = parserDefaults.format;
	}

	return function () {
		var failableResult;
		if ( !failableParserFn ) {
			failableParserFn = getFailableParserFn( options );
		}
		failableResult = failableParserFn( arguments );
		if ( format === 'text' || format === 'escaped' ) {
			return failableResult.text();
		} else {
			return failableResult.html();
		}
	};
};

/**
 * Returns a jQuery plugin which parses the message in the message key, doing replacements optionally, and appends the nodes to
 * the current selector. Bindings to passed-in jquery elements are preserved. Functions become click handlers for [$1 linktext] links.
 * e.g.
 *
 *        $.fn.msg = mediaWiki.jqueryMsg.getPlugin( options );
 *        var $userlink = $( '<a>' ).click( function () { alert( "hello!!" ) } );
 *        $( 'p#headline' ).msg( 'hello-user', $userlink );
 *
 * N.B. replacements are variadic arguments or an array in second parameter. In other words:
 *    somefunction( a, b, c, d )
 * is equivalent to
 *    somefunction( a, [b, c, d] )
 *
 * We append to 'this', which in a jQuery plugin context will be the selected elements.
 *
 * @param {Object} options Parser options
 * @return {Function} Function suitable for assigning to jQuery plugin, such as jQuery#msg
 * @return {string} return.key Message key.
 * @return {Array|Mixed} return.replacements Optional variable replacements (variadically or an array).
 * @return {jQuery} return.return
 */
mw.jqueryMsg.getPlugin = function ( options ) {
	var failableParserFn;

	return function () {
		var $target;
		if ( !failableParserFn ) {
			failableParserFn = getFailableParserFn( options );
		}
		$target = this.empty();
		appendWithoutParsing( $target, failableParserFn( arguments ) );
		return $target;
	};
};

/**
 * The parser itself.
 * Describes an object, whose primary duty is to .parse() message keys.
 *
 * @class
 * @private
 * @param {Object} options
 */
mw.jqueryMsg.Parser = function ( options ) {
	this.settings = $.extend( {}, parserDefaults, options );
	this.settings.onlyCurlyBraceTransform = ( this.settings.format === 'text' || this.settings.format === 'escaped' );
	this.astCache = {};

	this.emitter = new mw.jqueryMsg.HtmlEmitter( this.settings.language, this.settings.magic );
};
// Backwards-compatible alias
// @deprecated since 1.31
mw.jqueryMsg.parser = mw.jqueryMsg.Parser;

mw.jqueryMsg.Parser.prototype = {
	/**
	 * Where the magic happens.
	 * Parses a message from the key, and swaps in replacements as necessary, wraps in jQuery
	 * If an error is thrown, returns original key, and logs the error
	 *
	 * @param {string} key Message key.
	 * @param {Array} replacements Variable replacements for $1, $2... $n
	 * @return {jQuery}
	 */
	parse: function ( key, replacements ) {
		var ast = this.getAst( key, replacements );
		return this.emitter.emit( ast, replacements );
	},

	/**
	 * Fetch the message string associated with a key, return parsed structure. Memoized.
	 * Note that we pass '⧼' + key + '⧽' back for a missing message here.
	 *
	 * @param {string} key
	 * @param {Array} replacements Variable replacements for $1, $2... $n
	 * @return {string|Array} string of '⧼key⧽' if message missing, simple string if possible, array of arrays if needs parsing
	 */
	getAst: function ( key, replacements ) {
		var wikiText;

		if ( !Object.prototype.hasOwnProperty.call( this.astCache, key ) ) {
			wikiText = this.settings.messages.get( key );
			if (
				mw.config.get( 'wgUserLanguage' ) === 'qqx' &&
				wikiText === '(' + key + ')'
			) {
				wikiText = '(' + key + '$*)';
			} else if ( typeof wikiText !== 'string' ) {
				wikiText = '⧼' + key + '⧽';
			}
			wikiText = mw.internalDoTransformFormatForQqx( wikiText, replacements );
			this.astCache[ key ] = this.wikiTextToAst( wikiText );
		}
		return this.astCache[ key ];
	},

	/**
	 * Parses the input wikiText into an abstract syntax tree, essentially an s-expression.
	 *
	 * CAVEAT: This does not parse all wikitext. It could be more efficient, but it's pretty good already.
	 * n.b. We want to move this functionality to the server. Nothing here is required to be on the client.
	 *
	 * @param {string} input Message string wikitext
	 * @throws Error
	 * @return {Mixed} abstract syntax tree
	 */
	wikiTextToAst: function ( input ) {
		var pos,
			regularLiteral, regularLiteralWithoutBar, regularLiteralWithoutSpace, regularLiteralWithSquareBrackets,
			doubleQuote, singleQuote, backslash, anyCharacter, asciiAlphabetLiteral,
			escapedOrLiteralWithoutSpace, escapedOrLiteralWithoutBar, escapedOrRegularLiteral,
			whitespace, dollar, digits, htmlDoubleQuoteAttributeValue, htmlSingleQuoteAttributeValue,
			htmlAttributeEquals, openHtmlStartTag, optionalForwardSlash, openHtmlEndTag, closeHtmlTag,
			openExtlink, closeExtlink, wikilinkContents, openWikilink, closeWikilink, templateName, pipe, colon,
			templateContents, openTemplate, closeTemplate,
			nonWhitespaceExpression, paramExpression, expression, curlyBraceTransformExpression, res,
			settings = this.settings,
			concat = Array.prototype.concat;

		// Indicates current position in input as we parse through it.
		// Shared among all parsing functions below.
		pos = 0;

		// =========================================================
		// parsing combinators - could be a library on its own
		// =========================================================

		/**
		 * Try parsers until one works, if none work return null
		 *
		 * @private
		 * @param {Function[]} ps
		 * @return {string|null}
		 */
		function choice( ps ) {
			return function () {
				var i, result;
				for ( i = 0; i < ps.length; i++ ) {
					result = ps[ i ]();
					if ( result !== null ) {
						return result;
					}
				}
				return null;
			};
		}

		/**
		 * Try several ps in a row, all must succeed or return null.
		 * This is the only eager one.
		 *
		 * @private
		 * @param {Function[]} ps
		 * @return {string|null}
		 */
		function sequence( ps ) {
			var i, r,
				originalPos = pos,
				result = [];
			for ( i = 0; i < ps.length; i++ ) {
				r = ps[ i ]();
				if ( r === null ) {
					pos = originalPos;
					return null;
				}
				result.push( r );
			}
			return result;
		}

		/**
		 * Run the same parser over and over until it fails.
		 * Must succeed a minimum of n times or return null.
		 *
		 * @private
		 * @param {number} n
		 * @param {Function} p
		 * @return {string|null}
		 */
		function nOrMore( n, p ) {
			return function () {
				var originalPos = pos,
					result = [],
					parsed = p();
				while ( parsed !== null ) {
					result.push( parsed );
					parsed = p();
				}
				if ( result.length < n ) {
					pos = originalPos;
					return null;
				}
				return result;
			};
		}

		/**
		 * There is a general pattern -- parse a thing, if that worked, apply transform, otherwise return null.
		 *
		 * TODO: But using this as a combinator seems to cause problems when combined with #nOrMore().
		 * May be some scoping issue
		 *
		 * @private
		 * @param {Function} p
		 * @param {Function} fn
		 * @return {string|null}
		 */
		function transform( p, fn ) {
			return function () {
				var result = p();
				return result === null ? null : fn( result );
			};
		}

		/**
		 * Just make parsers out of simpler JS builtin types
		 *
		 * @private
		 * @param {string} s
		 * @return {Function}
		 * @return {string} return.return
		 */
		function makeStringParser( s ) {
			var len = s.length;
			return function () {
				var result = null;
				if ( input.substr( pos, len ) === s ) {
					result = s;
					pos += len;
				}
				return result;
			};
		}

		/**
		 * Makes a regex parser, given a RegExp object.
		 * The regex being passed in should start with a ^ to anchor it to the start
		 * of the string.
		 *
		 * @private
		 * @param {RegExp} regex anchored regex
		 * @return {Function} function to parse input based on the regex
		 */
		function makeRegexParser( regex ) {
			return function () {
				var matches = input.slice( pos ).match( regex );
				if ( matches === null ) {
					return null;
				}
				pos += matches[ 0 ].length;
				return matches[ 0 ];
			};
		}

		// ===================================================================
		// General patterns above this line -- wikitext specific parsers below
		// ===================================================================

		// Parsing functions follow. All parsing functions work like this:
		// They don't accept any arguments.
		// Instead, they just operate non destructively on the string 'input'
		// As they can consume parts of the string, they advance the shared variable pos,
		// and return tokens (or whatever else they want to return).
		// some things are defined as closures and other things as ordinary functions
		// converting everything to a closure makes it a lot harder to debug... errors pop up
		// but some debuggers can't tell you exactly where they come from. Also the mutually
		// recursive functions seem not to work in all browsers then. (Tested IE6-7, Opera, Safari, FF)
		// This may be because, to save code, memoization was removed

		/* eslint-disable no-useless-escape */
		regularLiteral = makeRegexParser( /^[^{}\[\]$<\\]/ );
		regularLiteralWithoutBar = makeRegexParser( /^[^{}\[\]$\\|]/ );
		regularLiteralWithoutSpace = makeRegexParser( /^[^{}\[\]$\s]/ );
		regularLiteralWithSquareBrackets = makeRegexParser( /^[^{}$\\]/ );
		/* eslint-enable no-useless-escape */

		backslash = makeStringParser( '\\' );
		doubleQuote = makeStringParser( '"' );
		singleQuote = makeStringParser( '\'' );
		anyCharacter = makeRegexParser( /^./ );

		openHtmlStartTag = makeStringParser( '<' );
		optionalForwardSlash = makeRegexParser( /^\/?/ );
		openHtmlEndTag = makeStringParser( '</' );
		htmlAttributeEquals = makeRegexParser( /^\s*=\s*/ );
		closeHtmlTag = makeRegexParser( /^\s*>/ );

		function escapedLiteral() {
			var result = sequence( [
				backslash,
				anyCharacter
			] );
			return result === null ? null : result[ 1 ];
		}
		escapedOrLiteralWithoutSpace = choice( [
			escapedLiteral,
			regularLiteralWithoutSpace
		] );
		escapedOrLiteralWithoutBar = choice( [
			escapedLiteral,
			regularLiteralWithoutBar
		] );
		escapedOrRegularLiteral = choice( [
			escapedLiteral,
			regularLiteral
		] );
		// Used to define "literals" without spaces, in space-delimited situations
		function literalWithoutSpace() {
			var result = nOrMore( 1, escapedOrLiteralWithoutSpace )();
			return result === null ? null : result.join( '' );
		}
		// Used to define "literals" within template parameters. The pipe character is the parameter delimeter, so by default
		// it is not a literal in the parameter
		function literalWithoutBar() {
			var result = nOrMore( 1, escapedOrLiteralWithoutBar )();
			return result === null ? null : result.join( '' );
		}

		function literal() {
			var result = nOrMore( 1, escapedOrRegularLiteral )();
			return result === null ? null : result.join( '' );
		}

		function curlyBraceTransformExpressionLiteral() {
			var result = nOrMore( 1, regularLiteralWithSquareBrackets )();
			return result === null ? null : result.join( '' );
		}

		asciiAlphabetLiteral = makeRegexParser( /^[A-Za-z]+/ );
		htmlDoubleQuoteAttributeValue = makeRegexParser( /^[^"]*/ );
		htmlSingleQuoteAttributeValue = makeRegexParser( /^[^']*/ );

		whitespace = makeRegexParser( /^\s+/ );
		dollar = makeStringParser( '$' );
		digits = makeRegexParser( /^\d+/ );

		function replacement() {
			var result = sequence( [
				dollar,
				digits
			] );
			if ( result === null ) {
				return null;
			}
			return [ 'REPLACE', parseInt( result[ 1 ], 10 ) - 1 ];
		}
		openExtlink = makeStringParser( '[' );
		closeExtlink = makeStringParser( ']' );
		// this extlink MUST have inner contents, e.g. [foo] not allowed; [foo bar] [foo <i>bar</i>], etc. are allowed
		function extlink() {
			var result, parsedResult, target;
			result = null;
			parsedResult = sequence( [
				openExtlink,
				nOrMore( 1, nonWhitespaceExpression ),
				whitespace,
				nOrMore( 1, expression ),
				closeExtlink
			] );
			if ( parsedResult !== null ) {
				// When the entire link target is a single parameter, we can't use CONCAT, as we allow
				// passing fancy parameters (like a whole jQuery object or a function) to use for the
				// link. Check only if it's a single match, since we can either do CONCAT or not for
				// singles with the same effect.
				target = parsedResult[ 1 ].length === 1 ?
					parsedResult[ 1 ][ 0 ] :
					[ 'CONCAT' ].concat( parsedResult[ 1 ] );
				result = [
					'EXTLINK',
					target,
					[ 'CONCAT' ].concat( parsedResult[ 3 ] )
				];
			}
			return result;
		}
		openWikilink = makeStringParser( '[[' );
		closeWikilink = makeStringParser( ']]' );
		pipe = makeStringParser( '|' );

		function template() {
			var result = sequence( [
				openTemplate,
				templateContents,
				closeTemplate
			] );
			return result === null ? null : result[ 1 ];
		}

		function pipedWikilink() {
			var result = sequence( [
				nOrMore( 1, paramExpression ),
				pipe,
				nOrMore( 1, expression )
			] );
			return result === null ? null : [
				[ 'CONCAT' ].concat( result[ 0 ] ),
				[ 'CONCAT' ].concat( result[ 2 ] )
			];
		}

		function unpipedWikilink() {
			var result = sequence( [
				nOrMore( 1, paramExpression )
			] );
			return result === null ? null : [
				[ 'CONCAT' ].concat( result[ 0 ] )
			];
		}

		wikilinkContents = choice( [
			pipedWikilink,
			unpipedWikilink
		] );

		function wikilink() {
			var result, parsedResult, parsedLinkContents;
			result = null;

			parsedResult = sequence( [
				openWikilink,
				wikilinkContents,
				closeWikilink
			] );
			if ( parsedResult !== null ) {
				parsedLinkContents = parsedResult[ 1 ];
				result = [ 'WIKILINK' ].concat( parsedLinkContents );
			}
			return result;
		}

		// TODO: Support data- if appropriate
		function doubleQuotedHtmlAttributeValue() {
			var parsedResult = sequence( [
				doubleQuote,
				htmlDoubleQuoteAttributeValue,
				doubleQuote
			] );
			return parsedResult === null ? null : parsedResult[ 1 ];
		}

		function singleQuotedHtmlAttributeValue() {
			var parsedResult = sequence( [
				singleQuote,
				htmlSingleQuoteAttributeValue,
				singleQuote
			] );
			return parsedResult === null ? null : parsedResult[ 1 ];
		}

		function htmlAttribute() {
			var parsedResult = sequence( [
				whitespace,
				asciiAlphabetLiteral,
				htmlAttributeEquals,
				choice( [
					doubleQuotedHtmlAttributeValue,
					singleQuotedHtmlAttributeValue
				] )
			] );
			return parsedResult === null ? null : [ parsedResult[ 1 ], parsedResult[ 3 ] ];
		}

		/**
		 * Checks if HTML is allowed
		 *
		 * @param {string} startTagName HTML start tag name
		 * @param {string} endTagName HTML start tag name
		 * @param {Object} attributes array of consecutive key value pairs,
		 *  with index 2 * n being a name and 2 * n + 1 the associated value
		 * @return {boolean} true if this is HTML is allowed, false otherwise
		 */
		function isAllowedHtml( startTagName, endTagName, attributes ) {
			var i, len, attributeName, badStyle;

			startTagName = startTagName.toLowerCase();
			endTagName = endTagName.toLowerCase();
			if ( startTagName !== endTagName || settings.allowedHtmlElements.indexOf( startTagName ) === -1 ) {
				return false;
			}

			badStyle = /[\000-\010\013\016-\037\177]|expression|filter\s*:|accelerator\s*:|-o-link\s*:|-o-link-source\s*:|-o-replace\s*:|url\s*\(|image\s*\(|image-set\s*\(/i;

			for ( i = 0, len = attributes.length; i < len; i += 2 ) {
				attributeName = attributes[ i ];
				if ( settings.allowedHtmlCommonAttributes.indexOf( attributeName ) === -1 &&
					( settings.allowedHtmlAttributesByElement[ startTagName ] || [] ).indexOf( attributeName ) === -1 ) {
					return false;
				}
				if ( attributeName === 'style' && attributes[ i + 1 ].search( badStyle ) !== -1 ) {
					mw.log( 'HTML tag not parsed due to dangerous style attribute' );
					return false;
				}
			}

			return true;
		}

		function htmlAttributes() {
			var parsedResult = nOrMore( 0, htmlAttribute )();
			// Un-nest attributes array due to structure of jQueryMsg operations (see emit).
			return concat.apply( [ 'HTMLATTRIBUTES' ], parsedResult );
		}

		// Subset of allowed HTML markup.
		// Most elements and many attributes allowed on the server are not supported yet.
		function html() {
			var parsedOpenTagResult, parsedHtmlContents, parsedCloseTagResult,
				wrappedAttributes, attributes, startTagName, endTagName, startOpenTagPos,
				startCloseTagPos, endOpenTagPos, endCloseTagPos,
				result = null;

			// Break into three sequence calls.  That should allow accurate reconstruction of the original HTML, and requiring an exact tag name match.
			// 1. open through closeHtmlTag
			// 2. expression
			// 3. openHtmlEnd through close
			// This will allow recording the positions to reconstruct if HTML is to be treated as text.

			startOpenTagPos = pos;
			parsedOpenTagResult = sequence( [
				openHtmlStartTag,
				asciiAlphabetLiteral,
				htmlAttributes,
				optionalForwardSlash,
				closeHtmlTag
			] );

			if ( parsedOpenTagResult === null ) {
				return null;
			}

			endOpenTagPos = pos;
			startTagName = parsedOpenTagResult[ 1 ];

			parsedHtmlContents = nOrMore( 0, expression )();

			startCloseTagPos = pos;
			parsedCloseTagResult = sequence( [
				openHtmlEndTag,
				asciiAlphabetLiteral,
				closeHtmlTag
			] );

			if ( parsedCloseTagResult === null ) {
				// Closing tag failed.  Return the start tag and contents.
				return [ 'CONCAT', input.slice( startOpenTagPos, endOpenTagPos ) ]
					.concat( parsedHtmlContents );
			}

			endCloseTagPos = pos;
			endTagName = parsedCloseTagResult[ 1 ];
			wrappedAttributes = parsedOpenTagResult[ 2 ];
			attributes = wrappedAttributes.slice( 1 );
			if ( isAllowedHtml( startTagName, endTagName, attributes ) ) {
				result = [ 'HTMLELEMENT', startTagName, wrappedAttributes ]
					.concat( parsedHtmlContents );
			} else {
				// HTML is not allowed, so contents will remain how
				// it was, while HTML markup at this level will be
				// treated as text
				// E.g. assuming script tags are not allowed:
				//
				// <script>[[Foo|bar]]</script>
				//
				// results in '&lt;script&gt;' and '&lt;/script&gt;'
				// (not treated as an HTML tag), surrounding a fully
				// parsed HTML link.
				//
				// Concatenate everything from the tag, flattening the contents.
				result = [ 'CONCAT', input.slice( startOpenTagPos, endOpenTagPos ) ]
					.concat( parsedHtmlContents, input.slice( startCloseTagPos, endCloseTagPos ) );
			}

			return result;
		}

		// <nowiki>...</nowiki> tag. The tags are stripped and the contents are returned unparsed.
		function nowiki() {
			var parsedResult, plainText,
				result = null;

			parsedResult = sequence( [
				makeStringParser( '<nowiki>' ),
				// We use a greedy non-backtracking parser, so we must ensure here that we don't take too much
				makeRegexParser( /^.*?(?=<\/nowiki>)/ ),
				makeStringParser( '</nowiki>' )
			] );
			if ( parsedResult !== null ) {
				plainText = parsedResult[ 1 ];
				result = [ 'CONCAT' ].concat( plainText );
			}

			return result;
		}

		templateName = transform(
			// see $wgLegalTitleChars
			// not allowing : due to the need to catch "PLURAL:$1"
			makeRegexParser( /^[ !"$&'()*,./0-9;=?@A-Z^_`a-z~\x80-\xFF+-]+/ ),
			function ( result ) { return result.toString(); }
		);
		function templateParam() {
			var expr, result;
			result = sequence( [
				pipe,
				nOrMore( 0, paramExpression )
			] );
			if ( result === null ) {
				return null;
			}
			expr = result[ 1 ];
			// use a CONCAT operator if there are multiple nodes, otherwise return the first node, raw.
			return expr.length > 1 ? [ 'CONCAT' ].concat( expr ) : expr[ 0 ];
		}

		function templateWithReplacement() {
			var result = sequence( [
				templateName,
				colon,
				replacement
			] );
			return result === null ? null : [ result[ 0 ], result[ 2 ] ];
		}
		function templateWithOutReplacement() {
			var result = sequence( [
				templateName,
				colon,
				paramExpression
			] );
			return result === null ? null : [ result[ 0 ], result[ 2 ] ];
		}
		function templateWithOutFirstParameter() {
			var result = sequence( [
				templateName,
				colon
			] );
			return result === null ? null : [ result[ 0 ], '' ];
		}
		colon = makeStringParser( ':' );
		templateContents = choice( [
			function () {
				var result = sequence( [
					// templates can have placeholders for dynamic replacement eg: {{PLURAL:$1|one car|$1 cars}}
					// or no placeholders eg: {{GRAMMAR:genitive|{{SITENAME}}}
					choice( [ templateWithReplacement, templateWithOutReplacement, templateWithOutFirstParameter ] ),
					nOrMore( 0, templateParam )
				] );
				return result === null ? null : result[ 0 ].concat( result[ 1 ] );
			},
			function () {
				var result = sequence( [
					templateName,
					nOrMore( 0, templateParam )
				] );
				if ( result === null ) {
					return null;
				}
				return [ result[ 0 ] ].concat( result[ 1 ] );
			}
		] );
		openTemplate = makeStringParser( '{{' );
		closeTemplate = makeStringParser( '}}' );
		nonWhitespaceExpression = choice( [
			template,
			wikilink,
			extlink,
			replacement,
			literalWithoutSpace
		] );
		paramExpression = choice( [
			template,
			wikilink,
			extlink,
			replacement,
			literalWithoutBar
		] );

		expression = choice( [
			template,
			wikilink,
			extlink,
			replacement,
			nowiki,
			html,
			literal
		] );

		// Used when only {{-transformation is wanted, for 'text'
		// or 'escaped' formats
		curlyBraceTransformExpression = choice( [
			template,
			replacement,
			curlyBraceTransformExpressionLiteral
		] );

		/**
		 * Starts the parse
		 *
		 * @param {Function} rootExpression Root parse function
		 * @return {Array|null}
		 */
		function start( rootExpression ) {
			var result = nOrMore( 0, rootExpression )();
			if ( result === null ) {
				return null;
			}
			return [ 'CONCAT' ].concat( result );
		}
		// everything above this point is supposed to be stateless/static, but
		// I am deferring the work of turning it into prototypes & objects. It's quite fast enough
		// finally let's do some actual work...

		res = start( this.settings.onlyCurlyBraceTransform ? curlyBraceTransformExpression : expression );

		/*
		 * For success, the p must have gotten to the end of the input
		 * and returned a non-null.
		 * n.b. This is part of language infrastructure, so we do not throw an internationalizable message.
		 */
		if ( res === null || pos !== input.length ) {
			throw new Error( 'Parse error at position ' + pos.toString() + ' in input: ' + input );
		}
		return res;
	}

};

/**
 * Class that primarily exists to emit HTML from parser ASTs.
 *
 * @private
 * @class
 * @param {Object} language
 * @param {Object} magic
 */
mw.jqueryMsg.HtmlEmitter = function ( language, magic ) {
	var jmsg = this;
	this.language = language;
	// eslint-disable-next-line no-jquery/no-each-util
	$.each( magic, function ( key, val ) {
		jmsg[ key.toLowerCase() ] = function () {
			return val;
		};
	} );

	/**
	 * (We put this method definition here, and not in prototype, to make sure it's not overwritten by any magic.)
	 * Walk entire node structure, applying replacements and template functions when appropriate
	 *
	 * @param {Mixed} node Abstract syntax tree (top node or subnode)
	 * @param {Array} replacements for $1, $2, ... $n
	 * @return {Mixed} single-string node or array of nodes suitable for jQuery appending
	 */
	this.emit = function ( node, replacements ) {
		var ret, subnodes, operation;
		switch ( typeof node ) {
			case 'string':
			case 'number':
				ret = node;
				break;
			// typeof returns object for arrays
			case 'object':
				// node is an array of nodes
				// eslint-disable-next-line no-jquery/no-map-util
				subnodes = $.map( node.slice( 1 ), function ( n ) {
					return jmsg.emit( n, replacements );
				} );
				operation = node[ 0 ].toLowerCase();
				if ( typeof jmsg[ operation ] === 'function' ) {
					ret = jmsg[ operation ]( subnodes, replacements );
				} else {
					throw new Error( 'Unknown operation "' + operation + '"' );
				}
				break;
			case 'undefined':
				// Parsing the empty string (as an entire expression, or as a paramExpression in a template) results in undefined
				// Perhaps a more clever parser can detect this, and return the empty string? Or is that useful information?
				// The logical thing is probably to return the empty string here when we encounter undefined.
				ret = '';
				break;
			default:
				throw new Error( 'Unexpected type in AST: ' + typeof node );
		}
		return ret;
	};
};

// BIDI utility function, copied from jquery.i18n.emitter.bidi.js
//
// Matches the first strong directionality codepoint:
// - in group 1 if it is LTR
// - in group 2 if it is RTL
// Does not match if there is no strong directionality codepoint.
//
// Generated by UnicodeJS (see tools/strongDir) from the UCD; see
// https://phabricator.wikimedia.org/source/unicodejs/ .
// eslint-disable-next-line no-misleading-character-class
strongDirRegExp = new RegExp(
	'(?:' +
		'(' +
			'[\u0041-\u005a\u0061-\u007a\u00aa\u00b5\u00ba\u00c0-\u00d6\u00d8-\u00f6\u00f8-\u02b8\u02bb-\u02c1\u02d0\u02d1\u02e0-\u02e4\u02ee\u0370-\u0373\u0376\u0377\u037a-\u037d\u037f\u0386\u0388-\u038a\u038c\u038e-\u03a1\u03a3-\u03f5\u03f7-\u0482\u048a-\u052f\u0531-\u0556\u0559-\u055f\u0561-\u0587\u0589\u0903-\u0939\u093b\u093d-\u0940\u0949-\u094c\u094e-\u0950\u0958-\u0961\u0964-\u0980\u0982\u0983\u0985-\u098c\u098f\u0990\u0993-\u09a8\u09aa-\u09b0\u09b2\u09b6-\u09b9\u09bd-\u09c0\u09c7\u09c8\u09cb\u09cc\u09ce\u09d7\u09dc\u09dd\u09df-\u09e1\u09e6-\u09f1\u09f4-\u09fa\u0a03\u0a05-\u0a0a\u0a0f\u0a10\u0a13-\u0a28\u0a2a-\u0a30\u0a32\u0a33\u0a35\u0a36\u0a38\u0a39\u0a3e-\u0a40\u0a59-\u0a5c\u0a5e\u0a66-\u0a6f\u0a72-\u0a74\u0a83\u0a85-\u0a8d\u0a8f-\u0a91\u0a93-\u0aa8\u0aaa-\u0ab0\u0ab2\u0ab3\u0ab5-\u0ab9\u0abd-\u0ac0\u0ac9\u0acb\u0acc\u0ad0\u0ae0\u0ae1\u0ae6-\u0af0\u0af9\u0b02\u0b03\u0b05-\u0b0c\u0b0f\u0b10\u0b13-\u0b28\u0b2a-\u0b30\u0b32\u0b33\u0b35-\u0b39\u0b3d\u0b3e\u0b40\u0b47\u0b48\u0b4b\u0b4c\u0b57\u0b5c\u0b5d\u0b5f-\u0b61\u0b66-\u0b77\u0b83\u0b85-\u0b8a\u0b8e-\u0b90\u0b92-\u0b95\u0b99\u0b9a\u0b9c\u0b9e\u0b9f\u0ba3\u0ba4\u0ba8-\u0baa\u0bae-\u0bb9\u0bbe\u0bbf\u0bc1\u0bc2\u0bc6-\u0bc8\u0bca-\u0bcc\u0bd0\u0bd7\u0be6-\u0bf2\u0c01-\u0c03\u0c05-\u0c0c\u0c0e-\u0c10\u0c12-\u0c28\u0c2a-\u0c39\u0c3d\u0c41-\u0c44\u0c58-\u0c5a\u0c60\u0c61\u0c66-\u0c6f\u0c7f\u0c82\u0c83\u0c85-\u0c8c\u0c8e-\u0c90\u0c92-\u0ca8\u0caa-\u0cb3\u0cb5-\u0cb9\u0cbd-\u0cc4\u0cc6-\u0cc8\u0cca\u0ccb\u0cd5\u0cd6\u0cde\u0ce0\u0ce1\u0ce6-\u0cef\u0cf1\u0cf2\u0d02\u0d03\u0d05-\u0d0c\u0d0e-\u0d10\u0d12-\u0d3a\u0d3d-\u0d40\u0d46-\u0d48\u0d4a-\u0d4c\u0d4e\u0d57\u0d5f-\u0d61\u0d66-\u0d75\u0d79-\u0d7f\u0d82\u0d83\u0d85-\u0d96\u0d9a-\u0db1\u0db3-\u0dbb\u0dbd\u0dc0-\u0dc6\u0dcf-\u0dd1\u0dd8-\u0ddf\u0de6-\u0def\u0df2-\u0df4\u0e01-\u0e30\u0e32\u0e33\u0e40-\u0e46\u0e4f-\u0e5b\u0e81\u0e82\u0e84\u0e87\u0e88\u0e8a\u0e8d\u0e94-\u0e97\u0e99-\u0e9f\u0ea1-\u0ea3\u0ea5\u0ea7\u0eaa\u0eab\u0ead-\u0eb0\u0eb2\u0eb3\u0ebd\u0ec0-\u0ec4\u0ec6\u0ed0-\u0ed9\u0edc-\u0edf\u0f00-\u0f17\u0f1a-\u0f34\u0f36\u0f38\u0f3e-\u0f47\u0f49-\u0f6c\u0f7f\u0f85\u0f88-\u0f8c\u0fbe-\u0fc5\u0fc7-\u0fcc\u0fce-\u0fda\u1000-\u102c\u1031\u1038\u103b\u103c\u103f-\u1057\u105a-\u105d\u1061-\u1070\u1075-\u1081\u1083\u1084\u1087-\u108c\u108e-\u109c\u109e-\u10c5\u10c7\u10cd\u10d0-\u1248\u124a-\u124d\u1250-\u1256\u1258\u125a-\u125d\u1260-\u1288\u128a-\u128d\u1290-\u12b0\u12b2-\u12b5\u12b8-\u12be\u12c0\u12c2-\u12c5\u12c8-\u12d6\u12d8-\u1310\u1312-\u1315\u1318-\u135a\u1360-\u137c\u1380-\u138f\u13a0-\u13f5\u13f8-\u13fd\u1401-\u167f\u1681-\u169a\u16a0-\u16f8\u1700-\u170c\u170e-\u1711\u1720-\u1731\u1735\u1736\u1740-\u1751\u1760-\u176c\u176e-\u1770\u1780-\u17b3\u17b6\u17be-\u17c5\u17c7\u17c8\u17d4-\u17da\u17dc\u17e0-\u17e9\u1810-\u1819\u1820-\u1877\u1880-\u18a8\u18aa\u18b0-\u18f5\u1900-\u191e\u1923-\u1926\u1929-\u192b\u1930\u1931\u1933-\u1938\u1946-\u196d\u1970-\u1974\u1980-\u19ab\u19b0-\u19c9\u19d0-\u19da\u1a00-\u1a16\u1a19\u1a1a\u1a1e-\u1a55\u1a57\u1a61\u1a63\u1a64\u1a6d-\u1a72\u1a80-\u1a89\u1a90-\u1a99\u1aa0-\u1aad\u1b04-\u1b33\u1b35\u1b3b\u1b3d-\u1b41\u1b43-\u1b4b\u1b50-\u1b6a\u1b74-\u1b7c\u1b82-\u1ba1\u1ba6\u1ba7\u1baa\u1bae-\u1be5\u1be7\u1bea-\u1bec\u1bee\u1bf2\u1bf3\u1bfc-\u1c2b\u1c34\u1c35\u1c3b-\u1c49\u1c4d-\u1c7f\u1cc0-\u1cc7\u1cd3\u1ce1\u1ce9-\u1cec\u1cee-\u1cf3\u1cf5\u1cf6\u1d00-\u1dbf\u1e00-\u1f15\u1f18-\u1f1d\u1f20-\u1f45\u1f48-\u1f4d\u1f50-\u1f57\u1f59\u1f5b\u1f5d\u1f5f-\u1f7d\u1f80-\u1fb4\u1fb6-\u1fbc\u1fbe\u1fc2-\u1fc4\u1fc6-\u1fcc\u1fd0-\u1fd3\u1fd6-\u1fdb\u1fe0-\u1fec\u1ff2-\u1ff4\u1ff6-\u1ffc\u200e\u2071\u207f\u2090-\u209c\u2102\u2107\u210a-\u2113\u2115\u2119-\u211d\u2124\u2126\u2128\u212a-\u212d\u212f-\u2139\u213c-\u213f\u2145-\u2149\u214e\u214f\u2160-\u2188\u2336-\u237a\u2395\u249c-\u24e9\u26ac\u2800-\u28ff\u2c00-\u2c2e\u2c30-\u2c5e\u2c60-\u2ce4\u2ceb-\u2cee\u2cf2\u2cf3\u2d00-\u2d25\u2d27\u2d2d\u2d30-\u2d67\u2d6f\u2d70\u2d80-\u2d96\u2da0-\u2da6\u2da8-\u2dae\u2db0-\u2db6\u2db8-\u2dbe\u2dc0-\u2dc6\u2dc8-\u2dce\u2dd0-\u2dd6\u2dd8-\u2dde\u3005-\u3007\u3021-\u3029\u302e\u302f\u3031-\u3035\u3038-\u303c\u3041-\u3096\u309d-\u309f\u30a1-\u30fa\u30fc-\u30ff\u3105-\u312d\u3131-\u318e\u3190-\u31ba\u31f0-\u321c\u3220-\u324f\u3260-\u327b\u327f-\u32b0\u32c0-\u32cb\u32d0-\u32fe\u3300-\u3376\u337b-\u33dd\u33e0-\u33fe\u3400-\u4db5\u4e00-\u9fd5\ua000-\ua48c\ua4d0-\ua60c\ua610-\ua62b\ua640-\ua66e\ua680-\ua69d\ua6a0-\ua6ef\ua6f2-\ua6f7\ua722-\ua787\ua789-\ua7ad\ua7b0-\ua7b7\ua7f7-\ua801\ua803-\ua805\ua807-\ua80a\ua80c-\ua824\ua827\ua830-\ua837\ua840-\ua873\ua880-\ua8c3\ua8ce-\ua8d9\ua8f2-\ua8fd\ua900-\ua925\ua92e-\ua946\ua952\ua953\ua95f-\ua97c\ua983-\ua9b2\ua9b4\ua9b5\ua9ba\ua9bb\ua9bd-\ua9cd\ua9cf-\ua9d9\ua9de-\ua9e4\ua9e6-\ua9fe\uaa00-\uaa28\uaa2f\uaa30\uaa33\uaa34\uaa40-\uaa42\uaa44-\uaa4b\uaa4d\uaa50-\uaa59\uaa5c-\uaa7b\uaa7d-\uaaaf\uaab1\uaab5\uaab6\uaab9-\uaabd\uaac0\uaac2\uaadb-\uaaeb\uaaee-\uaaf5\uab01-\uab06\uab09-\uab0e\uab11-\uab16\uab20-\uab26\uab28-\uab2e\uab30-\uab65\uab70-\uabe4\uabe6\uabe7\uabe9-\uabec\uabf0-\uabf9\uac00-\ud7a3\ud7b0-\ud7c6\ud7cb-\ud7fb\ue000-\ufa6d\ufa70-\ufad9\ufb00-\ufb06\ufb13-\ufb17\uff21-\uff3a\uff41-\uff5a\uff66-\uffbe\uffc2-\uffc7\uffca-\uffcf\uffd2-\uffd7\uffda-\uffdc]|\ud800[\udc00-\udc0b]|\ud800[\udc0d-\udc26]|\ud800[\udc28-\udc3a]|\ud800\udc3c|\ud800\udc3d|\ud800[\udc3f-\udc4d]|\ud800[\udc50-\udc5d]|\ud800[\udc80-\udcfa]|\ud800\udd00|\ud800\udd02|\ud800[\udd07-\udd33]|\ud800[\udd37-\udd3f]|\ud800[\uddd0-\uddfc]|\ud800[\ude80-\ude9c]|\ud800[\udea0-\uded0]|\ud800[\udf00-\udf23]|\ud800[\udf30-\udf4a]|\ud800[\udf50-\udf75]|\ud800[\udf80-\udf9d]|\ud800[\udf9f-\udfc3]|\ud800[\udfc8-\udfd5]|\ud801[\udc00-\udc9d]|\ud801[\udca0-\udca9]|\ud801[\udd00-\udd27]|\ud801[\udd30-\udd63]|\ud801\udd6f|\ud801[\ude00-\udf36]|\ud801[\udf40-\udf55]|\ud801[\udf60-\udf67]|\ud804\udc00|\ud804[\udc02-\udc37]|\ud804[\udc47-\udc4d]|\ud804[\udc66-\udc6f]|\ud804[\udc82-\udcb2]|\ud804\udcb7|\ud804\udcb8|\ud804[\udcbb-\udcc1]|\ud804[\udcd0-\udce8]|\ud804[\udcf0-\udcf9]|\ud804[\udd03-\udd26]|\ud804\udd2c|\ud804[\udd36-\udd43]|\ud804[\udd50-\udd72]|\ud804[\udd74-\udd76]|\ud804[\udd82-\uddb5]|\ud804[\uddbf-\uddc9]|\ud804\uddcd|\ud804[\uddd0-\udddf]|\ud804[\udde1-\uddf4]|\ud804[\ude00-\ude11]|\ud804[\ude13-\ude2e]|\ud804\ude32|\ud804\ude33|\ud804\ude35|\ud804[\ude38-\ude3d]|\ud804[\ude80-\ude86]|\ud804\ude88|\ud804[\ude8a-\ude8d]|\ud804[\ude8f-\ude9d]|\ud804[\ude9f-\udea9]|\ud804[\udeb0-\udede]|\ud804[\udee0-\udee2]|\ud804[\udef0-\udef9]|\ud804\udf02|\ud804\udf03|\ud804[\udf05-\udf0c]|\ud804\udf0f|\ud804\udf10|\ud804[\udf13-\udf28]|\ud804[\udf2a-\udf30]|\ud804\udf32|\ud804\udf33|\ud804[\udf35-\udf39]|\ud804[\udf3d-\udf3f]|\ud804[\udf41-\udf44]|\ud804\udf47|\ud804\udf48|\ud804[\udf4b-\udf4d]|\ud804\udf50|\ud804\udf57|\ud804[\udf5d-\udf63]|\ud805[\udc80-\udcb2]|\ud805\udcb9|\ud805[\udcbb-\udcbe]|\ud805\udcc1|\ud805[\udcc4-\udcc7]|\ud805[\udcd0-\udcd9]|\ud805[\udd80-\uddb1]|\ud805[\uddb8-\uddbb]|\ud805\uddbe|\ud805[\uddc1-\udddb]|\ud805[\ude00-\ude32]|\ud805\ude3b|\ud805\ude3c|\ud805\ude3e|\ud805[\ude41-\ude44]|\ud805[\ude50-\ude59]|\ud805[\ude80-\udeaa]|\ud805\udeac|\ud805\udeae|\ud805\udeaf|\ud805\udeb6|\ud805[\udec0-\udec9]|\ud805[\udf00-\udf19]|\ud805\udf20|\ud805\udf21|\ud805\udf26|\ud805[\udf30-\udf3f]|\ud806[\udca0-\udcf2]|\ud806\udcff|\ud806[\udec0-\udef8]|\ud808[\udc00-\udf99]|\ud809[\udc00-\udc6e]|\ud809[\udc70-\udc74]|\ud809[\udc80-\udd43]|\ud80c[\udc00-\udfff]|\ud80d[\udc00-\udc2e]|\ud811[\udc00-\ude46]|\ud81a[\udc00-\ude38]|\ud81a[\ude40-\ude5e]|\ud81a[\ude60-\ude69]|\ud81a\ude6e|\ud81a\ude6f|\ud81a[\uded0-\udeed]|\ud81a\udef5|\ud81a[\udf00-\udf2f]|\ud81a[\udf37-\udf45]|\ud81a[\udf50-\udf59]|\ud81a[\udf5b-\udf61]|\ud81a[\udf63-\udf77]|\ud81a[\udf7d-\udf8f]|\ud81b[\udf00-\udf44]|\ud81b[\udf50-\udf7e]|\ud81b[\udf93-\udf9f]|\ud82c\udc00|\ud82c\udc01|\ud82f[\udc00-\udc6a]|\ud82f[\udc70-\udc7c]|\ud82f[\udc80-\udc88]|\ud82f[\udc90-\udc99]|\ud82f\udc9c|\ud82f\udc9f|\ud834[\udc00-\udcf5]|\ud834[\udd00-\udd26]|\ud834[\udd29-\udd66]|\ud834[\udd6a-\udd72]|\ud834\udd83|\ud834\udd84|\ud834[\udd8c-\udda9]|\ud834[\uddae-\udde8]|\ud834[\udf60-\udf71]|\ud835[\udc00-\udc54]|\ud835[\udc56-\udc9c]|\ud835\udc9e|\ud835\udc9f|\ud835\udca2|\ud835\udca5|\ud835\udca6|\ud835[\udca9-\udcac]|\ud835[\udcae-\udcb9]|\ud835\udcbb|\ud835[\udcbd-\udcc3]|\ud835[\udcc5-\udd05]|\ud835[\udd07-\udd0a]|\ud835[\udd0d-\udd14]|\ud835[\udd16-\udd1c]|\ud835[\udd1e-\udd39]|\ud835[\udd3b-\udd3e]|\ud835[\udd40-\udd44]|\ud835\udd46|\ud835[\udd4a-\udd50]|\ud835[\udd52-\udea5]|\ud835[\udea8-\udeda]|\ud835[\udedc-\udf14]|\ud835[\udf16-\udf4e]|\ud835[\udf50-\udf88]|\ud835[\udf8a-\udfc2]|\ud835[\udfc4-\udfcb]|\ud836[\udc00-\uddff]|\ud836[\ude37-\ude3a]|\ud836[\ude6d-\ude74]|\ud836[\ude76-\ude83]|\ud836[\ude85-\ude8b]|\ud83c[\udd10-\udd2e]|\ud83c[\udd30-\udd69]|\ud83c[\udd70-\udd9a]|\ud83c[\udde6-\ude02]|\ud83c[\ude10-\ude3a]|\ud83c[\ude40-\ude48]|\ud83c\ude50|\ud83c\ude51|[\ud840-\ud868][\udc00-\udfff]|\ud869[\udc00-\uded6]|\ud869[\udf00-\udfff]|[\ud86a-\ud86c][\udc00-\udfff]|\ud86d[\udc00-\udf34]|\ud86d[\udf40-\udfff]|\ud86e[\udc00-\udc1d]|\ud86e[\udc20-\udfff]|[\ud86f-\ud872][\udc00-\udfff]|\ud873[\udc00-\udea1]|\ud87e[\udc00-\ude1d]|[\udb80-\udbbe][\udc00-\udfff]|\udbbf[\udc00-\udffd]|[\udbc0-\udbfe][\udc00-\udfff]|\udbff[\udc00-\udffd]' +
		')|(' +
			'[\u0590\u05be\u05c0\u05c3\u05c6\u05c8-\u05ff\u07c0-\u07ea\u07f4\u07f5\u07fa-\u0815\u081a\u0824\u0828\u082e-\u0858\u085c-\u089f\u200f\ufb1d\ufb1f-\ufb28\ufb2a-\ufb4f\u0608\u060b\u060d\u061b-\u064a\u066d-\u066f\u0671-\u06d5\u06e5\u06e6\u06ee\u06ef\u06fa-\u0710\u0712-\u072f\u074b-\u07a5\u07b1-\u07bf\u08a0-\u08e2\ufb50-\ufd3d\ufd40-\ufdcf\ufdf0-\ufdfc\ufdfe\ufdff\ufe70-\ufefe]|\ud802[\udc00-\udd1e]|\ud802[\udd20-\ude00]|\ud802\ude04|\ud802[\ude07-\ude0b]|\ud802[\ude10-\ude37]|\ud802[\ude3b-\ude3e]|\ud802[\ude40-\udee4]|\ud802[\udee7-\udf38]|\ud802[\udf40-\udfff]|\ud803[\udc00-\ude5f]|\ud803[\ude7f-\udfff]|\ud83a[\udc00-\udccf]|\ud83a[\udcd7-\udfff]|\ud83b[\udc00-\uddff]|\ud83b[\udf00-\udfff]|\ud83b[\udf00-\udfff]|\ud83b[\udf00-\udfff]|\ud83b[\udf00-\udfff]|\ud83b[\udf00-\udfff]|\ud83b[\udf00-\udfff]|\ud83b[\udf00-\udfff]|\ud83b[\udf00-\udfff]|\ud83b[\udf00-\udfff]|\ud83b[\udf00-\udfff]|\ud83b[\udf00-\udfff]|\ud83b[\udf00-\udfff]|\ud83b[\udf00-\udfff]|\ud83b[\ude00-\udeef]|\ud83b[\udef2-\udeff]' +
		')' +
	')'
);

/**
 * Gets directionality of the first strongly directional codepoint
 *
 * This is the rule the BIDI algorithm uses to determine the directionality of
 * paragraphs ( http://unicode.org/reports/tr9/#The_Paragraph_Level ) and
 * FSI isolates ( http://unicode.org/reports/tr9/#Explicit_Directional_Isolates ).
 *
 * TODO: Does not handle BIDI control characters inside the text.
 * TODO: Does not handle unallocated characters.
 *
 * @param {string} text The text from which to extract initial directionality.
 * @return {string} Directionality (either 'ltr' or 'rtl')
 */
function strongDirFromContent( text ) {
	var m = text.match( strongDirRegExp );
	if ( !m ) {
		return null;
	}
	if ( m[ 2 ] === undefined ) {
		return 'ltr';
	}
	return 'rtl';
}

// For everything in input that follows double-open-curly braces, there should be an equivalent parser
// function. For instance {{PLURAL ... }} will be processed by 'plural'.
// If you have 'magic words' then configure the parser to have them upon creation.
//
// An emitter method takes the parent node, the array of subnodes and the array of replacements (the values that $1, $2... should translate to).
// Note: all such functions must be pure, with the exception of referring to other pure functions via this.language (convertPlural and so on)
mw.jqueryMsg.HtmlEmitter.prototype = {
	/**
	 * Parsing has been applied depth-first we can assume that all nodes here are single nodes
	 * Must return a single node to parents -- a jQuery with synthetic span
	 * However, unwrap any other synthetic spans in our children and pass them upwards
	 *
	 * @param {Mixed[]} nodes Some single nodes, some arrays of nodes
	 * @return {jQuery}
	 */
	concat: function ( nodes ) {
		var $span = $( '<span>' ).addClass( 'mediaWiki_htmlEmitter' );
		// eslint-disable-next-line no-jquery/no-each-util
		$.each( nodes, function ( i, node ) {
			// Let jQuery append nodes, arrays of nodes and jQuery objects
			// other things (strings, numbers, ..) are appended as text nodes (not as HTML strings)
			appendWithoutParsing( $span, node );
		} );
		return $span;
	},

	/**
	 * Return escaped replacement of correct index, or string if unavailable.
	 * Note that we expect the parsed parameter to be zero-based. i.e. $1 should have become [ 0 ].
	 * if the specified parameter is not found return the same string
	 * (e.g. "$99" -> parameter 98 -> not found -> return "$99" )
	 *
	 * If the replacement at the index is an object, then a special property
	 * is is added to it (if it does not exist already).
	 * If the special property was already set, then we try to clone (instead of append)
	 * the replacement object. This allows allow using a jQuery or HTMLElement object
	 * multiple times within a single interface message.
	 *
	 * TODO: Throw error if nodes.length > 1 ?
	 *
	 * @param {Array} nodes List of one element, integer, n >= 0
	 * @param {Array} replacements List of at least n strings
	 * @return {string|jQuery} replacement
	 */
	replace: function ( nodes, replacements ) {
		var index = parseInt( nodes[ 0 ], 10 );

		if ( index < replacements.length ) {
			if ( typeof replacements[ index ] === 'object' ) {
				// Only actually clone on second use
				if ( !replacements[ index ].mwJQueryMsgHasAlreadyBeenUsedAsAReplacement ) {
					// Add our special property to the foreign object
					// in the least invasive way
					Object.defineProperty(
						replacements[ index ],
						'mwJQueryMsgHasAlreadyBeenUsedAsAReplacement',
						{
							value: true,
							enumerable: false,
							writable: false
						}
					);
					return replacements[ index ];
				}
				if ( typeof replacements[ index ].clone === 'function' ) {
					// if it is a jQuery object, use jQuery's clone method
					return replacements[ index ].clone( true );
				}
				if ( typeof replacements[ index ].cloneNode === 'function' ) {
					// if it is a Node, then use the native cloning functionality
					return replacements[ index ].cloneNode( true );
				}
				return replacements[ index ];
			}
			return replacements[ index ];
		} else {
			// index not found, fallback to displaying variable
			return '$' + ( index + 1 );
		}
	},

	/**
	 * Transform wiki-link
	 *
	 * TODO:
	 * It only handles basic cases, either no pipe, or a pipe with an explicit
	 * anchor.
	 *
	 * It does not attempt to handle features like the pipe trick.
	 * However, the pipe trick should usually not be present in wikitext retrieved
	 * from the server, since the replacement is done at save time.
	 * It may, though, if the wikitext appears in extension-controlled content.
	 *
	 * @param {string[]} nodes
	 * @return {jQuery}
	 */
	wikilink: function ( nodes ) {
		var page, anchor, url, $el;

		page = textify( nodes[ 0 ] );
		// Strip leading ':', which is used to suppress special behavior in wikitext links,
		// e.g. [[:Category:Foo]] or [[:File:Foo.jpg]]
		if ( page.charAt( 0 ) === ':' ) {
			page = page.slice( 1 );
		}
		url = mw.util.getUrl( page );

		if ( nodes.length === 1 ) {
			// [[Some Page]] or [[Namespace:Some Page]]
			anchor = page;
		} else {
			// [[Some Page|anchor text]] or [[Namespace:Some Page|anchor]]
			anchor = nodes[ 1 ];
		}

		$el = $( '<a>' ).attr( {
			title: page,
			href: url
		} );
		return appendWithoutParsing( $el, anchor );
	},

	/**
	 * Converts array of HTML element key value pairs to object
	 *
	 * @param {Array} nodes Array of consecutive key value pairs, with index 2 * n being a
	 *  name and 2 * n + 1 the associated value
	 * @return {Object} Object mapping attribute name to attribute value
	 */
	htmlattributes: function ( nodes ) {
		var i, len, mapping = {};
		for ( i = 0, len = nodes.length; i < len; i += 2 ) {
			mapping[ nodes[ i ] ] = decodePrimaryHtmlEntities( nodes[ i + 1 ] );
		}
		return mapping;
	},

	/**
	 * Handles an (already-validated) HTML element.
	 *
	 * @param {Array} nodes Nodes to process when creating element
	 * @return {jQuery}
	 */
	htmlelement: function ( nodes ) {
		var tagName, attributes, contents, $element;

		tagName = nodes.shift();
		attributes = nodes.shift();
		contents = nodes;
		$element = $( document.createElement( tagName ) ).attr( attributes );
		return appendWithoutParsing( $element, contents );
	},

	/**
	 * Transform parsed structure into external link.
	 *
	 * The "href" can be:
	 * - a jQuery object, treat it as "enclosing" the link text.
	 * - a function, treat it as the click handler.
	 * - a string, or our HtmlEmitter jQuery object, treat it as a URI after stringifying.
	 *
	 * TODO: throw an error if nodes.length > 2 ?
	 *
	 * @param {Array} nodes List of two elements, {jQuery|Function|String} and {string}
	 * @return {jQuery}
	 */
	extlink: function ( nodes ) {
		var $el,
			arg = nodes[ 0 ],
			contents = nodes[ 1 ],
			target;
		if ( arg instanceof $ && !arg.hasClass( 'mediaWiki_htmlEmitter' ) ) {
			$el = arg;
		} else {
			$el = $( '<a>' );
			if ( typeof arg === 'function' ) {
				$el.attr( {
					role: 'button',
					tabindex: 0
				} ).on( 'click keypress', function ( e ) {
					if (
						e.type === 'click' ||
						e.type === 'keypress' && e.which === 13
					) {
						arg.call( this, e );
					}
				} );
			} else {
				target = textify( arg );
				if ( target.search( new RegExp( '^(/|' + mw.config.get( 'wgUrlProtocols' ) + ')' ) ) !== -1 ) {
					$el.attr( 'href', target );
<<<<<<< HEAD
=======
					if ( target.search( '^' + mw.config.get( 'wgArticlePath' ).replace( /\$1/g, '.+?' ) + '$' ) === -1 ) {
						$el.addClass( 'external' );
					}
>>>>>>> 30164539
				} else {
					mw.log( 'External link in message had illegal target ' + target );
					return appendWithoutParsing(
						$( '<span>' ),
						[ '[' + target + ' ' ].concat( contents ).concat( ']' )
					).contents();
				}
			}
		}
		return appendWithoutParsing( $el.empty(), contents );
	},

	/**
	 * Transform parsed structure into pluralization
	 * n.b. The first node may be a non-integer (for instance, a string representing an Arabic number).
	 * So convert it back with the current language's convertNumber.
	 *
	 * @param {Array} nodes List of nodes, [ {string|number}, {string}, {string} ... ]
	 * @return {string|jQuery} selected pluralized form according to current language
	 */
	plural: function ( nodes ) {
		var forms, firstChild, firstChildText, explicitPluralFormNumber, formIndex, form, count,
			explicitPluralForms = {};

		count = parseFloat( this.language.convertNumber( textify( nodes[ 0 ] ), true ) );
		forms = nodes.slice( 1 );
		for ( formIndex = 0; formIndex < forms.length; formIndex++ ) {
			form = forms[ formIndex ];

			if ( form instanceof $ && form.hasClass( 'mediaWiki_htmlEmitter' ) ) {
				// This is a nested node, may be an explicit plural form like 5=[$2 linktext]
				firstChild = form.contents().get( 0 );
				if ( firstChild && firstChild.nodeType === Node.TEXT_NODE ) {
					firstChildText = firstChild.textContent;
					if ( /^\d+=/.test( firstChildText ) ) {
						explicitPluralFormNumber = parseInt( firstChildText.split( /=/ )[ 0 ], 10 );
						// Use the digit part as key and rest of first text node and
						// rest of child nodes as value.
						firstChild.textContent = firstChildText.slice( firstChildText.indexOf( '=' ) + 1 );
						explicitPluralForms[ explicitPluralFormNumber ] = form;
						forms[ formIndex ] = undefined;
					}
				}
			} else if ( /^\d+=/.test( form ) ) {
				// Simple explicit plural forms like 12=a dozen
				explicitPluralFormNumber = parseInt( form.split( /=/ )[ 0 ], 10 );
				explicitPluralForms[ explicitPluralFormNumber ] = form.slice( form.indexOf( '=' ) + 1 );
				forms[ formIndex ] = undefined;
			}
		}

		// Remove explicit plural forms from the forms. They were set undefined in the above loop.
		// eslint-disable-next-line no-jquery/no-map-util
		forms = $.map( forms, function ( f ) {
			return f;
		} );

		return this.language.convertPlural( count, forms, explicitPluralForms );
	},

	/**
	 * Transform parsed structure according to gender.
	 *
	 * Usage: {{gender:[ mw.user object | '' | 'male' | 'female' | 'unknown' ] | masculine form | feminine form | neutral form}}.
	 *
	 * The first node must be one of:
	 * - the mw.user object (or a compatible one)
	 * - an empty string - indicating the current user, same effect as passing the mw.user object
	 * - a gender string ('male', 'female' or 'unknown')
	 *
	 * @param {Array} nodes List of nodes, [ {string|mw.user}, {string}, {string}, {string} ]
	 * @return {string|jQuery} Selected gender form according to current language
	 */
	gender: function ( nodes ) {
		var gender,
			maybeUser = nodes[ 0 ],
			forms = nodes.slice( 1 );

		if ( maybeUser === '' ) {
			maybeUser = mw.user;
		}

		// If we are passed a mw.user-like object, check their gender.
		// Otherwise, assume the gender string itself was passed .
		if ( maybeUser && maybeUser.options instanceof mw.Map ) {
			gender = maybeUser.options.get( 'gender' );
		} else {
			gender = textify( maybeUser );
		}

		return this.language.gender( gender, forms );
	},

	/**
	 * Wraps argument with unicode control characters for directionality safety
	 *
	 * Identical to the implementation in jquery.i18n.emitter.bidi.js
	 *
	 * This solves the problem where directionality-neutral characters at the edge of
	 * the argument string get interpreted with the wrong directionality from the
	 * enclosing context, giving renderings that look corrupted like "(Ben_(WMF".
	 *
	 * The wrapping is LRE...PDF or RLE...PDF, depending on the detected
	 * directionality of the argument string, using the BIDI algorithm's own "First
	 * strong directional codepoint" rule. Essentially, this works round the fact that
	 * there is no embedding equivalent of U+2068 FSI (isolation with heuristic
	 * direction inference). The latter is cleaner but still not widely supported.
	 *
	 * @param {string[]} nodes The text nodes from which to take the first item.
	 * @return {string} Wrapped String of content as needed.
	 */
	bidi: function ( nodes ) {
		var dir = strongDirFromContent( nodes[ 0 ] );
		if ( dir === 'ltr' ) {
			// Wrap in LEFT-TO-RIGHT EMBEDDING ... POP DIRECTIONAL FORMATTING
			return '\u202A' + nodes[ 0 ] + '\u202C';
		}
		if ( dir === 'rtl' ) {
			// Wrap in RIGHT-TO-LEFT EMBEDDING ... POP DIRECTIONAL FORMATTING
			return '\u202B' + nodes[ 0 ] + '\u202C';
		}
		// No strong directionality: do not wrap
		return nodes[ 0 ];
	},

	/**
	 * Transform parsed structure into grammar conversion.
	 * Invoked by putting `{{grammar:form|word}}` in a message
	 *
	 * @param {Array} nodes List of nodes [{Grammar case eg: genitive}, {string word}]
	 * @return {string|jQuery} selected grammatical form according to current language
	 */
	grammar: function ( nodes ) {
		var form = nodes[ 0 ],
			word = nodes[ 1 ];
		// These could be jQuery objects (passed as message parameters),
		// in which case we can't transform them (like rawParams() in PHP).
		if ( typeof form === 'string' && typeof word === 'string' ) {
			return this.language.convertGrammar( word, form );
		}
		return word;
	},

	/**
	 * Tranform parsed structure into a int: (interface language) message include
	 * Invoked by putting `{{int:othermessage}}` into a message
	 *
	 * TODO Syntax in the included message is not parsed, this seems like a bug?
	 *
	 * @param {Array} nodes List of nodes
	 * @return {string} Other message
	 */
	int: function ( nodes ) {
		var msg = textify( nodes[ 0 ] );
		return mw.jqueryMsg.getMessageFunction()( msg.charAt( 0 ).toLowerCase() + msg.slice( 1 ) );
	},

	/**
	 * Get localized namespace name from canonical name or namespace number.
	 * Invoked by putting `{{ns:foo}}` into a message
	 *
	 * @param {Array} nodes List of nodes
	 * @return {string} Localized namespace name
	 */
	ns: function ( nodes ) {
		var ns = textify( nodes[ 0 ] ).trim();
		if ( !/^\d+$/.test( ns ) ) {
			ns = mw.config.get( 'wgNamespaceIds' )[ ns.replace( / /g, '_' ).toLowerCase() ];
		}
		ns = mw.config.get( 'wgFormattedNamespaces' )[ ns ];
		return ns || '';
	},

	/**
	 * Takes an unformatted number (arab, no group separators and . as decimal separator)
	 * and outputs it in the localized digit script and formatted with decimal
	 * separator, according to the current language.
	 *
	 * @param {Array} nodes List of nodes
	 * @return {number|string|jQuery} Formatted number
	 */
	formatnum: function ( nodes ) {
		var isInteger = !!nodes[ 1 ] && nodes[ 1 ] === 'R',
			number = nodes[ 0 ];

		// These could be jQuery objects (passed as message parameters),
		// in which case we can't transform them (like rawParams() in PHP).
		if ( typeof number === 'string' || typeof number === 'number' ) {
			return this.language.convertNumber( number, isInteger );
		}
		return number;
	},

	/**
	 * Lowercase text
	 *
	 * @param {Array} nodes List of nodes
	 * @return {string} The given text, all in lowercase
	 */
	lc: function ( nodes ) {
		return textify( nodes[ 0 ] ).toLowerCase();
	},

	/**
	 * Uppercase text
	 *
	 * @param {Array} nodes List of nodes
	 * @return {string} The given text, all in uppercase
	 */
	uc: function ( nodes ) {
		return textify( nodes[ 0 ] ).toUpperCase();
	},

	/**
	 * Lowercase first letter of input, leaving the rest unchanged
	 *
	 * @param {Array} nodes List of nodes
	 * @return {string} The given text, with the first character in lowercase
	 */
	lcfirst: function ( nodes ) {
		var text = textify( nodes[ 0 ] );
		return text.charAt( 0 ).toLowerCase() + text.slice( 1 );
	},

	/**
	 * Uppercase first letter of input, leaving the rest unchanged
	 *
	 * @param {Array} nodes List of nodes
	 * @return {string} The given text, with the first character in uppercase
	 */
	ucfirst: function ( nodes ) {
		var text = textify( nodes[ 0 ] );
		return text.charAt( 0 ).toUpperCase() + text.slice( 1 );
	}
};

/**
 * @method
 * @member jQuery
 * @see mw.jqueryMsg#getPlugin
 */
$.fn.msg = mw.jqueryMsg.getPlugin();

// Replace the default message parser with jqueryMsg
oldParser = mw.Message.prototype.parser;
mw.Message.prototype.parser = function () {
	// Fall back to mw.msg's simple parser where possible
	if (
		// Plain text output always uses the simple parser
		this.format === 'plain' ||
		(
			// jqueryMsg parser is needed for messages containing wikitext
			!/\{\{|[<>[&]/.test( this.map.get( this.key ) ) &&
			// jqueryMsg parser is needed when jQuery objects or DOM nodes are passed in as parameters
			!this.parameters.some( function ( param ) {
				return param instanceof $ || ( param && param.nodeType !== undefined );
			} )
		)
	) {
		return oldParser.apply( this );
	}

	if ( !Object.prototype.hasOwnProperty.call( this.map, this.format ) ) {
		this.map[ this.format ] = mw.jqueryMsg.getMessageFunction( {
			messages: this.map,
			// For format 'escaped', escaping part is handled by mediawiki.js
			format: this.format
		} );
	}
	return this.map[ this.format ]( this.key, this.parameters );
};

/**
 * Parse the message to DOM nodes, rather than HTML string like #parse.
 *
 * This method is only available when jqueryMsg is loaded.
 *
 * @since 1.27
 * @method parseDom
 * @member mw.Message
 * @return {jQuery}
 */
mw.Message.prototype.parseDom = ( function () {
	var $wrapper = $( '<div>' );
	return function () {
		// eslint-disable-next-line mediawiki/msg-doc
		return $wrapper.msg( this.key, this.parameters ).contents().detach();
	};
}() );<|MERGE_RESOLUTION|>--- conflicted
+++ resolved
@@ -1258,12 +1258,9 @@
 				target = textify( arg );
 				if ( target.search( new RegExp( '^(/|' + mw.config.get( 'wgUrlProtocols' ) + ')' ) ) !== -1 ) {
 					$el.attr( 'href', target );
-<<<<<<< HEAD
-=======
 					if ( target.search( '^' + mw.config.get( 'wgArticlePath' ).replace( /\$1/g, '.+?' ) + '$' ) === -1 ) {
 						$el.addClass( 'external' );
 					}
->>>>>>> 30164539
 				} else {
 					mw.log( 'External link in message had illegal target ' + target );
 					return appendWithoutParsing(
