--- conflicted
+++ resolved
@@ -39,32 +39,7 @@
 		}
 		location.hash = '#mw-prefsection-' + section;
 	};
-<<<<<<< HEAD
-	/*
-	 * Add a ToggleSwitchWidget to control each checkboxWidget
-	 * Hide each checkboxWidget
-	 */
-	function insertToggles( checkboxes ) {
-		Array.prototype.forEach.call( checkboxes, function ( checkboxElement ) {
-			var checkboxWidget = OO.ui.infuse( checkboxElement );
-			var toggleSwitchWidget = new OO.ui.ToggleSwitchWidget( {
-				value: checkboxWidget.selected,
-				disabled: checkboxWidget.disabled
-			} );
-			checkboxWidget.on( 'disable', function ( state ) {
-				toggleSwitchWidget.setDisabled( state );
-			} );
-			toggleSwitchWidget.on( 'change', function ( value ) {
-				checkboxWidget.setSelected( value );
-			} );
-			checkboxElement = checkboxWidget.$element[ 0 ];
-			checkboxElement.insertAdjacentElement( 'afterend', toggleSwitchWidget.$element[ 0 ] );
-			checkboxElement.classList.add( 'hidden' );
-		} );
-	}
-=======
 
->>>>>>> 1f8e9cd0
 	/*
 	 * Configure and register a dialog for a pref section
 	 */
@@ -83,13 +58,6 @@
 			{ action: 'cancel', label: mw.msg( 'prefs-back-title' ), flags: [ 'safe', 'close' ] }
 		];
 		PrefDialog.prototype.initialize = function () {
-<<<<<<< HEAD
-			// T334260 Mobile format breaks global preferences;
-			if ( mw.config.get( 'wgCanonicalSpecialPageName' ) === 'Preferences' ) {
-				insertToggles( sectionBody.querySelectorAll( 'span.oo-ui-checkboxInputWidget[data-ooui]' ) );
-			}
-=======
->>>>>>> 1f8e9cd0
 			this.name = sectionId;
 			PrefDialog.super.prototype.initialize.call( this );
 			this.$body.append( sectionBody );
