/*global moment */
( function ( $, mw ) {

	/**
	 * mw.ForeignStructuredUpload.BookletLayout encapsulates the process
	 * of uploading a file to MediaWiki using the mw.ForeignStructuredUpload model.
	 *
	 *     var uploadDialog = new mw.Upload.Dialog( {
	 *         bookletClass: mw.ForeignStructuredUpload.BookletLayout,
	 *         booklet: {
	 *             target: 'local'
	 *         }
	 *     } );
	 *     var windowManager = new OO.ui.WindowManager();
	 *     $( 'body' ).append( windowManager.$element );
	 *     windowManager.addWindows( [ uploadDialog ] );
	 *
	 * @class mw.ForeignStructuredUpload.BookletLayout
	 * @uses mw.ForeignStructuredUpload
	 * @extends mw.Upload.BookletLayout
	 * @cfg {string} [target] Used to choose the target repository.
	 *     If nothing is passed, the {@link mw.ForeignUpload#property-target default} is used.
	 */
	mw.ForeignStructuredUpload.BookletLayout = function ( config ) {
		config = config || {};
		// Parent constructor
		mw.ForeignStructuredUpload.BookletLayout.parent.call( this, config );

		this.target = config.target;
	};

	/* Setup */

	OO.inheritClass( mw.ForeignStructuredUpload.BookletLayout, mw.Upload.BookletLayout );

	/* Uploading */

	/**
	 * @inheritdoc
	 */
	mw.ForeignStructuredUpload.BookletLayout.prototype.initialize = function () {
		var booklet = this;
		return mw.ForeignStructuredUpload.BookletLayout.parent.prototype.initialize.call( this ).then(
			function () {
				return $.when(
					// Point the CategorySelector to the right wiki
					booklet.upload.getApi().then( function ( api ) {
						// If this is a ForeignApi, it will have a apiUrl, otherwise we don't need to do anything
						if ( api.apiUrl ) {
							// Can't reuse the same object, CategorySelector calls #abort on its mw.Api instance
							booklet.categoriesWidget.api = new mw.ForeignApi( api.apiUrl );
						}
						return $.Deferred().resolve();
					} ),
					// Set up booklet fields and license messages to match configuration
					booklet.upload.loadConfig().then( function ( config ) {
						var
							msgPromise,
							isLocal = booklet.upload.target === 'local',
							fields = config.fields,
							msgs = config.licensemessages[ isLocal ? 'local' : 'foreign' ];

						// Hide disabled fields
						booklet.descriptionField.toggle( !!fields.description );
						booklet.categoriesField.toggle( !!fields.categories );
						booklet.dateField.toggle( !!fields.date );
						// Update form validity
						booklet.onInfoFormChange();

						// Load license messages from the remote wiki if we don't have these messages locally
						// (this means that we only load messages from the foreign wiki for custom config)
						if ( mw.message( 'upload-form-label-own-work-message-' + msgs ).exists() ) {
							msgPromise = $.Deferred().resolve();
						} else {
							msgPromise = booklet.upload.apiPromise.then( function ( api ) {
								return api.loadMessages( [
									'upload-form-label-own-work-message-' + msgs,
									'upload-form-label-not-own-work-message-' + msgs,
									'upload-form-label-not-own-work-local-' + msgs
								] );
							} );
						}

						// Update license messages
						return msgPromise.then( function () {
<<<<<<< HEAD
							booklet.$ownWorkMessage
								.msg( 'upload-form-label-own-work-message-' + msgs )
								.find( 'a' ).attr( 'target', '_blank' );
							booklet.$notOwnWorkMessage
								.msg( 'upload-form-label-not-own-work-message-' + msgs )
								.find( 'a' ).attr( 'target', '_blank' );
							booklet.$notOwnWorkLocal
								.msg( 'upload-form-label-not-own-work-local-' + msgs )
								.find( 'a' ).attr( 'target', '_blank' );
=======
							var $labels;
							booklet.$ownWorkMessage.msg( 'upload-form-label-own-work-message-' + msgs );
							booklet.$notOwnWorkMessage.msg( 'upload-form-label-not-own-work-message-' + msgs );
							booklet.$notOwnWorkLocal.msg( 'upload-form-label-not-own-work-local-' + msgs );

							$labels = $( [
								booklet.$ownWorkMessage[ 0 ],
								booklet.$notOwnWorkMessage[ 0 ],
								booklet.$notOwnWorkLocal[ 0 ]
							] );

							// Improve the behavior of links inside these labels, which may point to important
							// things like licensing requirements or terms of use
							$labels.find( 'a' )
								.attr( 'target', '_blank' )
								.on( 'click', function ( e ) {
									// OO.ui.FieldLayout#onLabelClick is trying to prevent default on all clicks,
									// which causes the links to not be openable. Don't let it do that.
									e.stopPropagation();
								} );
>>>>>>> 0ddb8064
						} );
					} )
				);
			}
		).then(
			null,
			// Always resolve, never reject
			function () { return $.Deferred().resolve(); }
		);
	};

	/**
	 * Returns a {@link mw.ForeignStructuredUpload mw.ForeignStructuredUpload}
	 * with the {@link #cfg-target target} specified in config.
	 *
	 * @protected
	 * @return {mw.Upload}
	 */
	mw.ForeignStructuredUpload.BookletLayout.prototype.createUpload = function () {
		return new mw.ForeignStructuredUpload( this.target );
	};

	/* Form renderers */

	/**
	 * @inheritdoc
	 */
	mw.ForeignStructuredUpload.BookletLayout.prototype.renderUploadForm = function () {
		var fieldset,
			layout = this;

		// These elements are filled with text in #initialize
		// TODO Refactor this to be in one place
		this.$ownWorkMessage = $( '<p>' )
			.addClass( 'mw-foreignStructuredUpload-bookletLayout-license' );
		this.$notOwnWorkMessage = $( '<p>' );
		this.$notOwnWorkLocal = $( '<p>' );

		this.selectFileWidget = new OO.ui.SelectFileWidget( {
			showDropTarget: true
		} );
		this.messageLabel = new OO.ui.LabelWidget( {
			label: $( '<div>' ).append(
				this.$notOwnWorkMessage,
				this.$notOwnWorkLocal
			)
		} );
		this.ownWorkCheckbox = new OO.ui.CheckboxInputWidget().on( 'change', function ( on ) {
			layout.messageLabel.toggle( !on );
		} );

		fieldset = new OO.ui.FieldsetLayout();
		fieldset.addItems( [
			new OO.ui.FieldLayout( this.selectFileWidget, {
				align: 'top'
			} ),
			new OO.ui.FieldLayout( this.ownWorkCheckbox, {
				align: 'inline',
				label: $( '<div>' ).append(
					$( '<p>' ).text( mw.msg( 'upload-form-label-own-work' ) ),
					this.$ownWorkMessage
				)
			} ),
			new OO.ui.FieldLayout( this.messageLabel, {
				align: 'top'
			} )
		] );
		this.uploadForm = new OO.ui.FormLayout( { items: [ fieldset ] } );

		// Validation
		this.selectFileWidget.on( 'change', this.onUploadFormChange.bind( this ) );
		this.ownWorkCheckbox.on( 'change', this.onUploadFormChange.bind( this ) );

		this.selectFileWidget.on( 'change', function () {
			var file = layout.getFile();

			// Set the date to lastModified once we have the file
			if ( layout.getDateFromLastModified( file ) !== undefined ) {
				layout.dateWidget.setValue( layout.getDateFromLastModified( file ) );
			}

			// Check if we have EXIF data and set to that where available
			layout.getDateFromExif( file ).done( function ( date ) {
				layout.dateWidget.setValue( date );
			} );

			layout.updateFilePreview();
		} );

		return this.uploadForm;
	};

	/**
	 * @inheritdoc
	 */
	mw.ForeignStructuredUpload.BookletLayout.prototype.onUploadFormChange = function () {
		var file = this.selectFileWidget.getValue(),
			ownWork = this.ownWorkCheckbox.isSelected(),
			valid = !!file && ownWork;
		this.emit( 'uploadValid', valid );
	};

	/**
	 * @inheritdoc
	 */
	mw.ForeignStructuredUpload.BookletLayout.prototype.renderInfoForm = function () {
		var fieldset;

		this.filePreview = new OO.ui.Widget( {
			classes: [ 'mw-upload-bookletLayout-filePreview' ]
		} );
		this.progressBarWidget = new OO.ui.ProgressBarWidget( {
			progress: 0
		} );
		this.filePreview.$element.append( this.progressBarWidget.$element );

		this.filenameWidget = new OO.ui.TextInputWidget( {
			required: true,
			validate: /.+/
		} );
		this.descriptionWidget = new OO.ui.TextInputWidget( {
			required: true,
			validate: /\S+/,
			multiline: true,
			autosize: true
		} );
		this.categoriesWidget = new mw.widgets.CategorySelector( {
			// Can't be done here because we don't know the target wiki yet... done in #initialize.
			// api: new mw.ForeignApi( ... ),
			$overlay: this.$overlay
		} );
		this.dateWidget = new mw.widgets.DateInputWidget( {
			$overlay: this.$overlay,
			required: true,
			mustBeBefore: moment().add( 1, 'day' ).locale( 'en' ).format( 'YYYY-MM-DD' ) // Tomorrow
		} );

		this.filenameField = new OO.ui.FieldLayout( this.filenameWidget, {
			label: mw.msg( 'upload-form-label-infoform-name' ),
			align: 'top',
			classes: [ 'mw-foreignStructuredUploa-bookletLayout-small-notice' ],
			notices: [ mw.msg( 'upload-form-label-infoform-name-tooltip' ) ]
		} );
		this.descriptionField = new OO.ui.FieldLayout( this.descriptionWidget, {
			label: mw.msg( 'upload-form-label-infoform-description' ),
			align: 'top',
			classes: [ 'mw-foreignStructuredUploa-bookletLayout-small-notice' ],
			notices: [ mw.msg( 'upload-form-label-infoform-description-tooltip' ) ]
		} );
		this.categoriesField = new OO.ui.FieldLayout( this.categoriesWidget, {
			label: mw.msg( 'upload-form-label-infoform-categories' ),
			align: 'top'
		} );
		this.dateField = new OO.ui.FieldLayout( this.dateWidget, {
			label: mw.msg( 'upload-form-label-infoform-date' ),
			align: 'top'
		} );

		fieldset = new OO.ui.FieldsetLayout( {
			label: mw.msg( 'upload-form-label-infoform-title' )
		} );
		fieldset.addItems( [
			this.filenameField,
			this.descriptionField,
			this.categoriesField,
			this.dateField
		] );
		this.infoForm = new OO.ui.FormLayout( {
			classes: [ 'mw-upload-bookletLayout-infoForm' ],
			items: [ this.filePreview, fieldset ]
		} );

		// Validation
		this.filenameWidget.on( 'change', this.onInfoFormChange.bind( this ) );
		this.descriptionWidget.on( 'change', this.onInfoFormChange.bind( this ) );
		this.dateWidget.on( 'change', this.onInfoFormChange.bind( this ) );

		this.on( 'fileUploadProgress', function ( progress ) {
			this.progressBarWidget.setProgress( progress * 100 );
		}.bind( this ) );

		return this.infoForm;
	};

	/**
	 * @inheritdoc
	 */
	mw.ForeignStructuredUpload.BookletLayout.prototype.onInfoFormChange = function () {
		var layout = this,
			validityPromises = [];

		validityPromises.push( this.filenameWidget.getValidity() );
		if ( this.descriptionField.isVisible() ) {
			validityPromises.push( this.descriptionWidget.getValidity() );
		}
		if ( this.dateField.isVisible() ) {
			validityPromises.push( this.dateWidget.getValidity() );
		}

		$.when.apply( $, validityPromises ).done( function () {
			layout.emit( 'infoValid', true );
		} ).fail( function () {
			layout.emit( 'infoValid', false );
		} );
	};

	/**
	 * @param {mw.Title} filename
	 * @return {jQuery.Promise} Resolves (on success) or rejects with OO.ui.Error
	 */
	mw.ForeignStructuredUpload.BookletLayout.prototype.validateFilename = function ( filename ) {
		return ( new mw.Api() ).get( {
			action: 'query',
			prop: 'info',
			titles: filename.getPrefixedDb(),
			formatversion: 2
		} ).then(
			function ( result ) {
				// if the file already exists, reject right away, before
				// ever firing finishStashUpload()
				if ( !result.query.pages[ 0 ].missing ) {
					return $.Deferred().reject( new OO.ui.Error(
						$( '<p>' ).msg( 'fileexists', filename.getPrefixedDb() ),
						{ recoverable: false }
					) );
				}
			},
			function () {
				// API call failed - this could be a connection hiccup...
				// Let's just ignore this validation step and turn this
				// failure into a successful resolve ;)
				return $.Deferred().resolve();
			}
		);
	};

	/**
	 * @inheritdoc
	 */
	mw.ForeignStructuredUpload.BookletLayout.prototype.saveFile = function () {
		var title = mw.Title.newFromText(
				this.getFilename(),
				mw.config.get( 'wgNamespaceIds' ).file
			);

		return this.uploadPromise
			.then( this.validateFilename.bind( this, title ) )
			.then( mw.ForeignStructuredUpload.BookletLayout.parent.prototype.saveFile.bind( this ) );
	};

	/* Getters */

	/**
	 * @inheritdoc
	 */
	mw.ForeignStructuredUpload.BookletLayout.prototype.getText = function () {
		var language = mw.config.get( 'wgContentLanguage' );
		this.upload.clearDescriptions();
		this.upload.addDescription( language, this.descriptionWidget.getValue() );
		this.upload.setDate( this.dateWidget.getValue() );
		this.upload.clearCategories();
		this.upload.addCategories( this.categoriesWidget.getItemsData() );
		return this.upload.getText();
	};

	/**
	 * Get original date from EXIF data
	 *
	 * @param {Object} file
	 * @return {jQuery.Promise} Promise resolved with the EXIF date
	 */
	mw.ForeignStructuredUpload.BookletLayout.prototype.getDateFromExif = function ( file ) {
		var fileReader,
			deferred = $.Deferred();

		if ( file && file.type === 'image/jpeg' ) {
			fileReader = new FileReader();
			fileReader.onload = function () {
				var fileStr, arr, i, metadata;

				if ( typeof fileReader.result === 'string' ) {
					fileStr = fileReader.result;
				} else {
					// Array buffer; convert to binary string for the library.
					arr = new Uint8Array( fileReader.result );
					fileStr = '';
					for ( i = 0; i < arr.byteLength; i++ ) {
						fileStr += String.fromCharCode( arr[ i ] );
					}
				}

				try {
					metadata = mw.libs.jpegmeta( this.result, file.name );
				} catch ( e ) {
					metadata = null;
				}

				if ( metadata !== null && metadata.exif !== undefined && metadata.exif.DateTimeOriginal ) {
					deferred.resolve( moment( metadata.exif.DateTimeOriginal, 'YYYY:MM:DD' ).format( 'YYYY-MM-DD' ) );
				} else {
					deferred.reject();
				}
			};

			if ( 'readAsBinaryString' in fileReader ) {
				fileReader.readAsBinaryString( file );
			} else if ( 'readAsArrayBuffer' in fileReader ) {
				fileReader.readAsArrayBuffer( file );
			} else {
				// We should never get here
				deferred.reject();
				throw new Error( 'Cannot read thumbnail as binary string or array buffer.' );
			}
		}

		return deferred.promise();
	};

	/**
	 * Get last modified date from file
	 *
	 * @param {Object} file
	 * @return {Object} Last modified date from file
	 */
	mw.ForeignStructuredUpload.BookletLayout.prototype.getDateFromLastModified = function ( file ) {
		if ( file && file.lastModified ) {
			return moment( file.lastModified ).format( 'YYYY-MM-DD' );
		}
	};

	/* Setters */

	/**
	 * @inheritdoc
	 */
	mw.ForeignStructuredUpload.BookletLayout.prototype.clear = function () {
		mw.ForeignStructuredUpload.BookletLayout.parent.prototype.clear.call( this );

		this.ownWorkCheckbox.setSelected( false );
		this.categoriesWidget.setItemsFromData( [] );
		this.dateWidget.setValue( '' ).setValidityFlag( true );
	};

}( jQuery, mediaWiki ) );<|MERGE_RESOLUTION|>--- conflicted
+++ resolved
@@ -83,17 +83,6 @@
 
 						// Update license messages
 						return msgPromise.then( function () {
-<<<<<<< HEAD
-							booklet.$ownWorkMessage
-								.msg( 'upload-form-label-own-work-message-' + msgs )
-								.find( 'a' ).attr( 'target', '_blank' );
-							booklet.$notOwnWorkMessage
-								.msg( 'upload-form-label-not-own-work-message-' + msgs )
-								.find( 'a' ).attr( 'target', '_blank' );
-							booklet.$notOwnWorkLocal
-								.msg( 'upload-form-label-not-own-work-local-' + msgs )
-								.find( 'a' ).attr( 'target', '_blank' );
-=======
 							var $labels;
 							booklet.$ownWorkMessage.msg( 'upload-form-label-own-work-message-' + msgs );
 							booklet.$notOwnWorkMessage.msg( 'upload-form-label-not-own-work-message-' + msgs );
@@ -114,7 +103,6 @@
 									// which causes the links to not be openable. Don't let it do that.
 									e.stopPropagation();
 								} );
->>>>>>> 0ddb8064
 						} );
 					} )
 				);
