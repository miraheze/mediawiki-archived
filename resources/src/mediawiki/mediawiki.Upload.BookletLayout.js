/*global moment*/
( function ( $, mw, moment ) {

	/**
	 * mw.Upload.BookletLayout encapsulates the process of uploading a file
	 * to MediaWiki using the {@link mw.Upload upload model}.
	 * The booklet emits events that can be used to get the stashed
	 * upload and the final file. It can be extended to accept
	 * additional fields from the user for specific scenarios like
	 * for Commons, or campaigns.
	 *
	 * ## Structure
	 *
	 * The {@link OO.ui.BookletLayout booklet layout} has three steps:
	 *
	 *  - **Upload**: Has a {@link OO.ui.SelectFileWidget field} to get the file object.
	 *
	 * - **Information**: Has a {@link OO.ui.FormLayout form} to collect metadata. This can be
	 *   extended.
	 *
	 * - **Insert**: Has details on how to use the file that was uploaded.
	 *
	 * Each step has a form associated with it defined in
	 * {@link #renderUploadForm renderUploadForm},
	 * {@link #renderInfoForm renderInfoForm}, and
	 * {@link #renderInsertForm renderInfoForm}. The
	 * {@link #getFile getFile},
	 * {@link #getFilename getFilename}, and
	 * {@link #getText getText} methods are used to get
	 * the information filled in these forms, required to call
	 * {@link mw.Upload mw.Upload}.
	 *
	 * ## Usage
	 *
	 * See the {@link mw.Upload.Dialog upload dialog}.
	 *
	 * The {@link #event-fileUploaded fileUploaded},
	 * and {@link #event-fileSaved fileSaved} events can
	 * be used to get details of the upload.
	 *
	 * ## Extending
	 *
	 * To extend using {@link mw.Upload mw.Upload}, override
	 * {@link #renderInfoForm renderInfoForm} to render
	 * the form required for the specific use-case. Update the
	 * {@link #getFilename getFilename}, and
	 * {@link #getText getText} methods to return data
	 * from your newly created form. If you added new fields you'll also have
	 * to update the {@link #clear} method.
	 *
	 * If you plan to use a different upload model, apart from what is mentioned
	 * above, you'll also have to override the
	 * {@link #createUpload createUpload} method to
	 * return the new model. The {@link #saveFile saveFile}, and
	 * the {@link #uploadFile uploadFile} methods need to be
	 * overridden to use the new model and data returned from the forms.
	 *
	 * @class
	 * @extends OO.ui.BookletLayout
	 *
	 * @constructor
	 * @param {Object} config Configuration options
	 * @cfg {jQuery} [$overlay] Overlay to use for widgets in the booklet
	 * @cfg {string} [filekey] Sets the stashed file to finish uploading. Overrides most of the file selection process, and fetches a thumbnail from the server.
	 */
	mw.Upload.BookletLayout = function ( config ) {
		// Parent constructor
		mw.Upload.BookletLayout.parent.call( this, config );

		this.$overlay = config.$overlay;

		this.filekey = config.filekey;

		this.renderUploadForm();
		this.renderInfoForm();
		this.renderInsertForm();

		this.addPages( [
			new OO.ui.PageLayout( 'upload', {
				scrollable: true,
				padded: true,
				content: [ this.uploadForm ]
			} ),
			new OO.ui.PageLayout( 'info', {
				scrollable: true,
				padded: true,
				content: [ this.infoForm ]
			} ),
			new OO.ui.PageLayout( 'insert', {
				scrollable: true,
				padded: true,
				content: [ this.insertForm ]
			} )
		] );
	};

	/* Setup */

	OO.inheritClass( mw.Upload.BookletLayout, OO.ui.BookletLayout );

	/* Events */

	/**
	 * Progress events for the uploaded file
	 *
	 * @event fileUploadProgress
	 * @param {number} progress In percentage
	 * @param {Object} duration Duration object from `moment.duration()`
	 */

	/**
	 * The file has finished uploading
	 *
	 * @event fileUploaded
	 */

	/**
	 * The file has been saved to the database
	 *
	 * @event fileSaved
	 * @param {Object} imageInfo See mw.Upload#getImageInfo
	 */

	/**
	 * The upload form has changed
	 *
	 * @event uploadValid
	 * @param {boolean} isValid The form is valid
	 */

	/**
	 * The info form has changed
	 *
	 * @event infoValid
	 * @param {boolean} isValid The form is valid
	 */

	/* Properties */

	/**
	 * @property {OO.ui.FormLayout} uploadForm
	 * The form rendered in the first step to get the file object.
	 * Rendered in {@link #renderUploadForm renderUploadForm}.
	 */

	/**
	 * @property {OO.ui.FormLayout} infoForm
	 * The form rendered in the second step to get metadata.
	 * Rendered in {@link #renderInfoForm renderInfoForm}
	 */

	/**
	 * @property {OO.ui.FormLayout} insertForm
	 * The form rendered in the third step to show usage
	 * Rendered in {@link #renderInsertForm renderInsertForm}
	 */

	/* Methods */

	/**
	 * Initialize for a new upload
	 *
	 * @return {jQuery.Promise} Promise resolved when everything is initialized
	 */
	mw.Upload.BookletLayout.prototype.initialize = function () {
		var booklet = this;

		this.clear();
		this.upload = this.createUpload();

		this.setPage( 'upload' );

		if ( this.filekey ) {
			this.setFilekey( this.filekey );
		}

		return this.upload.getApi().then(
			function ( api ) {
				return $.when(
<<<<<<< HEAD
					booklet.upload.loadConfig(),
=======
					booklet.upload.loadConfig().then(
						null,
						function ( errorMsg ) {
							booklet.getPage( 'upload' ).$element.msg( errorMsg );
							return $.Deferred().resolve();
						}
					),
>>>>>>> 0ddb8064
					// If the user can't upload anything, don't give them the option to.
					api.getUserInfo().then( function ( userInfo ) {
						if ( userInfo.rights.indexOf( 'upload' ) === -1 ) {
							// TODO Use a better error message when not all logged-in users can upload
							booklet.getPage( 'upload' ).$element.msg( 'api-error-mustbeloggedin' );
						}
						return $.Deferred().resolve();
					} )
				).then(
					null,
					// Always resolve, never reject
					function () { return $.Deferred().resolve(); }
				);
			},
			function ( errorMsg ) {
				booklet.getPage( 'upload' ).$element.msg( errorMsg );
				return $.Deferred().resolve();
			}
		);
	};

	/**
	 * Create a new upload model
	 *
	 * @protected
	 * @return {mw.Upload} Upload model
	 */
	mw.Upload.BookletLayout.prototype.createUpload = function () {
		return new mw.Upload();
	};

	/* Uploading */

	/**
	 * Uploads the file that was added in the upload form. Uses
	 * {@link #getFile getFile} to get the HTML5
	 * file object.
	 *
	 * @protected
	 * @fires fileUploadProgress
	 * @fires fileUploaded
	 * @return {jQuery.Promise}
	 */
	mw.Upload.BookletLayout.prototype.uploadFile = function () {
		var deferred = $.Deferred(),
			startTime = new Date(),
			layout = this,
			file = this.getFile();

		this.setPage( 'info' );

		if ( this.filekey ) {
			if ( file === null ) {
				// Someone gonna get-a hurt real bad
				throw new Error( 'filekey not passed into file select widget, which is impossible. Quitting while we\'re behind.' );
			}

			// Stashed file already uploaded.
			deferred.resolve();
			this.uploadPromise = deferred;
			this.emit( 'fileUploaded' );
			return deferred;
		}

		this.setFilename( file.name );

		this.upload.setFile( file );
		// The original file name might contain invalid characters, so use our sanitized one
		this.upload.setFilename( this.getFilename() );

		this.uploadPromise = this.upload.uploadToStash();
		this.uploadPromise.then( function () {
			deferred.resolve();
			layout.emit( 'fileUploaded' );
		}, function () {
			// These errors will be thrown while the user is on the info page.
			layout.getErrorMessageForStateDetails().then( function ( errorMessage ) {
				deferred.reject( errorMessage );
			} );
		}, function ( progress ) {
			var elapsedTime = new Date() - startTime,
				estimatedTotalTime = ( 1 / progress ) * elapsedTime,
				estimatedRemainingTime = moment.duration( estimatedTotalTime - elapsedTime );
			layout.emit( 'fileUploadProgress', progress, estimatedRemainingTime );
		} );

		// If there is an error in uploading, come back to the upload page
		deferred.fail( function () {
			layout.setPage( 'upload' );
		} );

		return deferred;
	};

	/**
	 * Saves the stash finalizes upload. Uses
	 * {@link #getFilename getFilename}, and
	 * {@link #getText getText} to get details from
	 * the form.
	 *
	 * @protected
	 * @fires fileSaved
	 * @return {jQuery.Promise} Rejects the promise with an
	 * {@link OO.ui.Error error}, or resolves if the upload was successful.
	 */
	mw.Upload.BookletLayout.prototype.saveFile = function () {
		var layout = this,
			deferred = $.Deferred();

		this.upload.setFilename( this.getFilename() );
		this.upload.setText( this.getText() );

		this.uploadPromise.then( function () {
			layout.upload.finishStashUpload().then( function () {
				var name;

				// Normalize page name and localise the 'File:' prefix
				name = new mw.Title( 'File:' + layout.upload.getFilename() ).toString();
				layout.filenameUsageWidget.setValue( '[[' + name + ']]' );
				layout.setPage( 'insert' );

				deferred.resolve();
				layout.emit( 'fileSaved', layout.upload.getImageInfo() );
			}, function () {
				layout.getErrorMessageForStateDetails().then( function ( errorMessage ) {
					deferred.reject( errorMessage );
				} );
			} );
		} );

		return deferred.promise();
	};

	/**
	 * Get an error message (as OO.ui.Error object) that should be displayed to the user for current
	 * state and state details.
	 *
	 * @protected
	 * @return {jQuery.Promise} A Promise that will be resolved with an OO.ui.Error.
	 */
	mw.Upload.BookletLayout.prototype.getErrorMessageForStateDetails = function () {
		var message,
			state = this.upload.getState(),
			stateDetails = this.upload.getStateDetails(),
			error = stateDetails.error,
			warnings = stateDetails.upload && stateDetails.upload.warnings;

		if ( state === mw.Upload.State.ERROR ) {
			if ( !error ) {
				// If there's an 'exception' key, this might be a timeout, or other connection problem
				return $.Deferred().resolve( new OO.ui.Error(
					$( '<p>' ).msg( 'api-error-unknownerror', JSON.stringify( stateDetails ) ),
					{ recoverable: false }
				) );
			}

			// Errors in this format are produced by TitleBlacklist and AbuseFilter. Perhaps other
			// extensions will follow this format in the future.
			if ( error.message ) {
				return this.upload.getApi()
					.then( function ( api ) {
						// 'amenableparser' will expand templates and parser functions server-side.
						// We still do the rest of wikitext parsing here (through jqueryMsg).
						return api.loadMessagesIfMissing( [ error.message.key ], { amenableparser: true } )
							.then( function () {
								if ( !mw.message( error.message.key ).exists() ) {
									return $.Deferred().reject();
								}
								return new OO.ui.Error(
									$( '<p>' ).msg( error.message.key, error.message.params || [] ),
									{ recoverable: false }
								);
							} );
					} )
					.then( null, function () {
						// We failed when loading the error message, or it doesn't actually exist, fall back
						return $.Deferred().resolve( new OO.ui.Error(
							$( '<p>' ).msg( 'api-error-unknownerror', JSON.stringify( stateDetails ) ),
							{ recoverable: false }
						) );
					} );
			}

			if ( error.code === 'protectedpage' ) {
				message = mw.message( 'protectedpagetext' );
			} else {
				message = mw.message( 'api-error-' + error.code );
				if ( !message.exists() ) {
					message = mw.message( 'api-error-unknownerror', JSON.stringify( stateDetails ) );
				}
			}
			return $.Deferred().resolve( new OO.ui.Error(
				$( '<p>' ).append( message.parseDom() ),
				{ recoverable: false }
			) );
		}

		if ( state === mw.Upload.State.WARNING ) {
			// We could get more than one of these errors, these are in order
			// of importance. For example fixing the thumbnail like file name
			// won't help the fact that the file already exists.
			if ( warnings.stashfailed !== undefined ) {
				return $.Deferred().resolve( new OO.ui.Error(
					$( '<p>' ).msg( 'api-error-stashfailed' ),
					{ recoverable: false }
				) );
			} else if ( warnings.exists !== undefined ) {
				return $.Deferred().resolve( new OO.ui.Error(
					$( '<p>' ).msg( 'fileexists', 'File:' + warnings.exists ),
					{ recoverable: false }
				) );
			} else if ( warnings[ 'exists-normalized' ] !== undefined ) {
				return $.Deferred().resolve( new OO.ui.Error(
					$( '<p>' ).msg( 'fileexists', 'File:' + warnings[ 'exists-normalized' ] ),
					{ recoverable: false }
				) );
			} else if ( warnings[ 'page-exists' ] !== undefined ) {
				return $.Deferred().resolve( new OO.ui.Error(
					$( '<p>' ).msg( 'filepageexists', 'File:' + warnings[ 'page-exists' ] ),
					{ recoverable: false }
				) );
			} else if ( warnings.duplicate !== undefined ) {
				return $.Deferred().resolve( new OO.ui.Error(
					$( '<p>' ).msg( 'api-error-duplicate', warnings.duplicate.length ),
					{ recoverable: false }
				) );
			} else if ( warnings[ 'thumb-name' ] !== undefined ) {
				return $.Deferred().resolve( new OO.ui.Error(
					$( '<p>' ).msg( 'filename-thumb-name' ),
					{ recoverable: false }
				) );
			} else if ( warnings[ 'bad-prefix' ] !== undefined ) {
				return $.Deferred().resolve( new OO.ui.Error(
					$( '<p>' ).msg( 'filename-bad-prefix', warnings[ 'bad-prefix' ] ),
					{ recoverable: false }
				) );
			} else if ( warnings[ 'duplicate-archive' ] !== undefined ) {
				return $.Deferred().resolve( new OO.ui.Error(
					$( '<p>' ).msg( 'api-error-duplicate-archive', 1 ),
					{ recoverable: false }
				) );
			} else if ( warnings[ 'was-deleted' ] !== undefined ) {
				return $.Deferred().resolve( new OO.ui.Error(
					$( '<p>' ).msg( 'api-error-was-deleted' ),
					{ recoverable: false }
				) );
			} else if ( warnings.badfilename !== undefined ) {
				// Change the name if the current name isn't acceptable
				// TODO This might not really be the best place to do this
				this.setFilename( warnings.badfilename );
				return $.Deferred().resolve( new OO.ui.Error(
					$( '<p>' ).msg( 'badfilename', warnings.badfilename )
				) );
			} else {
				return $.Deferred().resolve( new OO.ui.Error(
					// Let's get all the help we can if we can't pin point the error
					$( '<p>' ).msg( 'api-error-unknown-warning', JSON.stringify( stateDetails ) ),
					{ recoverable: false }
				) );
			}
		}
	};

	/* Form renderers */

	/**
	 * Renders and returns the upload form and sets the
	 * {@link #uploadForm uploadForm} property.
	 *
	 * @protected
	 * @fires selectFile
	 * @return {OO.ui.FormLayout}
	 */
	mw.Upload.BookletLayout.prototype.renderUploadForm = function () {
		var fieldset,
			layout = this;

		this.selectFileWidget = this.getFileWidget();
		fieldset = new OO.ui.FieldsetLayout();
		fieldset.addItems( [ this.selectFileWidget ] );
		this.uploadForm = new OO.ui.FormLayout( { items: [ fieldset ] } );

		// Validation (if the SFW is for a stashed file, this never fires)
		this.selectFileWidget.on( 'change', this.onUploadFormChange.bind( this ) );

		this.selectFileWidget.on( 'change', function () {
			layout.updateFilePreview();
		} );

		return this.uploadForm;
	};

	/**
	 * Gets the widget for displaying or inputting the file to upload.
	 *
	 * @return {OO.ui.SelectFileWidget|mw.widgets.StashedFileWidget}
	 */
	mw.Upload.BookletLayout.prototype.getFileWidget = function () {
		if ( this.filekey ) {
			return new mw.widgets.StashedFileWidget( {
				filekey: this.filekey
			} );
		}

		return new OO.ui.SelectFileWidget( {
			showDropTarget: true
		} );
	};

	/**
	 * Updates the file preview on the info form when a file is added.
	 *
	 * @protected
	 */
	mw.Upload.BookletLayout.prototype.updateFilePreview = function () {
		this.selectFileWidget.loadAndGetImageUrl().done( function ( url ) {
			this.filePreview.$element.find( 'p' ).remove();
			this.filePreview.$element.css( 'background-image', 'url(' + url + ')' );
			this.infoForm.$element.addClass( 'mw-upload-bookletLayout-hasThumbnail' );
		}.bind( this ) ).fail( function () {
			this.filePreview.$element.find( 'p' ).remove();
			if ( this.selectFileWidget.getValue() ) {
				this.filePreview.$element.append(
					$( '<p>' ).text( this.selectFileWidget.getValue().name )
				);
			}
			this.filePreview.$element.css( 'background-image', '' );
			this.infoForm.$element.removeClass( 'mw-upload-bookletLayout-hasThumbnail' );
		}.bind( this ) );
	};

	/**
	 * Handle change events to the upload form
	 *
	 * @protected
	 * @fires uploadValid
	 */
	mw.Upload.BookletLayout.prototype.onUploadFormChange = function () {
		this.emit( 'uploadValid', !!this.selectFileWidget.getValue() );
	};

	/**
	 * Renders and returns the information form for collecting
	 * metadata and sets the {@link #infoForm infoForm}
	 * property.
	 *
	 * @protected
	 * @return {OO.ui.FormLayout}
	 */
	mw.Upload.BookletLayout.prototype.renderInfoForm = function () {
		var fieldset;

		this.filePreview = new OO.ui.Widget( {
			classes: [ 'mw-upload-bookletLayout-filePreview' ]
		} );
		this.progressBarWidget = new OO.ui.ProgressBarWidget( {
			progress: 0
		} );
		this.filePreview.$element.append( this.progressBarWidget.$element );

		this.filenameWidget = new OO.ui.TextInputWidget( {
			indicator: 'required',
			required: true,
			validate: /.+/
		} );
		this.descriptionWidget = new OO.ui.TextInputWidget( {
			indicator: 'required',
			required: true,
			validate: /\S+/,
			multiline: true,
			autosize: true
		} );

		fieldset = new OO.ui.FieldsetLayout( {
			label: mw.msg( 'upload-form-label-infoform-title' )
		} );
		fieldset.addItems( [
			new OO.ui.FieldLayout( this.filenameWidget, {
				label: mw.msg( 'upload-form-label-infoform-name' ),
				align: 'top',
				help: mw.msg( 'upload-form-label-infoform-name-tooltip' )
			} ),
			new OO.ui.FieldLayout( this.descriptionWidget, {
				label: mw.msg( 'upload-form-label-infoform-description' ),
				align: 'top',
				help: mw.msg( 'upload-form-label-infoform-description-tooltip' )
			} )
		] );
		this.infoForm = new OO.ui.FormLayout( {
			classes: [ 'mw-upload-bookletLayout-infoForm' ],
			items: [ this.filePreview, fieldset ]
		} );

		this.on( 'fileUploadProgress', function ( progress ) {
			this.progressBarWidget.setProgress( progress * 100 );
		}.bind( this ) );

		this.filenameWidget.on( 'change', this.onInfoFormChange.bind( this ) );
		this.descriptionWidget.on( 'change', this.onInfoFormChange.bind( this ) );

		return this.infoForm;
	};

	/**
	 * Handle change events to the info form
	 *
	 * @protected
	 * @fires infoValid
	 */
	mw.Upload.BookletLayout.prototype.onInfoFormChange = function () {
		var layout = this;
		$.when(
			this.filenameWidget.getValidity(),
			this.descriptionWidget.getValidity()
		).done( function () {
			layout.emit( 'infoValid', true );
		} ).fail( function () {
			layout.emit( 'infoValid', false );
		} );
	};

	/**
	 * Renders and returns the insert form to show file usage and
	 * sets the {@link #insertForm insertForm} property.
	 *
	 * @protected
	 * @return {OO.ui.FormLayout}
	 */
	mw.Upload.BookletLayout.prototype.renderInsertForm = function () {
		var fieldset;

		this.filenameUsageWidget = new OO.ui.TextInputWidget();
		fieldset = new OO.ui.FieldsetLayout( {
			label: mw.msg( 'upload-form-label-usage-title' )
		} );
		fieldset.addItems( [
			new OO.ui.FieldLayout( this.filenameUsageWidget, {
				label: mw.msg( 'upload-form-label-usage-filename' ),
				align: 'top'
			} )
		] );
		this.insertForm = new OO.ui.FormLayout( { items: [ fieldset ] } );

		return this.insertForm;
	};

	/* Getters */

	/**
	 * Gets the file object from the
	 * {@link #uploadForm upload form}.
	 *
	 * @protected
	 * @return {File|null}
	 */
	mw.Upload.BookletLayout.prototype.getFile = function () {
		return this.selectFileWidget.getValue();
	};

	/**
	 * Gets the file name from the
	 * {@link #infoForm information form}.
	 *
	 * @protected
	 * @return {string}
	 */
	mw.Upload.BookletLayout.prototype.getFilename = function () {
		var filename = this.filenameWidget.getValue();
		if ( this.filenameExtension ) {
			filename += '.' + this.filenameExtension;
		}
		return filename;
	};

	/**
	 * Prefills the {@link #infoForm information form} with the given filename.
	 *
	 * @protected
	 * @param {string} filename
	 */
	mw.Upload.BookletLayout.prototype.setFilename = function ( filename ) {
		var title = mw.Title.newFromFileName( filename );

		if ( title ) {
			this.filenameWidget.setValue( title.getNameText() );
			this.filenameExtension = mw.Title.normalizeExtension( title.getExtension() );
		} else {
			// Seems to happen for files with no extension, which should fail some checks anyway...
			this.filenameWidget.setValue( filename );
			this.filenameExtension = null;
		}
	};

	/**
	 * Gets the page text from the
	 * {@link #infoForm information form}.
	 *
	 * @protected
	 * @return {string}
	 */
	mw.Upload.BookletLayout.prototype.getText = function () {
		return this.descriptionWidget.getValue();
	};

	/* Setters */

	/**
	 * Sets the file object
	 *
	 * @protected
	 * @param {File|null} file File to select
	 */
	mw.Upload.BookletLayout.prototype.setFile = function ( file ) {
		this.selectFileWidget.setValue( file );
	};

	/**
	 * Sets the filekey of a file already stashed on the server
	 * as the target of this upload operation.
	 *
	 * @protected
	 * @param {string} filekey
	 */
	mw.Upload.BookletLayout.prototype.setFilekey = function ( filekey ) {
		this.upload.setFilekey( this.filekey );
		this.selectFileWidget.setValue( filekey );

		this.onUploadFormChange();
	};

	/**
	 * Clear the values of all fields
	 *
	 * @protected
	 */
	mw.Upload.BookletLayout.prototype.clear = function () {
		this.selectFileWidget.setValue( null );
		this.progressBarWidget.setProgress( 0 );
		this.filenameWidget.setValue( null ).setValidityFlag( true );
		this.descriptionWidget.setValue( null ).setValidityFlag( true );
		this.filenameUsageWidget.setValue( null );
	};

}( jQuery, mediaWiki, moment ) );<|MERGE_RESOLUTION|>--- conflicted
+++ resolved
@@ -177,9 +177,6 @@
 		return this.upload.getApi().then(
 			function ( api ) {
 				return $.when(
-<<<<<<< HEAD
-					booklet.upload.loadConfig(),
-=======
 					booklet.upload.loadConfig().then(
 						null,
 						function ( errorMsg ) {
@@ -187,7 +184,6 @@
 							return $.Deferred().resolve();
 						}
 					),
->>>>>>> 0ddb8064
 					// If the user can't upload anything, don't give them the option to.
 					api.getUserInfo().then( function ( userInfo ) {
 						if ( userInfo.rights.indexOf( 'upload' ) === -1 ) {
