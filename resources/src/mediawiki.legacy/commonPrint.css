--- conflicted
+++ resolved
@@ -248,11 +248,8 @@
 	padding: 3px;
 	font-size: 94%;
 	text-align: center;
-<<<<<<< HEAD
-=======
 	/* new block formatting context,
 	 * to clear background from floating content  */
->>>>>>> 0ddb8064
 	overflow: hidden;
 }
 
