/*!
 * Styles shared across various special pages.
 */
@import 'mediawiki.ui/variables.less';
@import 'mediawiki.mixins.less';

/* Special:AllMessages */
/* Visually hide repeating text, but leave in for better form navigation on screen readers */
.mw-special-Allmessages .mw-htmlform-ooui .oo-ui-fieldsetLayout:first-child .oo-ui-fieldsetLayout-header {
	.mixin-screen-reader-text();
}

#mw-allmessagestable {
	tbody:hover td {
		/* Duplicate of `.mw-datatable tr:hover td` from shared.css,
		 * so that it also applies when hovering a lower cell
		 * within the same rowspan */
		background-color: #eaf3ff;
	}

	/* stylelint-disable-next-line selector-class-pattern */
	.am_default {
		background-color: #fcffc4;
	}

	/* stylelint-disable-next-line selector-class-pattern */
	tbody:hover .am_default {
		background-color: #faff90;
	}

	/* stylelint-disable-next-line selector-class-pattern */
	.am_actual {
		background-color: #e2ffe2;
	}

	/* stylelint-disable-next-line selector-class-pattern */
	tbody:hover .am_actual {
		background-color: #b1ffb1;
	}
}

/* Common for Special:Allpages and Special:PrefixIndex */
.mw-allpages-body,
.mw-prefixindex-body {
	columns: 22em 3;
	-moz-columns: 22em 3;
	-webkit-columns: 22em 3;
	break-inside: avoid-column;
	page-break-inside: avoid;
	-webkit-column-break-inside: avoid;

	li {
		break-inside: avoid;
	}
}

.mw-allpages-chunk,
.mw-prefixindex-list {
	margin-top: 0;
	margin-bottom: 0;
}

/* stylelint-disable-next-line selector-class-pattern */
.allpagesredirect {
	font-style: italic;
}

/* Special:Block */
.mw-ipb-conveniencelinks {
	font-size: 90%;
	text-align: right;
}

.mw-block-hideuser,
.mw-block-confirm {
	font-weight: bold;
}

#mw-input-wpReason .oo-ui-dropdownInputWidget,
#mw-input-wpReason .oo-ui-textInputWidget {
	display: block;
	max-width: 50em;
}

#mw-input-wpReason .oo-ui-textInputWidget {
	margin-top: 0.5em;
}

/* Special:BlockList */
.mw-blocklist .mw-usertoollinks,
.mw-blocklist-actions {
	white-space: nowrap;
	font-size: 90%;
}

/* Special:Contributions */
.mw-uctop {
	font-weight: bold;
}

/* Special:EditWatchlist */
/* stylelint-disable-next-line selector-class-pattern */
.watchlistredir {
	font-style: italic;
}

/* Special:EditWatchlist */
<<<<<<< HEAD
.watchlistexpiry-msg {
=======
.mw-watchlistexpiry-msg {
>>>>>>> 30164539
	margin-left: 0.3em;
	color: @color-base--subtle;
}

/* Special:EmailUser */
#mw-emailuser-sender,
#mw-emailuser-recipient {
	font-weight: bold;
}

/* Special:FileDuplicateSearch */
#mw-fileduplicatesearch-icon {
	float: right;
}

/* Special:ListGroupRights */
.mw-listgrouprights-table tr {
	vertical-align: top;
}

/* stylelint-disable-next-line selector-class-pattern */
.listgrouprights-revoked {
	text-decoration: line-through;
}

/* Special:RevisionDelete */
.mw-revdel-editreasons {
	font-size: 90%;
	text-align: right;
}

td.mw-revdel-checkbox,
th.mw-revdel-checkbox {
	padding-right: 10px;
	text-align: center;
}

/* Special:Specialpages */
.mw-specialpagerestricted {
	font-weight: bold;
}

.mw-specialpages-list {
	-webkit-columns: 16em 2;
	-moz-columns: 16em 2;
	columns: 16em 2;

	ul {
		margin-top: 0;
		margin-bottom: 0;
	}
}

/* Special:Statistics */
.mw-statistics-numbers {
	text-align: right;
}

/* Special:ProtectedPages */
.mw-protectedpages .mw-usertoollinks,
.mw-protectedpages-length,
.mw-protectedpages-actions {
	white-space: nowrap;
	font-size: 90%;
}

.mw-protectedpages-unknown {
	color: #72777d;
	font-size: 90%;
}

/* Special:PasswordPolicies */
.mw-passwordpolicies-table tr {
	vertical-align: top;
}

/* stylelint-disable-next-line selector-class-pattern */
.passwordpolicies-policy-flags {
	font-size: 90%;
}<|MERGE_RESOLUTION|>--- conflicted
+++ resolved
@@ -105,11 +105,7 @@
 }
 
 /* Special:EditWatchlist */
-<<<<<<< HEAD
-.watchlistexpiry-msg {
-=======
 .mw-watchlistexpiry-msg {
->>>>>>> 30164539
 	margin-left: 0.3em;
 	color: @color-base--subtle;
 }
