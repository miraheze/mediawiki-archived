--- conflicted
+++ resolved
@@ -168,11 +168,7 @@
 
 	// Expose API publicly
 	// @deprecated since MW 1.29
-<<<<<<< HEAD
-	mw.log.deprecate( mw, 'toolbar', toolbar );
-=======
 	mw.log.deprecate( mw, 'toolbar', toolbar, null, 'mw.toolbar' );
->>>>>>> 25caa3a6
 
 	$( function () {
 		var i, button;
