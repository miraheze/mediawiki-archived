--- conflicted
+++ resolved
@@ -247,13 +247,6 @@
 		'styles' => 'resources/src/jquery/jquery.suggestions.css',
 		'dependencies' => 'jquery.highlightText',
 	],
-<<<<<<< HEAD
-	'jquery.tabIndex' => [
-		'deprecated' => true,
-		'scripts' => 'resources/src/jquery/jquery.tabIndex.js',
-	],
-=======
->>>>>>> 9b8a1684
 	'jquery.tablesorter' => [
 		'targets' => [ 'desktop', 'mobile' ],
 		'scripts' => 'resources/src/jquery.tablesorter/jquery.tablesorter.js',
@@ -410,146 +403,6 @@
 				'resources/lib/jquery.ui/themes/smoothness/jquery.ui.theme.css',
 			],
 		],
-<<<<<<< HEAD
-	],
-
-	'jquery.ui.core' => [
-		'deprecated' => 'Please use the main `jquery.ui` module, not this alias.',
-		'targets' => [ 'mobile', 'desktop' ],
-		'dependencies' => 'jquery.ui',
-	],
-	'jquery.ui.core.styles' => [
-		'deprecated' => 'Please use the main `jquery.ui` module, not this alias.',
-		'targets' => [ 'mobile', 'desktop' ],
-		'dependencies' => 'jquery.ui',
-	],
-	'jquery.ui.accordion' => [
-		'deprecated' => 'Please use the main `jquery.ui` module, not this alias.',
-		'targets' => [ 'mobile', 'desktop' ],
-		'dependencies' => 'jquery.ui',
-	],
-	'jquery.ui.autocomplete' => [
-		'deprecated' => 'Please use the main `jquery.ui` module, not this alias.',
-		'targets' => [ 'mobile', 'desktop' ],
-		'dependencies' => 'jquery.ui',
-	],
-	'jquery.ui.button' => [
-		'deprecated' => 'Please use the main `jquery.ui` module, not this alias.',
-		'targets' => [ 'mobile', 'desktop' ],
-		'dependencies' => 'jquery.ui',
-	],
-	'jquery.ui.datepicker' => [
-		'deprecated' => 'Please use the main `jquery.ui` module, not this alias.',
-		'targets' => [ 'mobile', 'desktop' ],
-		'dependencies' => 'jquery.ui',
-	],
-	'jquery.ui.dialog' => [
-		'deprecated' => 'Please use the main `jquery.ui` module, not this alias.',
-		'targets' => [ 'mobile', 'desktop' ],
-		'dependencies' => 'jquery.ui',
-	],
-	'jquery.ui.draggable' => [
-		'deprecated' => 'Please use the main `jquery.ui` module, not this alias.',
-		'targets' => [ 'mobile', 'desktop' ],
-		'dependencies' => 'jquery.ui',
-	],
-	'jquery.ui.droppable' => [
-		'deprecated' => 'Please use the main `jquery.ui` module, not this alias.',
-		'targets' => [ 'mobile', 'desktop' ],
-		'dependencies' => 'jquery.ui',
-	],
-	'jquery.ui.menu' => [
-		'deprecated' => 'Please use the main `jquery.ui` module, not this alias.',
-		'targets' => [ 'mobile', 'desktop' ],
-		'dependencies' => 'jquery.ui',
-	],
-	'jquery.ui.mouse' => [
-		'deprecated' => 'Please use the main `jquery.ui` module, not this alias.',
-		'targets' => [ 'mobile', 'desktop' ],
-		'dependencies' => 'jquery.ui',
-	],
-	'jquery.ui.position' => [
-		'deprecated' => 'Please use the main `jquery.ui` module, not this alias.',
-		'targets' => [ 'mobile', 'desktop' ],
-		'dependencies' => 'jquery.ui',
-	],
-	'jquery.ui.progressbar' => [
-		'deprecated' => 'Please use the main `jquery.ui` module, not this alias.',
-		'targets' => [ 'mobile', 'desktop' ],
-		'dependencies' => 'jquery.ui',
-	],
-	'jquery.ui.resizable' => [
-		'deprecated' => 'Please use the main `jquery.ui` module, not this alias.',
-		'targets' => [ 'mobile', 'desktop' ],
-		'dependencies' => 'jquery.ui',
-	],
-	'jquery.ui.selectable' => [
-		'deprecated' => 'Please use the main `jquery.ui` module, not this alias.',
-		'targets' => [ 'mobile', 'desktop' ],
-		'dependencies' => 'jquery.ui',
-	],
-	'jquery.ui.slider' => [
-		'deprecated' => 'Please use the main `jquery.ui` module, not this alias.',
-		'targets' => [ 'mobile', 'desktop' ],
-		'dependencies' => 'jquery.ui',
-	],
-	'jquery.ui.sortable' => [
-		'deprecated' => 'Please use the main `jquery.ui` module, not this alias.',
-		'targets' => [ 'mobile', 'desktop' ],
-		'dependencies' => 'jquery.ui',
-	],
-	'jquery.ui.tabs' => [
-		'deprecated' => 'Please use the main `jquery.ui` module, not this alias.',
-		'targets' => [ 'mobile', 'desktop' ],
-		'dependencies' => 'jquery.ui',
-	],
-	'jquery.ui.tooltip' => [
-		'deprecated' => 'Please use the main `jquery.ui` module, not this alias.',
-		'targets' => [ 'mobile', 'desktop' ],
-		'dependencies' => 'jquery.ui',
-	],
-	'jquery.ui.widget' => [
-		'deprecated' => 'Please use the main `jquery.ui` module, not this alias.',
-		'targets' => [ 'mobile', 'desktop' ],
-		'dependencies' => 'jquery.ui',
-	],
-
-	'jquery.effects.core' => [
-		'deprecated' => 'Please use the main `jquery.ui` module, not this alias.',
-		'targets' => [ 'mobile', 'desktop' ],
-		'dependencies' => 'jquery.ui',
-	],
-	'jquery.effects.blind' => [
-		'deprecated' => 'Please use the main `jquery.ui` module, not this alias.',
-		'targets' => [ 'mobile', 'desktop' ],
-		'dependencies' => 'jquery.ui',
-	],
-	'jquery.effects.clip' => [
-		'deprecated' => 'Please use the main `jquery.ui` module, not this alias.',
-		'targets' => [ 'mobile', 'desktop' ],
-		'dependencies' => 'jquery.ui',
-	],
-	'jquery.effects.drop' => [
-		'deprecated' => 'Please use the main `jquery.ui` module, not this alias.',
-		'targets' => [ 'mobile', 'desktop' ],
-		'dependencies' => 'jquery.ui',
-	],
-	'jquery.effects.highlight' => [
-		'deprecated' => 'Please use the main `jquery.ui` module, not this alias.',
-		'targets' => [ 'mobile', 'desktop' ],
-		'dependencies' => 'jquery.ui',
-	],
-	'jquery.effects.scale' => [
-		'deprecated' => 'Please use the main `jquery.ui` module, not this alias.',
-		'targets' => [ 'mobile', 'desktop' ],
-		'dependencies' => 'jquery.ui',
-	],
-	'jquery.effects.shake' => [
-		'deprecated' => 'Please use the main `jquery.ui` module, not this alias.',
-		'targets' => [ 'mobile', 'desktop' ],
-		'dependencies' => 'jquery.ui',
-=======
->>>>>>> 9b8a1684
 	],
 
 	/* Moment.js */
