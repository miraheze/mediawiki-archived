<?php
/**
 * Definition of core ResourceLoader modules.
 *
 * This program is free software; you can redistribute it and/or modify
 * it under the terms of the GNU General Public License as published by
 * the Free Software Foundation; either version 2 of the License, or
 * (at your option) any later version.
 *
 * This program is distributed in the hope that it will be useful,
 * but WITHOUT ANY WARRANTY; without even the implied warranty of
 * MERCHANTABILITY or FITNESS FOR A PARTICULAR PURPOSE. See the
 * GNU General Public License for more details.
 *
 * You should have received a copy of the GNU General Public License along
 * with this program; if not, write to the Free Software Foundation, Inc.,
 * 51 Franklin Street, Fifth Floor, Boston, MA 02110-1301, USA.
 * http://www.gnu.org/copyleft/gpl.html
 *
 * @file
 */

use MediaWiki\Config\Config;
use MediaWiki\HookContainer\HookRunner;
use MediaWiki\Languages\LanguageNameUtils;
use MediaWiki\MainConfigNames;
use MediaWiki\MediaWikiServices;
use MediaWiki\Parser\Sanitizer;
use MediaWiki\ResourceLoader as RL;
use MediaWiki\ResourceLoader\CodexModule;
use MediaWiki\ResourceLoader\Context;
use MediaWiki\ResourceLoader\FilePath;
use MediaWiki\ResourceLoader\ForeignApiModule;
use MediaWiki\ResourceLoader\LessVarFileModule;
use MediaWiki\ResourceLoader\Module;
use MediaWiki\ResourceLoader\MwUrlModule;
use MediaWiki\ResourceLoader\OOUIFileModule;
use MediaWiki\ResourceLoader\OOUIIconPackModule;
use MediaWiki\ResourceLoader\OOUIImageModule;
use MediaWiki\ResourceLoader\ResourceLoader;
use MediaWiki\ResourceLoader\SiteModule;
use MediaWiki\ResourceLoader\SiteStylesModule;
use MediaWiki\ResourceLoader\SkinModule;
use MediaWiki\ResourceLoader\UserModule;
use MediaWiki\ResourceLoader\UserOptionsModule;
use MediaWiki\ResourceLoader\UserStylesModule;
use MediaWiki\ResourceLoader\WikiModule;
use MediaWiki\SpecialPage\ChangesListSpecialPage;
use MediaWiki\Title\Title;

if ( !defined( 'MEDIAWIKI' ) ) {
	die( 'Not an entry point.' );
}

global $wgResourceBasePath;

return [
	// Scripts managed by the local wiki (stored in the MediaWiki namespace)
	'site' => [ 'class' => SiteModule::class ],
	'site.styles' => [ 'class' => SiteStylesModule::class ],
	'noscript' => [
		'class' => WikiModule::class,
		'styles' => [ 'MediaWiki:Noscript.css' ],
		'group' => Module::GROUP_NOSCRIPT,
	],
	'filepage' => [
		'class' => WikiModule::class,
		'styles' => [ 'MediaWiki:Filepage.css' ],
	],

	// Scripts managed by the current user (stored in their user space)
	'user' => [ 'class' => UserModule::class ],
	'user.styles' => [ 'class' => UserStylesModule::class ],

	'user.options' => [ 'class' => UserOptionsModule::class ],

	'mediawiki.skinning.interface' => [
		'class' => SkinModule::class,
		'features' => [
			'elements' => true,
			'content-media' => true,
			'interface' => true,
			'interface-message-box' => true,
			'logo' => true,
		],
	],
	'jquery.makeCollapsible.styles' => [
		'class' => LessVarFileModule::class,
		'lessMessages' => [
			'collapsible-collapse',
			'collapsible-expand',
		],
		'styles' => [
			'resources/src/jquery/jquery.makeCollapsible.styles.less',
		],
	],

	'mediawiki.skinning.content.parsoid' => [
		// Style Parsoid HTML+RDFa output consistent with wikitext from PHP parser
		// with the interface.css styles; skinStyles should be used if your
		// skin over-rides common content styling.
		'skinStyles' => [
			'default' => [
				'resources/src/mediawiki.skinning/content.parsoid.less',
				'resources/src/mediawiki.skinning/content.media-common.less',
				'resources/src/mediawiki.skinning/content.media-screen.less',
				'resources/src/mediawiki.page.gallery.styles/content.media.less',
			],
		],
	],

	/* Base modules */
	// These modules' dependencies MUST also be included in StartUpModule::getBaseModules().
	// These modules' dependencies MUST be dependency-free (having dependencies would cause recursion).

	'jquery' => [
		'scripts' => [
			'resources/lib/jquery/jquery.js'
		],
	],
	'es6-polyfills' => [
		'deprecated' => 'No longer needed, MediaWiki requires ES6 now, see T178356',
	],
	'web2017-polyfills' => [
		'scripts' => [
			'resources/lib/intersection-observer/intersection-observer.js',
			'resources/lib/fetch-polyfill/fetch.umd.js',
			// The URL polyfill depends on the following in addition to the ES6 baseline
			// https://github.com/Financial-Times/polyfill-library/blob/v3.110.1/polyfills/URL/config.toml#L10
			// - ES6 Symbol.iterator (no fill needed, used conditionally)
			'resources/lib/url/URL.js',
			'resources/lib/url/URL-toJSON.js',
		],
		'skipFunction' => 'resources/src/skip-web2017-polyfills.js',
		'dependencies' => []
	],
	'mediawiki.base' => [
		'localBasePath' => MW_INSTALL_PATH . '/resources/src/mediawiki.base',
		'remoteBasePath' => "$wgResourceBasePath/resources/src/mediawiki.base",
		'packageFiles' => [
			// This MUST be kept in sync with maintenance/jsduck/eg-iframe.html
			'mediawiki.base.js',
			'log.js',
			'errorLogger.js',

			// (not this though)
			[ 'name' => 'config.json', 'callback' => [ ResourceLoader::class, 'getSiteConfigSettings' ] ],
			[
				'name' => 'user.json',
				'callback' => static function ( Context $context ) {
					$services = MediaWikiServices::getInstance();

					return ResourceLoader::getUserDefaults(
						$context,
						$services->getHookContainer(),
						$services->getUserOptionsLookup()
					);
				}
			],
		],
		'dependencies' => 'jquery',
	],

	/* jQuery Plugins */

	'jquery.chosen' => [
		'scripts' => 'resources/lib/jquery.chosen/chosen.jquery.js',
		'styles' => 'resources/lib/jquery.chosen/chosen.css',
	],
	'jquery.client' => [
		'scripts' => 'resources/lib/jquery.client/jquery.client.js',
	],
	'jquery.confirmable' => [
		'scripts' => [
			'resources/src/jquery/jquery.confirmable.js',
			'resources/src/jquery/jquery.confirmable.mediawiki.js',
		],
		'messages' => [
			'confirmable-confirm',
			'confirmable-yes',
			'confirmable-no',
			'word-separator',
		],
		'styles' => 'resources/src/jquery/jquery.confirmable.css',
		'dependencies' => 'mediawiki.jqueryMsg',
	],
	'jquery.cookie' => [
		'deprecated' => 'Merged into "mediawiki.cookie", use that module instead (T271995)',
		'dependencies' => 'mediawiki.cookie',
	],
	'jquery.highlightText' => [
		'scripts' => 'resources/src/jquery/jquery.highlightText.js',
		'dependencies' => [
			'mediawiki.util',
		],
	],
	'jquery.i18n' => [
		'scripts' => [
			'resources/lib/jquery.i18n/src/jquery.i18n.js',
			'resources/lib/jquery.i18n/src/jquery.i18n.messagestore.js',
			'resources/lib/jquery.i18n/src/jquery.i18n.parser.js',
			'resources/lib/jquery.i18n/src/jquery.i18n.emitter.js',
			'resources/lib/jquery.i18n/src/jquery.i18n.emitter.bidi.js',
			'resources/lib/jquery.i18n/src/jquery.i18n.language.js',
			'resources/lib/jquery.i18n/src/jquery.i18n.fallbacks.js',
		],
		'dependencies' => 'mediawiki.libs.pluralruleparser',
		'languageScripts' => [
			'bs' => 'resources/lib/jquery.i18n/src/languages/bs.js',
			'dsb' => 'resources/lib/jquery.i18n/src/languages/dsb.js',
			'fi' => 'resources/lib/jquery.i18n/src/languages/fi.js',
			'ga' => 'resources/lib/jquery.i18n/src/languages/ga.js',
			'he' => 'resources/lib/jquery.i18n/src/languages/he.js',
			'hsb' => 'resources/lib/jquery.i18n/src/languages/hsb.js',
			'hu' => 'resources/lib/jquery.i18n/src/languages/hu.js',
			'hy' => 'resources/lib/jquery.i18n/src/languages/hy.js',
			'la' => 'resources/lib/jquery.i18n/src/languages/la.js',
			'ml' => 'resources/lib/jquery.i18n/src/languages/ml.js',
			'os' => 'resources/lib/jquery.i18n/src/languages/os.js',
			'ru' => 'resources/lib/jquery.i18n/src/languages/ru.js',
			'sl' => 'resources/lib/jquery.i18n/src/languages/sl.js',
			'uk' => 'resources/lib/jquery.i18n/src/languages/uk.js',
		],
	],
	'jquery.lengthLimit' => [
		'scripts' => 'resources/src/jquery.lengthLimit.js',
		'dependencies' => 'mediawiki.String',
	],
	'jquery.makeCollapsible' => [
		'dependencies' => [
			'jquery.makeCollapsible.styles',
			'mediawiki.util',
		],
		'scripts' => 'resources/src/jquery/jquery.makeCollapsible.js',
		'styles' => 'resources/src/jquery/jquery.makeCollapsible.less',
		'messages' => [ 'collapsible-expand', 'collapsible-collapse' ],
	],
	'jquery.spinner' => [
		'scripts' => 'resources/src/jquery.spinner/spinner.js',
		'dependencies' => [ 'jquery.spinner.styles' ],
	],
	'jquery.spinner.styles' => [
		'styles' => 'resources/src/jquery.spinner/spinner.less',
	],
	'jquery.suggestions' => [
		'scripts' => 'resources/src/jquery/jquery.suggestions.js',
		'styles' => 'resources/src/jquery/jquery.suggestions.css',
		'dependencies' => 'jquery.highlightText',
	],
	'jquery.tablesorter' => [
		'scripts' => 'resources/src/jquery.tablesorter/jquery.tablesorter.js',
		'messages' => [ 'sort-descending', 'sort-ascending', 'sort-initial', 'sort-rowspan-error' ],
		'dependencies' => [
			'jquery.tablesorter.styles',
			'mediawiki.util',
			'mediawiki.language.months',
		],
	],
	'jquery.tablesorter.styles' => [
		'styles' => 'resources/src/jquery.tablesorter.styles/jquery.tablesorter.styles.less',
	],
	'jquery.textSelection' => [
		'scripts' => 'resources/src/jquery/jquery.textSelection.js',
		'dependencies' => [
			'jquery.client',
		]
	],

	/* jQuery UI */

	'jquery.ui' => [
		'deprecated' => 'Please use OOUI instead.',
		'scripts' => [
			'resources/lib/jquery.ui/jquery.ui.core.js',
			'resources/lib/jquery.ui/jquery.ui.widget.js',
			'resources/lib/jquery.ui/jquery.ui.mouse.js',
			'resources/lib/jquery.ui/jquery.ui.draggable.js',
			'resources/lib/jquery.ui/jquery.ui.droppable.js',
			'resources/lib/jquery.ui/jquery.ui.resizable.js',
			'resources/lib/jquery.ui/jquery.ui.selectable.js',
			'resources/lib/jquery.ui/jquery.ui.sortable.js',
			'resources/lib/jquery.ui/jquery.ui.effect.js',
			'resources/lib/jquery.ui/jquery.ui.accordion.js',
			'resources/lib/jquery.ui/jquery.ui.autocomplete.js',
			'resources/lib/jquery.ui/jquery.ui.button.js',
			'resources/lib/jquery.ui/jquery.ui.datepicker.js',
			'resources/lib/jquery.ui/jquery.ui.dialog.js',
			'resources/lib/jquery.ui/jquery.ui.effect-blind.js',
			'resources/lib/jquery.ui/jquery.ui.effect-clip.js',
			'resources/lib/jquery.ui/jquery.ui.effect-drop.js',
			'resources/lib/jquery.ui/jquery.ui.effect-highlight.js',
			'resources/lib/jquery.ui/jquery.ui.effect-scale.js',
			'resources/lib/jquery.ui/jquery.ui.effect-shake.js',
			'resources/lib/jquery.ui/jquery.ui.menu.js',
			'resources/lib/jquery.ui/jquery.ui.position.js',
			'resources/lib/jquery.ui/jquery.ui.progressbar.js',
			'resources/lib/jquery.ui/jquery.ui.slider.js',
			'resources/lib/jquery.ui/jquery.ui.tabs.js',
			'resources/lib/jquery.ui/jquery.ui.tooltip.js',
		],
		'languageScripts' => [
			'af' => 'resources/lib/jquery.ui/i18n/jquery.ui.datepicker-af.js',
			'ar' => 'resources/lib/jquery.ui/i18n/jquery.ui.datepicker-ar.js',
			'ar-dz' => 'resources/lib/jquery.ui/i18n/jquery.ui.datepicker-ar-DZ.js',
			'az' => 'resources/lib/jquery.ui/i18n/jquery.ui.datepicker-az.js',
			'bg' => 'resources/lib/jquery.ui/i18n/jquery.ui.datepicker-bg.js',
			'bs' => 'resources/lib/jquery.ui/i18n/jquery.ui.datepicker-bs.js',
			'ca' => 'resources/lib/jquery.ui/i18n/jquery.ui.datepicker-ca.js',
			'cs' => 'resources/lib/jquery.ui/i18n/jquery.ui.datepicker-cs.js',
			'da' => 'resources/lib/jquery.ui/i18n/jquery.ui.datepicker-da.js',
			'de-at' => 'resources/lib/jquery.ui/i18n/jquery.ui.datepicker-de-AT.js',
			'de-ch' => 'resources/lib/jquery.ui/i18n/jquery.ui.datepicker-de-CH.js',
			'de' => 'resources/lib/jquery.ui/i18n/jquery.ui.datepicker-de.js',
			'el' => 'resources/lib/jquery.ui/i18n/jquery.ui.datepicker-el.js',
			'en-au' => 'resources/lib/jquery.ui/i18n/jquery.ui.datepicker-en-AU.js',
			'en-gb' => 'resources/lib/jquery.ui/i18n/jquery.ui.datepicker-en-GB.js',
			'en-nz' => 'resources/lib/jquery.ui/i18n/jquery.ui.datepicker-en-NZ.js',
			'eo' => 'resources/lib/jquery.ui/i18n/jquery.ui.datepicker-eo.js',
			'es' => 'resources/lib/jquery.ui/i18n/jquery.ui.datepicker-es.js',
			'et' => 'resources/lib/jquery.ui/i18n/jquery.ui.datepicker-et.js',
			'eu' => 'resources/lib/jquery.ui/i18n/jquery.ui.datepicker-eu.js',
			'fa' => 'resources/lib/jquery.ui/i18n/jquery.ui.datepicker-fa.js',
			'fi' => 'resources/lib/jquery.ui/i18n/jquery.ui.datepicker-fi.js',
			'fo' => 'resources/lib/jquery.ui/i18n/jquery.ui.datepicker-fo.js',
			'fr' => 'resources/lib/jquery.ui/i18n/jquery.ui.datepicker-fr.js',
			'fr-ch' => 'resources/lib/jquery.ui/i18n/jquery.ui.datepicker-fr-CH.js',
			'gl' => 'resources/lib/jquery.ui/i18n/jquery.ui.datepicker-gl.js',
			'he' => 'resources/lib/jquery.ui/i18n/jquery.ui.datepicker-he.js',
			'hi' => 'resources/lib/jquery.ui/i18n/jquery.ui.datepicker-hi.js',
			'hr' => 'resources/lib/jquery.ui/i18n/jquery.ui.datepicker-hr.js',
			'hu' => 'resources/lib/jquery.ui/i18n/jquery.ui.datepicker-hu.js',
			'hy' => 'resources/lib/jquery.ui/i18n/jquery.ui.datepicker-hy.js',
			'id' => 'resources/lib/jquery.ui/i18n/jquery.ui.datepicker-id.js',
			'is' => 'resources/lib/jquery.ui/i18n/jquery.ui.datepicker-is.js',
			'it' => 'resources/lib/jquery.ui/i18n/jquery.ui.datepicker-it.js',
			'ja' => 'resources/lib/jquery.ui/i18n/jquery.ui.datepicker-ja.js',
			'ka' => 'resources/lib/jquery.ui/i18n/jquery.ui.datepicker-ka.js',
			'kk' => 'resources/lib/jquery.ui/i18n/jquery.ui.datepicker-kk.js',
			'km' => 'resources/lib/jquery.ui/i18n/jquery.ui.datepicker-km.js',
			'ko' => 'resources/lib/jquery.ui/i18n/jquery.ui.datepicker-ko.js',
			'lb' => 'resources/lib/jquery.ui/i18n/jquery.ui.datepicker-lb.js',
			'lt' => 'resources/lib/jquery.ui/i18n/jquery.ui.datepicker-lt.js',
			'lv' => 'resources/lib/jquery.ui/i18n/jquery.ui.datepicker-lv.js',
			'mk' => 'resources/lib/jquery.ui/i18n/jquery.ui.datepicker-mk.js',
			'ml' => 'resources/lib/jquery.ui/i18n/jquery.ui.datepicker-ml.js',
			'ms' => 'resources/lib/jquery.ui/i18n/jquery.ui.datepicker-ms.js',
			'nl' => 'resources/lib/jquery.ui/i18n/jquery.ui.datepicker-nl.js',
			'nl-be' => 'resources/lib/jquery.ui/i18n/jquery.ui.datepicker-nl-BE.js',
			'no' => 'resources/lib/jquery.ui/i18n/jquery.ui.datepicker-no.js',
			'pl' => 'resources/lib/jquery.ui/i18n/jquery.ui.datepicker-pl.js',
			'pt' => 'resources/lib/jquery.ui/i18n/jquery.ui.datepicker-pt.js',
			'pt-br' => 'resources/lib/jquery.ui/i18n/jquery.ui.datepicker-pt-BR.js',
			'rm' => 'resources/lib/jquery.ui/i18n/jquery.ui.datepicker-rm.js',
			'ro' => 'resources/lib/jquery.ui/i18n/jquery.ui.datepicker-ro.js',
			'ru' => 'resources/lib/jquery.ui/i18n/jquery.ui.datepicker-ru.js',
			'sk' => 'resources/lib/jquery.ui/i18n/jquery.ui.datepicker-sk.js',
			'sl' => 'resources/lib/jquery.ui/i18n/jquery.ui.datepicker-sl.js',
			'sq' => 'resources/lib/jquery.ui/i18n/jquery.ui.datepicker-sq.js',
			'sr-ec' => 'resources/lib/jquery.ui/i18n/jquery.ui.datepicker-sr.js',
			'sr-el' => 'resources/lib/jquery.ui/i18n/jquery.ui.datepicker-sr-SR.js',
			'sv' => 'resources/lib/jquery.ui/i18n/jquery.ui.datepicker-sv.js',
			'ta' => 'resources/lib/jquery.ui/i18n/jquery.ui.datepicker-ta.js',
			'th' => 'resources/lib/jquery.ui/i18n/jquery.ui.datepicker-th.js',
			'tj' => 'resources/lib/jquery.ui/i18n/jquery.ui.datepicker-tj.js',
			'tr' => 'resources/lib/jquery.ui/i18n/jquery.ui.datepicker-tr.js',
			'uk' => 'resources/lib/jquery.ui/i18n/jquery.ui.datepicker-uk.js',
			'vi' => 'resources/lib/jquery.ui/i18n/jquery.ui.datepicker-vi.js',
			'zh-cn' => 'resources/lib/jquery.ui/i18n/jquery.ui.datepicker-zh-CN.js',
			'zh-hk' => 'resources/lib/jquery.ui/i18n/jquery.ui.datepicker-zh-HK.js',
			'zh-tw' => 'resources/lib/jquery.ui/i18n/jquery.ui.datepicker-zh-TW.js',
		],
		'skinStyles' => [
			'default' => [
				'resources/lib/jquery.ui/themes/smoothness/jquery.ui.core.css',
				'resources/lib/jquery.ui/themes/smoothness/jquery.ui.accordion.css',
				'resources/lib/jquery.ui/themes/smoothness/jquery.ui.autocomplete.css',
				'resources/lib/jquery.ui/themes/smoothness/jquery.ui.button.css',
				'resources/lib/jquery.ui/themes/smoothness/jquery.ui.datepicker.css',
				'resources/lib/jquery.ui/themes/smoothness/jquery.ui.dialog.css',
				'resources/lib/jquery.ui/themes/smoothness/jquery.ui.menu.css',
				'resources/lib/jquery.ui/themes/smoothness/jquery.ui.progressbar.css',
				'resources/lib/jquery.ui/themes/smoothness/jquery.ui.resizable.css',
				'resources/lib/jquery.ui/themes/smoothness/jquery.ui.selectable.css',
				'resources/lib/jquery.ui/themes/smoothness/jquery.ui.slider.css',
				'resources/lib/jquery.ui/themes/smoothness/jquery.ui.tabs.css',
				'resources/lib/jquery.ui/themes/smoothness/jquery.ui.tooltip.css',
				'resources/lib/jquery.ui/themes/smoothness/jquery.ui.theme.css',
			],
		],
	],

	/* Moment.js */

	'moment' => [
		'scripts' => [
			'resources/lib/moment/moment.js',
			'resources/src/moment/moment-module.js',
		],
		'languageScripts' => [
			'aeb-arab' => 'resources/lib/moment/locale/ar-tn.js',
			'af' => 'resources/lib/moment/locale/af.js',
			'ar' => 'resources/lib/moment/locale/ar.js',
			'ar-ma' => 'resources/lib/moment/locale/ar-ma.js',
			'ar-sa' => 'resources/lib/moment/locale/ar-sa.js',
			'az' => 'resources/lib/moment/locale/az.js',
			'be' => 'resources/lib/moment/locale/be.js',
			'bg' => 'resources/lib/moment/locale/bg.js',
			'bm' => 'resources/lib/moment/locale/bm.js',
			'bn' => 'resources/lib/moment/locale/bn.js',
			'bo' => 'resources/lib/moment/locale/bo.js',
			'br' => 'resources/lib/moment/locale/br.js',
			'bs' => 'resources/lib/moment/locale/bs.js',
			'ca' => 'resources/lib/moment/locale/ca.js',
			'cs' => 'resources/lib/moment/locale/cs.js',
			'cv' => 'resources/lib/moment/locale/cv.js',
			'cy' => 'resources/lib/moment/locale/cy.js',
			'da' => 'resources/lib/moment/locale/da.js',
			'de' => 'resources/lib/moment/locale/de.js',
			'de-at' => 'resources/lib/moment/locale/de-at.js',
			'de-ch' => 'resources/lib/moment/locale/de-ch.js',
			'dv' => 'resources/lib/moment/locale/dv.js',
			'el' => 'resources/lib/moment/locale/el.js',
			'en' => 'resources/src/moment/moment-dmy.js',
			'en-au' => 'resources/lib/moment/locale/en-au.js',
			'en-ca' => 'resources/lib/moment/locale/en-ca.js',
			'en-gb' => 'resources/lib/moment/locale/en-gb.js',
			'eo' => 'resources/lib/moment/locale/eo.js',
			'es' => 'resources/lib/moment/locale/es.js',
			'et' => 'resources/lib/moment/locale/et.js',
			'eu' => 'resources/lib/moment/locale/eu.js',
			'fa' => 'resources/lib/moment/locale/fa.js',
			'fi' => 'resources/lib/moment/locale/fi.js',
			'fo' => 'resources/lib/moment/locale/fo.js',
			'fr' => 'resources/lib/moment/locale/fr.js',
			'fr-ca' => 'resources/lib/moment/locale/fr-ca.js',
			'fy' => 'resources/lib/moment/locale/fy.js',
			'gd' => 'resources/lib/moment/locale/gd.js',
			'gl' => 'resources/lib/moment/locale/gl.js',
			'gom' => 'resources/lib/moment/locale/gom-latn.js',
			'gom-deva' => 'resources/lib/moment/locale/gom-deva.js',
			'gom-latn' => 'resources/lib/moment/locale/gom-latn.js',
			'gu' => 'resources/lib/moment/locale/gu.js',
			'he' => 'resources/lib/moment/locale/he.js',
			'hi' => 'resources/lib/moment/locale/hi.js',
			'hr' => 'resources/lib/moment/locale/hr.js',
			'hu' => 'resources/lib/moment/locale/hu.js',
			'hy-am' => 'resources/lib/moment/locale/hy-am.js',
			'id' => 'resources/lib/moment/locale/id.js',
			'is' => 'resources/lib/moment/locale/is.js',
			'it' => 'resources/lib/moment/locale/it.js',
			'ja' => 'resources/lib/moment/locale/ja.js',
			'jv' => 'resources/lib/moment/locale/jv.js',
			'ka' => 'resources/lib/moment/locale/ka.js',
			'kk-cyrl' => 'resources/lib/moment/locale/kk.js',
			'kn' => 'resources/lib/moment/locale/kn.js',
			'ko' => 'resources/lib/moment/locale/ko.js',
			'ky' => 'resources/lib/moment/locale/ky.js',
			'lo' => 'resources/lib/moment/locale/lo.js',
			'lt' => 'resources/lib/moment/locale/lt.js',
			'lv' => 'resources/lib/moment/locale/lv.js',
			'mi' => 'resources/lib/moment/locale/mi.js',
			'mk' => 'resources/lib/moment/locale/mk.js',
			'ml' => 'resources/lib/moment/locale/ml.js',
			'mr' => 'resources/lib/moment/locale/mr.js',
			'ms-my' => 'resources/lib/moment/locale/ms-my.js',
			'ms' => 'resources/lib/moment/locale/ms.js',
			'my' => 'resources/lib/moment/locale/my.js',
			'nb' => 'resources/lib/moment/locale/nb.js',
			'ne' => 'resources/lib/moment/locale/ne.js',
			'nl' => 'resources/lib/moment/locale/nl.js',
			'nn' => 'resources/lib/moment/locale/nn.js',
			'pa' => 'resources/lib/moment/locale/pa-in.js',
			'pl' => 'resources/lib/moment/locale/pl.js',
			'pt' => 'resources/lib/moment/locale/pt.js',
			'pt-br' => 'resources/lib/moment/locale/pt-br.js',
			'ro' => 'resources/lib/moment/locale/ro.js',
			'ru' => 'resources/lib/moment/locale/ru.js',
			'sd' => 'resources/lib/moment/locale/sd.js',
			'se' => 'resources/lib/moment/locale/se.js',
			'si' => 'resources/lib/moment/locale/si.js',
			'sk' => 'resources/lib/moment/locale/sk.js',
			'sl' => 'resources/lib/moment/locale/sl.js',
			'sq' => 'resources/lib/moment/locale/sq.js',
			'sr-ec' => 'resources/lib/moment/locale/sr-cyrl.js',
			'sr-el' => 'resources/lib/moment/locale/sr.js',
			'ss' => 'resources/lib/moment/locale/ss.js',
			'sv' => 'resources/lib/moment/locale/sv.js',
			'sw' => 'resources/lib/moment/locale/sw.js',
			'ta' => 'resources/lib/moment/locale/ta.js',
			'te' => 'resources/lib/moment/locale/te.js',
			'tet' => 'resources/lib/moment/locale/tet.js',
			'th' => 'resources/lib/moment/locale/th.js',
			'tl' => 'resources/lib/moment/locale/tl-ph.js',
			'tr' => 'resources/lib/moment/locale/tr.js',
			'tzm' => 'resources/lib/moment/locale/tzm.js',
			'tzm-latn' => 'resources/lib/moment/locale/tzm-latn.js',
			'uk' => 'resources/lib/moment/locale/uk.js',
			'ur' => 'resources/lib/moment/locale/ur.js',
			'uz' => 'resources/lib/moment/locale/uz-latn.js', # https://phabricator.wikimedia.org/T308123
			'uz-latn' => 'resources/lib/moment/locale/uz-latn.js',
			'vi' => 'resources/lib/moment/locale/vi.js',
			'yo' => 'resources/lib/moment/locale/yo.js',
			'zh-hans' => 'resources/lib/moment/locale/zh-cn.js',
			'zh-hant' => 'resources/lib/moment/locale/zh-tw.js',
			'zh-cn' => 'resources/lib/moment/locale/zh-cn.js',
			'zh-hk' => 'resources/lib/moment/locale/zh-hk.js',
			'zh-mo' => 'resources/lib/moment/locale/zh-mo.js',
			'zh-tw' => 'resources/lib/moment/locale/zh-tw.js',
		],
		// HACK: skinScripts come after languageScripts, and we need locale overrides to come
		// after locale definitions
		'skinScripts' => [
			'default' => [
				'resources/src/moment/moment-locale-overrides.js',
			],
		],
		'dependencies' => [
			'mediawiki.language',
			'mediawiki.util',
		],
	],

	/* Vue */

	'vue' => [
		'packageFiles' => [
			'resources/src/vue/index.js',
			'resources/src/vue/errorLogger.js',
			'resources/src/vue/i18n.js',
			[
				'name' => 'resources/lib/vue/vue.js',
				'callback' => static function ( Context $context, Config $config ) {
					// Use the development version if development mode is enabled, or if we're in debug mode
					$file = $config->get( MainConfigNames::VueDevelopmentMode ) || $context->getDebug() ?
						'resources/lib/vue/vue.global.js' :
						'resources/lib/vue/vue.global.prod.js';
					// The file shipped by Vue does var Vue = ...;, but doesn't export it
					// Add module.exports = Vue; programmatically
					return file_get_contents( MW_INSTALL_PATH . "/$file" ) .
						';module.exports=Vue;';
				},
				'versionCallback' => static function ( Context $context, Config $config ) {
					$file = $config->get( MainConfigNames::VueDevelopmentMode ) || $context->getDebug() ?
						'resources/lib/vue/vue.global.js' :
						'resources/lib/vue/vue.global.prod.js';
					return new FilePath( $file );
				}
			],

		],
		'dependencies' => [
			'mediawiki.page.ready'
		]
	],

	// Alias for 'vue', for backwards compatibility
	'@vue/composition-api' => [
		'packageFiles' => [
			'resources/src/vue/composition-api.js'
		],
		'dependencies' => [
			'vue'
		],
		'deprecated' => 'No longer needed, use the "vue" module directly'
	],

	'vuex' => [
		'packageFiles' => [
			[
				'name' => 'resources/lib/vuex/vuex.js',
				'callback' => static function ( Context $context, Config $config ) {
					// Use the development version if development mode is enabled, or if we're in debug mode
					$file = $config->get( MainConfigNames::VueDevelopmentMode ) || $context->getDebug() ?
						'resources/lib/vuex/vuex.global.js' :
						'resources/lib/vuex/vuex.global.prod.js';
					// The file shipped by Vuex does var Vuex = ...;, but doesn't export it
					// Add module.exports = Vuex; programmatically, and import Vue
					return "var Vue=require('vue');" .
						file_get_contents( MW_INSTALL_PATH . "/$file" ) .
						';module.exports=Vuex;';
				},
				'versionCallback' => static function ( Context $context, Config $config ) {
					$file = $config->get( MainConfigNames::VueDevelopmentMode ) || $context->getDebug() ?
						'resources/lib/vuex/vuex.global.js' :
						'resources/lib/vuex/vuex.global.prod.js';
					return new FilePath( $file );
				}
			],
		],
		'dependencies' => [
			'vue',
		],
<<<<<<< HEAD
		'es6' => true,
=======
	],

	'pinia' => [
		'packageFiles' => [
			[
				'name' => 'resources/lib/pinia/pinia.js',
				'callback' => static function ( Context $context, Config $config ) {
					// Use the development version if development mode is enabled, or if we're in debug mode
					$file = $config->get( MainConfigNames::VueDevelopmentMode ) || $context->getDebug() ?
						'resources/lib/pinia/pinia.iife.js' :
						'resources/lib/pinia/pinia.iife.prod.js';
					// The file shipped by Pinia does var Pinia = ...;, but doesn't export it
					// Add module.exports = Pinia; programmatically. We also import VueDemi
					// by actually loading the vue instance.
					return "var VueDemi=require('vue');" .
						file_get_contents( MW_INSTALL_PATH . "/$file" ) .
						';module.exports=Pinia;';
				},
				'versionCallback' => static function ( Context $context, Config $config ) {
					$file = $config->get( MainConfigNames::VueDevelopmentMode ) || $context->getDebug() ?
						'resources/lib/pinia/pinia.iife.js' :
						'resources/lib/pinia/pinia.iife.prod.js';
					return new FilePath( $file );
				}
			]
		],
		'dependencies' => [
			'vue'
		],
>>>>>>> 1f8e9cd0
	],

	'@wikimedia/codex' => [
		'packageFiles' => [
			'resources/src/codex/codex.js',
			'resources/lib/codex/codex.umd.js',
		],
		'dependencies' => [
			'vue',
			'codex-styles'
		]
	],

	'codex-styles' => [
		'class' => CodexModule::class,
		'themeStyles' => [
			// Special syntax supported by CodexModule
			'wikimedia-ui' => [
				'ltr' => 'resources/lib/codex/codex.style.css',
				'rtl' => 'resources/lib/codex/codex.style-rtl.css'
			],
			'wikimedia-ui-legacy' => [
				'ltr' => 'resources/lib/codex/codex.style-legacy.css',
				'rtl' => 'resources/lib/codex/codex.style-legacy-rtl.css'
			]
		],
		// Do not flip styles in RTL contexts, because we're already providing RTL-specific styles
		'noflip' => true
	],

	'@wikimedia/codex-search' => [
		'packageFiles' => [
			'resources/src/codex-search/codex-search.js',
			'resources/lib/codex/codex-search.js',
		],
		'dependencies' => [
			'vue',
			'codex-search-styles'
		]
	],

	'codex-search-styles' => [
		'class' => CodexModule::class,
		'themeStyles' => [
			// Special syntax supported by CodexModule
			'wikimedia-ui' => [
				'ltr' => 'resources/lib/codex/codex-search.style.css',
				'rtl' => 'resources/lib/codex/codex-search.style-rtl.css'
			],
			'wikimedia-ui-legacy' => [
				'ltr' => 'resources/lib/codex/codex-search.style-legacy.css',
				'rtl' => 'resources/lib/codex/codex-search.style-legacy-rtl.css'
			]
		],
		// Do not flip styles in RTL contexts, because we're already providing RTL-specific styles
		'noflip' => true
	],

	/* MediaWiki */
	'mediawiki.template' => [
		'scripts' => 'resources/src/mediawiki.template.js',
	],
	'mediawiki.template.mustache' => [
		'scripts' => [
			'resources/lib/mustache/mustache.js',
			'resources/src/mediawiki.template.mustache.js',
		],
		'dependencies' => 'mediawiki.template',
	],
	'mediawiki.apipretty' => [
		'styles' => [
			'resources/src/mediawiki.apipretty/apipretty.css',
			'resources/src/mediawiki.apipretty/apihelp.css',
		],
	],
	'mediawiki.api' => [
		'scripts' => [
			'resources/src/mediawiki.api/index.js',
			'resources/src/mediawiki.api/rest.js',
			'resources/src/mediawiki.api/category.js',
			'resources/src/mediawiki.api/edit.js',
			'resources/src/mediawiki.api/login.js',
			'resources/src/mediawiki.api/messages.js',
			'resources/src/mediawiki.api/options.js',
			'resources/src/mediawiki.api/parse.js',
			'resources/src/mediawiki.api/rollback.js',
			'resources/src/mediawiki.api/upload.js',
			'resources/src/mediawiki.api/user.js',
			'resources/src/mediawiki.api/watch.js',
		],
		'dependencies' => [
			'mediawiki.Title',
			'mediawiki.util',
			'mediawiki.jqueryMsg',
			'user.options',
		],
		'messages' => [
			'api-clientside-error-noconnect',
			'api-clientside-error-http',
			'api-clientside-error-timeout',
			'api-clientside-error-aborted',
			'api-clientside-error-invalidresponse',
		],
	],
	'mediawiki.content.json' => [
		'styles' => 'resources/src/mediawiki.content.json.less',
	],
	'mediawiki.confirmCloseWindow' => [
		'scripts' => [
			'resources/src/mediawiki.confirmCloseWindow.js',
		],
		'messages' => [
			'confirmleave-warning',
		],
	],
	'mediawiki.debug' => [
		'scripts' => [
			'resources/src/mediawiki.debug/jquery.footHovzer.js',
			'resources/src/mediawiki.debug/debug.js',
		],
		'styles' => [
			'resources/src/mediawiki.debug/jquery.footHovzer.css',
			'resources/src/mediawiki.debug/debug.less',
		],
		'dependencies' => [
			'oojs-ui-core',
		],
	],
	'mediawiki.diff' => [
		'scripts' => [
			'resources/src/mediawiki.diff/diff.js',
			'resources/src/mediawiki.diff/inlineFormatToggle.js',
		],
		'dependencies' => [
			'oojs-ui',
			'mediawiki.api',
		],
		'messages' => [
			'diff-inline-format-label',
		]
	],
	'mediawiki.diff.styles' => [
		'class' => LessVarFileModule::class,
		'lessMessages' => [
			'diff-line-deleted',
			'diff-newline'
		],
		'styles' => [
			'resources/src/mediawiki.diff.styles/diff.less',
			'resources/src/mediawiki.diff.styles/print.css' => [
				'media' => 'print'
			],
		],
	],
	'mediawiki.feedback' => [
		'localBasePath' => MW_INSTALL_PATH . '/resources/src/mediawiki.feedback',
		'remoteBasePath' => "$wgResourceBasePath/resources/src/mediawiki.feedback",
		'packageFiles' => [
			'feedback.js',
			'FeedbackDialog.js',
		],
		'styles' => 'feedback.less',
		'dependencies' => [
			'mediawiki.jqueryMsg',
			'mediawiki.messagePoster',
			'mediawiki.Title',
			'oojs-ui-core',
			'oojs-ui-windows',
		],
		'messages' => [
			'feedback-dialog-intro',
			'feedback-external-bug-report-button',
			'feedback-cancel',
			'feedback-close',
			'feedback-dialog-title',
			'feedback-error1',
			'feedback-error4',
			'feedback-message',
			'feedback-subject',
			'feedback-submit',
			'feedback-terms',
			'feedback-termsofuse',
			'feedback-thanks',
			'feedback-thanks-title',
			'feedback-useragent'
		],
	],
	'mediawiki.feedlink' => [
		'skinStyles' => [
			'default' => [
				'resources/src/mediawiki.feedlink/feedlink.css',
			],
			'vector-2022' => [],
		],
	],
	'mediawiki.filewarning' => [
		'scripts' => 'resources/src/mediawiki.filewarning/filewarning.js',
		'styles' => 'resources/src/mediawiki.filewarning/filewarning.less',
		'dependencies' => [
			'oojs-ui-core',
			'oojs-ui.styles.icons-alerts',
		],
	],
	'mediawiki.ForeignApi' => [
		'class' => ForeignApiModule::class,
		// Additional dependencies generated dynamically
		'dependencies' => 'mediawiki.ForeignApi.core',
	],
	'mediawiki.ForeignApi.core' => [
		'packageFiles' => [
			'resources/src/mediawiki.ForeignApi/index.js',
			'resources/src/mediawiki.ForeignApi/mediawiki.ForeignApi.core.js',
			'resources/src/mediawiki.ForeignApi/mediawiki.ForeignRest.core.js'
		],
		'dependencies' => [
			'mediawiki.api',
			'oojs',
			'mediawiki.Uri',
		],
	],
	'mediawiki.helplink' => [
		'styles' => [
			'resources/src/mediawiki.helplink/helplink.less',
		],
	],
	'mediawiki.hlist' => [
		'class' => LessVarFileModule::class,
		'lessMessages' => [
			'colon-separator',
			'parentheses-start',
			'parentheses-end',
		],
		'styles' => [
			'resources/src/mediawiki.hlist/hlist.less',
		],
		'skinStyles' => [
			'default' => 'resources/src/mediawiki.hlist/default.less',
		],
	],
	'mediawiki.htmlform' => [
		'scripts' => [
			'resources/src/mediawiki.htmlform/htmlform.js',
			'resources/src/mediawiki.htmlform/autocomplete.js',
			'resources/src/mediawiki.htmlform/autoinfuse.js',
			'resources/src/mediawiki.htmlform/cloner.js',
			'resources/src/mediawiki.htmlform/cond-state.js',
			'resources/src/mediawiki.htmlform/multiselect.js',
			'resources/src/mediawiki.htmlform/selectandother.js',
			'resources/src/mediawiki.htmlform/selectorother.js',
			'resources/src/mediawiki.htmlform/timezone.js',
		],
		'dependencies' => [
			'mediawiki.util',
			'jquery.lengthLimit',
		],
		'messages' => [
			'htmlform-chosen-placeholder',
			// @todo Load this message in content language
			'colon-separator',
		],
	],
	'mediawiki.htmlform.ooui' => [
		'scripts' => [
			'resources/src/mediawiki.htmlform.ooui/Element.js',
		],
		'dependencies' => [
			'oojs-ui-core',
		],
	],
	'mediawiki.htmlform.styles' => [
		'styles' => 'resources/src/mediawiki.htmlform.styles/styles.less',
	],
	'mediawiki.htmlform.ooui.styles' => [
		'styles' => [
			'resources/src/mediawiki.collapsiblefieldsetlayout.styles.less',
			'resources/src/mediawiki.htmlform.ooui.styles.less'
		],
	],
	'mediawiki.icon' => [
		'styles' => 'resources/src/mediawiki.icon/icon.less',
	],
	'mediawiki.inspect' => [
		'scripts' => 'resources/src/mediawiki.inspect.js',
		'dependencies' => [
			'mediawiki.String',
			'mediawiki.util',
		],
	],
	'mediawiki.notification' => [
		'styles' => [
			'resources/src/mediawiki.notification/common.css',
			'resources/src/mediawiki.notification/print.css'
				=> [ 'media' => 'print' ],
		],
		'skinStyles' => [
			'default' => 'resources/src/mediawiki.notification/default.css',
		],
		'scripts' => 'resources/src/mediawiki.notification/notification.js',
		'dependencies' => [
			'mediawiki.util',
			'mediawiki.visibleTimeout',
		],
	],
	'mediawiki.notification.convertmessagebox' => [
		'scripts' => 'resources/src/mediawiki.notification.convertmessagebox.js',
		'dependencies' => [
			'mediawiki.notification',
		],
	],
	'mediawiki.notification.convertmessagebox.styles' => [
		'styles' => [
			'resources/src/mediawiki.notification.convertmessagebox.styles.less',
		],
	],
	'mediawiki.String' => [
		'scripts' => 'resources/src/mediawiki.String.js',
	],
	'mediawiki.pager.styles' => [
		'styles' => [
			'resources/src/mediawiki.pager.styles/TablePager.less',
			'resources/src/mediawiki.pager.styles/DataTable.less',
		],
		'skinStyles' => [
			'default' => [
				'resources/src/mediawiki.pager.styles/IndexPager.less',
			]
		],
	],
	'mediawiki.pager.tablePager' => [
		'deprecated' => 'Deprecated in 1.38. Use `mediawiki.pager.styles`',
		'styles' => [
			'resources/src/mediawiki.pager.styles/TablePager.less',
			'resources/src/mediawiki.pager.styles/DataTable.less',
		],
	],
	'mediawiki.pulsatingdot' => [
		'styles' => [
			'resources/src/mediawiki.pulsatingdot/mediawiki.pulsatingdot.less',
		],
	],
	'mediawiki.searchSuggest' => [
		'scripts' => 'resources/src/mediawiki.searchSuggest/searchSuggest.js',
		'styles' => 'resources/src/mediawiki.searchSuggest/searchSuggest.css',
		'messages' => [
			'searchsuggest-search',
			'searchsuggest-containing',
		],
		'dependencies' => [
			'jquery.suggestions',
			'mediawiki.api',
			'user.options',
		],
	],
	'mediawiki.storage' => [
		'scripts' => 'resources/src/mediawiki.storage.js',
		'dependencies' => [
			'mediawiki.util',
		],
	],
	'mediawiki.Title' => [
		'localBasePath' => MW_INSTALL_PATH . '/resources/src/mediawiki.Title',
		'remoteBasePath' => "$wgResourceBasePath/resources/src/mediawiki.Title",
		'packageFiles' => [
			'Title.js',
			'phpCharToUpper.json'
		],
		'dependencies' => [
			'mediawiki.String',
			'mediawiki.util',
		],
	],
	'mediawiki.Upload' => [
		'scripts' => 'resources/src/mediawiki.Upload.js',
		'dependencies' => [
			'mediawiki.api',
		],
	],
	'mediawiki.ForeignUpload' => [
		'localBasePath' => MW_INSTALL_PATH . '/resources/src',
		'remoteBasePath' => "$wgResourceBasePath/resources/src",
		'packageFiles' => [
			'mediawiki.ForeignUpload.js',
			[
				'name' => 'config.json',
				'config' => [ MainConfigNames::ForeignUploadTargets, MainConfigNames::EnableUploads ],
			],
		],
		'dependencies' => [
			'mediawiki.ForeignApi',
			'mediawiki.Upload',
			'oojs',
		],
		'messages' => [
			'uploaddisabledtext',
			'upload-dialog-disabled',
			'upload-foreign-cant-upload',
		]
	],
	'mediawiki.Upload.Dialog' => [
		'scripts' => [
			'resources/src/mediawiki.Upload.Dialog.js',
		],
		'dependencies' => [
			'mediawiki.Upload.BookletLayout',
		],
		'messages' => [
			'upload-dialog-title',
			'upload-dialog-button-cancel',
			'upload-dialog-button-back',
			'upload-dialog-button-done',
			'upload-dialog-button-save',
			'upload-dialog-button-upload',
		],
	],
	'mediawiki.Upload.BookletLayout' => [
		'scripts' => [
			'resources/src/mediawiki.Upload.BookletLayout/mw.widgets.StashedFileWidget.js',
			'resources/src/mediawiki.Upload.BookletLayout/BookletLayout.js',
		],
		'styles' => [
			'resources/src/mediawiki.Upload.BookletLayout/BookletLayout.css',
		],
		'skinStyles' => [
			'default' => [
				'resources/src/mediawiki.Upload.BookletLayout/mw.widgets.StashedFileWidget.less',
			],
		],
		'dependencies' => [
			'oojs-ui-core',
			'oojs-ui-widgets',
			'oojs-ui-windows',
			'oojs-ui.styles.icons-content',
			'oojs-ui.styles.icons-editing-advanced',
			'moment',
			'mediawiki.Title',
			'mediawiki.api',
			'mediawiki.user',
			'mediawiki.Upload',
			'mediawiki.jqueryMsg',
		],
		'messages' => [
			'upload-form-label-infoform-title',
			'upload-form-label-infoform-name',
			'upload-form-label-infoform-name-tooltip',
			'upload-form-label-infoform-description',
			'upload-form-label-infoform-description-tooltip',
			'upload-form-label-usage-title',
			'upload-form-label-usage-filename',
			'action-upload',
			'apierror-mustbeloggedin',
			'apierror-permissiondenied',
			'badaccess-groups',
			'api-error-unknown-warning',
			'fileexists',
			'filepageexists',
			'file-exists-duplicate',
			'file-deleted-duplicate',
			'filename-bad-prefix',
			'filename-thumb-name',
			'filewasdeleted',
			'badfilename',
			'protectedpagetext',
		],
	],
	'mediawiki.ForeignStructuredUpload.BookletLayout' => [
		'localBasePath' => MW_INSTALL_PATH . '/resources/src/mediawiki.ForeignStructuredUpload.BookletLayout',
		'remoteBasePath' => "$wgResourceBasePath/resources/src/mediawiki.ForeignStructuredUpload.BookletLayout",
		'packageFiles' => [
			"index.js",
			'ForeignStructuredUpload.js',
			[ 'name' => 'config.json', 'config' => [ MainConfigNames::UploadDialog ] ],
			"BookletLayout.js",
		],
		'dependencies' => [
			'mediawiki.ForeignUpload',
			'mediawiki.Upload.BookletLayout',
			'mediawiki.widgets.CategoryMultiselectWidget',
			'mediawiki.widgets.DateInputWidget',
			'mediawiki.jqueryMsg',
			'mediawiki.api',
			'moment',
			'mediawiki.libs.jpegmeta',
		],
		'messages' => [
			'upload-foreign-cant-load-config',
			'upload-form-label-own-work',
			'upload-form-label-infoform-categories',
			'upload-form-label-infoform-date',
			'upload-form-label-own-work-message-generic-local',
			'upload-form-label-not-own-work-message-generic-local',
			'upload-form-label-not-own-work-local-generic-local',
			'upload-form-label-own-work-message-generic-foreign',
			'upload-form-label-not-own-work-message-generic-foreign',
			'upload-form-label-not-own-work-local-generic-foreign',
		],
	],
	'mediawiki.toc' => [
		'scripts' => 'resources/src/mediawiki.toc/toc.js',
		'styles' => [
			'resources/src/mediawiki.toc/toc.css'
				=> [ 'media' => 'screen' ],
		],
		'dependencies' => [
			'mediawiki.cookie',
		],
	],
	'mediawiki.Uri' => [
		'localBasePath' => MW_INSTALL_PATH . '/resources/src/mediawiki.Uri',
		'remoteBasePath' => "$wgResourceBasePath/resources/src/mediawiki.Uri",
		'packageFiles' => [
			'Uri.js',
			[ 'name' => 'loose.regexp.js',
				'callback' => static function ( Context $context, Config $config ) {
					return MwUrlModule::makeJsFromExtendedRegExp(
						file_get_contents( MW_INSTALL_PATH . '/resources/src/mediawiki.Uri/loose.regexp' )
					);
				},
				'versionCallback' => static function () {
					return new FilePath( 'loose.regexp' );
				},
			],
			[ 'name' => 'strict.regexp.js',
				'callback' => static function ( Context $context, Config $config ) {
					return MwUrlModule::makeJsFromExtendedRegExp(
						file_get_contents( MW_INSTALL_PATH . '/resources/src/mediawiki.Uri/strict.regexp' )
					);
				},
				'versionCallback' => static function () {
					return new FilePath( 'strict.regexp' );
				},
			],
		],
		'dependencies' => 'mediawiki.util',
	],
	'mediawiki.user' => [
		'scripts' => 'resources/src/mediawiki.user.js',
		'dependencies' => [
			'mediawiki.api',
			'mediawiki.cookie',
			// user.options is not directly used in mediawiki.user, but it
			// provides part of the mw.user API that consumers expect
			'user.options',
		],
	],
	'mediawiki.userSuggest' => [
		'scripts' => 'resources/src/mediawiki.userSuggest.js',
		'dependencies' => [
			'jquery.suggestions',
			'mediawiki.api'
		],
	],
	'mediawiki.util' => [
		'localBasePath' => MW_INSTALL_PATH . '/resources/src/mediawiki.util',
		'remoteBasePath' => "$wgResourceBasePath/resources/src/mediawiki.util",
		'packageFiles' => [
			'util.js',
			'jquery.accessKeyLabel.js',
			[ 'name' => 'config.json', 'config' => [
				MainConfigNames::FragmentMode,
				MainConfigNames::GenerateThumbnailOnParse,
				MainConfigNames::LoadScript,
				MainConfigNames::AutoCreateTempUser,
			] ],
			[ 'name' => 'portletLinkOptions.json', 'callback' => [ Skin::class, 'getPortletLinkOptions' ] ],
		],
		'dependencies' => [
			'jquery.client',
			'web2017-polyfills',
		],
		'messages' => [ 'brackets', 'word-separator' ],
	],
	'mediawiki.checkboxtoggle' => [
		'scripts' => 'resources/src/mediawiki.checkboxtoggle.js',
	],
	'mediawiki.checkboxtoggle.styles' => [
		'styles' => 'resources/src/mediawiki.checkboxtoggle.styles.css',
	],
	'mediawiki.cookie' => [
		'localBasePath' => MW_INSTALL_PATH . '/resources/src/mediawiki.cookie',
		'remoteBasePath' => "$wgResourceBasePath/resources/src/mediawiki.cookie",
		'packageFiles' => [
			'index.js',
			'jar.js',
			'jquery.js',
			[ 'name' => 'config.json', 'config' => [
				'prefix' => MainConfigNames::CookiePrefix,
				'domain' => MainConfigNames::CookieDomain,
				'path' => MainConfigNames::CookiePath,
				'expires' => MainConfigNames::CookieExpiration,
				'sameSiteLegacy' => MainConfigNames::UseSameSiteLegacyCookies,
			] ],
		],
	],
	'mediawiki.experiments' => [
		'scripts' => 'resources/src/mediawiki.experiments.js',
	],
	'mediawiki.editfont.styles' => [
		'styles' => 'resources/src/mediawiki.editfont.less',
	],
	'mediawiki.visibleTimeout' => [
		'localBasePath' => MW_INSTALL_PATH . '/resources/src/mediawiki.visibleTimeout',
		'remoteBasePath' => "$wgResourceBasePath/resources/src/mediawiki.visibleTimeout",
		'packageFiles' => [
			'visibleTimeout.js'
		],
	],

	/* MediaWiki Action */

	'mediawiki.action.edit' => [
		'localBasePath' => MW_INSTALL_PATH . '/resources/src/mediawiki.action.edit',
		'remoteBasePath' => "$wgResourceBasePath/resources/src/mediawiki.action.edit",
		'packageFiles' => [
			'edit.js',
			'stash.js',
			'watchlistExpiry.js',
		],
		'styles' => 'edit.css',
		'dependencies' => [
			'mediawiki.action.edit.styles',
			'mediawiki.editfont.styles',
			'jquery.textSelection',
			'oojs-ui-core',
			'mediawiki.widgets.visibleLengthLimit',
			'mediawiki.api',
			'mediawiki.util',
		],
	],
	'mediawiki.action.edit.styles' => [
		'styles' => [
			'resources/src/mediawiki.action/mediawiki.action.edit.styles.less',
			'resources/src/mediawiki.action/mediawiki.action.edit.checkboxes.less',
		]
	],
	'mediawiki.action.edit.collapsibleFooter' => [
		'scripts' => 'resources/src/mediawiki.action/mediawiki.action.edit.collapsibleFooter.js',
		'styles' => 'resources/src/mediawiki.action/mediawiki.action.edit.collapsibleFooter.css',
		'dependencies' => [
			'jquery.makeCollapsible',
			'mediawiki.storage',
			'mediawiki.icon',
		],
	],
	'mediawiki.action.edit.preview' => [
		'packageFiles' => [
			'resources/src/mediawiki.action/mediawiki.action.edit.preview.js',
			[
				'name' => 'resources/src/mediawiki.action/mediawiki.action.edit.preview.parsedMessages.json',
				'callback' => static function ( MessageLocalizer $messageLocalizer ) {
					return [
						'previewnote' => $messageLocalizer->msg( 'previewnote' )->parse(),
					];
				},
				// Use versionCallback to avoid calling the parser from version invalidation code.
				'versionCallback' => static function ( MessageLocalizer $messageLocalizer ) {
					return [
						'previewnote' => [
							// Include the text of the message, in case the canonical translation changes
							$messageLocalizer->msg( 'previewnote' )->plain(),
							// Include the page touched time, in case the on-wiki override is invalidated
							Title::makeTitle( NS_MEDIAWIKI, 'Previewnote' )->getTouched(),
						],
					];
				},
			]
		],
		'dependencies' => [
			'jquery.spinner',
			'mediawiki.api',
			'mediawiki.diff',
			'mediawiki.diff.styles',
			'mediawiki.user',
			'mediawiki.page.preview',
		],
		'messages' => [
			'continue-editing',
			'currentrev',
			'otherlanguages',
			'preview',
			'previewerrortext',
			'yourtext',
		],
	],
	'mediawiki.action.history' => [
		'dependencies' => [ 'jquery.makeCollapsible' ],
		'scripts' => 'resources/src/mediawiki.action/mediawiki.action.history.js',
		'styles' => 'resources/src/mediawiki.action/mediawiki.action.history.css',
	],
	'mediawiki.action.history.styles' => [
		'skinStyles' => [
			'default' => 'resources/src/mediawiki.action/mediawiki.action.history.styles.less',
		],
	],
	'mediawiki.action.protect' => [
		'localBasePath' => MW_INSTALL_PATH . '/resources/src/mediawiki.action',
		'remoteBasePath' => "$wgResourceBasePath/resources/src/mediawiki.action",
		'packageFiles' => [
			'mediawiki.action.protect.js',
			[ 'name' => 'config.json', 'config' => [ MainConfigNames::CascadingRestrictionLevels ] ],
		],
		'dependencies' => [
			'oojs-ui-core',
			'jquery.lengthLimit'
		],
		'messages' => [ 'protect-unchain-permissions' ]
	],
	'mediawiki.action.view.metadata' => [
		'styles' => 'resources/src/mediawiki.action/mediawiki.action.view.metadata.css',
		'scripts' => 'resources/src/mediawiki.action/mediawiki.action.view.metadata.js',
		'messages' => [
			'metadata-expand',
			'metadata-collapse',
		],
		'dependencies' => 'mediawiki.action.view.filepage',
	],

	'mediawiki.editRecovery.postEdit' => [
		'localBasePath' => MW_INSTALL_PATH . '/resources/src/mediawiki.editRecovery',
		'remoteBasePath' => "$wgResourceBasePath/resources/src/mediawiki.editRecovery",
		'packageFiles' => [
			'postEdit.js',
			'storage.js',
		],
	],
	'mediawiki.editRecovery.edit' => [
		'localBasePath' => MW_INSTALL_PATH . '/resources/src/mediawiki.editRecovery',
		'remoteBasePath' => "$wgResourceBasePath/resources/src/mediawiki.editRecovery",
		'packageFiles' => [
			'edit.js',
			'storage.js',
		],
		'dependencies' => [
			'mediawiki.widgets.AbandonEditDialog'
		]
	],

	'mediawiki.action.view.postEdit' => [
		'localBasePath' => MW_INSTALL_PATH . '/resources/src/mediawiki.action',
		'remoteBasePath' => "$wgResourceBasePath/resources/src/mediawiki.action",
		'packageFiles' => [
			'mediawiki.action.view.postEdit.js',
			[ 'name' => 'config.json', 'config' => [ MainConfigNames::EditSubmitButtonLabelPublish ] ],
			[ 'name' => 'contLangMessages.json', 'callback' => static function ( MessageLocalizer $messageLocalizer ) {
				return [
					'tempuser-helppage' => $messageLocalizer->msg( 'tempuser-helppage' )->inContentLanguage()->text(),
				];
			} ],
		],
		'dependencies' => [
			'mediawiki.jqueryMsg',
			'mediawiki.notification',
			'mediawiki.storage',
			'oojs-ui-core',
			'oojs-ui.styles.icons-interactions',
		],
		'messages' => [
			'postedit-confirmation-created',
			'postedit-confirmation-restored',
			'postedit-confirmation-saved',
			'postedit-confirmation-published',
			'postedit-temp-created-label',
			'postedit-temp-created',
		],
	],
	'mediawiki.action.view.redirect' => [
		'scripts' => 'resources/src/mediawiki.action/mediawiki.action.view.redirect.js',
	],
	'mediawiki.action.view.redirectPage' => [
		'styles' => 'resources/src/mediawiki.action/mediawiki.action.view.redirectPage.css',
	],
	'mediawiki.action.edit.editWarning' => [
		'scripts' => 'resources/src/mediawiki.action/mediawiki.action.edit.editWarning.js',
		'dependencies' => [
			'jquery.textSelection',
			'mediawiki.jqueryMsg',
			'mediawiki.confirmCloseWindow',
			'user.options',
		],
	],
	'mediawiki.action.view.filepage' => [
		'styles' => [
			'resources/src/mediawiki.action/mediawiki.action.view.filepage.print.less' =>
				[ 'media' => 'print' ],
			'resources/src/mediawiki.action/mediawiki.action.view.filepage.less',
		],
	],

	// This bundles small stylesheets (<2KB) that:
	// - .. are not loaded when viewing or editing content pages.
	// - .. style the rendering of other wikipage actions and/or other namespaces.
	'mediawiki.action.styles' => [
		'styles' => [
			'resources/src/mediawiki.action.styles/styles.less',
			'resources/src/mediawiki.action.styles/categoryPage.less',
		],
	],

	/* MediaWiki Language */

	'mediawiki.language' => [
		'localBasePath' => MW_INSTALL_PATH . '/resources/src/mediawiki.language',
		'remoteBasePath' => "$wgResourceBasePath/resources/src/mediawiki.language",
		'scripts' => [
			'mediawiki.language.init.js',
			'mediawiki.language.js',
			'mediawiki.language.numbers.js',
			'mediawiki.language.fallback.js',
			[
				'name' => 'mediawiki.language.config.js',
				'callback' => static function ( Context $context, Config $config ) {
					$langCode = $context->getLanguage();
					$language = MediaWikiServices::getInstance()->getLanguageFactory()
						->getLanguage( $langCode );
					return 'mw.language.setData('
					. $context->encodeJson( $langCode ) . ','
					. $context->encodeJson( $language->getJsData() )
					. ');';
				}
			],
		],
		'languageScripts' => [
			'bs' => 'languages/bs.js',
			'dsb' => 'languages/dsb.js',
			'fi' => 'languages/fi.js',
			'ga' => 'languages/ga.js',
			'hsb' => 'languages/hsb.js',
			'hu' => 'languages/hu.js',
			'hy' => 'languages/hy.js',
			'la' => 'languages/la.js',
			'os' => 'languages/os.js',
			'sl' => 'languages/sl.js',
		],
		'dependencies' => [
			'mediawiki.cldr',
		],
		'messages' => [
			'and',
			'comma-separator',
			'word-separator'
		],
	],

	'mediawiki.cldr' => [
		'scripts' => 'resources/src/mediawiki.cldr/index.js',
		'dependencies' => [
			'mediawiki.libs.pluralruleparser',
		],
	],

	'mediawiki.libs.pluralruleparser' => [
		'scripts' => [
			'resources/lib/CLDRPluralRuleParser/CLDRPluralRuleParser.js',
			'resources/src/mediawiki.libs.pluralruleparser/export.js',
		],
	],

	'mediawiki.jqueryMsg' => [
		'localBasePath' => MW_INSTALL_PATH . '/resources/src/mediawiki.jqueryMsg',
		'remoteBasePath' => "$wgResourceBasePath/resources/src/mediawiki.jqueryMsg",
		'packageFiles' => [
			'mediawiki.jqueryMsg.js',
			[ 'name' => 'parserDefaults.json', 'callback' => static function (
				Context $context, Config $config
			) {
				$tagData = Sanitizer::getRecognizedTagData();
				$allowedHtmlElements = array_merge(
					array_keys( $tagData['htmlpairs'] ),
					array_diff(
						array_keys( $tagData['htmlsingle'] ),
						array_keys( $tagData['htmlsingleonly'] )
					)
				);

				$magicWords = [
					'SITENAME' => $config->get( MainConfigNames::Sitename ),
				];
				( new RL\HookRunner( MediaWikiServices::getInstance()->getHookContainer() ) )
					->onResourceLoaderJqueryMsgModuleMagicWords( $context, $magicWords );

				return [
					'allowedHtmlElements' => $allowedHtmlElements,
					'magic' => $magicWords,
				];
			} ],
		],
		'dependencies' => [
			'mediawiki.util',
			'mediawiki.language',
			'mediawiki.String',
			'user.options',
		],
	],

	'mediawiki.language.months' => [
		'scripts' => 'resources/src/mediawiki.language.months/months.js',
		'dependencies' => 'mediawiki.language',
		'messages' => array_merge(
			Language::MONTH_MESSAGES,
			Language::MONTH_GENITIVE_MESSAGES,
			Language::MONTH_ABBREVIATED_MESSAGES
		)
	],

	'mediawiki.language.names' => [
		'localBasePath' => MW_INSTALL_PATH . '/resources/src/mediawiki.language.names',
		'remoteBasePath' => "$wgResourceBasePath/resources/src/mediawiki.language.names",
		'packageFiles' => [
			'names.js',
			[ 'name' => 'names.json', 'callback' => static function ( Context $context ) {
				return MediaWikiServices::getInstance()
					->getLanguageNameUtils()
					->getLanguageNames( $context->getLanguage(), LanguageNameUtils::ALL );
			} ],
		],
		'dependencies' => 'mediawiki.language',
	],

	'mediawiki.language.specialCharacters' => [
		'localBasePath' => MW_INSTALL_PATH . '/resources/src/mediawiki.language.specialCharacters',
		'remoteBasePath' => "$wgResourceBasePath/resources/src/mediawiki.language.specialCharacters",
		'packageFiles' => [
			'specialCharacters.js',
			'specialcharacters.json'
		],
		'dependencies' => 'mediawiki.language',
		'messages' => [
			'special-characters-group-latin',
			'special-characters-group-latinextended',
			'special-characters-group-ipa',
			'special-characters-group-symbols',
			'special-characters-group-greek',
			'special-characters-group-greekextended',
			'special-characters-group-cyrillic',
			'special-characters-group-arabic',
			'special-characters-group-arabicextended',
			'special-characters-group-persian',
			'special-characters-group-hebrew',
			'special-characters-group-bangla',
			'special-characters-group-tamil',
			'special-characters-group-telugu',
			'special-characters-group-sinhala',
			'special-characters-group-devanagari',
			'special-characters-group-gujarati',
			'special-characters-group-thai',
			'special-characters-group-lao',
			'special-characters-group-khmer',
			'special-characters-group-canadianaboriginal',
			'special-characters-group-runes',
			'special-characters-title-endash',
			'special-characters-title-emdash',
			'special-characters-title-minus'
		]
	],

	/* MediaWiki Libs */

	'mediawiki.libs.jpegmeta' => [
		'scripts' => [
			'resources/src/mediawiki.libs.jpegmeta/jpegmeta.js',
			'resources/src/mediawiki.libs.jpegmeta/export.js',
		],
	],

	/* MediaWiki Page */

	'mediawiki.page.gallery' => [
		'scripts' => 'resources/src/mediawiki.page.gallery.js',
		'dependencies' => [
			'mediawiki.page.gallery.styles',
			'mediawiki.util'
		],
	],
	'mediawiki.page.gallery.styles' => [
		'styles' => [
			'resources/src/mediawiki.page.gallery.styles/gallery.less',
			'resources/src/mediawiki.page.gallery.styles/print.less' => [ 'media' => 'print' ],
		] + ( !$GLOBALS['wgParserEnableLegacyMediaDOM'] || $GLOBALS['wgUseContentMediaStyles'] ?
			[ 'resources/src/mediawiki.page.gallery.styles/content.media.less' => [ 'media' => 'all' ] ] : [] ),
	],
	'mediawiki.page.gallery.slideshow' => [
		'scripts' => 'resources/src/mediawiki.page.gallery.slideshow.js',
		'dependencies' => [
			'mediawiki.api',
			'mediawiki.Title',
			'oojs',
			'oojs-ui-core',
			'oojs-ui-widgets',
			'oojs-ui.styles.icons-media',
			'oojs-ui.styles.icons-movement'
		],
		'messages' => [
			'gallery-slideshow-toggle'
		]
	],
	'mediawiki.page.ready' => [
		'localBasePath' => MW_INSTALL_PATH . '/resources/src/mediawiki.page.ready',
		'remoteBasePath' => "$wgResourceBasePath/resources/src/mediawiki.page.ready",
		'packageFiles' => [
			'ready.js',
			'checkboxShift.js',
			'checkboxHack.js',
			'teleportTarget.js',
			[ 'name' => 'config.json', 'callback' => static function (
				Context $context,
				Config $config
			) {
				$readyConfig = [
					'search' => true,
					'collapsible' => true,
					'sortable' => true,
					'selectorLogoutLink' => '#pt-logout a[data-mw="interface"]'
				];

				( new HookRunner( MediaWikiServices::getInstance()->getHookContainer() ) )
					->onSkinPageReadyConfig( $context, $readyConfig );
				return $readyConfig;
			} ],
		],
		'dependencies' => [
			'mediawiki.util',
			'mediawiki.api'
		],
		'messages' => [
			'logging-out-notify'
		],
		'skinStyles' => [
			'default' => 'teleportTarget.less'
		]
	],
	'mediawiki.page.watch.ajax' => [
		'localBasePath' => MW_INSTALL_PATH . '/resources/src/mediawiki.page.watch.ajax',
		'remoteBasePath' => "$wgResourceBasePath/resources/src/mediawiki.page.watch.ajax",
		'packageFiles' => [
			'watch-ajax.js',
			[ 'name' => 'config.json', 'config' => [ MainConfigNames::WatchlistExpiry ] ],
		],
		'dependencies' => [
			'mediawiki.api',
			'mediawiki.user',
			'mediawiki.util',
			'mediawiki.Title',
			'mediawiki.jqueryMsg',
		],
		'messages' => [
			'watch',
			'unwatch',
			'watching',
			'unwatching',
			'tooltip-ca-watch',
			'tooltip-ca-unwatch',
			'tooltip-ca-unwatch-expiring',
			'tooltip-ca-unwatch-expiring-hours',
			'addedwatchtext',
			'addedwatchtext-talk',
			'removedwatchtext',
			'removedwatchtext-talk',
		],
	],
	'mediawiki.page.preview' => [
		'localBasePath' => MW_INSTALL_PATH . '/resources/src',
		'remoteBasePath' => "$wgResourceBasePath/resources/src",
		'packageFiles' => [
			'mediawiki.page.preview.js',
		],
		'styles' => 'mediawiki.page.preview.css',
		'dependencies' => [
			'mediawiki.api',
			'mediawiki.diff',
			'mediawiki.diff.styles',
			'mediawiki.jqueryMsg',
			'mediawiki.language',
			'mediawiki.util',
			'mediawiki.user',
			'jquery.makeCollapsible',
			'jquery.textSelection',
			'oojs-ui-core',
		],
		'messages' => [
			'summary-preview',
			'parentheses',
			'word-separator',
			'comma-separator',
			'templatesusedpreview',
			'templatesusedsection',
			'editlink',
			'viewsourcelink',
			'template-semiprotected',
			'template-protected',
			'restriction-level-sysop',
			'restriction-level-autoconfirmed',
			'diff-empty',
		]
	],
	'mediawiki.page.image.pagination' => [
		'scripts' => 'resources/src/mediawiki.page.image.pagination.js',
		'dependencies' => [
			'mediawiki.util',
			'jquery.spinner',
		],
	],
	'mediawiki.page.media' => [
		'scripts' => 'resources/src/mediawiki.page.media.js',
	],

	/* MediaWiki Special pages */

	'mediawiki.rcfilters.filters.base.styles' => [
		'skinStyles' => [
			'default' => 'resources/src/mediawiki.rcfilters/styles/mw.rcfilters.less',
		],
	],
	'mediawiki.rcfilters.highlightCircles.seenunseen.styles' => [
		'skinStyles' => [
			'default' => [
				'resources/src/mediawiki.rcfilters/' .
				'styles/mw.rcfilters.ui.ChangesListWrapperWidget.highlightCircles.seenunseen.less',
			],
		],
	],
	// TODO consider renaming to mediawiki.rcfilters.filters following merge of
	// mediawiki.rcfilters.filters.dm into mediawiki.rcfilters.filters.ui, see T256836
	'mediawiki.rcfilters.filters.ui' => [
		'localBasePath' => MW_INSTALL_PATH . '/resources/src/mediawiki.rcfilters',
		'remoteBasePath' => "$wgResourceBasePath/resources/src/mediawiki.rcfilters",
		'packageFiles' => [
			'mw.rcfilters.js',
			'Controller.js',
			'UriProcessor.js',
			'dm/ChangesListViewModel.js',
			'dm/FilterGroup.js',
			'dm/FilterItem.js',
			'dm/FiltersViewModel.js',
			'dm/ItemModel.js',
			'dm/SavedQueriesModel.js',
			'dm/SavedQueryItemModel.js',
			// TODO consider merging this with the config.json for the ui code
			[ 'name' => 'dmConfig.json', 'config' =>
				[ MainConfigNames::StructuredChangeFiltersLiveUpdatePollingRate ] ],
			'HighlightColors.js',
			'ui/CheckboxInputWidget.js',
			'ui/FilterTagMultiselectWidget.js',
			'ui/ItemMenuOptionWidget.js',
			'ui/FilterMenuOptionWidget.js',
			'ui/FilterMenuSectionOptionWidget.js',
			'ui/TagItemWidget.js',
			'ui/FilterTagItemWidget.js',
			'ui/FilterMenuHeaderWidget.js',
			'ui/MenuSelectWidget.js',
			'ui/MainWrapperWidget.js',
			'ui/ViewSwitchWidget.js',
			'ui/ValuePickerWidget.js',
			'ui/ChangesLimitPopupWidget.js',
			'ui/ChangesLimitAndDateButtonWidget.js',
			'ui/DatePopupWidget.js',
			'ui/FilterWrapperWidget.js',
			'ui/ChangesListWrapperWidget.js',
			'ui/SavedLinksListWidget.js',
			'ui/SavedLinksListItemWidget.js',
			'ui/SaveFiltersPopupButtonWidget.js',
			'ui/FormWrapperWidget.js',
			'ui/FilterItemHighlightButton.js',
			'ui/HighlightPopupWidget.js',
			'ui/HighlightColorPickerWidget.js',
			'ui/LiveUpdateButtonWidget.js',
			'ui/MarkSeenButtonWidget.js',
			'ui/RcTopSectionWidget.js',
			'ui/RclTopSectionWidget.js',
			'ui/RclTargetPageWidget.js',
			'ui/RclToOrFromWidget.js',
			'ui/WatchlistTopSectionWidget.js',
			[ 'name' => 'config.json',
				'versionCallback' => [ ChangesListSpecialPage::class, 'getRcFiltersConfigSummary' ],
				'callback' => [ ChangesListSpecialPage::class, 'getRcFiltersConfigVars' ],
			],
		],
		'styles' => [
			'styles/mw.rcfilters.mixins.less',
			'styles/mw.rcfilters.variables.less',
			'styles/mw.rcfilters.ui.less',
			'styles/mw.rcfilters.ui.Overlay.less',
			'styles/mw.rcfilters.ui.FilterTagMultiselectWidget.less',
			'styles/mw.rcfilters.ui.ItemMenuOptionWidget.less',
			'styles/mw.rcfilters.ui.FilterMenuOptionWidget.less',
			'styles/mw.rcfilters.ui.FilterMenuSectionOptionWidget.less',
			'styles/mw.rcfilters.ui.TagItemWidget.less',
			'styles/mw.rcfilters.ui.FilterMenuHeaderWidget.less',
			'styles/mw.rcfilters.ui.MenuSelectWidget.less',
			'styles/mw.rcfilters.ui.ViewSwitchWidget.less',
			'styles/mw.rcfilters.ui.ValuePickerWidget.less',
			'styles/mw.rcfilters.ui.ChangesLimitPopupWidget.less',
			'styles/mw.rcfilters.ui.DatePopupWidget.less',
			'styles/mw.rcfilters.ui.FilterWrapperWidget.less',
			'styles/mw.rcfilters.ui.ChangesListWrapperWidget.less',
			'styles/mw.rcfilters.ui.HighlightColorPickerWidget.less',
			'styles/mw.rcfilters.ui.FilterItemHighlightButton.less',
			'styles/mw.rcfilters.ui.SavedLinksListWidget.less',
			'styles/mw.rcfilters.ui.SavedLinksListItemWidget.less',
			'styles/mw.rcfilters.ui.SaveFiltersPopupButtonWidget.less',
			'styles/mw.rcfilters.ui.LiveUpdateButtonWidget.less',
			'styles/mw.rcfilters.ui.RcTopSectionWidget.less',
			'styles/mw.rcfilters.ui.RclToOrFromWidget.less',
			'styles/mw.rcfilters.ui.RclTargetPageWidget.less',
			'styles/mw.rcfilters.ui.WatchlistTopSectionWidget.less',
			'styles/mw.rcfilters.ui.FilterTagMultiselectWidgetMobile.less'
		],
		'skinStyles' => [
			'monobook' => [
				'styles/mw.rcfilters.ui.CapsuleItemWidget.monobook.less',
				'styles/mw.rcfilters.ui.FilterMenuOptionWidget.monobook.less',
			],
		],
		'messages' => [
			'rcfilters-tag-remove',
			'rcfilters-activefilters',
			'rcfilters-activefilters-hide',
			'rcfilters-activefilters-show',
			'rcfilters-activefilters-hide-tooltip',
			'rcfilters-activefilters-show-tooltip',
			'rcfilters-advancedfilters',
			'rcfilters-group-results-by-page',
			'rcfilters-limit-title',
			'rcfilters-limit-and-date-label',
			'rcfilters-limit-and-date-popup-dialog-aria-label',
			'rcfilters-date-popup-title',
			'rcfilters-days-title',
			'rcfilters-hours-title',
			'rcfilters-days-show-days',
			'rcfilters-days-show-hours',
			'rcfilters-highlighted-filters-list',
			'rcfilters-quickfilters',
			'rcfilters-quickfilters-placeholder-title',
			'rcfilters-quickfilters-placeholder-description',
			'rcfilters-savedqueries-defaultlabel',
			'rcfilters-savedqueries-rename',
			'rcfilters-savedqueries-setdefault',
			'rcfilters-savedqueries-unsetdefault',
			'rcfilters-savedqueries-remove',
			'rcfilters-savedqueries-new-name-label',
			'rcfilters-savedqueries-new-name-placeholder',
			'rcfilters-savedqueries-add-new-title',
			'rcfilters-savedqueries-already-saved',
			'rcfilters-savedqueries-apply-label',
			'rcfilters-savedqueries-cancel-label',
			'rcfilters-restore-default-filters',
			'rcfilters-clear-all-filters',
			'rcfilters-show-new-changes',
			'rcfilters-search-placeholder',
			'rcfilters-search-placeholder-mobile',
			'rcfilters-invalid-filter',
			'rcfilters-empty-filter',
			'rcfilters-filterlist-title',
			'rcfilters-filterlist-noresults',
			'rcfilters-filterlist-whatsthis',
			'rcfilters-highlightbutton-title',
			'rcfilters-highlightmenu-title',
			'rcfilters-highlightmenu-help',
			'rcfilters-noresults-conflict',
			'rcfilters-state-message-subset',
			'rcfilters-state-message-fullcoverage',
			'rcfilters-filter-excluded',
			'rcfilters-tag-prefix-namespace',
			'rcfilters-tag-prefix-namespace-inverted',
			'rcfilters-tag-prefix-tags',
			'rcfilters-tag-prefix-tags-inverted',
			'rcfilters-exclude-button-off',
			'rcfilters-exclude-button-on',
			'rcfilters-view-tags',
			'rcfilters-view-namespaces-tooltip',
			'rcfilters-view-tags-tooltip',
			'rcfilters-view-return-to-default-tooltip',
			'rcfilters-view-tags-help-icon-tooltip',
			'rcfilters-liveupdates-button',
			'rcfilters-liveupdates-button-title-on',
			'rcfilters-liveupdates-button-title-off',
			'rcfilters-watchlist-markseen-button',
			'rcfilters-watchlist-edit-watchlist-button',
			'rcfilters-other-review-tools',
			'rcfilters-filter-showlinkedfrom-label',
			'rcfilters-filter-showlinkedfrom-option-label',
			'rcfilters-filter-showlinkedto-label',
			'rcfilters-filter-showlinkedto-option-label',
			'rcfilters-target-page-placeholder',
			'rcfilters-allcontents-label',
			'rcfilters-alldiscussions-label',
			'blanknamespace',
			'namespaces',
			'tags-title',
			'invert',
			'recentchanges-noresult',
			'recentchanges-timeout',
			'recentchanges-network',
			'recentchanges-notargetpage',
			'allpagesbadtitle',
			'quotation-marks',
		],
		'dependencies' => [
			'jquery.makeCollapsible',
			'mediawiki.String',
			'mediawiki.api',
			'mediawiki.jqueryMsg',
			'mediawiki.language',
			'mediawiki.Uri',
			'mediawiki.user',
			'mediawiki.util',
			'mediawiki.widgets',
			'oojs',
			'oojs-ui-widgets',
			'oojs-ui.styles.icons-content',
			'oojs-ui.styles.icons-moderation',
			'oojs-ui.styles.icons-editing-core',
			'oojs-ui.styles.icons-editing-styling',
			'oojs-ui.styles.icons-interactions',
			'oojs-ui.styles.icons-layout',
			'oojs-ui.styles.icons-media',
			'oojs-ui-windows.icons',
			'user.options',
		],
	],
	'mediawiki.interface.helpers.styles' => [
		'localBasePath' => MW_INSTALL_PATH . '/resources/src/mediawiki.interface.helpers.styles',
		'remoteBasePath' => "$wgResourceBasePath/resources/src/mediawiki.interface.helpers.styles",
		'class' => LessVarFileModule::class,
		'lessMessages' => [
			'comma-separator',
			'parentheses-start',
			'parentheses-end',
			'semicolon-separator',
			'brackets-start',
			'brackets-end',
			'pipe-separator'
		],
		'styles' => [
			'linker.styles.less',
		],
		'skinStyles' => [
			'default' => 'skinStyles.less',
		],
	],
	'mediawiki.special' => [
		'styles' => [
			'resources/src/mediawiki.special/special.less',
			'resources/src/mediawiki.special/apisandbox.css',
			'resources/src/mediawiki.special/comparepages.less',
			'resources/src/mediawiki.special/contributions.less',
			'resources/src/mediawiki.special/edittags.css',
			'resources/src/mediawiki.special/movePage.css',
			'resources/src/mediawiki.special/newpages.less',
			'resources/src/mediawiki.special/pagesWithProp.css',
			'resources/src/mediawiki.special/upload.css',
			'resources/src/mediawiki.special/userrights.css',
			'resources/src/mediawiki.special/watchlist.css',
			'resources/src/mediawiki.special/whatlinkshere.less',
			'resources/src/mediawiki.special/block.less',
			'resources/src/mediawiki.special/listFiles.less',
			'resources/src/mediawiki.special/blocklist.less',
			'resources/src/mediawiki.special/version.css',
			'resources/src/mediawiki.special/contribute.less',
		],
	],
	'mediawiki.special.apisandbox' => [
		'localBasePath' => MW_INSTALL_PATH . '/resources/src/mediawiki.special.apisandbox',
		'remoteBasePath' => "$wgResourceBasePath/resources/src/mediawiki.special.apisandbox",
		'styles' => 'apisandbox.less',
		'packageFiles' => [
			'apisandbox.js',
			'OptionalParamWidget.js',
			'ParamLabelWidget.js',
			'BooleanToggleSwitchParamWidget.js',
			'DateTimeParamWidget.js',
			'LimitParamWidget.js',
			'PasswordParamWidget.js',
			'UploadSelectFileParamWidget.js',
			'TextParamMixin.js',
			'UtilMixin.js',
		],
		'dependencies' => [
			'mediawiki.Uri',
			'mediawiki.api',
			'mediawiki.jqueryMsg',
			'mediawiki.util',
			'oojs-ui',
			'oojs-ui.styles.icons-content',
			'oojs-ui.styles.icons-editing-advanced',
			'oojs-ui.styles.icons-interactions',
			'oojs-ui.styles.icons-moderation',
			'mediawiki.widgets',
			'mediawiki.widgets.datetime',
			'mediawiki.widgets.TitlesMultiselectWidget',
			'jquery.makeCollapsible',
		],
		'messages' => [
			'apisandbox-intro',
			'apisandbox-submit',
			'apisandbox-reset',
			'apisandbox-retry',
			'apisandbox-loading',
			'apisandbox-load-error',
			'apisandbox-fetch-token',
			'apisandbox-add-multi',
			'apisandbox-helpurls',
			'apisandbox-examples',
			'apisandbox-dynamic-parameters',
			'apisandbox-dynamic-parameters-add-label',
			'apisandbox-dynamic-parameters-add-placeholder',
			'apisandbox-dynamic-error-exists',
			'apisandbox-templated-parameter-reason',
			'apisandbox-deprecated-parameters',
			'apisandbox-no-parameters',
			'paramvalidator-help-type-number-min',
			'paramvalidator-help-type-number-max',
			'paramvalidator-help-type-number-minmax',
			'api-help-param-deprecated',
			'api-help-param-deprecated-label',
			'api-help-param-internal',
			'api-help-param-internal-label',
			'api-help-param-multi-separate',
			'paramvalidator-help-multi-max',
			'paramvalidator-help-type-string-maxbytes',
			'paramvalidator-help-type-string-maxchars',
			'apisandbox-submit-invalid-fields-title',
			'apisandbox-submit-invalid-fields-message',
			'apisandbox-results',
			'apisandbox-sending-request',
			'apisandbox-loading-results',
			'apisandbox-results-error',
			'apisandbox-results-login-suppressed',
			'apisandbox-request-selectformat-label',
			'apisandbox-request-format-url-label',
			'apisandbox-request-url-label',
			'apisandbox-request-format-json-label',
			'apisandbox-request-json-label',
			'apisandbox-request-format-php-label',
			'apisandbox-request-php-label',
			'apisandbox-request-time',
			'apisandbox-results-fixtoken',
			'apisandbox-results-fixtoken-fail',
			'apisandbox-alert-page',
			'apisandbox-alert-field',
			'apisandbox-continue',
			'apisandbox-continue-clear',
			'apisandbox-continue-help',
			'apisandbox-param-limit',
			'apisandbox-multivalue-all-namespaces',
			'apisandbox-multivalue-all-values',
			'api-format-prettyprint-status',
			'blanknamespace',
			'comma-separator',
			'word-separator',
			'and'
		],
	],
	'mediawiki.special.block' => [
		'localBasePath' => MW_INSTALL_PATH . '/resources/src',
		'remoteBasePath' => "$wgResourceBasePath/resources/src",
		'packageFiles' => [
			'mediawiki.special.block.js',
		],
		'dependencies' => [
			'oojs-ui-core',
			'oojs-ui.styles.icons-editing-core',
			'oojs-ui.styles.icons-editing-advanced',
			'mediawiki.widgets.DateInputWidget',
			'mediawiki.widgets.SelectWithInputWidget',
			'mediawiki.widgets.NamespacesMultiselectWidget',
			'mediawiki.widgets.TitlesMultiselectWidget',
			'mediawiki.widgets.UserInputWidget',
			'mediawiki.util',
			'mediawiki.htmlform',
			'moment',
		],
	],
	// This bundles various small (under 5 KB?) JavaScript files that:
	// - .. are never loaded when viewing or editing wiki pages.
	// - .. are only used by logged-in users.
	// - .. depend on oojs-ui-core.
	// - .. contain UI initialisation code (e.g. no public module exports, because
	//      requiring or depending on this bundle is awkward)
	'mediawiki.misc-authed-ooui' => [
		'localBasePath' => MW_INSTALL_PATH . '/resources/src/mediawiki.misc-authed-ooui',
		'remoteBasePath' => "$wgResourceBasePath/resources/src/mediawiki.misc-authed-ooui",
		'scripts' => [
			'action.delete.js',
			'special.changecredentials.js',
			'special.import.js',
			'special.movePage.js',
			'special.mute.js',
			'special.pageLanguage.js',
			'special.revisionDelete.js',
			'special.undelete.js',
			'special.undelete.loadMoreRevisions.js',
		],
		'dependencies' => [
			'jquery.spinner',
			'mediawiki.util',
			'mediawiki.api',
			'mediawiki.htmlform.ooui',
			'mediawiki.widgets.visibleLengthLimit',
			'mediawiki.widgets',
			'oojs-ui-core',
		],
		'messages' => [
			// Used by action.delete.js, special.revisionDelete.js
			// @todo Load this message in content language
			'colon-separator',
		],
	],
	// This bundles various small (under 2 KB?) JavaScript files that:
	// - .. are only used by logged-in users when a non-default preference was enabled.
	// - .. may be loaded in the critical path for those users on page views.
	// - .. do NOT depend on OOUI.
	// - .. contain only UI initialisation code (e.g. no public exports)
	'mediawiki.misc-authed-pref' => [
		'localBasePath' => MW_INSTALL_PATH . '/resources/src/mediawiki.misc-authed-pref',
		'remoteBasePath' => "$wgResourceBasePath/resources/src/mediawiki.misc-authed-pref",
		'scripts' => [
			'rightClickEdit.js',
			'dblClickEdit.js',
		],
		'dependencies' => [
			'user.options',
		],
	],
	// This bundles various small scripts that relate to moderation or curation
	// in some way, and:
	// - .. are only loaded for a privileged subset of logged-in users.
	// - .. may be loaded in the critical path on page views.
	// - .. do NOT depend on OOUI or other "large" modules.
	// - .. contain only UI initialisation code (e.g. no public exports)
	'mediawiki.misc-authed-curate' => [
		'localBasePath' => MW_INSTALL_PATH . '/resources/src/mediawiki.misc-authed-curate',
		'remoteBasePath' => "$wgResourceBasePath/resources/src/mediawiki.misc-authed-curate",
		'scripts' => [
			'patrol.js',
			'rollback.js',
			'edittags.js',
		],
		'dependencies' => [
			'jquery.chosen',
			'jquery.lengthLimit',
			'jquery.spinner',
			'mediawiki.api',
			'mediawiki.util',
			'mediawiki.Title',
			'user.options',
			'jquery.confirmable',
		],
		'messages' => [
			'markedaspatrollednotify',
			'rollback-confirmation-confirm',
			'rollback-confirmation-yes',
			'rollback-confirmation-no',
			'tags-edit-chosen-placeholder',
			'tags-edit-chosen-no-results',
		],
	],
	'mediawiki.special.changeslist' => [
		'styles' => [
			'resources/src/mediawiki.special.changeslist/changeslist.less'
		],
		'skinStyles' => [
			'default' => 'resources/src/mediawiki.special.changeslist/default.less',
		],
	],
	'mediawiki.special.changeslist.watchlistexpiry' => [
		'scripts' => 'resources/src/mediawiki.special.changeslist.watchlistexpiry/watchlistexpiry.js',
		'styles' => 'resources/src/mediawiki.special.changeslist.watchlistexpiry/watchlistexpiry.less',
		'messages' => [
			'parentheses',
			'watchlist-expiry-days-left',
			'watchlist-expiry-hours-left',
		],
		'dependencies' => [
			'mediawiki.special',
			'oojs-ui.styles.icons-interactions'
		],
	],
	'mediawiki.special.changeslist.enhanced' => [
		'styles' => 'resources/src/mediawiki.special.changeslist.enhanced.less',
	],
	'mediawiki.special.changeslist.legend' => [
		'styles' => 'resources/src/mediawiki.special.changeslist.legend.less',
	],
	'mediawiki.special.changeslist.legend.js' => [
		'scripts' => 'resources/src/mediawiki.special.changeslist.legend.js',
		'dependencies' => [
			'jquery.makeCollapsible',
			'mediawiki.cookie',
		],
	],
	'mediawiki.special.contributions' => [
		'scripts' => 'resources/src/mediawiki.special.contributions.js',
		'dependencies' => [
			'jquery.makeCollapsible',
			'oojs-ui',
			'mediawiki.widgets.DateInputWidget',
			'mediawiki.jqueryMsg',
		],
	],
	'mediawiki.special.import.styles.ooui' => [
		'styles' => 'resources/src/mediawiki.special.import.styles.ooui.less',
	],
	'mediawiki.special.changecredentials' => [
		'scripts' => [ 'resources/src/mediawiki.special.changecredentails.js' ],
	],
	'mediawiki.special.changeemail' => [
		'scripts' => [ 'resources/src/mediawiki.special.changeemail.js' ],
	],

	'mediawiki.special.preferences.ooui' => [
		'localBasePath' => MW_INSTALL_PATH . '/resources/src/mediawiki.special.preferences.ooui',
		'remoteBasePath' => "$wgResourceBasePath/resources/src/mediawiki.special.preferences.ooui",
		'packageFiles' => [
			'init.js',
			'confirmClose.js',
			'convertmessagebox.js',
			'editfont.js',
			'nav.js',
			'skinPrefs.js',
			'signature.js',
			'timezone.js',
			[
				'name' => 'layout.js',
				'callback' => static function ( Context $context ) {
					$skinName = $context->getSkin();
					( new HookRunner( MediaWikiServices::getInstance()->getHookContainer() ) )
						->onPreferencesGetLayout( $useMobileLayout, $skinName );
					$file = $useMobileLayout ? 'mobile.js' : 'tabs.js';
					return new FilePath( $file );
				},
			],
		],
		'messages' => [
			'prefs-tabs-navigation-hint',
			'prefs-sections-navigation-hint',
			'prefs-signature-highlight-error',
			'prefs-back-title',
			'searchprefs-noresults',
		],
		'dependencies' => [
			'mediawiki.language',
			'mediawiki.confirmCloseWindow',
			'mediawiki.notification.convertmessagebox',
			'mediawiki.storage',
			'oojs-ui-core',
			'oojs-ui-widgets',
			'oojs-ui-windows',
			'mediawiki.widgets.SelectWithInputWidget',
			'mediawiki.editfont.styles',
			'mediawiki.widgets.visibleLengthLimit',
		],
	],
	'mediawiki.special.preferences.styles.ooui' => [
		'styles' => 'resources/src/mediawiki.special.preferences.styles.ooui.less',
	],
	'mediawiki.special.search' => [
		'scripts' => 'resources/src/mediawiki.special.search/search.js',
		'dependencies' => 'mediawiki.widgets.SearchInputWidget',
	],
	'mediawiki.special.search.commonsInterwikiWidget' => [
		'scripts' => 'resources/src/mediawiki.special.search.commonsInterwikiWidget.js',
		'dependencies' => [
			'mediawiki.api',
			'mediawiki.Title',
			'mediawiki.Uri'
		],
		'messages' => [
			'search-interwiki-more-results',
			'searchprofile-images'
		],
	],
	'mediawiki.special.search.interwikiwidget.styles' => [
		'styles' => 'resources/src/mediawiki.special.search.interwikiwidget.styles.less',
	],
	'mediawiki.special.search.styles' => [
		'styles' => 'resources/src/mediawiki.special.search.styles.less',
	],
	'mediawiki.special.unwatchedPages' => [
		'scripts' => 'resources/src/mediawiki.special.unwatchedPages/unwatchedPages.js',
		'styles' => 'resources/src/mediawiki.special.unwatchedPages/unwatchedPages.css',
		'messages' => [
			'addedwatchtext-short',
			'removedwatchtext-short',
			'unwatch',
			'unwatching',
			'watch',
			'watching',
		],
		'dependencies' => [
			'mediawiki.api',
			'mediawiki.Title',
			'mediawiki.util',
		],
	],
	'mediawiki.special.upload' => [
		'templates' => [
			'thumbnail.html' => 'resources/src/mediawiki.special.upload/templates/thumbnail.html',
		],
		'scripts' => 'resources/src/mediawiki.special.upload/upload.js',
		'messages' => [
			'widthheight',
			'size-bytes',
			'size-kilobytes',
			'size-megabytes',
			'size-gigabytes',
			'largefileserver',
		],
		'dependencies' => [
			'mediawiki.special',
			'jquery.spinner',
			'mediawiki.jqueryMsg',
			'mediawiki.api',
			'mediawiki.libs.jpegmeta',
			'mediawiki.Title',
			'mediawiki.util',
			'mediawiki.confirmCloseWindow',
			'user.options',
		],
	],
	'mediawiki.special.userlogin.common.styles' => [
		'styles' => [
			'resources/src/mediawiki.special.userlogin.common.styles/userlogin.less',
		],
		'skinStyles' => [
			'default' => 'resources/src/mediawiki.special.userlogin.common.styles/skinStyles.less',
		],
	],
	'mediawiki.special.userlogin.login.styles' => [
		'skinStyles' => [
			'default' => 'resources/src/mediawiki.special.userlogin.login.styles/login.less',
		],
	],
	'mediawiki.special.createaccount' => [
		'localBasePath' => MW_INSTALL_PATH . '/resources/src/mediawiki.special.createaccount',
		'remoteBasePath' => "$wgResourceBasePath/resources/src/mediawiki.special.createaccount",
		'packageFiles' => [
			'signup.js',
			'HtmlformChecker.js'
		],
		'messages' => [
			'createacct-emailrequired',
			'noname',
			'userexists',
			'createacct-normalization',
		],
		'dependencies' => [
			'mediawiki.api',
			'mediawiki.jqueryMsg',
			'mediawiki.util',
		],
	],
	'mediawiki.special.userlogin.signup.styles' => [
		'skinStyles' => [
			'default' => 'resources/src/mediawiki.special.userlogin.signup.styles/signup.less',
		],
	],
	'mediawiki.special.userrights' => [
		'localBasePath' => MW_INSTALL_PATH . '/resources/src',
		'remoteBasePath' => "$wgResourceBasePath/resources/src",
		'packageFiles' => [
			'mediawiki.special.userrights.js',
			[
				'name' => 'config.json',
				'config' => [
					MainConfigNames::UserrightsInterwikiDelimiter
				],
			],
		],
		'dependencies' => [
			'mediawiki.notification.convertmessagebox',
			'jquery.lengthLimit',
		],
	],
	'mediawiki.special.watchlist' => [
		'scripts' => [
			'resources/src/mediawiki.special.watchlist/watchlist.js',
			'resources/src/mediawiki.special.watchlist/visitedstatus.js',
			'resources/src/mediawiki.special.watchlist/editwatchlist.js'
		],
		'messages' => [
			'addedwatchtext',
			'addedwatchtext-talk',
			'removedwatchtext',
			'removedwatchtext-talk',
			'tooltip-ca-watch',
			'tooltip-ca-unwatch',
			'tooltip-ca-unwatch-expiring',
			'tooltip-ca-unwatch-expiring-hours',
			'watchlist-unwatch',
			'watchlist-unwatch-undo',
			'watchlistedit-normal-check-all'
		],
		'dependencies' => [
			'mediawiki.api',
			'mediawiki.jqueryMsg',
			'mediawiki.Title',
			'mediawiki.util',
			'oojs-ui-core',
			'oojs-ui.styles.icons-interactions',
			'user.options',
		],
	],
	'mediawiki.tempUserBanner.styles' => [
		'styles' => [
			'resources/src/mediawiki.tempUserBanner/tempUserBanner.less',
		]
	],
	'mediawiki.tempUserBanner' => [
		'scripts' => [
			'resources/src/mediawiki.tempUserBanner/tempUserBanner.js',
		],
		'dependencies' => [
			'mediawiki.jqueryMsg',
		],
		'messages' => [
			'temp-user-banner-tooltip-title',
			'temp-user-banner-tooltip-description-learn-more',
			'temp-user-banner-tooltip-description-login'
		]
	],
	/* MediaWiki Installer */

	// Used in the web installer. Test it after modifying this definition!

	/* MediaWiki Legacy */

	// Used in the web installer. Test it after modifying this definition!

	/* MediaWiki UI */

	'mediawiki.ui' => [
		'deprecated' => '[1.31] Please use Codex. See migration guidelines: https://w.wiki/7TAh',
		'skinStyles' => [
			'default' => [
				'resources/src/mediawiki.ui/default.less',
			],
		],
	],
	'mediawiki.ui.checkbox' => [
		'deprecated' => '[1.41] Please use Codex. See migration guidelines: https://w.wiki/7TAh',
		'skinStyles' => [
			'default' => [
				'resources/src/mediawiki.ui.checkbox/checkbox.less',
			],
		],
	],
	'mediawiki.ui.radio' => [
		'deprecated' => '[1.41] Please use Codex. See migration guidelines: https://w.wiki/7TAh',
		'skinStyles' => [
			'default' => [
				'resources/src/mediawiki.ui.radio/radio.less',
			],
		],
	],
	// Lightweight module for button styles
	'mediawiki.ui.button' => [
		'deprecated' => '[1.41] Please use Codex. See migration guidelines: https://w.wiki/7TAh',
		'skinStyles' => [
			'default' => [
				'resources/src/mediawiki.ui.button/button.less',
			],
		],
	],
	'mediawiki.ui.input' => [
		'deprecated' => '[1.41] Please use Codex. See migration guidelines: https://w.wiki/7TAh',
		'skinStyles' => [
			'default' => [
				'resources/src/mediawiki.ui.input/input.less',
			],
		],
	],
	'mediawiki.ui.icon' => [
		'deprecated' => '[1.41] Please use Codex. See migration guidelines: https://w.wiki/7TAh',
		'skinStyles' => [
			'default' => 'resources/src/mediawiki.ui.icon/icons-2.less',
		],
	],

	'mediawiki.widgets' => [
		'localBasePath' => MW_INSTALL_PATH . '/resources/src/mediawiki.widgets',
		'remoteBasePath' => "$wgResourceBasePath/resources/src/mediawiki.widgets",
		'packageFiles' => [
			'index.js',
			[ 'name' => 'data.json', 'callback' => static function ( MessageLocalizer $messageLocalizer ) {
				$userLang = $messageLocalizer->msg( 'unused' )->getLanguage();
				return [
					'formattedNamespaces' => $userLang->getFormattedNamespaces(),
				];
			} ],
			'mw.widgets.NamespaceInputWidget.js',
			'mw.widgets.ComplexNamespaceInputWidget.js',
			'mw.widgets.CopyTextLayout.js',
			'mw.widgets.TitleWidget.js',
			'mw.widgets.TitleInputWidget.js',
			'mw.widgets.TitleSearchWidget.js',
			'mw.widgets.ComplexTitleInputWidget.js',
			'mw.widgets.TitleOptionWidget.js',
		],
		'styles' => [],
		'skinStyles' => [
			'default' => [
				'mw.widgets.TitleWidget.less',
			],
		],
		'dependencies' => [
			'oojs-ui-widgets',
			'mediawiki.widgets.styles',
			// TitleInputWidget
			'oojs-ui.styles.icons-content',
			// CopyTextLayout uses 'copy'
			'oojs-ui.styles.icons-editing-advanced',
			'mediawiki.Title',
			'mediawiki.api',
			'mediawiki.String',
			'mediawiki.language',
		],
		'messages' => [
			// NamespaceInputWidget
			'blanknamespace',
			'namespacesall',
			// CopyTextLayout
			'mw-widgets-copytextlayout-copy-fail',
			'mw-widgets-copytextlayout-copy-success',
			// TitleInputWidget
			'mw-widgets-titleinput-description-new-page',
			'mw-widgets-titleinput-description-redirect',
		],
	],
	'mediawiki.widgets.styles' => [
		'skinStyles' => [
			'default' => [
				'resources/src/mediawiki.widgets/mw.widgets.ComplexNamespaceInputWidget.base.css',
				'resources/src/mediawiki.widgets/mw.widgets.ComplexTitleInputWidget.base.css',
			],
		],
	],
	'mediawiki.widgets.AbandonEditDialog' => [
		'scripts' => [
			'resources/src/mediawiki.widgets/mw.widgets.AbandonEditDialog.js',
		],
		'messages' => [
			'mw-widgets-abandonedit',
			'mw-widgets-abandonedit-discard',
			'mw-widgets-abandonedit-keep',
			'mw-widgets-abandonedit-title',
		],
		'dependencies' => [
			'oojs-ui-windows',
		],
	],
	'mediawiki.widgets.DateInputWidget' => [
		'scripts' => [
			'resources/src/mediawiki.widgets/mw.widgets.CalendarWidget.js',
			'resources/src/mediawiki.widgets/mw.widgets.DateInputWidget.js',
		],
		'skinStyles' => [
			'default' => [
				'resources/src/mediawiki.widgets/mw.widgets.CalendarWidget.less',
				'resources/src/mediawiki.widgets/mw.widgets.DateInputWidget.less',
			],
		],
		'messages' => [
			'mw-widgets-dateinput-no-date',
			'mw-widgets-dateinput-placeholder-day',
			'mw-widgets-dateinput-placeholder-month',
		],
		'dependencies' => [
			'oojs-ui-widgets',
			'oojs-ui.styles.icons-movement',
			'moment',
			'mediawiki.widgets.DateInputWidget.styles',
		],
	],
	'mediawiki.widgets.DateInputWidget.styles' => [
		'skinStyles' => [
			'default' => [
				'resources/src/mediawiki.widgets/mw.widgets.DateInputWidget.styles.less',
			],
		],
	],
	'mediawiki.widgets.visibleLengthLimit' => [
		'scripts' => [
			'resources/src/mediawiki.widgets.visibleLengthLimit/mediawiki.widgets.visibleLengthLimit.js'
		],
		'dependencies' => [
			'oojs-ui-core',
			'jquery.lengthLimit',
			'mediawiki.language',
			'mediawiki.String',
		],
	],
	'mediawiki.widgets.datetime' => [
		'scripts' => [
			'resources/src/mediawiki.widgets.datetime/mediawiki.widgets.datetime.js',
			'resources/src/mediawiki.widgets.datetime/CalendarWidget.js',
			'resources/src/mediawiki.widgets.datetime/DateTimeFormatter.js',
			'resources/src/mediawiki.widgets.datetime/DateTimeInputWidget.js',
			'resources/src/mediawiki.widgets.datetime/ProlepticGregorianDateTimeFormatter.js',
		],
		'skinStyles' => [
			'default' => [
				'resources/src/mediawiki.widgets.datetime/CalendarWidget.less',
				'resources/src/mediawiki.widgets.datetime/DateTimeInputWidget.less',
			],
		],
		'messages' => [
			'timezone-utc',
			'timezone-local',
			'january',
			'february',
			'march',
			'april',
			'may_long',
			'june',
			'july',
			'august',
			'september',
			'october',
			'november',
			'december',
			'jan',
			'feb',
			'mar',
			'apr',
			'may',
			'jun',
			'jul',
			'aug',
			'sep',
			'oct',
			'nov',
			'dec',
			'sunday',
			'monday',
			'tuesday',
			'wednesday',
			'thursday',
			'friday',
			'saturday',
			'sun',
			'mon',
			'tue',
			'wed',
			'thu',
			'fri',
			'sat',
			'period-am',
			'period-pm',
		],
		'dependencies' => [
			'mediawiki.util',
			'oojs-ui-core',
			'oojs-ui.styles.icons-moderation',
			'oojs-ui.styles.icons-movement',
			'oojs-ui.styles.icons-interactions',
		],
	],
	'mediawiki.widgets.expiry' => [
		'scripts' => [
			'resources/src/mediawiki.widgets/mw.widgets.ExpiryInputWidget.js',
		],
		'dependencies' => [
			'oojs-ui-core',
			'oojs-ui-widgets',
			'moment',
			'mediawiki.widgets.datetime'
		],
		'skinStyles' => [
			'default' => 'resources/src/mediawiki.widgets/mw.widgets.ExpiryInputWidget.less',
		],
	],
	'mediawiki.widgets.CheckMatrixWidget' => [
		'scripts' => [
			'resources/src/mediawiki.widgets/mw.widgets.CheckMatrixWidget.js',
		],
		'dependencies' => [
			'oojs-ui-core',
		],
	],
	'mediawiki.widgets.CategoryMultiselectWidget' => [
		'scripts' => [
			'resources/src/mediawiki.widgets/mw.widgets.CategoryTagItemWidget.js',
			'resources/src/mediawiki.widgets/mw.widgets.CategoryMultiselectWidget.js',
		],
		'dependencies' => [
			'oojs-ui-widgets',
			'mediawiki.api',
			'mediawiki.ForeignApi',
			'mediawiki.Title',
		],
		'messages' => [
			'red-link-title',
			'mw-widgets-categoryselector-add-category-placeholder',
		],
	],
	'mediawiki.widgets.SelectWithInputWidget' => [
		'scripts' => 'resources/src/mediawiki.widgets/mw.widgets.SelectWithInputWidget.js',
		'dependencies' => [
			'mediawiki.widgets.SelectWithInputWidget.styles',
			'oojs-ui-widgets',
		],
	],
	'mediawiki.widgets.SelectWithInputWidget.styles' => [
		'styles' => 'resources/src/mediawiki.widgets/mw.widgets.SelectWithInputWidget.base.css',
	],
	'mediawiki.widgets.SizeFilterWidget' => [
		'scripts' => 'resources/src/mediawiki.widgets/mw.widgets.SizeFilterWidget.js',
		'dependencies' => [
			'mediawiki.widgets.SizeFilterWidget.styles',
			'oojs-ui-widgets',
		],
		'messages' => [
			'minimum-size',
			'maximum-size',
			'pagesize',
		],
	],
	'mediawiki.widgets.SizeFilterWidget.styles' => [
		'styles' => 'resources/src/mediawiki.widgets/mw.widgets.SizeFilterWidget.base.css',
	],
	'mediawiki.widgets.MediaSearch' => [
		'scripts' => [
			'resources/src/mediawiki.widgets/MediaSearch/mw.widgets.APIResultsProvider.js',
			'resources/src/mediawiki.widgets/MediaSearch/mw.widgets.APIResultsQueue.js',
			'resources/src/mediawiki.widgets/MediaSearch/mw.widgets.MediaResourceProvider.js',
			'resources/src/mediawiki.widgets/MediaSearch/mw.widgets.MediaSearchProvider.js',
			'resources/src/mediawiki.widgets/MediaSearch/mw.widgets.MediaUserUploadsProvider.js',
			'resources/src/mediawiki.widgets/MediaSearch/mw.widgets.MediaResourceQueue.js',
			'resources/src/mediawiki.widgets/MediaSearch/mw.widgets.MediaSearchQueue.js',
			'resources/src/mediawiki.widgets/MediaSearch/mw.widgets.MediaUserUploadsQueue.js',
			'resources/src/mediawiki.widgets/MediaSearch/mw.widgets.MediaSearchWidget.js',
			'resources/src/mediawiki.widgets/MediaSearch/mw.widgets.MediaResultWidget.js',
		],
		'styles' => [
			'resources/src/mediawiki.widgets/MediaSearch/mw.widgets.MediaSearchWidget.css',
			'resources/src/mediawiki.widgets/MediaSearch/mw.widgets.MediaResultWidget.css',
		],
		'dependencies' => [
			'oojs-ui-widgets',
			'mediawiki.ForeignApi',
			'mediawiki.Title',
			'mediawiki.user',
			'mediawiki.util',
		],
		'messages' => [
			'mw-widgets-mediasearch-noresults',
			'mw-widgets-mediasearch-input-placeholder',
			'mw-widgets-mediasearch-results-aria-label',
			'mw-widgets-mediasearch-recent-uploads',
		],
	],
	'mediawiki.widgets.Table' => [
		'scripts' => [
			'resources/src/mediawiki.widgets/Table/mw.widgets.RowWidget.js',
			'resources/src/mediawiki.widgets/Table/mw.widgets.RowWidgetModel.js',
			'resources/src/mediawiki.widgets/Table/mw.widgets.TableWidget.js',
			'resources/src/mediawiki.widgets/Table/mw.widgets.TableWidgetModel.js'
		],
		'styles' => [
			'resources/src/mediawiki.widgets/Table/mw.widgets.RowWidget.css',
			'resources/src/mediawiki.widgets/Table/mw.widgets.TableWidget.css',
		],
		'dependencies' => [
			'oojs-ui-widgets'
		],
		'messages' => [
			'mw-widgets-table-row-delete',
		],
	],
	'mediawiki.widgets.TagMultiselectWidget' => [
		'scripts' => [
			'resources/src/mediawiki.widgets/mw.widgets.TagMultiselectWidget.js',
		],
		'dependencies' => [
			'oojs-ui-widgets',
		],
	],
	'mediawiki.widgets.UserInputWidget' => [
		'scripts' => [
			'resources/src/mediawiki.widgets/mw.widgets.UserInputWidget.js',
		],
		'dependencies' => [
			'mediawiki.api',
			'oojs-ui-widgets',
		],
	],
	'mediawiki.widgets.UsersMultiselectWidget' => [
		'scripts' => [
			'resources/src/mediawiki.widgets/mw.widgets.UsersMultiselectWidget.js',
		],
		'dependencies' => [
			'mediawiki.api',
			'oojs-ui-widgets',
		],
	],
	'mediawiki.widgets.NamespacesMultiselectWidget' => [
		'scripts' => [
			'resources/src/mediawiki.widgets/mw.widgets.NamespacesMultiselectWidget.js',
			'resources/src/mediawiki.widgets/mw.widgets.NamespacesMenuOptionWidget.js',
		],
		'dependencies' => [
			'oojs-ui-widgets',
		],
	],
	'mediawiki.widgets.TitlesMultiselectWidget' => [
		'scripts' => [
			'resources/src/mediawiki.widgets/mw.widgets.TitlesMultiselectWidget.js',
		],
		'dependencies' => [
			'mediawiki.api',
			'oojs-ui-widgets',
			// FIXME: Needs TitleInputWidget only
			'mediawiki.widgets',
		],
	],
	'mediawiki.widgets.TagMultiselectWidget.styles' => [
		'styles' => 'resources/src/mediawiki.widgets/mw.widgets.TagMultiselectWidget.base.css',
	],
	'mediawiki.widgets.SearchInputWidget' => [
		'scripts' => [
			'resources/src/mediawiki.widgets/mw.widgets.SearchInputWidget.js',
		],
		'dependencies' => [
			'mediawiki.searchSuggest',
			'oojs-ui.styles.icons-interactions',
			// FIXME: Needs TitleInputWidget only
			'mediawiki.widgets',
		],
	],
	'mediawiki.widgets.SearchInputWidget.styles' => [
		'skinStyles' => [
			'default' => [
				'resources/src/mediawiki.widgets/mw.widgets.SearchInputWidget.css',
			],
		],
	],
	'mediawiki.widgets.ToggleSwitchWidget' => [
		'scripts' => [
			'resources/src/mediawiki.widgets/mw.widgets.ToggleSwitchWidget.js',
		],
		'dependencies' => [
			'oojs-ui-widgets',
		],
	],
	'mediawiki.watchstar.widgets' => [
		'localBasePath' => MW_INSTALL_PATH . '/resources/src/mediawiki.watchstar.widgets',
		'remoteBasePath' => "$wgResourceBasePath/resources/src/mediawiki.watchstar.widgets",
		'packageFiles' => [
			'WatchlistExpiryWidget.js',
			[ 'name' => 'data.json', 'callback' => static function ( MessageLocalizer $messageLocalizer ) {
				return WatchAction::getExpiryOptions( $messageLocalizer, false );
			} ]
		],
		'styles' => 'WatchlistExpiryWidget.css',
		'dependencies' => [
			'oojs-ui'
		],
		'messages' => [
			'accesskey-ca-watch',
			'addedwatchexpiry-options-label',
			'addedwatchexpirytext',
			'addedwatchexpirytext-talk',
			'addedwatchindefinitelytext',
			'addedwatchindefinitelytext-talk'
		],
	],

	'mediawiki.deflate' => [
		'packageFiles' => [
			'resources/src/mediawiki.deflate/mw.deflate.js',
			[
				'name' => 'resources/lib/pako/pako_deflate.es5.js',
				'callback' => static function ( Context $context, Config $config ) {
					return new FilePath( $context->getDebug() ?
						'resources/lib/pako/pako_deflate.es5.js' :
						'resources/lib/pako/pako_deflate.es5.min.js' );
				}
			],
		],
	],

	/* OOjs */
	'oojs' => [
		'scripts' => [
			'resources/lib/oojs/oojs.js',
			'resources/src/oojs-global.js',
		],
	],

	'mediawiki.router' => [
		'scripts' => [
			'resources/lib/oojs-router/oojs-router.js',
			'resources/src/mediawiki.router/index.js',
		],
		'dependencies' => [
			'oojs',
		],
	],

	/* OOjs UI */

	// Omnibus module.
	'oojs-ui' => [
		'dependencies' => [
			'oojs-ui-core',
			'oojs-ui-widgets',
			'oojs-ui-toolbars',
			'oojs-ui-windows',
		],
	],

	// The core JavaScript library.
	'oojs-ui-core' => [
		'class' => OOUIFileModule::class,
		'scripts' => [
			'resources/lib/ooui/oojs-ui-core.js',
			'resources/src/ooui-local.js',
		],
		'themeScripts' => 'core',
		'dependencies' => [
			'oojs',
			'oojs-ui-core.styles',
			'oojs-ui-core.icons',
			'oojs-ui.styles.indicators',
			'mediawiki.language',
		],
		'messages' => [
			'ooui-field-help',
			'ooui-combobox-button-label',
			'ooui-popup-widget-close-button-aria-label',
			'ooui-selectfile-button-select',
			'ooui-selectfile-button-select-multiple',
			'ooui-selectfile-dragdrop-placeholder',
			'ooui-selectfile-dragdrop-placeholder-multiple',
			'ooui-selectfile-not-supported',
			'ooui-selectfile-placeholder',
		],
	],
	// This contains only the styles required by core widgets.
	'oojs-ui-core.styles' => [
		'class' => OOUIFileModule::class,
		'styles' => [
			'resources/lib/ooui/wikimedia-ui-base.less', // Providing Wikimedia UI LESS variables to all
		],
		'themeStyles' => 'core',
	],
	'oojs-ui-core.icons' => [
		'class' => OOUIIconPackModule::class,
		'icons' => [
			'add', 'alert', 'infoFilled', 'error', 'check', 'close', 'info', 'search', 'subtract', 'success'
		],
	],
	// Additional widgets and layouts module.
	'oojs-ui-widgets' => [
		'class' => OOUIFileModule::class,
		'scripts' => 'resources/lib/ooui/oojs-ui-widgets.js',
		'themeStyles' => 'widgets',
		'dependencies' => [
			'oojs-ui-core',
			'oojs-ui-widgets.icons',
		],
		'messages' => [
			'ooui-copytextlayout-copy',
			'ooui-item-remove',
			'ooui-outline-control-move-down',
			'ooui-outline-control-move-up',
			'ooui-outline-control-remove',
		],
	],
	// You should never directly load this module. The CSS classes it defines are not a public API,
	// they depend on the internal structure of OOUI widgets, which can change at any time. If you
	// find that you need to load this module, you're probably doing something wrong or very hacky.
	'oojs-ui-widgets.styles' => [
		'class' => OOUIFileModule::class,
		'themeStyles' => 'widgets',
	],
	'oojs-ui-widgets.icons' => [
		'class' => OOUIIconPackModule::class,
		// Do not repeat icons already used in 'oojs-ui-core.icons'
		'icons' => [ 'attachment', 'collapse', 'expand', 'trash', 'upload' ],
	],
	// Toolbar and tools module.
	'oojs-ui-toolbars' => [
		'class' => OOUIFileModule::class,
		'scripts' => 'resources/lib/ooui/oojs-ui-toolbars.js',
		'themeStyles' => 'toolbars',
		'dependencies' => [
			'oojs-ui-core',
			'oojs-ui-toolbars.icons',
		],
		'messages' => [
			'ooui-toolbar-more',
			'ooui-toolgroup-collapse',
			'ooui-toolgroup-expand',
		],
	],
	'oojs-ui-toolbars.icons' => [
		'class' => OOUIIconPackModule::class,
		// Do not repeat icons already used in 'oojs-ui-core.icons': 'check'
		'icons' => [ 'collapse', 'expand' ],
	],
	// Windows and dialogs module.
	'oojs-ui-windows' => [
		'class' => OOUIFileModule::class,
		'scripts' => 'resources/lib/ooui/oojs-ui-windows.js',
		'themeStyles' => 'windows',
		'dependencies' => [
			'oojs-ui-core',
			'oojs-ui-windows.icons',
		],
		'messages' => [
			'ooui-dialog-message-accept',
			'ooui-dialog-message-reject',
			'ooui-dialog-process-continue',
			'ooui-dialog-process-dismiss',
			'ooui-dialog-process-error',
			'ooui-dialog-process-retry',
		],
	],
	'oojs-ui-windows.icons' => [
		'class' => OOUIIconPackModule::class,
		// Do not repeat icons already used in 'oojs-ui-core.icons': 'close'
		'icons' => [ 'previous' ],
	],

	'oojs-ui.styles.indicators' => [
		'class' => OOUIImageModule::class,
		'themeImages' => 'indicators',
	],
	'oojs-ui.styles.icons-accessibility' => [
		'class' => OOUIImageModule::class,
		'themeImages' => 'icons-accessibility',
	],
	'oojs-ui.styles.icons-alerts' => [
		'class' => OOUIImageModule::class,
		'themeImages' => 'icons-alerts',
	],
	'oojs-ui.styles.icons-content' => [
		'class' => OOUIImageModule::class,
		'themeImages' => 'icons-content',
	],
	'oojs-ui.styles.icons-editing-advanced' => [
		'class' => OOUIImageModule::class,
		'themeImages' => 'icons-editing-advanced',
	],
	'oojs-ui.styles.icons-editing-citation' => [
		'class' => OOUIImageModule::class,
		'themeImages' => 'icons-editing-citation',
	],
	'oojs-ui.styles.icons-editing-core' => [
		'class' => OOUIImageModule::class,
		'themeImages' => 'icons-editing-core',
	],
	'oojs-ui.styles.icons-editing-list' => [
		'class' => OOUIImageModule::class,
		'themeImages' => 'icons-editing-list',
	],
	'oojs-ui.styles.icons-editing-styling' => [
		'class' => OOUIImageModule::class,
		'themeImages' => 'icons-editing-styling',
	],
	'oojs-ui.styles.icons-interactions' => [
		'class' => OOUIImageModule::class,
		'themeImages' => 'icons-interactions',
	],
	'oojs-ui.styles.icons-layout' => [
		'class' => OOUIImageModule::class,
		'themeImages' => 'icons-layout',
	],
	'oojs-ui.styles.icons-location' => [
		'class' => OOUIImageModule::class,
		'themeImages' => 'icons-location',
	],
	'oojs-ui.styles.icons-media' => [
		'class' => OOUIImageModule::class,
		'themeImages' => 'icons-media',
	],
	'oojs-ui.styles.icons-moderation' => [
		'class' => OOUIImageModule::class,
		'themeImages' => 'icons-moderation',
	],
	'oojs-ui.styles.icons-movement' => [
		'class' => OOUIImageModule::class,
		'themeImages' => 'icons-movement',
	],
	'oojs-ui.styles.icons-user' => [
		'class' => OOUIImageModule::class,
		'themeImages' => 'icons-user',
	],
	'oojs-ui.styles.icons-wikimedia' => [
		'class' => OOUIImageModule::class,
		'themeImages' => 'icons-wikimedia',
	],
];<|MERGE_RESOLUTION|>--- conflicted
+++ resolved
@@ -590,9 +590,6 @@
 		'dependencies' => [
 			'vue',
 		],
-<<<<<<< HEAD
-		'es6' => true,
-=======
 	],
 
 	'pinia' => [
@@ -622,7 +619,6 @@
 		'dependencies' => [
 			'vue'
 		],
->>>>>>> 1f8e9cd0
 	],
 
 	'@wikimedia/codex' => [
