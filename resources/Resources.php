<?php
/**
 * Definition of core ResourceLoader modules.
 *
 * This program is free software; you can redistribute it and/or modify
 * it under the terms of the GNU General Public License as published by
 * the Free Software Foundation; either version 2 of the License, or
 * (at your option) any later version.
 *
 * This program is distributed in the hope that it will be useful,
 * but WITHOUT ANY WARRANTY; without even the implied warranty of
 * MERCHANTABILITY or FITNESS FOR A PARTICULAR PURPOSE. See the
 * GNU General Public License for more details.
 *
 * You should have received a copy of the GNU General Public License along
 * with this program; if not, write to the Free Software Foundation, Inc.,
 * 51 Franklin Street, Fifth Floor, Boston, MA 02110-1301, USA.
 * http://www.gnu.org/copyleft/gpl.html
 *
 * @file
 */

use MediaWiki\MainConfigNames;
use MediaWiki\MediaWikiServices;
use MediaWiki\ResourceLoader\CodexModule;
use MediaWiki\ResourceLoader\Context;
use MediaWiki\ResourceLoader\FilePath;
use MediaWiki\ResourceLoader\ForeignApiModule;
use MediaWiki\ResourceLoader\LanguageDataModule;
use MediaWiki\ResourceLoader\LessVarFileModule;
use MediaWiki\ResourceLoader\Module;
use MediaWiki\ResourceLoader\MwUrlModule;
use MediaWiki\ResourceLoader\OOUIFileModule;
use MediaWiki\ResourceLoader\OOUIIconPackModule;
use MediaWiki\ResourceLoader\OOUIImageModule;
use MediaWiki\ResourceLoader\ResourceLoader;
use MediaWiki\ResourceLoader\SiteModule;
use MediaWiki\ResourceLoader\SiteStylesModule;
use MediaWiki\ResourceLoader\SkinModule;
use MediaWiki\ResourceLoader\UserModule;
use MediaWiki\ResourceLoader\UserOptionsModule;
use MediaWiki\ResourceLoader\UserStylesModule;
use MediaWiki\ResourceLoader\WikiModule;

if ( !defined( 'MEDIAWIKI' ) ) {
	die( 'Not an entry point.' );
}

global $wgResourceBasePath;
global $wgBaseDirectory;

return [
	// Scripts managed by the local wiki (stored in the MediaWiki namespace)
	'site' => [ 'class' => SiteModule::class ],
	'site.styles' => [ 'class' => SiteStylesModule::class ],
	'noscript' => [
		'targets' => [ 'desktop', 'mobile' ],
		'class' => WikiModule::class,
		'styles' => [ 'MediaWiki:Noscript.css' ],
		'group' => Module::GROUP_NOSCRIPT,
	],
	'filepage' => [
		'class' => WikiModule::class,
		'styles' => [ 'MediaWiki:Filepage.css' ],
	],

	// Scripts managed by the current user (stored in their user space)
	'user' => [ 'class' => UserModule::class ],
	'user.styles' => [ 'class' => UserStylesModule::class ],

	'user.options' => [ 'class' => UserOptionsModule::class ],

	'mediawiki.skinning.interface' => [
		'class' => SkinModule::class,
		'features' => [
			'elements' => true,
			'content' => true,
			'interface' => true,
			'logo' => true,
			'legacy' => true,
		],
	],
	'jquery.makeCollapsible.styles' => [
		'targets' => [ 'desktop', 'mobile' ],
		'class' => LessVarFileModule::class,
		'lessMessages' => [
			'collapsible-collapse',
			'collapsible-expand',
		],
		'styles' => [
			'resources/src/jquery/jquery.makeCollapsible.styles.less',
		],
	],

	'mediawiki.skinning.content.parsoid' => [
		// Style Parsoid HTML+RDFa output consistent with wikitext from PHP parser
		// with the interface.css styles; skinStyles should be used if your
		// skin over-rides common content styling.
		'skinStyles' => [
			'default' => [
				'resources/src/mediawiki.skinning/content.parsoid.less',
				'resources/src/mediawiki.skinning/content.media-common.less',
				'resources/src/mediawiki.skinning/content.media-screen.less',
			],
		],
		'targets' => [ 'desktop', 'mobile' ],
	],

	/* Base modules */
	// These modules' dependencies MUST also be included in StartUpModule::getBaseModules().
	// These modules' dependencies MUST be dependency-free (having dependencies would cause recursion).

	'jquery' => [
		'scripts' => [
			'resources/lib/jquery/jquery.js'
		],
		'targets' => [ 'desktop', 'mobile' ],
	],
	'es6-polyfills' => [
		'scripts' => [
			'resources/lib/promise-polyfill/promise-polyfill.js',
			'resources/src/es6-polyfills/array-find-polyfill.js',
			'resources/src/es6-polyfills/array-findIndex-polyfill.js',
			'resources/src/es6-polyfills/array-from-polyfill.js',
			'resources/src/es6-polyfills/array-includes-polyfill.js',
		],
		'skipFunction' => 'resources/src/skip-es6-polyfills.js',
		'targets' => [ 'desktop', 'mobile' ],
	],
	'web2017-polyfills' => [
		'scripts' => [
			'resources/lib/intersection-observer/intersection-observer.js',
			'resources/lib/fetch-polyfill/fetch.umd.js',
			// The URL polyfill depends on the following in addition to the ES5 baseline
			// https://github.com/Financial-Times/polyfill-library/blob/v3.110.1/polyfills/URL/config.toml#L10
			// - ES6 Array.from (via es6-polyfills)
			// - ES6 Symbol.iterator (no fill needed, used conditionally)
			'resources/lib/url/URL.js',
			'resources/lib/url/URL-toJSON.js',
		],
		'skipFunction' => 'resources/src/skip-web2017-polyfills.js',
		'targets' => [ 'desktop', 'mobile' ],
		'dependencies' => [ 'es6-polyfills' ]
	],
	'mediawiki.base' => [
		'localBasePath' => "$wgBaseDirectory/resources/src/mediawiki.base",
		'packageFiles' => [
			// This MUST be kept in sync with maintenance/jsduck/eg-iframe.html
			'mediawiki.base.js',
			'log.js',
			'errorLogger.js',

			// (not this though)
			[ 'name' => 'config.json', 'callback' => [ ResourceLoader::class, 'getSiteConfigSettings' ] ],
			[
				'name' => 'user.json',
				'callback' => static function ( Context $context ) {
					$services = MediaWikiServices::getInstance();

					return ResourceLoader::getUserDefaults(
						$context,
						$services->getHookContainer(),
						$services->getUserOptionsLookup()
					);
				}
			],
			[
				'name' => 'legacy.wikibits.js',
				'callback' => static function ( Context $context, Config $config ) {
					return $config->get( MainConfigNames::IncludeLegacyJavaScript ) ?
						new FilePath( 'legacy.wikibits.js' ) : '';
				}
			],
		],
		'dependencies' => 'jquery',
		'targets' => [ 'desktop', 'mobile' ],
	],

	/* jQuery Plugins */

	'jquery.chosen' => [
		'scripts' => 'resources/lib/jquery.chosen/chosen.jquery.js',
		'styles' => 'resources/lib/jquery.chosen/chosen.css',
	],
	'jquery.client' => [
		'scripts' => 'resources/lib/jquery.client/jquery.client.js',
		'targets' => [ 'desktop', 'mobile' ],
	],
	'jquery.color' => [
		'scripts' => [
			'resources/src/jquery.color/jquery.colorUtil.js',
			'resources/src/jquery.color/jquery.color.js',
		],
	],
	'jquery.confirmable' => [
		'scripts' => [
			'resources/src/jquery/jquery.confirmable.js',
			'resources/src/jquery/jquery.confirmable.mediawiki.js',
		],
		'messages' => [
			'confirmable-confirm',
			'confirmable-yes',
			'confirmable-no',
			'word-separator',
		],
		'styles' => 'resources/src/jquery/jquery.confirmable.css',
		'dependencies' => 'mediawiki.jqueryMsg',
		'targets' => [ 'desktop', 'mobile' ],
	],
	'jquery.cookie' => [
		'scripts' => 'resources/lib/jquery.cookie/jquery.cookie.js',
		'targets' => [ 'desktop', 'mobile' ],
	],
	'jquery.form' => [
		'scripts' => 'resources/lib/jquery.form/jquery.form.js',
	],
	'jquery.fullscreen' => [
		'scripts' => 'resources/lib/jquery.fullscreen/jquery.fullscreen.js',
	],
	'jquery.highlightText' => [
		'scripts' => 'resources/src/jquery/jquery.highlightText.js',
		'dependencies' => [
			'mediawiki.util',
		],
		'targets' => [ 'desktop', 'mobile' ],
	],
	'jquery.hoverIntent' => [
		'deprecated' => 'Will be removed soon, see T311194',
		'scripts' => 'resources/lib/jquery.hoverIntent/jquery.hoverIntent.js',
	],
	'jquery.i18n' => [
		'scripts' => [
			'resources/lib/jquery.i18n/src/jquery.i18n.js',
			'resources/lib/jquery.i18n/src/jquery.i18n.messagestore.js',
			'resources/lib/jquery.i18n/src/jquery.i18n.parser.js',
			'resources/lib/jquery.i18n/src/jquery.i18n.emitter.js',
			'resources/lib/jquery.i18n/src/jquery.i18n.emitter.bidi.js',
			'resources/lib/jquery.i18n/src/jquery.i18n.language.js',
			'resources/lib/jquery.i18n/src/jquery.i18n.fallbacks.js',
		],
		'dependencies' => 'mediawiki.libs.pluralruleparser',
		'languageScripts' => [
			'bs' => 'resources/lib/jquery.i18n/src/languages/bs.js',
			'dsb' => 'resources/lib/jquery.i18n/src/languages/dsb.js',
			'fi' => 'resources/lib/jquery.i18n/src/languages/fi.js',
			'ga' => 'resources/lib/jquery.i18n/src/languages/ga.js',
			'he' => 'resources/lib/jquery.i18n/src/languages/he.js',
			'hsb' => 'resources/lib/jquery.i18n/src/languages/hsb.js',
			'hu' => 'resources/lib/jquery.i18n/src/languages/hu.js',
			'hy' => 'resources/lib/jquery.i18n/src/languages/hy.js',
			'la' => 'resources/lib/jquery.i18n/src/languages/la.js',
			'ml' => 'resources/lib/jquery.i18n/src/languages/ml.js',
			'os' => 'resources/lib/jquery.i18n/src/languages/os.js',
			'ru' => 'resources/lib/jquery.i18n/src/languages/ru.js',
			'sl' => 'resources/lib/jquery.i18n/src/languages/sl.js',
			'uk' => 'resources/lib/jquery.i18n/src/languages/uk.js',
		],
		'targets' => [ 'desktop', 'mobile' ],
	],
	'jquery.lengthLimit' => [
		'scripts' => 'resources/src/jquery.lengthLimit.js',
		'dependencies' => 'mediawiki.String',
		'targets' => [ 'desktop', 'mobile' ],
	],
	'jquery.makeCollapsible' => [
		'dependencies' => [
			'jquery.makeCollapsible.styles',
			'mediawiki.util',
		],
		'scripts' => 'resources/src/jquery/jquery.makeCollapsible.js',
		'styles' => 'resources/src/jquery/jquery.makeCollapsible.css',
		'messages' => [ 'collapsible-expand', 'collapsible-collapse' ],
		'targets' => [ 'desktop', 'mobile' ],
	],
	'jquery.spinner' => [
		'scripts' => 'resources/src/jquery.spinner/spinner.js',
		'dependencies' => [ 'jquery.spinner.styles' ],
		'targets' => [ 'desktop', 'mobile' ],
	],
	'jquery.spinner.styles' => [
		'styles' => 'resources/src/jquery.spinner/spinner.less',
		'targets' => [ 'desktop', 'mobile' ],
	],
	'jquery.suggestions' => [
		'targets' => [ 'desktop', 'mobile' ],
		'scripts' => 'resources/src/jquery/jquery.suggestions.js',
		'styles' => 'resources/src/jquery/jquery.suggestions.css',
		'dependencies' => 'jquery.highlightText',
	],
	'jquery.tablesorter' => [
		'targets' => [ 'desktop', 'mobile' ],
		'scripts' => 'resources/src/jquery.tablesorter/jquery.tablesorter.js',
		'messages' => [ 'sort-descending', 'sort-ascending', 'sort-initial', 'sort-rowspan-error' ],
		'dependencies' => [
			'jquery.tablesorter.styles',
			'mediawiki.util',
			'mediawiki.language.months',
		],
	],
	'jquery.tablesorter.styles' => [
		'targets' => [ 'desktop', 'mobile' ],
		'styles' => 'resources/src/jquery.tablesorter.styles/jquery.tablesorter.styles.less',
	],
	'jquery.textSelection' => [
		'scripts' => 'resources/src/jquery/jquery.textSelection.js',
		'dependencies' => 'jquery.client',
		'targets' => [ 'mobile', 'desktop' ],
	],
	'jquery.throttle-debounce' => [
		'deprecated' => 'Please use OO.ui.throttle/debounce instead. See '
			. 'https://phabricator.wikimedia.org/T213426',
		'scripts' => 'resources/lib/jquery.throttle-debounce/jquery.ba-throttle-debounce.js',
		'targets' => [ 'desktop', 'mobile' ],
	],

	/* jQuery Tipsy */

	'jquery.tipsy' => [
		'deprecated' => true,
		'scripts' => 'resources/src/jquery.tipsy/jquery.tipsy.js',
		'styles' => 'resources/src/jquery.tipsy/jquery.tipsy.css',
	],

	/* jQuery UI */

	'jquery.ui' => [
		'deprecated' => 'Please use OOUI instead.',
		'targets' => [ 'mobile', 'desktop' ],
		'scripts' => [
			'resources/lib/jquery.ui/jquery.ui.core.js',
			'resources/lib/jquery.ui/jquery.ui.widget.js',
			'resources/lib/jquery.ui/jquery.ui.mouse.js',
			'resources/lib/jquery.ui/jquery.ui.draggable.js',
			'resources/lib/jquery.ui/jquery.ui.droppable.js',
			'resources/lib/jquery.ui/jquery.ui.resizable.js',
			'resources/lib/jquery.ui/jquery.ui.selectable.js',
			'resources/lib/jquery.ui/jquery.ui.sortable.js',
			'resources/lib/jquery.ui/jquery.ui.effect.js',
			'resources/lib/jquery.ui/jquery.ui.accordion.js',
			'resources/lib/jquery.ui/jquery.ui.autocomplete.js',
			'resources/lib/jquery.ui/jquery.ui.button.js',
			'resources/lib/jquery.ui/jquery.ui.datepicker.js',
			'resources/lib/jquery.ui/jquery.ui.dialog.js',
			'resources/lib/jquery.ui/jquery.ui.effect-blind.js',
			'resources/lib/jquery.ui/jquery.ui.effect-clip.js',
			'resources/lib/jquery.ui/jquery.ui.effect-drop.js',
			'resources/lib/jquery.ui/jquery.ui.effect-highlight.js',
			'resources/lib/jquery.ui/jquery.ui.effect-scale.js',
			'resources/lib/jquery.ui/jquery.ui.effect-shake.js',
			'resources/lib/jquery.ui/jquery.ui.menu.js',
			'resources/lib/jquery.ui/jquery.ui.position.js',
			'resources/lib/jquery.ui/jquery.ui.progressbar.js',
			'resources/lib/jquery.ui/jquery.ui.slider.js',
			'resources/lib/jquery.ui/jquery.ui.tabs.js',
			'resources/lib/jquery.ui/jquery.ui.tooltip.js',
		],
		'languageScripts' => [
			'af' => 'resources/lib/jquery.ui/i18n/jquery.ui.datepicker-af.js',
			'ar' => 'resources/lib/jquery.ui/i18n/jquery.ui.datepicker-ar.js',
			'ar-dz' => 'resources/lib/jquery.ui/i18n/jquery.ui.datepicker-ar-DZ.js',
			'az' => 'resources/lib/jquery.ui/i18n/jquery.ui.datepicker-az.js',
			'bg' => 'resources/lib/jquery.ui/i18n/jquery.ui.datepicker-bg.js',
			'bs' => 'resources/lib/jquery.ui/i18n/jquery.ui.datepicker-bs.js',
			'ca' => 'resources/lib/jquery.ui/i18n/jquery.ui.datepicker-ca.js',
			'cs' => 'resources/lib/jquery.ui/i18n/jquery.ui.datepicker-cs.js',
			'da' => 'resources/lib/jquery.ui/i18n/jquery.ui.datepicker-da.js',
			'de-at' => 'resources/lib/jquery.ui/i18n/jquery.ui.datepicker-de-AT.js',
			'de-ch' => 'resources/lib/jquery.ui/i18n/jquery.ui.datepicker-de-CH.js',
			'de' => 'resources/lib/jquery.ui/i18n/jquery.ui.datepicker-de.js',
			'el' => 'resources/lib/jquery.ui/i18n/jquery.ui.datepicker-el.js',
			'en-au' => 'resources/lib/jquery.ui/i18n/jquery.ui.datepicker-en-AU.js',
			'en-gb' => 'resources/lib/jquery.ui/i18n/jquery.ui.datepicker-en-GB.js',
			'en-nz' => 'resources/lib/jquery.ui/i18n/jquery.ui.datepicker-en-NZ.js',
			'eo' => 'resources/lib/jquery.ui/i18n/jquery.ui.datepicker-eo.js',
			'es' => 'resources/lib/jquery.ui/i18n/jquery.ui.datepicker-es.js',
			'et' => 'resources/lib/jquery.ui/i18n/jquery.ui.datepicker-et.js',
			'eu' => 'resources/lib/jquery.ui/i18n/jquery.ui.datepicker-eu.js',
			'fa' => 'resources/lib/jquery.ui/i18n/jquery.ui.datepicker-fa.js',
			'fi' => 'resources/lib/jquery.ui/i18n/jquery.ui.datepicker-fi.js',
			'fo' => 'resources/lib/jquery.ui/i18n/jquery.ui.datepicker-fo.js',
			'fr' => 'resources/lib/jquery.ui/i18n/jquery.ui.datepicker-fr.js',
			'fr-ch' => 'resources/lib/jquery.ui/i18n/jquery.ui.datepicker-fr-CH.js',
			'gl' => 'resources/lib/jquery.ui/i18n/jquery.ui.datepicker-gl.js',
			'he' => 'resources/lib/jquery.ui/i18n/jquery.ui.datepicker-he.js',
			'hi' => 'resources/lib/jquery.ui/i18n/jquery.ui.datepicker-hi.js',
			'hr' => 'resources/lib/jquery.ui/i18n/jquery.ui.datepicker-hr.js',
			'hu' => 'resources/lib/jquery.ui/i18n/jquery.ui.datepicker-hu.js',
			'hy' => 'resources/lib/jquery.ui/i18n/jquery.ui.datepicker-hy.js',
			'id' => 'resources/lib/jquery.ui/i18n/jquery.ui.datepicker-id.js',
			'is' => 'resources/lib/jquery.ui/i18n/jquery.ui.datepicker-is.js',
			'it' => 'resources/lib/jquery.ui/i18n/jquery.ui.datepicker-it.js',
			'ja' => 'resources/lib/jquery.ui/i18n/jquery.ui.datepicker-ja.js',
			'ka' => 'resources/lib/jquery.ui/i18n/jquery.ui.datepicker-ka.js',
			'kk' => 'resources/lib/jquery.ui/i18n/jquery.ui.datepicker-kk.js',
			'km' => 'resources/lib/jquery.ui/i18n/jquery.ui.datepicker-km.js',
			'ko' => 'resources/lib/jquery.ui/i18n/jquery.ui.datepicker-ko.js',
			'lb' => 'resources/lib/jquery.ui/i18n/jquery.ui.datepicker-lb.js',
			'lt' => 'resources/lib/jquery.ui/i18n/jquery.ui.datepicker-lt.js',
			'lv' => 'resources/lib/jquery.ui/i18n/jquery.ui.datepicker-lv.js',
			'mk' => 'resources/lib/jquery.ui/i18n/jquery.ui.datepicker-mk.js',
			'ml' => 'resources/lib/jquery.ui/i18n/jquery.ui.datepicker-ml.js',
			'ms' => 'resources/lib/jquery.ui/i18n/jquery.ui.datepicker-ms.js',
			'nl' => 'resources/lib/jquery.ui/i18n/jquery.ui.datepicker-nl.js',
			'nl-be' => 'resources/lib/jquery.ui/i18n/jquery.ui.datepicker-nl-BE.js',
			'no' => 'resources/lib/jquery.ui/i18n/jquery.ui.datepicker-no.js',
			'pl' => 'resources/lib/jquery.ui/i18n/jquery.ui.datepicker-pl.js',
			'pt' => 'resources/lib/jquery.ui/i18n/jquery.ui.datepicker-pt.js',
			'pt-br' => 'resources/lib/jquery.ui/i18n/jquery.ui.datepicker-pt-BR.js',
			'rm' => 'resources/lib/jquery.ui/i18n/jquery.ui.datepicker-rm.js',
			'ro' => 'resources/lib/jquery.ui/i18n/jquery.ui.datepicker-ro.js',
			'ru' => 'resources/lib/jquery.ui/i18n/jquery.ui.datepicker-ru.js',
			'sk' => 'resources/lib/jquery.ui/i18n/jquery.ui.datepicker-sk.js',
			'sl' => 'resources/lib/jquery.ui/i18n/jquery.ui.datepicker-sl.js',
			'sq' => 'resources/lib/jquery.ui/i18n/jquery.ui.datepicker-sq.js',
			'sr-ec' => 'resources/lib/jquery.ui/i18n/jquery.ui.datepicker-sr.js',
			'sr-el' => 'resources/lib/jquery.ui/i18n/jquery.ui.datepicker-sr-SR.js',
			'sv' => 'resources/lib/jquery.ui/i18n/jquery.ui.datepicker-sv.js',
			'ta' => 'resources/lib/jquery.ui/i18n/jquery.ui.datepicker-ta.js',
			'th' => 'resources/lib/jquery.ui/i18n/jquery.ui.datepicker-th.js',
			'tj' => 'resources/lib/jquery.ui/i18n/jquery.ui.datepicker-tj.js',
			'tr' => 'resources/lib/jquery.ui/i18n/jquery.ui.datepicker-tr.js',
			'uk' => 'resources/lib/jquery.ui/i18n/jquery.ui.datepicker-uk.js',
			'vi' => 'resources/lib/jquery.ui/i18n/jquery.ui.datepicker-vi.js',
			'zh-cn' => 'resources/lib/jquery.ui/i18n/jquery.ui.datepicker-zh-CN.js',
			'zh-hk' => 'resources/lib/jquery.ui/i18n/jquery.ui.datepicker-zh-HK.js',
			'zh-tw' => 'resources/lib/jquery.ui/i18n/jquery.ui.datepicker-zh-TW.js',
		],
		'skinStyles' => [
			'default' => [
				'resources/lib/jquery.ui/themes/smoothness/jquery.ui.core.css',
				'resources/lib/jquery.ui/themes/smoothness/jquery.ui.accordion.css',
				'resources/lib/jquery.ui/themes/smoothness/jquery.ui.autocomplete.css',
				'resources/lib/jquery.ui/themes/smoothness/jquery.ui.button.css',
				'resources/lib/jquery.ui/themes/smoothness/jquery.ui.datepicker.css',
				'resources/lib/jquery.ui/themes/smoothness/jquery.ui.dialog.css',
				'resources/lib/jquery.ui/themes/smoothness/jquery.ui.menu.css',
				'resources/lib/jquery.ui/themes/smoothness/jquery.ui.progressbar.css',
				'resources/lib/jquery.ui/themes/smoothness/jquery.ui.resizable.css',
				'resources/lib/jquery.ui/themes/smoothness/jquery.ui.selectable.css',
				'resources/lib/jquery.ui/themes/smoothness/jquery.ui.slider.css',
				'resources/lib/jquery.ui/themes/smoothness/jquery.ui.tabs.css',
				'resources/lib/jquery.ui/themes/smoothness/jquery.ui.tooltip.css',
				'resources/lib/jquery.ui/themes/smoothness/jquery.ui.theme.css',
			],
		],
	],

	/* Moment.js */

	'moment' => [
		'scripts' => [
			'resources/lib/moment/moment.js',
			'resources/src/moment/moment-module.js',
		],
		'languageScripts' => [
			'aeb-arab' => 'resources/lib/moment/locale/ar-tn.js',
			'af' => 'resources/lib/moment/locale/af.js',
			'ar' => 'resources/lib/moment/locale/ar.js',
			'ar-ma' => 'resources/lib/moment/locale/ar-ma.js',
			'ar-sa' => 'resources/lib/moment/locale/ar-sa.js',
			'az' => 'resources/lib/moment/locale/az.js',
			'be' => 'resources/lib/moment/locale/be.js',
			'bg' => 'resources/lib/moment/locale/bg.js',
			'bm' => 'resources/lib/moment/locale/bm.js',
			'bn' => 'resources/lib/moment/locale/bn.js',
			'bo' => 'resources/lib/moment/locale/bo.js',
			'br' => 'resources/lib/moment/locale/br.js',
			'bs' => 'resources/lib/moment/locale/bs.js',
			'ca' => 'resources/lib/moment/locale/ca.js',
			'cs' => 'resources/lib/moment/locale/cs.js',
			'cv' => 'resources/lib/moment/locale/cv.js',
			'cy' => 'resources/lib/moment/locale/cy.js',
			'da' => 'resources/lib/moment/locale/da.js',
			'de' => 'resources/lib/moment/locale/de.js',
			'de-at' => 'resources/lib/moment/locale/de-at.js',
			'de-ch' => 'resources/lib/moment/locale/de-ch.js',
			'dv' => 'resources/lib/moment/locale/dv.js',
			'el' => 'resources/lib/moment/locale/el.js',
			'en' => 'resources/src/moment/moment-dmy.js',
			'en-au' => 'resources/lib/moment/locale/en-au.js',
			'en-ca' => 'resources/lib/moment/locale/en-ca.js',
			'en-gb' => 'resources/lib/moment/locale/en-gb.js',
			'eo' => 'resources/lib/moment/locale/eo.js',
			'es' => 'resources/lib/moment/locale/es.js',
			'et' => 'resources/lib/moment/locale/et.js',
			'eu' => 'resources/lib/moment/locale/eu.js',
			'fa' => 'resources/lib/moment/locale/fa.js',
			'fi' => 'resources/lib/moment/locale/fi.js',
			'fo' => 'resources/lib/moment/locale/fo.js',
			'fr' => 'resources/lib/moment/locale/fr.js',
			'fr-ca' => 'resources/lib/moment/locale/fr-ca.js',
			'fy' => 'resources/lib/moment/locale/fy.js',
			'gd' => 'resources/lib/moment/locale/gd.js',
			'gl' => 'resources/lib/moment/locale/gl.js',
			'gom' => 'resources/lib/moment/locale/gom-latn.js',
			'gom-deva' => 'resources/lib/moment/locale/gom-deva.js',
			'gom-latn' => 'resources/lib/moment/locale/gom-latn.js',
			'gu' => 'resources/lib/moment/locale/gu.js',
			'he' => 'resources/lib/moment/locale/he.js',
			'hi' => 'resources/lib/moment/locale/hi.js',
			'hr' => 'resources/lib/moment/locale/hr.js',
			'hu' => 'resources/lib/moment/locale/hu.js',
			'hy-am' => 'resources/lib/moment/locale/hy-am.js',
			'id' => 'resources/lib/moment/locale/id.js',
			'is' => 'resources/lib/moment/locale/is.js',
			'it' => 'resources/lib/moment/locale/it.js',
			'ja' => 'resources/lib/moment/locale/ja.js',
			'jv' => 'resources/lib/moment/locale/jv.js',
			'ka' => 'resources/lib/moment/locale/ka.js',
			'kk-cyrl' => 'resources/lib/moment/locale/kk.js',
			'kn' => 'resources/lib/moment/locale/kn.js',
			'ko' => 'resources/lib/moment/locale/ko.js',
			'ky' => 'resources/lib/moment/locale/ky.js',
			'lo' => 'resources/lib/moment/locale/lo.js',
			'lt' => 'resources/lib/moment/locale/lt.js',
			'lv' => 'resources/lib/moment/locale/lv.js',
			'mi' => 'resources/lib/moment/locale/mi.js',
			'mk' => 'resources/lib/moment/locale/mk.js',
			'ml' => 'resources/lib/moment/locale/ml.js',
			'mr' => 'resources/lib/moment/locale/mr.js',
			'ms-my' => 'resources/lib/moment/locale/ms-my.js',
			'ms' => 'resources/lib/moment/locale/ms.js',
			'my' => 'resources/lib/moment/locale/my.js',
			'nb' => 'resources/lib/moment/locale/nb.js',
			'ne' => 'resources/lib/moment/locale/ne.js',
			'nl' => 'resources/lib/moment/locale/nl.js',
			'nn' => 'resources/lib/moment/locale/nn.js',
			'pa' => 'resources/lib/moment/locale/pa-in.js',
			'pl' => 'resources/lib/moment/locale/pl.js',
			'pt' => 'resources/lib/moment/locale/pt.js',
			'pt-br' => 'resources/lib/moment/locale/pt-br.js',
			'ro' => 'resources/lib/moment/locale/ro.js',
			'ru' => 'resources/lib/moment/locale/ru.js',
			'sd' => 'resources/lib/moment/locale/sd.js',
			'se' => 'resources/lib/moment/locale/se.js',
			'si' => 'resources/lib/moment/locale/si.js',
			'sk' => 'resources/lib/moment/locale/sk.js',
			'sl' => 'resources/lib/moment/locale/sl.js',
			'sq' => 'resources/lib/moment/locale/sq.js',
			'sr-ec' => 'resources/lib/moment/locale/sr-cyrl.js',
			'sr-el' => 'resources/lib/moment/locale/sr.js',
			'ss' => 'resources/lib/moment/locale/ss.js',
			'sv' => 'resources/lib/moment/locale/sv.js',
			'sw' => 'resources/lib/moment/locale/sw.js',
			'ta' => 'resources/lib/moment/locale/ta.js',
			'te' => 'resources/lib/moment/locale/te.js',
			'tet' => 'resources/lib/moment/locale/tet.js',
			'th' => 'resources/lib/moment/locale/th.js',
			'tl' => 'resources/lib/moment/locale/tl-ph.js',
			'tr' => 'resources/lib/moment/locale/tr.js',
			'tzm' => 'resources/lib/moment/locale/tzm.js',
			'tzm-latn' => 'resources/lib/moment/locale/tzm-latn.js',
			'uk' => 'resources/lib/moment/locale/uk.js',
			'ur' => 'resources/lib/moment/locale/ur.js',
			'uz' => 'resources/lib/moment/locale/uz-latn.js', # https://phabricator.wikimedia.org/T308123
			'uz-latn' => 'resources/lib/moment/locale/uz-latn.js',
			'vi' => 'resources/lib/moment/locale/vi.js',
			'yo' => 'resources/lib/moment/locale/yo.js',
			'zh-hans' => 'resources/lib/moment/locale/zh-cn.js',
			'zh-hant' => 'resources/lib/moment/locale/zh-tw.js',
			'zh-cn' => 'resources/lib/moment/locale/zh-cn.js',
			'zh-hk' => 'resources/lib/moment/locale/zh-hk.js',
			'zh-mo' => 'resources/lib/moment/locale/zh-mo.js',
			'zh-tw' => 'resources/lib/moment/locale/zh-tw.js',
		],
		// HACK: skinScripts come after languageScripts, and we need locale overrides to come
		// after locale definitions
		'skinScripts' => [
			'default' => [
				'resources/src/moment/moment-locale-overrides.js',
			],
		],
		'dependencies' => [
			'mediawiki.language',
			'mediawiki.util',
		],
		'targets' => [ 'desktop', 'mobile' ],
	],

	/* Vue */

	'vue' => [
		'packageFiles' => [
			'resources/src/vue/index.js',
			'resources/src/vue/errorLogger.js',
			'resources/src/vue/i18n.js',
			[
				'name' => 'resources/lib/vue/vue.js',
				'callback' => static function ( Context $context, Config $config ) {
					$baseDir = $config->get( MainConfigNames::BaseDirectory );
					// Use the development version if development mode is enabled, or if we're in debug mode
					$file = $config->get( MainConfigNames::VueDevelopmentMode ) || $context->getDebug() ?
						'resources/lib/vue/vue.global.js' :
						'resources/lib/vue/vue.global.prod.js';
					// The file shipped by Vue does var Vue = ...;, but doesn't export it
					// Add module.exports = Vue; programmatically
					return file_get_contents( "$baseDir/$file" ) .
						';module.exports=Vue;';
				},
				'versionCallback' => static function ( Context $context, Config $config ) {
					$file = $config->get( MainConfigNames::VueDevelopmentMode ) || $context->getDebug() ?
						'resources/lib/vue/vue.global.js' :
						'resources/lib/vue/vue.global.prod.js';
					return new FilePath( $file );
				}
			],

		],
		'es6' => true,
		'targets' => [ 'desktop', 'mobile' ],
	],

	// Alias for 'vue', for backwards compatibility
	'@vue/composition-api' => [
		'packageFiles' => [
			'resources/src/vue/composition-api.js'
		],
		'dependencies' => [
			'vue'
		],
		'es6' => true,
		'targets' => [ 'desktop', 'mobile' ]
	],

	'vuex' => [
		'packageFiles' => [
			[
				'name' => 'resources/lib/vuex/vuex.js',
				'callback' => static function ( Context $context, Config $config ) {
					$baseDir = $config->get( MainConfigNames::BaseDirectory );
					// Use the development version if development mode is enabled, or if we're in debug mode
					$file = $config->get( MainConfigNames::VueDevelopmentMode ) || $context->getDebug() ?
						'resources/lib/vuex/vuex.global.js' :
						'resources/lib/vuex/vuex.global.prod.js';
					// The file shipped by Vuex does var Vuex = ...;, but doesn't export it
					// Add module.exports = Vuex; programmatically, and import Vue
					return "var Vue=require('vue');" .
						file_get_contents( "$baseDir/$file" ) .
						';module.exports=Vuex;';
				},
				'versionCallback' => static function ( Context $context, Config $config ) {
					$file = $config->get( MainConfigNames::VueDevelopmentMode ) || $context->getDebug() ?
						'resources/lib/vuex/vuex.global.js' :
						'resources/lib/vuex/vuex.global.prod.js';
					return new FilePath( $file );
				}
			],
		],
		'dependencies' => [
			'vue',
		],
		'es6' => true,
		'targets' => [ 'desktop', 'mobile' ],
	],

	'wvui' => [
		'deprecated' => 'Deprecated in 1.39. Use `@wikimedia/codex` instead.',
		'packageFiles' => [
			'resources/src/wvui/wvui.js',
			'resources/lib/wvui/wvui.commonjs2.js',
		],
		'styles' => [
			'resources/lib/wvui/wvui.css',
		],
		'dependencies' => [
			'vue',
			'@vue/composition-api',
		],
		'es6' => true,
		'targets' => [ 'desktop', 'mobile' ],
	],

	'wvui-search' => [
		'packageFiles' => [
			'resources/src/wvui/wvui-search.js',
			'resources/lib/wvui/wvui-search.commonjs2.js',
		],
		'styles' => [
			'resources/lib/wvui/wvui-search.css',
		],
		'dependencies' => [
			'vue'
		],
		'es6' => true,
		'targets' => [ 'desktop', 'mobile' ],
	],

<<<<<<< HEAD
=======
	'@wikimedia/codex' => [
		'class' => CodexModule::class,
		'targets' => [ 'desktop', 'mobile' ],
		'packageFiles' => [
			'resources/src/codex/codex.js',
			'resources/lib/codex/codex.umd.js',
		],
		'dirSpecificStyles' => [
			// Special syntax supported by CodexModule
			'ltr' => 'resources/lib/codex/codex.style.css',
			'rtl' => 'resources/lib/codex/codex.style-rtl.css'
		],
		// Do not flip styles in RTL contexts, because we're already providing RTL-specific styles
		'noflip' => true,
		'dependencies' => [
			'vue'
		],
		'es6' => true
	],

	'@wikimedia/codex-search' => [
		'class' => CodexModule::class,
		'targets' => [ 'desktop', 'mobile' ],
		'packageFiles' => [
			'resources/src/codex-search/codex-search.js',
			'resources/lib/codex-search/codex-search.umd.js',
		],
		'dirSpecificStyles' => [
			// Special syntax supported by CodexModule
			'ltr' => 'resources/lib/codex-search/codex-search.style.css',
			'rtl' => 'resources/lib/codex-search/codex-search.style-rtl.css'
		],
		// Do not flip styles in RTL contexts, because we're already providing RTL-specific styles
		'noflip' => true,
		'dependencies' => [
			'vue'
		],
		'es6' => true
	],

>>>>>>> 3d0ae94b
	/* MediaWiki */
	'mediawiki.template' => [
		'scripts' => 'resources/src/mediawiki.template.js',
		'targets' => [ 'desktop', 'mobile' ],
	],
	'mediawiki.template.mustache' => [
		'scripts' => [
			'resources/lib/mustache/mustache.js',
			'resources/src/mediawiki.template.mustache.js',
		],
		'targets' => [ 'desktop', 'mobile' ],
		'dependencies' => 'mediawiki.template',
	],
	'mediawiki.apipretty' => [
		'styles' => [
			'resources/src/mediawiki.apipretty/apipretty.css',
			'resources/src/mediawiki.apipretty/apihelp.css',
		],
		'targets' => [ 'desktop', 'mobile' ],
	],
	'mediawiki.api' => [
		'scripts' => [
			'resources/src/mediawiki.api/index.js',
			'resources/src/mediawiki.api/rest.js',
			'resources/src/mediawiki.api/category.js',
			'resources/src/mediawiki.api/edit.js',
			'resources/src/mediawiki.api/login.js',
			'resources/src/mediawiki.api/messages.js',
			'resources/src/mediawiki.api/options.js',
			'resources/src/mediawiki.api/parse.js',
			'resources/src/mediawiki.api/rollback.js',
			'resources/src/mediawiki.api/upload.js',
			'resources/src/mediawiki.api/user.js',
			'resources/src/mediawiki.api/watch.js',
		],
		'dependencies' => [
			'mediawiki.Title',
			'mediawiki.util',
			'mediawiki.jqueryMsg',
			'user.options',
		],
		'messages' => [
			'api-clientside-error-noconnect',
			'api-clientside-error-http',
			'api-clientside-error-timeout',
			'api-clientside-error-aborted',
			'api-clientside-error-invalidresponse',
		],
		'targets' => [ 'desktop', 'mobile' ],
	],
	'mediawiki.content.json' => [
		'styles' => 'resources/src/mediawiki.content.json.less',
		'targets' => [ 'desktop', 'mobile' ],
	],
	'mediawiki.confirmCloseWindow' => [
		'scripts' => [
			'resources/src/mediawiki.confirmCloseWindow.js',
		],
		'messages' => [
			'confirmleave-warning',
		],
		'targets' => [ 'desktop', 'mobile' ],
	],
	'mediawiki.debug' => [
		'scripts' => [
			'resources/src/mediawiki.debug/jquery.footHovzer.js',
			'resources/src/mediawiki.debug/debug.js',
		],
		'styles' => [
			'resources/src/mediawiki.debug/jquery.footHovzer.css',
			'resources/src/mediawiki.debug/debug.less',
		],
		'dependencies' => [
			'oojs-ui-core',
		],
	],
	'mediawiki.diff' => [
		'scripts' => [
			'resources/src/mediawiki.diff.styles/diff.js',
		],
		'targets' => [ 'desktop', 'mobile' ],
	],
	'mediawiki.diff.styles' => [
		'styles' => [
			'resources/src/mediawiki.diff.styles/diff.less',
			'resources/src/mediawiki.diff.styles/print.css' => [
				'media' => 'print'
			],
		],
		'targets' => [ 'desktop', 'mobile' ],
	],
	'mediawiki.feedback' => [
		'localBasePath' => "$wgBaseDirectory/resources/src/mediawiki.feedback",
		'remoteBasePath' => "$wgResourceBasePath/resources/src/mediawiki.feedback",
		'packageFiles' => [
			'feedback.js',
			'FeedbackDialog.js',
		],
		'styles' => 'feedback.less',
		'dependencies' => [
			'mediawiki.messagePoster',
			'mediawiki.Title',
			'oojs-ui-core',
			'oojs-ui-windows',
		],
		'messages' => [
			'feedback-adding',
			'feedback-back',
			'feedback-bugcheck',
			'feedback-dialog-intro',
			'feedback-external-bug-report-button',
			'feedback-bugnew',
			'feedback-bugornote',
			'feedback-cancel',
			'feedback-close',
			'feedback-dialog-title',
			'feedback-error1',
			'feedback-error4',
			'feedback-message',
			'feedback-subject',
			'feedback-submit',
			'feedback-terms',
			'feedback-termsofuse',
			'feedback-thanks',
			'feedback-thanks-title',
			'feedback-useragent'
		],
		'targets' => [ 'desktop', 'mobile' ],
	],
	'mediawiki.feedlink' => [
		'styles' => 'resources/src/mediawiki.feedlink/feedlink.css',
		'targets' => [ 'desktop', 'mobile' ],
	],
	'mediawiki.filewarning' => [
		'scripts' => 'resources/src/mediawiki.filewarning/filewarning.js',
		'styles' => 'resources/src/mediawiki.filewarning/filewarning.less',
		'dependencies' => [
			'oojs-ui-core',
			'oojs-ui.styles.icons-alerts',
		],
	],
	'mediawiki.ForeignApi' => [
		'targets' => [ 'desktop', 'mobile' ],
		'class' => ForeignApiModule::class,
		// Additional dependencies generated dynamically
		'dependencies' => 'mediawiki.ForeignApi.core',
	],
	'mediawiki.ForeignApi.core' => [
		'packageFiles' => [
			'resources/src/mediawiki.ForeignApi/index.js',
			'resources/src/mediawiki.ForeignApi/mediawiki.ForeignApi.core.js',
			'resources/src/mediawiki.ForeignApi/mediawiki.ForeignRest.core.js'
		],
		'dependencies' => [
			'mediawiki.api',
			'oojs',
			'mediawiki.Uri',
		],
		'targets' => [ 'desktop', 'mobile' ],
	],
	'mediawiki.helplink' => [
		'styles' => [
			'resources/src/mediawiki.helplink/helplink.less',
		],
		'targets' => [ 'desktop', 'mobile' ],
	],
	'mediawiki.hlist' => [
		'class' => LessVarFileModule::class,
		'lessMessages' => [
			'colon-separator',
			'parentheses-start',
			'parentheses-end',
		],
		'targets' => [ 'desktop', 'mobile' ],
		'styles' => [
			'resources/src/mediawiki.hlist/hlist.less',
		],
		'skinStyles' => [
			'default' => 'resources/src/mediawiki.hlist/default.less',
		],
	],
	'mediawiki.htmlform' => [
		'scripts' => [
			'resources/src/mediawiki.htmlform/htmlform.js',
			'resources/src/mediawiki.htmlform/autocomplete.js',
			'resources/src/mediawiki.htmlform/autoinfuse.js',
			'resources/src/mediawiki.htmlform/checkmatrix.js',
			'resources/src/mediawiki.htmlform/cloner.js',
			'resources/src/mediawiki.htmlform/cond-state.js',
			'resources/src/mediawiki.htmlform/multiselect.js',
			'resources/src/mediawiki.htmlform/selectandother.js',
			'resources/src/mediawiki.htmlform/selectorother.js',
		],
		'dependencies' => [
			'mediawiki.util',
			'jquery.lengthLimit',
		],
		'messages' => [
			'htmlform-chosen-placeholder',
			// @todo Load this message in content language
			'colon-separator',
		],
		'targets' => [ 'desktop', 'mobile' ],
	],
	'mediawiki.htmlform.ooui' => [
		'scripts' => [
			'resources/src/mediawiki.htmlform.ooui/Element.js',
		],
		'dependencies' => [
			'oojs-ui-core',
		],
		'targets' => [ 'desktop', 'mobile' ],
	],
	'mediawiki.htmlform.styles' => [
		'styles' => 'resources/src/mediawiki.htmlform.styles/styles.less',
		'targets' => [ 'desktop', 'mobile' ],
	],
	'mediawiki.htmlform.ooui.styles' => [
		'styles' => [
			'resources/src/mediawiki.collapsiblefieldsetlayout.styles.less',
			'resources/src/mediawiki.htmlform.ooui.styles.less'
		],
		'targets' => [ 'desktop', 'mobile' ],
	],
	'mediawiki.icon' => [
		'styles' => 'resources/src/mediawiki.icon/icon.less',
		'targets' => [ 'desktop', 'mobile' ],
	],
	'mediawiki.inspect' => [
		'scripts' => 'resources/src/mediawiki.inspect.js',
		'dependencies' => [
			'mediawiki.String',
			'mediawiki.util',
		],
		'targets' => [ 'desktop', 'mobile' ],
	],
	'mediawiki.notification' => [
		'styles' => [
			'resources/src/mediawiki.notification/common.css',
			'resources/src/mediawiki.notification/print.css'
				=> [ 'media' => 'print' ],
		],
		'skinStyles' => [
			'default' => 'resources/src/mediawiki.notification/default.css',
		],
		'scripts' => 'resources/src/mediawiki.notification/notification.js',
		'dependencies' => [
			'mediawiki.util',
			'mediawiki.visibleTimeout',
		],
		'targets' => [ 'desktop', 'mobile' ],
	],
	'mediawiki.notification.convertmessagebox' => [
		'scripts' => 'resources/src/mediawiki.notification.convertmessagebox.js',
		'dependencies' => [
			'mediawiki.notification',
		],
		'targets' => [ 'desktop', 'mobile' ],
	],
	'mediawiki.notification.convertmessagebox.styles' => [
		'styles' => [
			'resources/src/mediawiki.notification.convertmessagebox.styles.less',
		],
		'targets' => [ 'desktop', 'mobile' ],
	],
	'mediawiki.String' => [
		'scripts' => 'resources/src/mediawiki.String.js',
		'targets' => [ 'desktop', 'mobile' ],
	],
	'mediawiki.pager.styles' => [
		'targets' => [ 'desktop', 'mobile' ],
		'styles' => [
			'resources/src/mediawiki.pager.styles/TablePager.less',
			'resources/src/mediawiki.pager.styles/DataTable.less',
		],
		'skinStyles' => [
			'default' => [
				'resources/src/mediawiki.pager.styles/IndexPager.less',
			]
		],
	],
	'mediawiki.pager.tablePager' => [
		'deprecated' => 'Deprecated in 1.38. Use `mediawiki.pager.styles`',
		'styles' => [
			'resources/src/mediawiki.pager.styles/TablePager.less',
			'resources/src/mediawiki.pager.styles/DataTable.less',
		],
	],
	'mediawiki.pulsatingdot' => [
		'styles' => [
			'resources/src/mediawiki.pulsatingdot/mediawiki.pulsatingdot.less',
		],
		'targets' => [ 'desktop', 'mobile' ],
	],
	'mediawiki.searchSuggest' => [
		'targets' => [ 'desktop', 'mobile' ],
		'scripts' => 'resources/src/mediawiki.searchSuggest/searchSuggest.js',
		'styles' => 'resources/src/mediawiki.searchSuggest/searchSuggest.css',
		'messages' => [
			'searchsuggest-search',
			'searchsuggest-containing',
		],
		'dependencies' => [
			'jquery.suggestions',
			'mediawiki.api',
			'user.options',
		],
	],
	'mediawiki.storage' => [
		'scripts' => 'resources/src/mediawiki.storage.js',
		'targets' => [ 'desktop', 'mobile' ],
		'dependencies' => [
			'mediawiki.util',
		],
	],
	'mediawiki.Title' => [
		'localBasePath' => "$wgBaseDirectory/resources/src/mediawiki.Title",
		'remoteBasePath' => "$wgResourceBasePath/resources/src/mediawiki.Title",
		'packageFiles' => [
			'Title.js',
			'phpCharToUpper.json'
		],
		'dependencies' => [
			'mediawiki.String',
			'mediawiki.util',
		],
		'targets' => [ 'desktop', 'mobile' ],
	],
	'mediawiki.Upload' => [
		'scripts' => 'resources/src/mediawiki.Upload.js',
		'dependencies' => [
			'mediawiki.api',
		],
	],
	'mediawiki.ForeignUpload' => [
		'localBasePath' => "$wgBaseDirectory/resources/src",
		'remoteBasePath' => "$wgResourceBasePath/resources/src",
		'packageFiles' => [
			'mediawiki.ForeignUpload.js',
			[
				'name' => 'config.json',
				'config' => [ MainConfigNames::ForeignUploadTargets, MainConfigNames::EnableUploads ],
			],
		],
		'dependencies' => [
			'mediawiki.ForeignApi',
			'mediawiki.Upload',
			'oojs',
		],
		'messages' => [
			'uploaddisabledtext',
			'upload-dialog-disabled',
			'upload-foreign-cant-upload',
		]
	],
	'mediawiki.Upload.Dialog' => [
		'scripts' => [
			'resources/src/mediawiki.Upload.Dialog.js',
		],
		'dependencies' => [
			'mediawiki.Upload.BookletLayout',
		],
		'messages' => [
			'upload-dialog-title',
			'upload-dialog-button-cancel',
			'upload-dialog-button-back',
			'upload-dialog-button-done',
			'upload-dialog-button-save',
			'upload-dialog-button-upload',
		],
	],
	'mediawiki.Upload.BookletLayout' => [
		'scripts' => [
			'resources/src/mediawiki.Upload.BookletLayout/mw.widgets.StashedFileWidget.js',
			'resources/src/mediawiki.Upload.BookletLayout/BookletLayout.js',
		],
		'styles' => [
			'resources/src/mediawiki.Upload.BookletLayout/BookletLayout.css',
		],
		'skinStyles' => [
			'default' => [
				'resources/src/mediawiki.Upload.BookletLayout/mw.widgets.StashedFileWidget.less',
			],
		],
		'dependencies' => [
			'oojs-ui-core',
			'oojs-ui-widgets',
			'oojs-ui-windows',
			'oojs-ui.styles.icons-content',
			'oojs-ui.styles.icons-editing-advanced',
			'moment',
			'mediawiki.Title',
			'mediawiki.api',
			'mediawiki.user',
			'mediawiki.Upload',
			'mediawiki.jqueryMsg',
		],
		'messages' => [
			'upload-form-label-infoform-title',
			'upload-form-label-infoform-name',
			'upload-form-label-infoform-name-tooltip',
			'upload-form-label-infoform-description',
			'upload-form-label-infoform-description-tooltip',
			'upload-form-label-usage-title',
			'upload-form-label-usage-filename',
			'action-upload',
			'apierror-mustbeloggedin',
			'apierror-permissiondenied',
			'badaccess-groups',
			'api-error-unknown-warning',
			'fileexists',
			'filepageexists',
			'file-exists-duplicate',
			'file-deleted-duplicate',
			'filename-bad-prefix',
			'filename-thumb-name',
			'filewasdeleted',
			'badfilename',
			'protectedpagetext',
		],
	],
	'mediawiki.ForeignStructuredUpload.BookletLayout' => [
		'localBasePath' => "$wgBaseDirectory/resources/src/mediawiki.ForeignStructuredUpload.BookletLayout",
		'remoteBasePath' => "$wgResourceBasePath/resources/src/mediawiki.ForeignStructuredUpload.BookletLayout",
		'packageFiles' => [
			"index.js",
			'ForeignStructuredUpload.js',
			[ 'name' => 'config.json', 'config' => [ MainConfigNames::UploadDialog ] ],
			"BookletLayout.js",
		],
		'dependencies' => [
			'mediawiki.ForeignUpload',
			'mediawiki.Upload.BookletLayout',
			'mediawiki.widgets.CategoryMultiselectWidget',
			'mediawiki.widgets.DateInputWidget',
			'mediawiki.jqueryMsg',
			'mediawiki.api',
			'moment',
			'mediawiki.libs.jpegmeta',
		],
		'messages' => [
			'upload-foreign-cant-load-config',
			'upload-form-label-own-work',
			'upload-form-label-infoform-categories',
			'upload-form-label-infoform-date',
			'upload-form-label-own-work-message-generic-local',
			'upload-form-label-not-own-work-message-generic-local',
			'upload-form-label-not-own-work-local-generic-local',
			'upload-form-label-own-work-message-generic-foreign',
			'upload-form-label-not-own-work-message-generic-foreign',
			'upload-form-label-not-own-work-local-generic-foreign',
		],
	],
	'mediawiki.toc' => [
		'scripts' => 'resources/src/mediawiki.toc/toc.js',
		'styles' => [
			'resources/src/mediawiki.toc/toc.css'
				=> [ 'media' => 'screen' ],
		],
		'dependencies' => [
			'mediawiki.cookie',
		],
		'targets' => [ 'desktop', 'mobile' ],
	],
	'mediawiki.Uri' => [
		'localBasePath' => "$wgBaseDirectory/resources/src/mediawiki.Uri",
		'remoteBasePath' => "$wgResourceBasePath/resources/src/mediawiki.Uri",
		'packageFiles' => [
			'Uri.js',
			[ 'name' => 'loose.regexp.js',
				'callback' => static function ( Context $context, Config $config ) {
					$baseDir = $config->get( MainConfigNames::BaseDirectory );
					return MwUrlModule::makeJsFromExtendedRegExp(
						file_get_contents( "$baseDir/resources/src/mediawiki.Uri/loose.regexp" )
					);
				},
				'versionCallback' => static function () {
					return new FilePath( 'loose.regexp' );
				},
			],
			[ 'name' => 'strict.regexp.js',
				'callback' => static function ( Context $context, Config $config ) {
					$baseDir = $config->get( MainConfigNames::BaseDirectory );
					return MwUrlModule::makeJsFromExtendedRegExp(
						file_get_contents( "$baseDir/resources/src/mediawiki.Uri/strict.regexp" )
					);
				},
				'versionCallback' => static function () {
					return new FilePath( 'strict.regexp' );
				},
			],
		],
		'dependencies' => 'mediawiki.util',
		'targets' => [ 'desktop', 'mobile' ],
	],
	'mediawiki.user' => [
		'scripts' => 'resources/src/mediawiki.user.js',
		'dependencies' => [
			'mediawiki.api',
			'mediawiki.cookie',
			// user.options is not directly used in mediawiki.user, but it
			// provides part of the mw.user API that consumers expect
			'user.options',
		],
		'targets' => [ 'desktop', 'mobile' ],
	],
	'mediawiki.userSuggest' => [
		'scripts' => 'resources/src/mediawiki.userSuggest.js',
		'dependencies' => [
			'jquery.suggestions',
			'mediawiki.api'
		]
	],
	'mediawiki.util' => [
		'localBasePath' => "$wgBaseDirectory/resources/src/mediawiki.util",
		'remoteBasePath' => "$wgResourceBasePath/resources/src/mediawiki.util",
		'packageFiles' => [
			'util.js',
			'jquery.accessKeyLabel.js',
			[ 'name' => 'config.json', 'config' => [
				MainConfigNames::FragmentMode,
				MainConfigNames::GenerateThumbnailOnParse,
				MainConfigNames::LoadScript,
			] ],
			[ 'name' => 'portletLinkOptions.json', 'callback' => [ Skin::class, 'getPortletLinkOptions' ] ],
		],
		'dependencies' => [
			'jquery.client',
			'web2017-polyfills',
		],
		'messages' => [ 'brackets', 'word-separator' ],
		'targets' => [ 'desktop', 'mobile' ],
	],
	'mediawiki.checkboxtoggle' => [
		'targets' => [ 'desktop', 'mobile' ],
		'scripts' => 'resources/src/mediawiki.checkboxtoggle.js',
	],
	'mediawiki.checkboxtoggle.styles' => [
		'targets' => [ 'desktop', 'mobile' ],
		'styles' => 'resources/src/mediawiki.checkboxtoggle.styles.css',
	],
	'mediawiki.cookie' => [
		'localBasePath' => "$wgBaseDirectory/resources/src/mediawiki.cookie",
		'remoteBasePath' => "$wgResourceBasePath/resources/src/mediawiki.cookie",
		'packageFiles' => [
			'index.js',
			[ 'name' => 'config.json', 'config' => [
				'prefix' => MainConfigNames::CookiePrefix,
				'domain' => MainConfigNames::CookieDomain,
				'path' => MainConfigNames::CookiePath,
				'expires' => MainConfigNames::CookieExpiration,
				'sameSiteLegacy' => MainConfigNames::UseSameSiteLegacyCookies,
			] ],
		],
		'dependencies' => 'jquery.cookie',
		'targets' => [ 'desktop', 'mobile' ],
	],
	'mediawiki.experiments' => [
		'scripts' => 'resources/src/mediawiki.experiments.js',
		'targets' => [ 'desktop', 'mobile' ],
	],
	'mediawiki.editfont.styles' => [
		'styles' => 'resources/src/mediawiki.editfont.less',
		'targets' => [ 'desktop', 'mobile' ],
	],
	'mediawiki.visibleTimeout' => [
		'localBasePath' => "$wgBaseDirectory/resources/src/mediawiki.visibleTimeout",
		'remoteBasePath' => "$wgResourceBasePath/resources/src/mediawiki.visibleTimeout",
		'packageFiles' => [
			'visibleTimeout.js'
		],
		'targets' => [ 'desktop', 'mobile' ],
	],

	/* MediaWiki Action */

	'mediawiki.action.delete' => [
		'scripts' => 'resources/src/mediawiki.action/mediawiki.action.delete.js',
		'dependencies' => [
			'oojs-ui-core',
			'jquery.lengthLimit',
		],
		'messages' => [
			// @todo Load this message in content language
			'colon-separator',
		],
	],
	'mediawiki.action.edit' => [
		'targets' => [ 'desktop', 'mobile' ],
		'localBasePath' => "$wgBaseDirectory/resources/src/mediawiki.action.edit",
		'remoteBasePath' => "$wgResourceBasePath/resources/src/mediawiki.action.edit",
		'packageFiles' => [
			'edit.js',
			'stash.js',
			'watchlistExpiry.js',
		],
		'styles' => 'edit.css',
		'dependencies' => [
			'mediawiki.action.edit.styles',
			'mediawiki.editfont.styles',
			'jquery.textSelection',
			'oojs-ui-core',
			'mediawiki.widgets.visibleLengthLimit',
			'mediawiki.api',
			'mediawiki.util',
		],
	],
	'mediawiki.action.edit.styles' => [
		'targets' => [ 'desktop', 'mobile' ],
		'styles' => [
			'resources/src/mediawiki.action/mediawiki.action.edit.styles.less',
			'resources/src/mediawiki.action/mediawiki.action.edit.checkboxes.less',
		]
	],
	'mediawiki.action.edit.collapsibleFooter' => [
		'scripts' => 'resources/src/mediawiki.action/mediawiki.action.edit.collapsibleFooter.js',
		'styles' => 'resources/src/mediawiki.action/mediawiki.action.edit.collapsibleFooter.css',
		'dependencies' => [
			'jquery.makeCollapsible',
			'mediawiki.storage',
			'mediawiki.icon',
		],
	],
	'mediawiki.action.edit.preview' => [
		'packageFiles' => [
			'resources/src/mediawiki.action/mediawiki.action.edit.preview.js',
			[
				'name' => 'resources/src/mediawiki.action/mediawiki.action.edit.preview.parsedMessages.json',
				'callback' => static function ( MessageLocalizer $messageLocalizer ) {
					return [
						'previewnote' => $messageLocalizer->msg( 'previewnote' )->parse(),
					];
				},
				// Use versionCallback to avoid calling the parser from version invalidation code.
				'versionCallback' => static function ( MessageLocalizer $messageLocalizer ) {
					return [
						'previewnote' => [
							// Include the text of the message, in case the canonical translation changes
							$messageLocalizer->msg( 'previewnote' )->plain(),
							// Include the page touched time, in case the on-wiki override is invalidated
							Title::makeTitle( NS_MEDIAWIKI, 'Previewnote' )->getTouched(),
						],
					];
				},
			]
		],
		'dependencies' => [
			'jquery.spinner',
			'mediawiki.api',
			'mediawiki.diff',
			'mediawiki.diff.styles',
			'mediawiki.user',
			'mediawiki.page.preview',
		],
		'messages' => [
			'continue-editing',
			'currentrev',
			'otherlanguages',
			'preview',
			'previewerrortext',
			'yourtext',
		],
	],
	'mediawiki.action.history' => [
		'dependencies' => [ 'jquery.makeCollapsible' ],
		'scripts' => 'resources/src/mediawiki.action/mediawiki.action.history.js',
		'styles' => 'resources/src/mediawiki.action/mediawiki.action.history.css',
		'targets' => [ 'desktop', 'mobile' ]
	],
	'mediawiki.action.history.styles' => [
		'skinStyles' => [
			'default' => 'resources/src/mediawiki.action/mediawiki.action.history.styles.less',
		],
		'targets' => [ 'desktop', 'mobile' ],
	],
	'mediawiki.action.protect' => [
		'localBasePath' => "$wgBaseDirectory/resources/src/mediawiki.action",
		'remoteBasePath' => "$wgResourceBasePath/resources/src/mediawiki.action",
		'packageFiles' => [
			'mediawiki.action.protect.js',
			[ 'name' => 'config.json', 'config' => [ MainConfigNames::CascadingRestrictionLevels ] ],
		],
		'dependencies' => [
			'oojs-ui-core',
			'jquery.lengthLimit'
		],
		'messages' => [ 'protect-unchain-permissions' ]
	],
	'mediawiki.action.view.metadata' => [
		'styles' => 'resources/src/mediawiki.action/mediawiki.action.view.metadata.css',
		'scripts' => 'resources/src/mediawiki.action/mediawiki.action.view.metadata.js',
		'messages' => [
			'metadata-expand',
			'metadata-collapse',
		],
		'dependencies' => 'mediawiki.action.view.filepage',
	],

	// @deprecated To be removed one week after If406ce2ae38eb165 is merged.
	'mediawiki.action.view.categoryPage.styles' => [
		'styles' => 'resources/src/mediawiki.action.styles/categoryPage.less',
		'targets' => [ 'desktop', 'mobile' ]
	],
	'mediawiki.action.view.postEdit' => [
		'localBasePath' => "$wgBaseDirectory/resources/src/mediawiki.action",
		'remoteBasePath' => "$wgResourceBasePath/resources/src/mediawiki.action",
		'packageFiles' => [
			'mediawiki.action.view.postEdit.js',
			[ 'name' => 'config.json', 'config' => [ MainConfigNames::EditSubmitButtonLabelPublish ] ],
		],
		'dependencies' => [
			'mediawiki.jqueryMsg',
			'mediawiki.notification',
			'oojs-ui-core',
			'oojs-ui.styles.icons-interactions',
		],
		'messages' => [
			'postedit-confirmation-created',
			'postedit-confirmation-restored',
			'postedit-confirmation-saved',
			'postedit-confirmation-published',
			'postedit-temp-created-label',
			'postedit-temp-created',
		],
	],
	'mediawiki.action.view.redirect' => [
		'scripts' => 'resources/src/mediawiki.action/mediawiki.action.view.redirect.js',
		'targets' => [ 'desktop', 'mobile' ],
	],
	'mediawiki.action.view.redirectPage' => [
		'targets' => [ 'desktop', 'mobile' ],
		'styles' => 'resources/src/mediawiki.action/mediawiki.action.view.redirectPage.css',
	],
	'mediawiki.action.edit.editWarning' => [
		'targets' => [ 'desktop', 'mobile' ],
		'scripts' => 'resources/src/mediawiki.action/mediawiki.action.edit.editWarning.js',
		'dependencies' => [
			'jquery.textSelection',
			'mediawiki.jqueryMsg',
			'mediawiki.confirmCloseWindow',
			'user.options',
		],
	],
	'mediawiki.action.view.filepage' => [
		'styles' => [
			'resources/src/mediawiki.action/mediawiki.action.view.filepage.print.less' =>
				[ 'media' => 'print' ],
			'resources/src/mediawiki.action/mediawiki.action.view.filepage.css',
		],
	],

	// This bundles small stylesheets (<2KB) that:
	// - .. are not loaded when viewing or editing content pages.
	// - .. style the rendering of other wikipage actions and/or other namespaces.
	'mediawiki.action.styles' => [
		'targets' => [ 'desktop', 'mobile' ],
		'styles' => [
			'resources/src/mediawiki.action.styles/styles.less',
			'resources/src/mediawiki.action.styles/categoryPage.less',
		],
	],

	/* MediaWiki Language */

	'mediawiki.language' => [
		'class' => LanguageDataModule::class,
		'scripts' => [
			'resources/src/mediawiki.language/mediawiki.language.init.js',
			'resources/src/mediawiki.language/mediawiki.language.js',
			'resources/src/mediawiki.language/mediawiki.language.numbers.js',
			'resources/src/mediawiki.language/mediawiki.language.fallback.js',
		],
		'languageScripts' => [
			'bs' => 'resources/src/mediawiki.language/languages/bs.js',
			'dsb' => 'resources/src/mediawiki.language/languages/dsb.js',
			'fi' => 'resources/src/mediawiki.language/languages/fi.js',
			'ga' => 'resources/src/mediawiki.language/languages/ga.js',
			'hsb' => 'resources/src/mediawiki.language/languages/hsb.js',
			'hu' => 'resources/src/mediawiki.language/languages/hu.js',
			'hy' => 'resources/src/mediawiki.language/languages/hy.js',
			'la' => 'resources/src/mediawiki.language/languages/la.js',
			'os' => 'resources/src/mediawiki.language/languages/os.js',
			'sl' => 'resources/src/mediawiki.language/languages/sl.js',
		],
		'dependencies' => [
			'mediawiki.cldr',
		],
		'messages' => [
			'and',
			'comma-separator',
			'word-separator'
		],
	],

	'mediawiki.cldr' => [
		'scripts' => 'resources/src/mediawiki.cldr/index.js',
		'dependencies' => [
			'mediawiki.libs.pluralruleparser',
		],
		'targets' => [ 'desktop', 'mobile' ],
	],

	'mediawiki.libs.pluralruleparser' => [
		'scripts' => [
			'resources/lib/CLDRPluralRuleParser/CLDRPluralRuleParser.js',
			'resources/src/mediawiki.libs.pluralruleparser/export.js',
		],
		'targets' => [ 'desktop', 'mobile' ],
	],

	'mediawiki.jqueryMsg' => [
		'localBasePath' => "$wgBaseDirectory/resources/src/mediawiki.jqueryMsg",
		'remoteBasePath' => "$wgResourceBasePath/resources/src/mediawiki.jqueryMsg",
		'packageFiles' => [
			'mediawiki.jqueryMsg.js',
			[ 'name' => 'parserDefaults.json', 'callback' => static function (
				Context $context, Config $config
			) {
				$tagData = Sanitizer::getRecognizedTagData();
				$allowedHtmlElements = array_merge(
					array_keys( $tagData['htmlpairs'] ),
					array_diff(
						array_keys( $tagData['htmlsingle'] ),
						array_keys( $tagData['htmlsingleonly'] )
					)
				);

				$magicWords = [
					'SITENAME' => $config->get( MainConfigNames::Sitename ),
				];
				Hooks::runner()->onResourceLoaderJqueryMsgModuleMagicWords( $context, $magicWords );

				return [
					'allowedHtmlElements' => $allowedHtmlElements,
					'magic' => $magicWords,
				];
			} ],
		],
		'dependencies' => [
			'mediawiki.util',
			'mediawiki.language',
			'mediawiki.String',
			'user.options',
		],
		'targets' => [ 'desktop', 'mobile' ],
	],

	'mediawiki.language.months' => [
		'targets' => [ 'desktop', 'mobile' ],
		'scripts' => 'resources/src/mediawiki.language/mediawiki.language.months.js',
		'dependencies' => 'mediawiki.language',
		'messages' => array_merge(
			Language::MONTH_MESSAGES,
			Language::MONTH_GENITIVE_MESSAGES,
			Language::MONTH_ABBREVIATED_MESSAGES
		)
	],

	'mediawiki.language.names' => [
		'localBasePath' => "$wgBaseDirectory/resources/src/mediawiki.language",
		'remoteBasePath' => "$wgResourceBasePath/resources/src/mediawiki.language",
		'packageFiles' => [
			'mediawiki.language.names.js',
			[ 'name' => 'names.json', 'callback' => static function ( Context $context ) {
				return MediaWikiServices::getInstance()
					->getLanguageNameUtils()
					->getLanguageNames( $context->getLanguage(), 'all' );
			} ],
		],
		'dependencies' => 'mediawiki.language',
		'targets' => [ 'desktop', 'mobile' ],
	],

	'mediawiki.language.specialCharacters' => [
		'localBasePath' => "$wgBaseDirectory/resources/src/mediawiki.language",
		'remoteBasePath' => "$wgResourceBasePath/resources/src/mediawiki.language",
		'packageFiles' => [
			'mediawiki.language.specialCharacters.js',
			'specialcharacters.json'
		],
		'dependencies' => 'mediawiki.language',
		'targets' => [ 'desktop', 'mobile' ],
		'messages' => [
			'special-characters-group-latin',
			'special-characters-group-latinextended',
			'special-characters-group-ipa',
			'special-characters-group-symbols',
			'special-characters-group-greek',
			'special-characters-group-greekextended',
			'special-characters-group-cyrillic',
			'special-characters-group-arabic',
			'special-characters-group-arabicextended',
			'special-characters-group-persian',
			'special-characters-group-hebrew',
			'special-characters-group-bangla',
			'special-characters-group-tamil',
			'special-characters-group-telugu',
			'special-characters-group-sinhala',
			'special-characters-group-devanagari',
			'special-characters-group-gujarati',
			'special-characters-group-thai',
			'special-characters-group-lao',
			'special-characters-group-khmer',
			'special-characters-group-canadianaboriginal',
			'special-characters-group-runes',
			'special-characters-title-endash',
			'special-characters-title-emdash',
			'special-characters-title-minus'
		]
	],

	/* MediaWiki Libs */

	'mediawiki.libs.jpegmeta' => [
		'scripts' => [
			'resources/src/mediawiki.libs.jpegmeta/jpegmeta.js',
			'resources/src/mediawiki.libs.jpegmeta/export.js',
		],
		'targets' => [ 'desktop', 'mobile' ],
	],

	/* MediaWiki Page */

	'mediawiki.page.gallery' => [
		'scripts' => 'resources/src/mediawiki.page.gallery.js',
		'dependencies' => [
			'mediawiki.page.gallery.styles',
			'mediawiki.util'
		]
	],
	'mediawiki.page.gallery.styles' => [
		'styles' => [
			'resources/src/mediawiki.page.gallery.styles/gallery.less',
			'resources/src/mediawiki.page.gallery.styles/print.less' => [ 'media' => 'print' ],
		],
		'targets' => [ 'desktop', 'mobile' ],
	],
	'mediawiki.page.gallery.slideshow' => [
		'scripts' => 'resources/src/mediawiki.page.gallery.slideshow.js',
		'dependencies' => [
			'mediawiki.api',
			'mediawiki.Title',
			'oojs',
			'oojs-ui-core',
			'oojs-ui-widgets',
			'oojs-ui.styles.icons-media',
			'oojs-ui.styles.icons-movement'
		],
		'messages' => [
			'gallery-slideshow-toggle'
		]
	],
	'mediawiki.page.ready' => [
		'localBasePath' => "$wgBaseDirectory/resources/src/mediawiki.page.ready",
		'remoteBasePath' => "$wgResourceBasePath/resources/src/mediawiki.page.ready",
		'packageFiles' => [
			'ready.js',
			'checkboxShift.js',
			'checkboxHack.js',
			[ 'name' => 'config.json', 'callback' => static function (
				Context $context,
				Config $config
			) {
				$readyConfig = [
					'search' => true,
					'collapsible' => true,
					'sortable' => true,
					'selectorLogoutLink' => '#pt-logout a[data-mw="interface"]'
				];

				Hooks::runner()->onSkinPageReadyConfig( $context, $readyConfig );
				return $readyConfig;
			} ],
		],
		'dependencies' => [
			'mediawiki.util',
			'mediawiki.api'
		],
		'targets' => [ 'desktop', 'mobile' ],
		'messages' => [
			'logging-out-notify'
		]
	],
	'mediawiki.page.watch.ajax' => [
		'localBasePath' => "$wgBaseDirectory/resources/src",
		'remoteBasePath' => "$wgResourceBasePath/resources/src",
		'targets' => [ 'desktop', 'mobile' ],
		'packageFiles' => [
			'mediawiki.page.watch.ajax.js',
			[ 'name' => 'config.json', 'config' => [ MainConfigNames::WatchlistExpiry ] ],
		],
		'dependencies' => [
			'mediawiki.api',
			'mediawiki.util',
			'mediawiki.Title',
			'mediawiki.jqueryMsg',
		],
		'messages' => [
			'watch',
			'unwatch',
			'watching',
			'unwatching',
			'tooltip-ca-watch',
			'tooltip-ca-unwatch',
			'tooltip-ca-unwatch-expiring',
			'tooltip-ca-unwatch-expiring-hours',
			'addedwatchtext',
			'addedwatchtext-talk',
			'removedwatchtext',
			'removedwatchtext-talk',
		],
	],
	'mediawiki.page.preview' => [
		'localBasePath' => "$wgBaseDirectory/resources/src",
		'remoteBasePath' => "$wgResourceBasePath/resources/src",
		'targets' => [ 'desktop', 'mobile' ],
		'packageFiles' => [
			'mediawiki.page.preview.js',
		],
		'styles' => 'mediawiki.page.preview.css',
		'dependencies' => [
			'mediawiki.api',
			'mediawiki.diff',
			'mediawiki.diff.styles',
			'mediawiki.jqueryMsg',
			'mediawiki.language',
			'mediawiki.util',
			'jquery.makeCollapsible',
			'jquery.textSelection',
			'oojs-ui-core',
		],
		'messages' => [
			'summary-preview',
			'parentheses',
			'templatesusedpreview',
			'diff-empty',
		]
	],
	'mediawiki.page.image.pagination' => [
		'scripts' => 'resources/src/mediawiki.page.image.pagination.js',
		'dependencies' => [
			'mediawiki.util',
			'jquery.spinner',
		],
	],

	/* MediaWiki Special pages */

	'mediawiki.rcfilters.filters.base.styles' => [
		'targets' => [ 'desktop', 'mobile' ],
		'skinStyles' => [
			'default' => 'resources/src/mediawiki.rcfilters/styles/mw.rcfilters.less',
		],
	],
	'mediawiki.rcfilters.highlightCircles.seenunseen.styles' => [
		'skinStyles' => [
			'default' => [
				'resources/src/mediawiki.rcfilters/' .
				'styles/mw.rcfilters.ui.ChangesListWrapperWidget.highlightCircles.seenunseen.less',
			],
		],
	],
	// TODO consider renaming to mediawiki.rcfilters.filters following merge of
	// mediawiki.rcfilters.filters.dm into mediawiki.rcfilters.filters.ui, see T256836
	'mediawiki.rcfilters.filters.ui' => [
		'targets' => [ 'desktop', 'mobile' ],
		'localBasePath' => "$wgBaseDirectory/resources/src/mediawiki.rcfilters",
		'remoteBasePath' => "$wgResourceBasePath/resources/src/mediawiki.rcfilters",
		'packageFiles' => [
			'mw.rcfilters.js',
			'Controller.js',
			'UriProcessor.js',
			'dm/ChangesListViewModel.js',
			'dm/FilterGroup.js',
			'dm/FilterItem.js',
			'dm/FiltersViewModel.js',
			'dm/ItemModel.js',
			'dm/SavedQueriesModel.js',
			'dm/SavedQueryItemModel.js',
			// TODO consider merging this with the config.json for the ui code
			[ 'name' => 'dmConfig.json', 'config' =>
				[ MainConfigNames::StructuredChangeFiltersLiveUpdatePollingRate ] ],
			'HighlightColors.js',
			'ui/CheckboxInputWidget.js',
			'ui/FilterTagMultiselectWidget.js',
			'ui/ItemMenuOptionWidget.js',
			'ui/FilterMenuOptionWidget.js',
			'ui/FilterMenuSectionOptionWidget.js',
			'ui/TagItemWidget.js',
			'ui/FilterTagItemWidget.js',
			'ui/FilterMenuHeaderWidget.js',
			'ui/MenuSelectWidget.js',
			'ui/MainWrapperWidget.js',
			'ui/ViewSwitchWidget.js',
			'ui/ValuePickerWidget.js',
			'ui/ChangesLimitPopupWidget.js',
			'ui/ChangesLimitAndDateButtonWidget.js',
			'ui/DatePopupWidget.js',
			'ui/FilterWrapperWidget.js',
			'ui/ChangesListWrapperWidget.js',
			'ui/SavedLinksListWidget.js',
			'ui/SavedLinksListItemWidget.js',
			'ui/SaveFiltersPopupButtonWidget.js',
			'ui/FormWrapperWidget.js',
			'ui/FilterItemHighlightButton.js',
			'ui/HighlightPopupWidget.js',
			'ui/HighlightColorPickerWidget.js',
			'ui/LiveUpdateButtonWidget.js',
			'ui/MarkSeenButtonWidget.js',
			'ui/RcTopSectionWidget.js',
			'ui/RclTopSectionWidget.js',
			'ui/RclTargetPageWidget.js',
			'ui/RclToOrFromWidget.js',
			'ui/WatchlistTopSectionWidget.js',
			[ 'name' => 'config.json',
				'versionCallback' => [ ChangesListSpecialPage::class, 'getRcFiltersConfigSummary' ],
				'callback' => [ ChangesListSpecialPage::class, 'getRcFiltersConfigVars' ],
			],
		],
		'styles' => [
			'styles/mw.rcfilters.mixins.less',
			'styles/mw.rcfilters.variables.less',
			'styles/mw.rcfilters.ui.less',
			'styles/mw.rcfilters.ui.Overlay.less',
			'styles/mw.rcfilters.ui.FilterTagMultiselectWidget.less',
			'styles/mw.rcfilters.ui.ItemMenuOptionWidget.less',
			'styles/mw.rcfilters.ui.FilterMenuOptionWidget.less',
			'styles/mw.rcfilters.ui.FilterMenuSectionOptionWidget.less',
			'styles/mw.rcfilters.ui.TagItemWidget.less',
			'styles/mw.rcfilters.ui.FilterMenuHeaderWidget.less',
			'styles/mw.rcfilters.ui.MenuSelectWidget.less',
			'styles/mw.rcfilters.ui.ViewSwitchWidget.less',
			'styles/mw.rcfilters.ui.ValuePickerWidget.less',
			'styles/mw.rcfilters.ui.ChangesLimitPopupWidget.less',
			'styles/mw.rcfilters.ui.DatePopupWidget.less',
			'styles/mw.rcfilters.ui.FilterWrapperWidget.less',
			'styles/mw.rcfilters.ui.ChangesListWrapperWidget.less',
			'styles/mw.rcfilters.ui.HighlightColorPickerWidget.less',
			'styles/mw.rcfilters.ui.FilterItemHighlightButton.less',
			'styles/mw.rcfilters.ui.SavedLinksListWidget.less',
			'styles/mw.rcfilters.ui.SavedLinksListItemWidget.less',
			'styles/mw.rcfilters.ui.SaveFiltersPopupButtonWidget.less',
			'styles/mw.rcfilters.ui.LiveUpdateButtonWidget.less',
			'styles/mw.rcfilters.ui.RcTopSectionWidget.less',
			'styles/mw.rcfilters.ui.RclToOrFromWidget.less',
			'styles/mw.rcfilters.ui.RclTargetPageWidget.less',
			'styles/mw.rcfilters.ui.WatchlistTopSectionWidget.less',
			'styles/mw.rcfilters.ui.FilterTagMultiselectWidgetMobile.less'
		],
		'skinStyles' => [
			'monobook' => [
				'styles/mw.rcfilters.ui.CapsuleItemWidget.monobook.less',
				'styles/mw.rcfilters.ui.FilterMenuOptionWidget.monobook.less',
			],
		],
		'messages' => [
			'rcfilters-tag-remove',
			'rcfilters-activefilters',
			'rcfilters-activefilters-hide',
			'rcfilters-activefilters-show',
			'rcfilters-activefilters-hide-tooltip',
			'rcfilters-activefilters-show-tooltip',
			'rcfilters-advancedfilters',
			'rcfilters-group-results-by-page',
			'rcfilters-limit-title',
			'rcfilters-limit-and-date-label',
			'rcfilters-limit-and-date-popup-dialog-aria-label',
			'rcfilters-date-popup-title',
			'rcfilters-days-title',
			'rcfilters-hours-title',
			'rcfilters-days-show-days',
			'rcfilters-days-show-hours',
			'rcfilters-highlighted-filters-list',
			'rcfilters-quickfilters',
			'rcfilters-quickfilters-placeholder-title',
			'rcfilters-quickfilters-placeholder-description',
			'rcfilters-savedqueries-defaultlabel',
			'rcfilters-savedqueries-rename',
			'rcfilters-savedqueries-setdefault',
			'rcfilters-savedqueries-unsetdefault',
			'rcfilters-savedqueries-remove',
			'rcfilters-savedqueries-new-name-label',
			'rcfilters-savedqueries-new-name-placeholder',
			'rcfilters-savedqueries-add-new-title',
			'rcfilters-savedqueries-already-saved',
			'rcfilters-savedqueries-apply-label',
			'rcfilters-savedqueries-apply-and-setdefault-label',
			'rcfilters-savedqueries-cancel-label',
			'rcfilters-restore-default-filters',
			'rcfilters-clear-all-filters',
			'rcfilters-show-new-changes',
			'rcfilters-search-placeholder',
			'rcfilters-search-placeholder-mobile',
			'rcfilters-invalid-filter',
			'rcfilters-empty-filter',
			'rcfilters-filterlist-title',
			'rcfilters-filterlist-noresults',
			'rcfilters-filterlist-whatsthis',
			'rcfilters-highlightbutton-title',
			'rcfilters-highlightmenu-title',
			'rcfilters-highlightmenu-help',
			'rcfilters-noresults-conflict',
			'rcfilters-state-message-subset',
			'rcfilters-state-message-fullcoverage',
			'rcfilters-filter-excluded',
			'rcfilters-tag-prefix-namespace',
			'rcfilters-tag-prefix-namespace-inverted',
			'rcfilters-tag-prefix-tags',
			'rcfilters-exclude-button-off',
			'rcfilters-exclude-button-on',
			'rcfilters-view-tags',
			'rcfilters-view-namespaces-tooltip',
			'rcfilters-view-tags-tooltip',
			'rcfilters-view-return-to-default-tooltip',
			'rcfilters-view-tags-help-icon-tooltip',
			'rcfilters-liveupdates-button',
			'rcfilters-liveupdates-button-title-on',
			'rcfilters-liveupdates-button-title-off',
			'rcfilters-watchlist-markseen-button',
			'rcfilters-watchlist-edit-watchlist-button',
			'rcfilters-other-review-tools',
			'rcfilters-filter-showlinkedfrom-label',
			'rcfilters-filter-showlinkedfrom-option-label',
			'rcfilters-filter-showlinkedto-label',
			'rcfilters-filter-showlinkedto-option-label',
			'rcfilters-target-page-placeholder',
			'rcfilters-allcontents-label',
			'rcfilters-alldiscussions-label',
			'blanknamespace',
			'namespaces',
			'tags-title',
			'invert',
			'recentchanges-noresult',
			'recentchanges-timeout',
			'recentchanges-network',
			'recentchanges-notargetpage',
			'allpagesbadtitle',
			'quotation-marks',
		],
		'dependencies' => [
			'jquery.makeCollapsible',
			'mediawiki.String',
			'mediawiki.api',
			'mediawiki.jqueryMsg',
			'mediawiki.language',
			'mediawiki.Uri',
			'mediawiki.user',
			'mediawiki.util',
			'mediawiki.widgets',
			'oojs',
			'oojs-ui-widgets',
			'oojs-ui.styles.icons-content',
			'oojs-ui.styles.icons-moderation',
			'oojs-ui.styles.icons-editing-core',
			'oojs-ui.styles.icons-editing-styling',
			'oojs-ui.styles.icons-interactions',
			'oojs-ui.styles.icons-layout',
			'oojs-ui.styles.icons-media',
			'oojs-ui-windows.icons',
			'user.options',
		],
	],
	'mediawiki.interface.helpers.styles' => [
		'class' => LessVarFileModule::class,
		'lessMessages' => [
			'comma-separator',
			'parentheses-start',
			'parentheses-end',
			'semicolon-separator',
			'brackets-start',
			'brackets-end',
			'pipe-separator'
		],
		'skinStyles' => [
			'default' => 'resources/src/mediawiki.interface.helpers.styles.less',
		],
		'targets' => [
			'desktop', 'mobile'
		],
	],
	'mediawiki.special' => [
		'styles' => [
			'resources/src/mediawiki.special/special.less',
			'resources/src/mediawiki.special/apisandbox.css',
			'resources/src/mediawiki.special/comparepages.less',
			'resources/src/mediawiki.special/contributions.less',
			'resources/src/mediawiki.special/edittags.css',
			'resources/src/mediawiki.special/movePage.css',
			'resources/src/mediawiki.special/newpages.less',
			'resources/src/mediawiki.special/pagesWithProp.css',
			'resources/src/mediawiki.special/upload.css',
			'resources/src/mediawiki.special/userrights.css',
			'resources/src/mediawiki.special/watchlist.css',
			'resources/src/mediawiki.special/whatlinkshere.less',
			'resources/src/mediawiki.special/block.less',
			'resources/src/mediawiki.special/listFiles.less',
			'resources/src/mediawiki.special/blocklist.less',
			'resources/src/mediawiki.special/version.css',
		],
		'targets' => [ 'desktop', 'mobile' ],
	],
	'mediawiki.special.apisandbox' => [
		'localBasePath' => "$wgBaseDirectory/resources/src/mediawiki.special.apisandbox",
		'remoteBasePath' => "$wgResourceBasePath/resources/src/mediawiki.special.apisandbox",
		'styles' => 'apisandbox.less',
		'packageFiles' => [
			'apisandbox.js',
			'OptionalParamWidget.js',
			'ParamLabelWidget.js',
			'BooleanToggleSwitchParamWidget.js',
			'DateTimeParamWidget.js',
			'IntegerParamWidget.js',
			'LimitParamWidget.js',
			'PasswordParamWidget.js',
			'UploadSelectFileParamWidget.js',
			'TextParamMixin.js',
			'UtilMixin.js',
		],
		'targets' => [ 'desktop', 'mobile' ],
		'dependencies' => [
			'mediawiki.Uri',
			'mediawiki.api',
			'mediawiki.jqueryMsg',
			'mediawiki.util',
			'oojs-ui',
			'oojs-ui.styles.icons-content',
			'oojs-ui.styles.icons-editing-advanced',
			'oojs-ui.styles.icons-interactions',
			'oojs-ui.styles.icons-moderation',
			'mediawiki.widgets',
			'mediawiki.widgets.datetime',
			'mediawiki.widgets.TitlesMultiselectWidget',
			'jquery.makeCollapsible',
		],
		'messages' => [
			'apisandbox-intro',
			'apisandbox-submit',
			'apisandbox-reset',
			'apisandbox-retry',
			'apisandbox-loading',
			'apisandbox-load-error',
			'apisandbox-fetch-token',
			'apisandbox-add-multi',
			'apisandbox-helpurls',
			'apisandbox-examples',
			'apisandbox-dynamic-parameters',
			'apisandbox-dynamic-parameters-add-label',
			'apisandbox-dynamic-parameters-add-placeholder',
			'apisandbox-dynamic-error-exists',
			'apisandbox-templated-parameter-reason',
			'apisandbox-deprecated-parameters',
			'apisandbox-no-parameters',
			'paramvalidator-help-type-number-min',
			'paramvalidator-help-type-number-max',
			'paramvalidator-help-type-number-minmax',
			'api-help-param-deprecated',
			'api-help-param-deprecated-label',
			'api-help-param-internal',
			'api-help-param-internal-label',
			'api-help-param-multi-separate',
			'paramvalidator-help-multi-max',
			'paramvalidator-help-type-string-maxbytes',
			'paramvalidator-help-type-string-maxchars',
			'apisandbox-submit-invalid-fields-title',
			'apisandbox-submit-invalid-fields-message',
			'apisandbox-results',
			'apisandbox-sending-request',
			'apisandbox-loading-results',
			'apisandbox-results-error',
			'apisandbox-results-login-suppressed',
			'apisandbox-request-selectformat-label',
			'apisandbox-request-format-url-label',
			'apisandbox-request-url-label',
			'apisandbox-request-format-json-label',
			'apisandbox-request-json-label',
			'apisandbox-request-format-php-label',
			'apisandbox-request-php-label',
			'apisandbox-request-time',
			'apisandbox-results-fixtoken',
			'apisandbox-results-fixtoken-fail',
			'apisandbox-alert-page',
			'apisandbox-alert-field',
			'apisandbox-continue',
			'apisandbox-continue-clear',
			'apisandbox-continue-help',
			'apisandbox-param-limit',
			'apisandbox-multivalue-all-namespaces',
			'apisandbox-multivalue-all-values',
			'api-format-prettyprint-status',
			'blanknamespace',
			'comma-separator',
			'word-separator',
			'and'
		],
	],
	'mediawiki.special.block' => [
		'localBasePath' => "$wgBaseDirectory/resources/src",
		'remoteBasePath' => "$wgResourceBasePath/resources/src",
		'packageFiles' => [
			'mediawiki.special.block.js',
			[ 'name' => 'config.json', 'config' => [
				MainConfigNames::BlockAllowsUTEdit,
			] ],
		],
		'dependencies' => [
			'oojs-ui-core',
			'oojs-ui.styles.icons-editing-core',
			'oojs-ui.styles.icons-editing-advanced',
			'mediawiki.widgets.DateInputWidget',
			'mediawiki.widgets.SelectWithInputWidget',
			'mediawiki.widgets.NamespacesMultiselectWidget',
			'mediawiki.widgets.TitlesMultiselectWidget',
			'mediawiki.widgets.UserInputWidget',
			'mediawiki.util',
			'mediawiki.htmlform',
			'moment',
		],
		'targets' => [ 'desktop', 'mobile' ],
	],
	// This bundles various small (under 5 KB?) JavaScript files that:
	// - .. are never loaded when viewing or editing wiki pages.
	// - .. are only used by logged-in users.
	// - .. depend on oojs-ui-core.
	// - .. contain UI initialisation code (e.g. no public module exports, because
	//      requiring or depending on this bundle is awkward)
	'mediawiki.misc-authed-ooui' => [
		'localBasePath' => "$wgBaseDirectory/resources/src/mediawiki.misc-authed-ooui",
		'remoteBasePath' => "$wgResourceBasePath/resources/src/mediawiki.misc-authed-ooui",
		'scripts' => [
			'special.changecredentials.js',
			'special.import.js',
			'special.movePage.js',
			'special.mute.js',
			'special.pageLanguage.js',
			'special.undelete.js',
		],
		'dependencies' => [
			'mediawiki.api', // special.changecredentials.js
			'mediawiki.htmlform.ooui', // special.changecredentials.js
			'mediawiki.widgets.visibleLengthLimit', // special.movePage.js, special.undelete.js
			'mediawiki.widgets', // special.movePage.js, special.undelete.js, special.import.js
			'oojs-ui-core', // special.pageLanguage.js
		],
		'targets' => [ 'desktop', 'mobile' ],
	],
	// This bundles various small (under 2 KB?) JavaScript files that:
	// - .. are only used by logged-in users when a non-default preference was enabled.
	// - .. may be loaded in the critical path for those users on page views.
	// - .. do NOT depend on OOUI.
	// - .. contain only UI initialisation code (e.g. no public exports)
	'mediawiki.misc-authed-pref' => [
		'localBasePath' => "$wgBaseDirectory/resources/src/mediawiki.misc-authed-pref",
		'remoteBasePath' => "$wgResourceBasePath/resources/src/mediawiki.misc-authed-pref",
		'scripts' => [
			'rightClickEdit.js',
			'dblClickEdit.js',
		],
		'dependencies' => [
			'user.options',
		],
	],
	// This bundles various small scripts that relate to moderation or curation
	// in some way, and:
	// - .. are only loaded for a privileged subset of logged-in users.
	// - .. may be loaded in the critical path on page views.
	// - .. do NOT depend on OOUI or other "large" modules.
	// - .. contain only UI initialisation code (e.g. no public exports)
	'mediawiki.misc-authed-curate' => [
		'localBasePath' => "$wgBaseDirectory/resources/src/mediawiki.misc-authed-curate",
		'remoteBasePath' => "$wgResourceBasePath/resources/src/mediawiki.misc-authed-curate",
		'targets' => [ 'desktop', 'mobile' ],
		'scripts' => [
			'patrol.js',
			'rollback.js',
		],
		'dependencies' => [
			'mediawiki.api',
			'mediawiki.util',
			'mediawiki.Title',
			'jquery.spinner',
			'user.options',
			'jquery.confirmable',
		],
		'messages' => [
			'markedaspatrollednotify',
			'rollback-confirmation-confirm',
			'rollback-confirmation-yes',
			'rollback-confirmation-no',
		],
	],
	'mediawiki.special.changeslist' => [
		'styles' => [
			'resources/src/mediawiki.special.changeslist/changeslist.less'
		],
		'skinStyles' => [
			'default' => 'resources/src/mediawiki.special.changeslist/default.less',
		],
		'targets' => [ 'desktop', 'mobile' ],
	],
	'mediawiki.special.changeslist.watchlistexpiry' => [
		'scripts' => 'resources/src/mediawiki.special.changeslist.watchlistexpiry/watchlistexpiry.js',
		'styles' => 'resources/src/mediawiki.special.changeslist.watchlistexpiry/watchlistexpiry.less',
		'messages' => [
			'parentheses',
			'watchlist-expiry-days-left',
			'watchlist-expiry-hours-left',
		],
		'targets' => [ 'desktop', 'mobile' ],
		'dependencies' => [
			'mediawiki.special',
			'oojs-ui.styles.icons-interactions'
		],
	],
	'mediawiki.special.changeslist.enhanced' => [
		'styles' => 'resources/src/mediawiki.special.changeslist.enhanced.less',
	],
	'mediawiki.special.changeslist.legend' => [
		'styles' => 'resources/src/mediawiki.special.changeslist.legend.less',
		'targets' => [ 'desktop', 'mobile' ],
	],
	'mediawiki.special.changeslist.legend.js' => [
		'scripts' => 'resources/src/mediawiki.special.changeslist.legend.js',
		'dependencies' => [
			'jquery.makeCollapsible',
			'mediawiki.cookie',
		],
		'targets' => [ 'desktop', 'mobile' ],
	],
	'mediawiki.special.contributions' => [
		'scripts' => 'resources/src/mediawiki.special.contributions.js',
		'dependencies' => [
			'jquery.makeCollapsible',
			'oojs-ui',
			'mediawiki.widgets.DateInputWidget',
			'mediawiki.jqueryMsg',
		],
		'targets' => [ 'desktop', 'mobile' ],
	],
	'mediawiki.special.edittags' => [
		'scripts' => 'resources/src/mediawiki.special.edittags.js',
		'dependencies' => [
			'jquery.chosen',
			'jquery.lengthLimit',
		],
		'messages' => [
			'tags-edit-chosen-placeholder',
			'tags-edit-chosen-no-results',
		],
	],
	'mediawiki.special.import.styles.ooui' => [
		'styles' => 'resources/src/mediawiki.special.import.styles.ooui.less',
		'targets' => [ 'desktop', 'mobile' ],
	],
	'mediawiki.special.changecredentials' => [
		'targets' => [ 'desktop', 'mobile' ],
		'scripts' => [ 'resources/src/mediawiki.special.changecredentails.js' ],
	],
	'mediawiki.special.changeemail' => [
		'targets' => [ 'desktop', 'mobile' ],
		'scripts' => [ 'resources/src/mediawiki.special.changeemail.js' ],
	],

	'mediawiki.special.preferences.ooui' => [
		'targets' => [ 'desktop', 'mobile' ],
		'scripts' => [
			'resources/src/mediawiki.special.preferences.ooui/confirmClose.js',
			'resources/src/mediawiki.special.preferences.ooui/convertmessagebox.js',
			'resources/src/mediawiki.special.preferences.ooui/editfont.js',
			'resources/src/mediawiki.special.preferences.ooui/skinPrefs.js',
			'resources/src/mediawiki.special.preferences.ooui/signature.js',
			'resources/src/mediawiki.special.preferences.ooui/tabs.js',
			'resources/src/mediawiki.special.preferences.ooui/timezone.js',
		],
		'messages' => [
			'prefs-tabs-navigation-hint',
			'prefs-signature-highlight-error',
		],
		'dependencies' => [
			'mediawiki.language',
			'mediawiki.confirmCloseWindow',
			'mediawiki.notification.convertmessagebox',
			'mediawiki.storage',
			'oojs-ui-widgets',
			'mediawiki.widgets.SelectWithInputWidget',
			'mediawiki.editfont.styles',
			'mediawiki.widgets.visibleLengthLimit',
		],
	],
	'mediawiki.special.preferences.styles.ooui' => [
		'targets' => [ 'desktop', 'mobile' ],
		'styles' => 'resources/src/mediawiki.special.preferences.styles.ooui.less',
	],
	'mediawiki.special.revisionDelete' => [
		'scripts' => 'resources/src/mediawiki.special.revisionDelete.js',
		'messages' => [
			// @todo Load this message in content language
			'colon-separator',
		],
		'dependencies' => [
			'jquery.lengthLimit',
		],
		'targets' => [ 'desktop', 'mobile' ],
	],
	'mediawiki.special.search' => [
		'scripts' => 'resources/src/mediawiki.special.search/search.js',
		'dependencies' => 'mediawiki.widgets.SearchInputWidget',
		'targets' => [ 'desktop', 'mobile' ],
	],
	'mediawiki.special.search.commonsInterwikiWidget' => [
		'scripts' => 'resources/src/mediawiki.special.search.commonsInterwikiWidget.js',
		'dependencies' => [
			'mediawiki.api',
			'mediawiki.Uri',
			'mediawiki.jqueryMsg'
		],
		'targets' => [ 'desktop', 'mobile' ],
		'messages' => [
			'search-interwiki-more-results',
			'searchprofile-images'
		],
	],
	'mediawiki.special.search.interwikiwidget.styles' => [
		'styles' => 'resources/src/mediawiki.special.search.interwikiwidget.styles.less',
		'targets' => [ 'desktop', 'mobile' ]
	],
	'mediawiki.special.search.styles' => [
		'styles' => 'resources/src/mediawiki.special.search.styles.less',
		'targets' => [ 'desktop', 'mobile' ],
	],
	'mediawiki.special.unwatchedPages' => [
		'scripts' => 'resources/src/mediawiki.special.unwatchedPages/unwatchedPages.js',
		'styles' => 'resources/src/mediawiki.special.unwatchedPages/unwatchedPages.css',
		'messages' => [
			'addedwatchtext-short',
			'removedwatchtext-short',
			'unwatch',
			'unwatching',
			'watch',
			'watching',
		],
		'dependencies' => [
			'mediawiki.api',
			'mediawiki.Title',
			'mediawiki.util',
		],
	],
	'mediawiki.special.upload' => [
		'templates' => [
			'thumbnail.html' => 'resources/src/mediawiki.special.upload/templates/thumbnail.html',
		],
		'scripts' => 'resources/src/mediawiki.special.upload/upload.js',
		'messages' => [
			'widthheight',
			'size-bytes',
			'size-kilobytes',
			'size-megabytes',
			'size-gigabytes',
			'largefileserver',
		],
		'dependencies' => [
			'mediawiki.special',
			'jquery.spinner',
			'mediawiki.jqueryMsg',
			'mediawiki.api',
			'mediawiki.libs.jpegmeta',
			'mediawiki.Title',
			'mediawiki.util',
			'mediawiki.confirmCloseWindow',
			'user.options',
		],
	],
	'mediawiki.special.userlogin.common.styles' => [
		'targets' => [ 'desktop', 'mobile' ],
		'skinStyles' => [
			'default' => 'resources/src/mediawiki.special.userlogin.common.styles/userlogin.css',
		],
	],
	'mediawiki.special.userlogin.login.styles' => [
		'styles' => [
			'resources/src/mediawiki.special.userlogin.login.styles/login.less',
		],
	],
	'mediawiki.special.createaccount' => [
		'targets' => [ 'desktop', 'mobile' ],
		'localBasePath' => "$wgBaseDirectory/resources/src/mediawiki.special.createaccount",
		'remoteBasePath' => "$wgResourceBasePath/resources/src/mediawiki.special.createaccount",
		'packageFiles' => [
			'signup.js',
			'HtmlformChecker.js'
		],
		'messages' => [
			'createacct-emailrequired',
			'noname',
			'userexists',
			'createacct-normalization',
		],
		'dependencies' => [
			'mediawiki.api',
			'mediawiki.jqueryMsg',
			'mediawiki.util',
		],
	],
	'mediawiki.special.userlogin.signup.styles' => [
		'styles' => [
			'resources/src/mediawiki.special.userlogin.signup.styles/signup.less',
		],
	],
	'mediawiki.special.userrights' => [
		'scripts' => 'resources/src/mediawiki.special.userrights.js',
		'dependencies' => [
			'mediawiki.notification.convertmessagebox',
			'jquery.lengthLimit',
		],
	],
	'mediawiki.special.watchlist' => [
		'scripts' => [
			'resources/src/mediawiki.special.watchlist/watchlist.js',
			'resources/src/mediawiki.special.watchlist/visitedstatus.js',
		],
		'messages' => [
			'addedwatchtext',
			'addedwatchtext-talk',
			'removedwatchtext',
			'removedwatchtext-talk',
			'tooltip-ca-watch',
			'tooltip-ca-unwatch',
			'tooltip-ca-unwatch-expiring',
			'tooltip-ca-unwatch-expiring-hours',
			'watchlist-unwatch',
			'watchlist-unwatch-undo',
		],
		'dependencies' => [
			'mediawiki.api',
			'mediawiki.jqueryMsg',
			'mediawiki.Title',
			'mediawiki.util',
			'oojs-ui-core',
			'oojs-ui.styles.icons-interactions',
			'user.options',
		],
	],

	/* MediaWiki Installer */

	// Used in the web installer. Test it after modifying this definition!

	/* MediaWiki Legacy */

	// Used in the web installer. Test it after modifying this definition!

	/* MediaWiki UI */

	'mediawiki.ui' => [
		'deprecated' => 'Please use OOUI instead.',
		'skinStyles' => [
			'default' => [
				'resources/src/mediawiki.ui/default.less',
			],
		],
		'targets' => [ 'desktop', 'mobile' ],
	],
	'mediawiki.ui.checkbox' => [
		'skinStyles' => [
			'default' => [
				'resources/src/mediawiki.ui.checkbox/checkbox.less',
			],
		],
		'targets' => [ 'desktop', 'mobile' ],
	],
	'mediawiki.ui.radio' => [
		'skinStyles' => [
			'default' => [
				'resources/src/mediawiki.ui.radio/radio.less',
			],
		],
		'targets' => [ 'desktop', 'mobile' ],
	],
	// Lightweight module for anchor styles
	'mediawiki.ui.anchor' => [
		'skinStyles' => [
			'default' => [
				'resources/src/mediawiki.ui.anchor/anchor.less',
			],
		],
		'targets' => [ 'desktop', 'mobile' ],
	],
	// Lightweight module for button styles
	'mediawiki.ui.button' => [
		'skinStyles' => [
			'default' => [
				'resources/src/mediawiki.ui.button/button.less',
			],
		],
		'targets' => [ 'desktop', 'mobile' ],
	],
	'mediawiki.ui.input' => [
		'skinStyles' => [
			'default' => [
				'resources/src/mediawiki.ui.input/input.less',
			],
		],
		'targets' => [ 'desktop', 'mobile' ],
	],
	'mediawiki.ui.icon' => [
		'skinStyles' => [
			'default' => 'resources/src/mediawiki.ui.icon/icons-2.less',
		],
		'targets' => [ 'desktop', 'mobile' ],
	],

	'mediawiki.widgets' => [
		'localBasePath' => "$wgBaseDirectory/resources/src/mediawiki.widgets",
		'remoteBasePath' => "$wgResourceBasePath/resources/src/mediawiki.widgets",
		'packageFiles' => [
			'index.js',
			[ 'name' => 'data.json', 'callback' => static function ( MessageLocalizer $messageLocalizer ) {
				$userLang = $messageLocalizer->msg( 'unused' )->getLanguage();
				return [
					'formattedNamespaces' => $userLang->getFormattedNamespaces(),
				];
			} ],
			'mw.widgets.NamespaceInputWidget.js',
			'mw.widgets.ComplexNamespaceInputWidget.js',
			'mw.widgets.CopyTextLayout.js',
			'mw.widgets.TitleWidget.js',
			'mw.widgets.TitleInputWidget.js',
			'mw.widgets.TitleSearchWidget.js',
			'mw.widgets.ComplexTitleInputWidget.js',
			'mw.widgets.TitleOptionWidget.js',
		],
		'styles' => [
			'mw.widgets.CopyTextLayout.css',
		],
		'skinStyles' => [
			'default' => [
				'mw.widgets.TitleWidget.less',
			],
		],
		'dependencies' => [
			'oojs-ui-widgets',
			'mediawiki.widgets.styles',
			// TitleInputWidget
			'oojs-ui.styles.icons-content',
			// CopyTextLayout uses 'copy'
			'oojs-ui.styles.icons-editing-advanced',
			'mediawiki.Title',
			'mediawiki.api',
			'mediawiki.String',
			'mediawiki.language',
		],
		'messages' => [
			// NamespaceInputWidget
			'blanknamespace',
			'namespacesall',
			// CopyTextLayout
			'mw-widgets-copytextlayout-copy',
			'mw-widgets-copytextlayout-copy-fail',
			'mw-widgets-copytextlayout-copy-success',
			// TitleInputWidget
			'mw-widgets-titleinput-description-new-page',
			'mw-widgets-titleinput-description-redirect',
		],
		'targets' => [ 'desktop', 'mobile' ],
	],
	'mediawiki.widgets.styles' => [
		'skinStyles' => [
			'default' => [
				'resources/src/mediawiki.widgets/mw.widgets.ComplexNamespaceInputWidget.base.css',
				'resources/src/mediawiki.widgets/mw.widgets.ComplexTitleInputWidget.base.css',
			],
		],
		'targets' => [ 'desktop', 'mobile' ],
	],
	'mediawiki.widgets.AbandonEditDialog' => [
		'scripts' => [
			'resources/src/mediawiki.widgets/mw.widgets.AbandonEditDialog.js',
		],
		'messages' => [
			'mw-widgets-abandonedit',
			'mw-widgets-abandonedit-discard',
			'mw-widgets-abandonedit-keep',
			'mw-widgets-abandonedit-title',
		],
		'dependencies' => [
			'oojs-ui-windows',
		],
		'targets' => [ 'desktop', 'mobile' ],
	],
	'mediawiki.widgets.DateInputWidget' => [
		'scripts' => [
			'resources/src/mediawiki.widgets/mw.widgets.CalendarWidget.js',
			'resources/src/mediawiki.widgets/mw.widgets.DateInputWidget.js',
		],
		'skinStyles' => [
			'default' => [
				'resources/src/mediawiki.widgets/mw.widgets.CalendarWidget.less',
				'resources/src/mediawiki.widgets/mw.widgets.DateInputWidget.less',
			],
		],
		'messages' => [
			'mw-widgets-dateinput-no-date',
			'mw-widgets-dateinput-placeholder-day',
			'mw-widgets-dateinput-placeholder-month',
		],
		'dependencies' => [
			'oojs-ui-widgets',
			'oojs-ui.styles.icons-movement',
			'moment',
			'mediawiki.widgets.DateInputWidget.styles',
		],
		'targets' => [ 'desktop', 'mobile' ],
	],
	'mediawiki.widgets.DateInputWidget.styles' => [
		'skinStyles' => [
			'default' => [
				'resources/src/mediawiki.widgets/mw.widgets.DateInputWidget.styles.less',
			],
		],
		'targets' => [ 'desktop', 'mobile' ],
	],
	'mediawiki.widgets.visibleLengthLimit' => [
		'scripts' => [
			'resources/src/mediawiki.widgets.visibleLengthLimit/mediawiki.widgets.visibleLengthLimit.js'
		],
		'dependencies' => [
			'oojs-ui-core',
			'jquery.lengthLimit',
			'mediawiki.language',
			'mediawiki.String',
		],
		'targets' => [ 'desktop', 'mobile' ]
	],
	'mediawiki.widgets.datetime' => [
		'scripts' => [
			'resources/src/mediawiki.widgets.datetime/mediawiki.widgets.datetime.js',
			'resources/src/mediawiki.widgets.datetime/CalendarWidget.js',
			'resources/src/mediawiki.widgets.datetime/DateTimeFormatter.js',
			'resources/src/mediawiki.widgets.datetime/DateTimeInputWidget.js',
			'resources/src/mediawiki.widgets.datetime/ProlepticGregorianDateTimeFormatter.js',
		],
		'skinStyles' => [
			'default' => [
				'resources/src/mediawiki.widgets.datetime/CalendarWidget.less',
				'resources/src/mediawiki.widgets.datetime/DateTimeInputWidget.less',
			],
		],
		'messages' => [
			'timezone-utc',
			'timezone-local',
			'january',
			'february',
			'march',
			'april',
			'may_long',
			'june',
			'july',
			'august',
			'september',
			'october',
			'november',
			'december',
			'jan',
			'feb',
			'mar',
			'apr',
			'may',
			'jun',
			'jul',
			'aug',
			'sep',
			'oct',
			'nov',
			'dec',
			'sunday',
			'monday',
			'tuesday',
			'wednesday',
			'thursday',
			'friday',
			'saturday',
			'sun',
			'mon',
			'tue',
			'wed',
			'thu',
			'fri',
			'sat',
			'period-am',
			'period-pm',
		],
		'dependencies' => [
			'jquery.client',
			'mediawiki.util',
			'oojs-ui-core',
			'oojs-ui.styles.icons-moderation',
			'oojs-ui.styles.icons-movement',
			'oojs-ui.styles.icons-interactions',
		],
		'targets' => [ 'desktop', 'mobile' ],
	],
	'mediawiki.widgets.expiry' => [
		'scripts' => [
			'resources/src/mediawiki.widgets/mw.widgets.ExpiryInputWidget.js',
		],
		'dependencies' => [
			'oojs-ui-core',
			'oojs-ui-widgets',
			'moment',
			'mediawiki.widgets.datetime'
		],
		'skinStyles' => [
			'default' => 'resources/src/mediawiki.widgets/mw.widgets.ExpiryInputWidget.less',
		],
		'targets' => [ 'desktop', 'mobile' ],
	],
	'mediawiki.widgets.CheckMatrixWidget' => [
		'scripts' => [
			'resources/src/mediawiki.widgets/mw.widgets.CheckMatrixWidget.js',
		],
		'dependencies' => [
			'oojs-ui-core',
		],
		'targets' => [ 'desktop', 'mobile' ],
	],
	'mediawiki.widgets.CategoryMultiselectWidget' => [
		'scripts' => [
			'resources/src/mediawiki.widgets/mw.widgets.CategoryTagItemWidget.js',
			'resources/src/mediawiki.widgets/mw.widgets.CategoryMultiselectWidget.js',
		],
		'dependencies' => [
			'oojs-ui-widgets',
			'mediawiki.api',
			'mediawiki.ForeignApi',
			'mediawiki.Title',
		],
		'messages' => [
			'red-link-title',
			'mw-widgets-categoryselector-add-category-placeholder',
		],
		'targets' => [ 'desktop', 'mobile' ],
	],
	'mediawiki.widgets.SelectWithInputWidget' => [
		'scripts' => 'resources/src/mediawiki.widgets/mw.widgets.SelectWithInputWidget.js',
		'dependencies' => [
			'mediawiki.widgets.SelectWithInputWidget.styles',
			'oojs-ui-widgets',
		],
		'targets' => [ 'desktop', 'mobile' ],
	],
	'mediawiki.widgets.SelectWithInputWidget.styles' => [
		'styles' => 'resources/src/mediawiki.widgets/mw.widgets.SelectWithInputWidget.base.css',
		'targets' => [ 'desktop', 'mobile' ],
	],
	'mediawiki.widgets.SizeFilterWidget' => [
		'scripts' => 'resources/src/mediawiki.widgets/mw.widgets.SizeFilterWidget.js',
		'dependencies' => [
			'mediawiki.widgets.SizeFilterWidget.styles',
			'oojs-ui-widgets',
		],
		'messages' => [
			'minimum-size',
			'maximum-size',
			'pagesize',
		],
		'targets' => [ 'desktop', 'mobile' ],
	],
	'mediawiki.widgets.SizeFilterWidget.styles' => [
		'styles' => 'resources/src/mediawiki.widgets/mw.widgets.SizeFilterWidget.base.css',
		'targets' => [ 'desktop', 'mobile' ],
	],
	'mediawiki.widgets.MediaSearch' => [
		'scripts' => [
			'resources/src/mediawiki.widgets/MediaSearch/mw.widgets.APIResultsProvider.js',
			'resources/src/mediawiki.widgets/MediaSearch/mw.widgets.APIResultsQueue.js',
			'resources/src/mediawiki.widgets/MediaSearch/mw.widgets.MediaResourceProvider.js',
			'resources/src/mediawiki.widgets/MediaSearch/mw.widgets.MediaSearchProvider.js',
			'resources/src/mediawiki.widgets/MediaSearch/mw.widgets.MediaUserUploadsProvider.js',
			'resources/src/mediawiki.widgets/MediaSearch/mw.widgets.MediaResourceQueue.js',
			'resources/src/mediawiki.widgets/MediaSearch/mw.widgets.MediaSearchQueue.js',
			'resources/src/mediawiki.widgets/MediaSearch/mw.widgets.MediaUserUploadsQueue.js',
			'resources/src/mediawiki.widgets/MediaSearch/mw.widgets.MediaSearchWidget.js',
			'resources/src/mediawiki.widgets/MediaSearch/mw.widgets.MediaResultWidget.js',
		],
		'styles' => [
			'resources/src/mediawiki.widgets/MediaSearch/mw.widgets.MediaSearchWidget.css',
			'resources/src/mediawiki.widgets/MediaSearch/mw.widgets.MediaResultWidget.css',
		],
		'dependencies' => [
			'oojs-ui-widgets',
			'mediawiki.ForeignApi',
			'mediawiki.Title',
			'mediawiki.user',
			'mediawiki.util',
		],
		'messages' => [
			'mw-widgets-mediasearch-noresults',
			'mw-widgets-mediasearch-input-placeholder',
			'mw-widgets-mediasearch-results-aria-label',
			'mw-widgets-mediasearch-recent-uploads',
		],
		'targets' => [ 'desktop', 'mobile' ],
	],
	'mediawiki.widgets.Table' => [
		'scripts' => [
			'resources/src/mediawiki.widgets/Table/mw.widgets.RowWidget.js',
			'resources/src/mediawiki.widgets/Table/mw.widgets.RowWidgetModel.js',
			'resources/src/mediawiki.widgets/Table/mw.widgets.TableWidget.js',
			'resources/src/mediawiki.widgets/Table/mw.widgets.TableWidgetModel.js'
		],
		'styles' => [
			'resources/src/mediawiki.widgets/Table/mw.widgets.RowWidget.css',
			'resources/src/mediawiki.widgets/Table/mw.widgets.TableWidget.css',
		],
		'dependencies' => [
			'oojs-ui-widgets'
		],
		'messages' => [
			'mw-widgets-table-row-delete',
		],
		'targets' => [ 'desktop', 'mobile' ],
	],
	'mediawiki.widgets.TagMultiselectWidget' => [
		'scripts' => [
			'resources/src/mediawiki.widgets/mw.widgets.TagMultiselectWidget.js',
		],
		'dependencies' => [
			'oojs-ui-widgets',
		],
		'targets' => [ 'desktop', 'mobile' ],
	],
	'mediawiki.widgets.UserInputWidget' => [
		'scripts' => [
			'resources/src/mediawiki.widgets/mw.widgets.UserInputWidget.js',
		],
		'dependencies' => [
			'mediawiki.api',
			'oojs-ui-widgets',
		],
		'targets' => [ 'desktop', 'mobile' ],
	],
	'mediawiki.widgets.UsersMultiselectWidget' => [
		'scripts' => [
			'resources/src/mediawiki.widgets/mw.widgets.UsersMultiselectWidget.js',
		],
		'dependencies' => [
			'mediawiki.api',
			'oojs-ui-widgets',
		],
		'targets' => [ 'desktop', 'mobile' ],
	],
	'mediawiki.widgets.NamespacesMultiselectWidget' => [
		'scripts' => [
			'resources/src/mediawiki.widgets/mw.widgets.NamespacesMultiselectWidget.js',
			'resources/src/mediawiki.widgets/mw.widgets.NamespacesMenuOptionWidget.js',
		],
		'dependencies' => [
			'oojs-ui-widgets',
		],
		'targets' => [ 'desktop', 'mobile' ],
	],
	'mediawiki.widgets.TitlesMultiselectWidget' => [
		'scripts' => [
			'resources/src/mediawiki.widgets/mw.widgets.TitlesMultiselectWidget.js',
		],
		'dependencies' => [
			'mediawiki.api',
			'oojs-ui-widgets',
			// FIXME: Needs TitleInputWidget only
			'mediawiki.widgets',
		],
		'targets' => [ 'desktop', 'mobile' ],
	],
	'mediawiki.widgets.TagMultiselectWidget.styles' => [
		'styles' => 'resources/src/mediawiki.widgets/mw.widgets.TagMultiselectWidget.base.css',
	],
	'mediawiki.widgets.SearchInputWidget' => [
		'scripts' => [
			'resources/src/mediawiki.widgets/mw.widgets.SearchInputWidget.js',
		],
		'dependencies' => [
			'mediawiki.searchSuggest',
			'oojs-ui.styles.icons-interactions',
			// FIXME: Needs TitleInputWidget only
			'mediawiki.widgets',
		],
		'targets' => [ 'desktop', 'mobile' ],
	],
	'mediawiki.widgets.SearchInputWidget.styles' => [
		'skinStyles' => [
			'default' => [
				'resources/src/mediawiki.widgets/mw.widgets.SearchInputWidget.css',
			],
		],
		'targets' => [ 'desktop', 'mobile' ],
	],
	'mediawiki.watchstar.widgets' => [
		'localBasePath' => "$wgBaseDirectory/resources/src/mediawiki.watchstar.widgets",
		'remoteBasePath' => "$wgResourceBasePath/resources/src/mediawiki.watchstar.widgets",
		'packageFiles' => [
			'WatchlistExpiryWidget.js',
			[ 'name' => 'data.json', 'callback' => static function ( MessageLocalizer $messageLocalizer ) {
				return WatchAction::getExpiryOptions( $messageLocalizer, false );
			} ]
		],
		'styles' => 'WatchlistExpiryWidget.css',
		'dependencies' => [
			'oojs-ui'
		],
		'messages' => [
			'accesskey-ca-watch',
			'addedwatchexpiry-options-label',
			'addedwatchexpirytext',
			'addedwatchexpirytext-talk',
			'addedwatchindefinitelytext',
			'addedwatchindefinitelytext-talk'
		],
		'targets' => [ 'desktop', 'mobile' ],
	],

	'mediawiki.deflate' => [
		'packageFiles' => [
			'resources/src/mediawiki.deflate/mw.deflate.js',
			'resources/lib/pako/pako_deflate.es5.js',
		],
		'targets' => [ 'desktop', 'mobile' ],
	],

	/* OOjs */
	'oojs' => [
		'scripts' => [
			'resources/lib/oojs/oojs.js',
			'resources/src/oojs-global.js',
		],
		'targets' => [ 'desktop', 'mobile' ],
	],

	'mediawiki.router' => [
		'scripts' => [
			'resources/src/mediawiki.router/index.js',
		],
		'targets' => [ 'desktop', 'mobile' ],
		'dependencies' => [
			'oojs-router',
		],
	],

	'oojs-router' => [
		'scripts' => [
			'resources/lib/oojs-router/oojs-router.js',
		],
		'targets' => [ 'desktop', 'mobile' ],
		'dependencies' => [
			'oojs',
		],
	],

	/* OOjs UI */

	// Omnibus module.
	'oojs-ui' => [
		'dependencies' => [
			'oojs-ui-core',
			'oojs-ui-widgets',
			'oojs-ui-toolbars',
			'oojs-ui-windows',
		],
		'targets' => [ 'desktop', 'mobile' ],
	],

	// The core JavaScript library.
	'oojs-ui-core' => [
		'class' => OOUIFileModule::class,
		'scripts' => [
			'resources/lib/ooui/oojs-ui-core.js',
			'resources/src/ooui-local.js',
		],
		'themeScripts' => 'core',
		'dependencies' => [
			'oojs',
			'oojs-ui-core.styles',
			'oojs-ui-core.icons',
			'oojs-ui.styles.indicators',
			'mediawiki.language',
		],
		'messages' => [
			'ooui-field-help',
			'ooui-combobox-button-label',
			'ooui-popup-widget-close-button-aria-label',
			'ooui-selectfile-button-select',
			'ooui-selectfile-button-select-multiple',
			'ooui-selectfile-dragdrop-placeholder',
			'ooui-selectfile-dragdrop-placeholder-multiple',
			'ooui-selectfile-not-supported',
			'ooui-selectfile-placeholder',
		],
		'targets' => [ 'desktop', 'mobile' ],
	],
	// This contains only the styles required by core widgets.
	'oojs-ui-core.styles' => [
		'class' => OOUIFileModule::class,
		'styles' => [
			'resources/lib/ooui/wikimedia-ui-base.less', // Providing Wikimedia UI LESS variables to all
		],
		'themeStyles' => 'core',
		'targets' => [ 'desktop', 'mobile' ],
	],
	'oojs-ui-core.icons' => [
		'class' => OOUIIconPackModule::class,
		'icons' => [
			'add', 'alert', 'infoFilled', 'error', 'check', 'close', 'info', 'search', 'subtract'
		],
		'targets' => [ 'desktop', 'mobile' ],
	],
	// Additional widgets and layouts module.
	'oojs-ui-widgets' => [
		'class' => OOUIFileModule::class,
		'scripts' => 'resources/lib/ooui/oojs-ui-widgets.js',
		'themeStyles' => 'widgets',
		'dependencies' => [
			'oojs-ui-core',
			'oojs-ui-widgets.icons',
		],
		'messages' => [
			'ooui-item-remove',
			'ooui-outline-control-move-down',
			'ooui-outline-control-move-up',
			'ooui-outline-control-remove',
		],
		'targets' => [ 'desktop', 'mobile' ],
	],
	// You should never directly load this module. The CSS classes it defines are not a public API,
	// they depend on the internal structure of OOUI widgets, which can change at any time. If you
	// find that you need to load this module, you're probably doing something wrong or very hacky.
	'oojs-ui-widgets.styles' => [
		'class' => OOUIFileModule::class,
		'themeStyles' => 'widgets',
		'targets' => [ 'desktop', 'mobile' ],
	],
	'oojs-ui-widgets.icons' => [
		'class' => OOUIIconPackModule::class,
		// Do not repeat icons already used in 'oojs-ui-core.icons'
		'icons' => [ 'attachment', 'collapse', 'expand', 'trash', 'upload' ],
		'targets' => [ 'desktop', 'mobile' ],
	],
	// Toolbar and tools module.
	'oojs-ui-toolbars' => [
		'class' => OOUIFileModule::class,
		'scripts' => 'resources/lib/ooui/oojs-ui-toolbars.js',
		'themeStyles' => 'toolbars',
		'dependencies' => [
			'oojs-ui-core',
			'oojs-ui-toolbars.icons',
		],
		'messages' => [
			'ooui-toolbar-more',
			'ooui-toolgroup-collapse',
			'ooui-toolgroup-expand',
		],
		'targets' => [ 'desktop', 'mobile' ],
	],
	'oojs-ui-toolbars.icons' => [
		'class' => OOUIIconPackModule::class,
		// Do not repeat icons already used in 'oojs-ui-core.icons': 'check'
		'icons' => [ 'collapse', 'expand' ],
		'targets' => [ 'desktop', 'mobile' ],
	],
	// Windows and dialogs module.
	'oojs-ui-windows' => [
		'class' => OOUIFileModule::class,
		'scripts' => 'resources/lib/ooui/oojs-ui-windows.js',
		'themeStyles' => 'windows',
		'dependencies' => [
			'oojs-ui-core',
			'oojs-ui-windows.icons',
		],
		'messages' => [
			'ooui-dialog-message-accept',
			'ooui-dialog-message-reject',
			'ooui-dialog-process-continue',
			'ooui-dialog-process-dismiss',
			'ooui-dialog-process-error',
			'ooui-dialog-process-retry',
		],
		'targets' => [ 'desktop', 'mobile' ],
	],
	'oojs-ui-windows.icons' => [
		'class' => OOUIIconPackModule::class,
		// Do not repeat icons already used in 'oojs-ui-core.icons': 'close'
		'icons' => [ 'previous' ],
		'targets' => [ 'desktop', 'mobile' ],
	],

	'oojs-ui.styles.indicators' => [
		'class' => OOUIImageModule::class,
		'themeImages' => 'indicators',
	],
	'oojs-ui.styles.icons-accessibility' => [
		'class' => OOUIImageModule::class,
		'themeImages' => 'icons-accessibility',
	],
	'oojs-ui.styles.icons-alerts' => [
		'class' => OOUIImageModule::class,
		'themeImages' => 'icons-alerts',
	],
	'oojs-ui.styles.icons-content' => [
		'class' => OOUIImageModule::class,
		'themeImages' => 'icons-content',
	],
	'oojs-ui.styles.icons-editing-advanced' => [
		'class' => OOUIImageModule::class,
		'themeImages' => 'icons-editing-advanced',
	],
	'oojs-ui.styles.icons-editing-citation' => [
		'class' => OOUIImageModule::class,
		'themeImages' => 'icons-editing-citation',
	],
	'oojs-ui.styles.icons-editing-core' => [
		'class' => OOUIImageModule::class,
		'themeImages' => 'icons-editing-core',
	],
	'oojs-ui.styles.icons-editing-list' => [
		'class' => OOUIImageModule::class,
		'themeImages' => 'icons-editing-list',
	],
	'oojs-ui.styles.icons-editing-styling' => [
		'class' => OOUIImageModule::class,
		'themeImages' => 'icons-editing-styling',
	],
	'oojs-ui.styles.icons-interactions' => [
		'class' => OOUIImageModule::class,
		'themeImages' => 'icons-interactions',
	],
	'oojs-ui.styles.icons-layout' => [
		'class' => OOUIImageModule::class,
		'themeImages' => 'icons-layout',
	],
	'oojs-ui.styles.icons-location' => [
		'class' => OOUIImageModule::class,
		'themeImages' => 'icons-location',
	],
	'oojs-ui.styles.icons-media' => [
		'class' => OOUIImageModule::class,
		'themeImages' => 'icons-media',
	],
	'oojs-ui.styles.icons-moderation' => [
		'class' => OOUIImageModule::class,
		'themeImages' => 'icons-moderation',
	],
	'oojs-ui.styles.icons-movement' => [
		'class' => OOUIImageModule::class,
		'themeImages' => 'icons-movement',
	],
	'oojs-ui.styles.icons-user' => [
		'class' => OOUIImageModule::class,
		'themeImages' => 'icons-user',
	],
	'oojs-ui.styles.icons-wikimedia' => [
		'class' => OOUIImageModule::class,
		'themeImages' => 'icons-wikimedia',
	],
];<|MERGE_RESOLUTION|>--- conflicted
+++ resolved
@@ -685,8 +685,6 @@
 		'targets' => [ 'desktop', 'mobile' ],
 	],
 
-<<<<<<< HEAD
-=======
 	'@wikimedia/codex' => [
 		'class' => CodexModule::class,
 		'targets' => [ 'desktop', 'mobile' ],
@@ -727,7 +725,6 @@
 		'es6' => true
 	],
 
->>>>>>> 3d0ae94b
 	/* MediaWiki */
 	'mediawiki.template' => [
 		'scripts' => 'resources/src/mediawiki.template.js',
