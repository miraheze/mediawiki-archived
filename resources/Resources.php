<?php
/**
 * Definition of core ResourceLoader modules.
 *
 * This program is free software; you can redistribute it and/or modify
 * it under the terms of the GNU General Public License as published by
 * the Free Software Foundation; either version 2 of the License, or
 * (at your option) any later version.
 *
 * This program is distributed in the hope that it will be useful,
 * but WITHOUT ANY WARRANTY; without even the implied warranty of
 * MERCHANTABILITY or FITNESS FOR A PARTICULAR PURPOSE. See the
 * GNU General Public License for more details.
 *
 * You should have received a copy of the GNU General Public License along
 * with this program; if not, write to the Free Software Foundation, Inc.,
 * 51 Franklin Street, Fifth Floor, Boston, MA 02110-1301, USA.
 * http://www.gnu.org/copyleft/gpl.html
 *
 * @file
 */

if ( !defined( 'MEDIAWIKI' ) ) {
	die( 'Not an entry point.' );
}

return [

	/**
	 * Special modules who have their own classes
	 */
	'startup' => [ 'class' => ResourceLoaderStartUpModule::class ],

	// Scripts managed by the local wiki (stored in the MediaWiki namespace)
	'site' => [ 'class' => ResourceLoaderSiteModule::class ],
	'site.styles' => [ 'class' => ResourceLoaderSiteStylesModule::class ],
	'noscript' => [
		'class' => ResourceLoaderWikiModule::class,
		'styles' => [ 'MediaWiki:Noscript.css' ],
		'group' => 'noscript',
	],
	'filepage' => [
		'class' => ResourceLoaderWikiModule::class,
		'styles' => [ 'MediaWiki:Filepage.css' ],
	],
	'user.groups' => [
		// Merged into 'user' since MediaWiki 1.28 - kept for back-compat
		'dependencies' => 'user',
		'targets' => [ 'desktop', 'mobile' ],
	],

	// Scripts managed by the current user (stored in their user space)
	'user' => [ 'class' => ResourceLoaderUserModule::class ],
	'user.styles' => [ 'class' => ResourceLoaderUserStylesModule::class ],

	// Populate mediawiki.user placeholders with information about the current user
	'user.defaults' => [ 'class' => ResourceLoaderUserDefaultsModule::class ],
	'user.options' => [ 'class' => ResourceLoaderUserOptionsModule::class ],
	'user.tokens' => [ 'class' => ResourceLoaderUserTokensModule::class ],

	// Scripts for the dynamic language specific data, like grammar forms.
	'mediawiki.language.data' => [ 'class' => ResourceLoaderLanguageDataModule::class ],

	/* MediaWiki base skinning modules */

	/**
	 * Common skin styles, grouped into three graded levels.
	 *
	 * Level 1 "elements":
	 *     The base level that only contains the most basic of common skin styles.
	 *     Only styles for single elements are included, no styling for complex structures like the
	 *     TOC is present. This level is for skins that want to implement the entire style of even
	 *     content area structures like the TOC themselves.
	 *
	 * Level 2 "content":
	 *     The most commonly used level for skins implemented from scratch. This level includes all
	 *     the single element styles from "elements" as well as styles for complex structures such
	 *     as the TOC that are output in the content area by MediaWiki rather than the skin.
	 *     Essentially this is the common level that lets skins leave the style of the content area
	 *     as it is normally styled, while leaving the rest of the skin up to the skin
	 *     implementation.
	 *
	 * Level 3 "interface":
	 *     The highest level, this stylesheet contains extra common styles for classes like
	 *     .firstHeading, #contentSub, et cetera which are not outputted by MediaWiki but are common
	 *     to skins like MonoBook, Vector, etc... Essentially this level is for styles that are
	 *     common to MonoBook clones. And since practically every skin that currently exists within
	 *     core is a MonoBook clone, all our core skins currently use this level.
	 *
	 * These modules are typically loaded by addModuleStyles(), which has absolutely no concept of
	 * dependency management. As a result they contain duplicate stylesheet references instead of
	 * setting 'dependencies' to the lower level the module is based on. For this reason avoid
	 * including more than one of them into your skin as this will result in duplicate CSS.
	 */
	'mediawiki.skinning.elements' => [
		'styles' => [
			'resources/src/mediawiki.skinning/elements.css' => [ 'media' => 'screen' ],
		],
	],
	'mediawiki.skinning.content' => [
		'styles' => [
			'resources/src/mediawiki.skinning/elements.css' => [ 'media' => 'screen' ],
			'resources/src/mediawiki.skinning/content.css' => [ 'media' => 'screen' ],
		],
	],
	// Used in the web installer. Test it after modifying this definition!
	'mediawiki.skinning.interface' => [
		'class' => ResourceLoaderSkinModule::class,
		'styles' => [
			'resources/src/mediawiki.skinning/elements.css' => [ 'media' => 'screen' ],
			'resources/src/mediawiki.skinning/content.css' => [ 'media' => 'screen' ],
			'resources/src/mediawiki.skinning/interface.css' => [ 'media' => 'screen' ],
		],
	],

	'mediawiki.skinning.content.parsoid' => [
		// Style Parsoid HTML+RDFa output consistent with wikitext from PHP parser
		// with the interface.css styles; skinStyles should be used if your
		// skin over-rides common content styling.
		'skinStyles' => [
			'default' => 'resources/src/mediawiki.skinning/content.parsoid.less',
		],
		'targets' => [ 'desktop', 'mobile' ],
	],

	'mediawiki.skinning.content.externallinks' => [
		'styles' => [
			'resources/src/mediawiki.skinning/content.externallinks.css' => [ 'media' => 'screen' ],
		],
	],

	/* jQuery */

	'jquery' => [
		'scripts' => [
			'resources/lib/jquery/jquery.js',
			'resources/lib/jquery/jquery.migrate.js',
		],
		'raw' => true,
		'targets' => [ 'desktop', 'mobile' ],
	],

	/* jQuery Plugins */

	'jquery.accessKeyLabel' => [
		'scripts' => 'resources/src/jquery/jquery.accessKeyLabel.js',
		'dependencies' => [
			'jquery.client',
			'mediawiki.RegExp',
		],
		'messages' => [ 'brackets', 'word-separator' ],
		'targets' => [ 'mobile', 'desktop' ],
	],
	'jquery.async' => [
		'scripts' => 'resources/lib/jquery/jquery.async.js',
	],
<<<<<<< HEAD
	'jquery.autoEllipsis' => [
		'deprecated' => 'Use CSS text-overflow instead.',
		'scripts' => 'resources/src/jquery/jquery.autoEllipsis.js',
		'dependencies' => 'jquery.highlightText',
		'targets' => [ 'desktop', 'mobile' ],
	],
	'jquery.badge' => [
		'deprecated' => 'Please use Notifications instead.',
		'scripts' => 'resources/src/jquery/jquery.badge.js',
		'styles' => 'resources/src/jquery/jquery.badge.css',
		'dependencies' => 'mediawiki.language',
	],
=======
>>>>>>> eb4d2059
	'jquery.byteLength' => [
		'scripts' => 'resources/src/jquery/jquery.byteLength.js',
		'deprecated' => 'Use "mediawiki.String" instead.',
		'dependencies' => 'mediawiki.String',
		'targets' => [ 'desktop', 'mobile' ],
	],
	'jquery.byteLimit' => [
		'dependencies' => 'jquery.lengthLimit',
		'deprecated' => 'Use "jquery.lengthLimit" instead.',
		'targets' => [ 'desktop', 'mobile' ],
	],
	'jquery.checkboxShiftClick' => [
		'scripts' => 'resources/src/jquery/jquery.checkboxShiftClick.js',
		'targets' => [ 'desktop', 'mobile' ],
	],
	'jquery.chosen' => [
		'scripts' => 'resources/lib/jquery.chosen/chosen.jquery.js',
		'styles' => 'resources/lib/jquery.chosen/chosen.css',
	],
	'jquery.client' => [
		'scripts' => 'resources/lib/jquery.client/jquery.client.js',
		'targets' => [ 'desktop', 'mobile' ],
	],
	'jquery.color' => [
		'scripts' => 'resources/src/jquery/jquery.color.js',
		'dependencies' => 'jquery.colorUtil',
	],
	'jquery.colorUtil' => [
		'scripts' => 'resources/src/jquery/jquery.colorUtil.js',
	],
	'jquery.confirmable' => [
		'scripts' => [
			'resources/src/jquery/jquery.confirmable.js',
			'resources/src/jquery/jquery.confirmable.mediawiki.js',
		],
		'messages' => [
			'confirmable-confirm',
			'confirmable-yes',
			'confirmable-no',
			'word-separator',
		],
		'styles' => 'resources/src/jquery/jquery.confirmable.css',
		'dependencies' => 'mediawiki.jqueryMsg',
	],
	'jquery.cookie' => [
		'scripts' => 'resources/lib/jquery/jquery.cookie.js',
		'targets' => [ 'desktop', 'mobile' ],
	],
	'jquery.expandableField' => [
		'scripts' => 'resources/src/jquery/jquery.expandableField.js',
	],
	'jquery.farbtastic' => [
		'scripts' => 'resources/src/jquery/jquery.farbtastic.js',
		'styles' => 'resources/src/jquery/jquery.farbtastic.css',
		'dependencies' => 'jquery.colorUtil',
	],
	'jquery.footHovzer' => [
		'scripts' => 'resources/src/jquery/jquery.footHovzer.js',
		'styles' => 'resources/src/jquery/jquery.footHovzer.css',
	],
	'jquery.form' => [
		'scripts' => 'resources/lib/jquery/jquery.form.js',
	],
	'jquery.fullscreen' => [
		'scripts' => 'resources/lib/jquery/jquery.fullscreen.js',
	],
	'jquery.getAttrs' => [
		'targets' => [ 'desktop', 'mobile' ],
		'scripts' => 'resources/src/jquery/jquery.getAttrs.js',
		'targets' => [ 'desktop', 'mobile' ],
	],
	'jquery.hidpi' => [
		'scripts' => 'resources/src/jquery/jquery.hidpi.js',
		'targets' => [ 'desktop', 'mobile' ],
	],
	'jquery.highlightText' => [
		'scripts' => 'resources/src/jquery/jquery.highlightText.js',
		'dependencies' => [
			'mediawiki.RegExp',
		],
		'targets' => [ 'desktop', 'mobile' ],
	],
	'jquery.hoverIntent' => [
		'scripts' => 'resources/lib/jquery/jquery.hoverIntent.js',
	],
	'jquery.i18n' => [
		'scripts' => [
			'resources/lib/jquery.i18n/src/jquery.i18n.js',
			'resources/lib/jquery.i18n/src/jquery.i18n.messagestore.js',
			'resources/lib/jquery.i18n/src/jquery.i18n.parser.js',
			'resources/lib/jquery.i18n/src/jquery.i18n.emitter.js',
			'resources/lib/jquery.i18n/src/jquery.i18n.emitter.bidi.js',
			'resources/lib/jquery.i18n/src/jquery.i18n.language.js',
			'resources/lib/jquery.i18n/src/jquery.i18n.fallbacks.js',
		],
		'dependencies' => 'mediawiki.libs.pluralruleparser',
		'languageScripts' => [
			'bs' => 'resources/lib/jquery.i18n/src/languages/bs.js',
			'dsb' => 'resources/lib/jquery.i18n/src/languages/dsb.js',
			'fi' => 'resources/lib/jquery.i18n/src/languages/fi.js',
			'ga' => 'resources/lib/jquery.i18n/src/languages/ga.js',
			'he' => 'resources/lib/jquery.i18n/src/languages/he.js',
			'hsb' => 'resources/lib/jquery.i18n/src/languages/hsb.js',
			'hu' => 'resources/lib/jquery.i18n/src/languages/hu.js',
			'hy' => 'resources/lib/jquery.i18n/src/languages/hy.js',
			'la' => 'resources/lib/jquery.i18n/src/languages/la.js',
			'ml' => 'resources/lib/jquery.i18n/src/languages/ml.js',
			'os' => 'resources/lib/jquery.i18n/src/languages/os.js',
			'ru' => 'resources/lib/jquery.i18n/src/languages/ru.js',
			'sl' => 'resources/lib/jquery.i18n/src/languages/sl.js',
			'uk' => 'resources/lib/jquery.i18n/src/languages/uk.js',
		],
		'targets' => [ 'desktop', 'mobile' ],
	],
	'jquery.lengthLimit' => [
		'scripts' => 'resources/src/jquery/jquery.lengthLimit.js',
		'dependencies' => 'mediawiki.String',
		'targets' => [ 'desktop', 'mobile' ],
	],
	'jquery.localize' => [
		'scripts' => 'resources/src/jquery/jquery.localize.js',
	],
	'jquery.makeCollapsible' => [
		'scripts' => 'resources/src/jquery/jquery.makeCollapsible.js',
		'styles' => 'resources/src/jquery/jquery.makeCollapsible.css',
		'messages' => [ 'collapsible-expand', 'collapsible-collapse' ],
		'targets' => [ 'desktop', 'mobile' ],
	],
	'jquery.mockjax' => [
		'scripts' => 'resources/lib/jquery/jquery.mockjax.js',
	],
	'jquery.mw-jump' => [
		'scripts' => 'resources/src/jquery/jquery.mw-jump.js',
		'targets' => [ 'desktop', 'mobile' ],
	],
	'jquery.qunit' => [
		'scripts' => 'resources/lib/qunitjs/qunit.js',
		'styles' => 'resources/lib/qunitjs/qunit.css',
		'targets' => [ 'desktop', 'mobile' ],
	],
	'jquery.spinner' => [
		'scripts' => 'resources/src/jquery/jquery.spinner.js',
		'styles' => 'resources/src/jquery/jquery.spinner.css',
		'targets' => [ 'desktop', 'mobile' ],
	],
	'jquery.jStorage' => [
		'deprecated' => 'Please use "mediawiki.storage" instead.',
		'scripts' => 'resources/lib/jquery/jquery.jStorage.js',
	],
	'jquery.suggestions' => [
		'targets' => [ 'desktop', 'mobile' ],
		'scripts' => 'resources/src/jquery/jquery.suggestions.js',
		'styles' => 'resources/src/jquery/jquery.suggestions.css',
		'dependencies' => 'jquery.highlightText',
	],
	'jquery.tabIndex' => [
		'scripts' => 'resources/src/jquery/jquery.tabIndex.js',
	],
	'jquery.tablesorter' => [
		'scripts' => 'resources/src/jquery/jquery.tablesorter.js',
		'styles' => 'resources/src/jquery/jquery.tablesorter.less',
		'messages' => [ 'sort-descending', 'sort-ascending' ],
		'dependencies' => [
			'mediawiki.RegExp',
			'mediawiki.language.months',
		],
	],
	'jquery.textSelection' => [
		'scripts' => 'resources/src/jquery/jquery.textSelection.js',
		'dependencies' => 'jquery.client',
		'targets' => [ 'mobile', 'desktop' ],
	],
	'jquery.throttle-debounce' => [
		'scripts' => 'resources/lib/jquery/jquery.ba-throttle-debounce.js',
		'targets' => [ 'desktop', 'mobile' ],
	],
	'jquery.xmldom' => [
		'scripts' => 'resources/lib/jquery/jquery.xmldom.js',
	],

	/* jQuery Tipsy */

	'jquery.tipsy' => [
		'deprecated' => true,
		'scripts' => 'resources/src/jquery.tipsy/jquery.tipsy.js',
		'styles' => 'resources/src/jquery.tipsy/jquery.tipsy.css',
	],

	/* jQuery UI */

	'jquery.ui.core' => [
		'deprecated' => 'Please use OOUI instead.',
		'scripts' => 'resources/lib/jquery.ui/jquery.ui.core.js',
		'dependencies' => [
			'jquery.ui.core.styles',
		],
		'group' => 'jquery.ui',
	],
	'jquery.ui.core.styles' => [
		'skinStyles' => [
			'default' => [
				'resources/lib/jquery.ui/themes/smoothness/jquery.ui.core.css',
				'resources/lib/jquery.ui/themes/smoothness/jquery.ui.theme.css',
			],
		],
		'group' => 'jquery.ui',
	],
	'jquery.ui.accordion' => [
		'scripts' => 'resources/lib/jquery.ui/jquery.ui.accordion.js',
		'dependencies' => [
			'jquery.ui.core',
			'jquery.ui.widget',
		],
		'skinStyles' => [
			'default' => 'resources/lib/jquery.ui/themes/smoothness/jquery.ui.accordion.css',
		],
		'group' => 'jquery.ui',
	],
	'jquery.ui.autocomplete' => [
		'scripts' => 'resources/lib/jquery.ui/jquery.ui.autocomplete.js',
		'dependencies' => [
			'jquery.ui.core',
			'jquery.ui.widget',
			'jquery.ui.position',
			'jquery.ui.menu',
		],
		'skinStyles' => [
			'default' => 'resources/lib/jquery.ui/themes/smoothness/jquery.ui.autocomplete.css',
		],
		'group' => 'jquery.ui',
	],
	'jquery.ui.button' => [
		'scripts' => 'resources/lib/jquery.ui/jquery.ui.button.js',
		'dependencies' => [
			'jquery.ui.core',
			'jquery.ui.widget',
		],
		'skinStyles' => [
			'default' => 'resources/lib/jquery.ui/themes/smoothness/jquery.ui.button.css',
		],
		'group' => 'jquery.ui',
	],
	'jquery.ui.datepicker' => [
		'scripts' => 'resources/lib/jquery.ui/jquery.ui.datepicker.js',
		'dependencies' => 'jquery.ui.core',
		'skinStyles' => [
			'default' => 'resources/lib/jquery.ui/themes/smoothness/jquery.ui.datepicker.css',
		],
		'languageScripts' => [
			'af' => 'resources/lib/jquery.ui/i18n/jquery.ui.datepicker-af.js',
			'ar' => 'resources/lib/jquery.ui/i18n/jquery.ui.datepicker-ar.js',
			'ar-dz' => 'resources/lib/jquery.ui/i18n/jquery.ui.datepicker-ar-DZ.js',
			'az' => 'resources/lib/jquery.ui/i18n/jquery.ui.datepicker-az.js',
			'bg' => 'resources/lib/jquery.ui/i18n/jquery.ui.datepicker-bg.js',
			'bs' => 'resources/lib/jquery.ui/i18n/jquery.ui.datepicker-bs.js',
			'ca' => 'resources/lib/jquery.ui/i18n/jquery.ui.datepicker-ca.js',
			'cs' => 'resources/lib/jquery.ui/i18n/jquery.ui.datepicker-cs.js',
			'da' => 'resources/lib/jquery.ui/i18n/jquery.ui.datepicker-da.js',
			'de-at' => 'resources/lib/jquery.ui/i18n/jquery.ui.datepicker-de-AT.js',
			'de-ch' => 'resources/lib/jquery.ui/i18n/jquery.ui.datepicker-de-CH.js',
			'de' => 'resources/lib/jquery.ui/i18n/jquery.ui.datepicker-de.js',
			'el' => 'resources/lib/jquery.ui/i18n/jquery.ui.datepicker-el.js',
			'en-au' => 'resources/lib/jquery.ui/i18n/jquery.ui.datepicker-en-AU.js',
			'en-gb' => 'resources/lib/jquery.ui/i18n/jquery.ui.datepicker-en-GB.js',
			'en-nz' => 'resources/lib/jquery.ui/i18n/jquery.ui.datepicker-en-NZ.js',
			'eo' => 'resources/lib/jquery.ui/i18n/jquery.ui.datepicker-eo.js',
			'es' => 'resources/lib/jquery.ui/i18n/jquery.ui.datepicker-es.js',
			'et' => 'resources/lib/jquery.ui/i18n/jquery.ui.datepicker-et.js',
			'eu' => 'resources/lib/jquery.ui/i18n/jquery.ui.datepicker-eu.js',
			'fa' => 'resources/lib/jquery.ui/i18n/jquery.ui.datepicker-fa.js',
			'fi' => 'resources/lib/jquery.ui/i18n/jquery.ui.datepicker-fi.js',
			'fo' => 'resources/lib/jquery.ui/i18n/jquery.ui.datepicker-fo.js',
			'fr' => 'resources/lib/jquery.ui/i18n/jquery.ui.datepicker-fr.js',
			'fr-ch' => 'resources/lib/jquery.ui/i18n/jquery.ui.datepicker-fr-CH.js',
			'gl' => 'resources/lib/jquery.ui/i18n/jquery.ui.datepicker-gl.js',
			'he' => 'resources/lib/jquery.ui/i18n/jquery.ui.datepicker-he.js',
			'hi' => 'resources/lib/jquery.ui/i18n/jquery.ui.datepicker-hi.js',
			'hr' => 'resources/lib/jquery.ui/i18n/jquery.ui.datepicker-hr.js',
			'hu' => 'resources/lib/jquery.ui/i18n/jquery.ui.datepicker-hu.js',
			'hy' => 'resources/lib/jquery.ui/i18n/jquery.ui.datepicker-hy.js',
			'id' => 'resources/lib/jquery.ui/i18n/jquery.ui.datepicker-id.js',
			'is' => 'resources/lib/jquery.ui/i18n/jquery.ui.datepicker-is.js',
			'it' => 'resources/lib/jquery.ui/i18n/jquery.ui.datepicker-it.js',
			'ja' => 'resources/lib/jquery.ui/i18n/jquery.ui.datepicker-ja.js',
			'ka' => 'resources/lib/jquery.ui/i18n/jquery.ui.datepicker-ka.js',
			'kk' => 'resources/lib/jquery.ui/i18n/jquery.ui.datepicker-kk.js',
			'km' => 'resources/lib/jquery.ui/i18n/jquery.ui.datepicker-km.js',
			'ko' => 'resources/lib/jquery.ui/i18n/jquery.ui.datepicker-ko.js',
			'lb' => 'resources/lib/jquery.ui/i18n/jquery.ui.datepicker-lb.js',
			'lt' => 'resources/lib/jquery.ui/i18n/jquery.ui.datepicker-lt.js',
			'lv' => 'resources/lib/jquery.ui/i18n/jquery.ui.datepicker-lv.js',
			'mk' => 'resources/lib/jquery.ui/i18n/jquery.ui.datepicker-mk.js',
			'ml' => 'resources/lib/jquery.ui/i18n/jquery.ui.datepicker-ml.js',
			'ms' => 'resources/lib/jquery.ui/i18n/jquery.ui.datepicker-ms.js',
			'nl' => 'resources/lib/jquery.ui/i18n/jquery.ui.datepicker-nl.js',
			'nl-be' => 'resources/lib/jquery.ui/i18n/jquery.ui.datepicker-nl-BE.js',
			'no' => 'resources/lib/jquery.ui/i18n/jquery.ui.datepicker-no.js',
			'pl' => 'resources/lib/jquery.ui/i18n/jquery.ui.datepicker-pl.js',
			'pt' => 'resources/lib/jquery.ui/i18n/jquery.ui.datepicker-pt.js',
			'pt-br' => 'resources/lib/jquery.ui/i18n/jquery.ui.datepicker-pt-BR.js',
			'rm' => 'resources/lib/jquery.ui/i18n/jquery.ui.datepicker-rm.js',
			'ro' => 'resources/lib/jquery.ui/i18n/jquery.ui.datepicker-ro.js',
			'ru' => 'resources/lib/jquery.ui/i18n/jquery.ui.datepicker-ru.js',
			'sk' => 'resources/lib/jquery.ui/i18n/jquery.ui.datepicker-sk.js',
			'sl' => 'resources/lib/jquery.ui/i18n/jquery.ui.datepicker-sl.js',
			'sq' => 'resources/lib/jquery.ui/i18n/jquery.ui.datepicker-sq.js',
			'sr-ec' => 'resources/lib/jquery.ui/i18n/jquery.ui.datepicker-sr.js',
			'sr-el' => 'resources/lib/jquery.ui/i18n/jquery.ui.datepicker-sr-SR.js',
			'sv' => 'resources/lib/jquery.ui/i18n/jquery.ui.datepicker-sv.js',
			'ta' => 'resources/lib/jquery.ui/i18n/jquery.ui.datepicker-ta.js',
			'th' => 'resources/lib/jquery.ui/i18n/jquery.ui.datepicker-th.js',
			'tj' => 'resources/lib/jquery.ui/i18n/jquery.ui.datepicker-tj.js',
			'tr' => 'resources/lib/jquery.ui/i18n/jquery.ui.datepicker-tr.js',
			'uk' => 'resources/lib/jquery.ui/i18n/jquery.ui.datepicker-uk.js',
			'vi' => 'resources/lib/jquery.ui/i18n/jquery.ui.datepicker-vi.js',
			'zh-cn' => 'resources/lib/jquery.ui/i18n/jquery.ui.datepicker-zh-CN.js',
			'zh-hk' => 'resources/lib/jquery.ui/i18n/jquery.ui.datepicker-zh-HK.js',
			'zh-tw' => 'resources/lib/jquery.ui/i18n/jquery.ui.datepicker-zh-TW.js',
		],
		'group' => 'jquery.ui',
	],
	'jquery.ui.dialog' => [
		'scripts' => 'resources/lib/jquery.ui/jquery.ui.dialog.js',
		'dependencies' => [
			'jquery.ui.core',
			'jquery.ui.widget',
			'jquery.ui.button',
			'jquery.ui.draggable',
			'jquery.ui.mouse',
			'jquery.ui.position',
			'jquery.ui.resizable',
		],
		'skinStyles' => [
			'default' => 'resources/lib/jquery.ui/themes/smoothness/jquery.ui.dialog.css',
		],
		'group' => 'jquery.ui',
	],
	'jquery.ui.draggable' => [
		'scripts' => 'resources/lib/jquery.ui/jquery.ui.draggable.js',
		'dependencies' => [
			'jquery.ui.core',
			'jquery.ui.mouse',
			'jquery.ui.widget',
		],
		'group' => 'jquery.ui',
	],
	'jquery.ui.droppable' => [
		'scripts' => 'resources/lib/jquery.ui/jquery.ui.droppable.js',
		'dependencies' => [
			'jquery.ui.core',
			'jquery.ui.mouse',
			'jquery.ui.widget',
			'jquery.ui.draggable',
		],
		'group' => 'jquery.ui',
	],
	'jquery.ui.menu' => [
		'scripts' => 'resources/lib/jquery.ui/jquery.ui.menu.js',
		'dependencies' => [
			'jquery.ui.core',
			'jquery.ui.widget',
			'jquery.ui.position',
		],
		'skinStyles' => [
			'default' => 'resources/lib/jquery.ui/themes/smoothness/jquery.ui.menu.css',
		],
		'group' => 'jquery.ui',
	],
	'jquery.ui.mouse' => [
		'scripts' => 'resources/lib/jquery.ui/jquery.ui.mouse.js',
		'dependencies' => 'jquery.ui.widget',
		'group' => 'jquery.ui',
	],
	'jquery.ui.position' => [
		'deprecated' => true,
		'targets' => [ 'mobile', 'desktop' ],
		'scripts' => 'resources/lib/jquery.ui/jquery.ui.position.js',
		'group' => 'jquery.ui',
	],
	'jquery.ui.progressbar' => [
		'scripts' => 'resources/lib/jquery.ui/jquery.ui.progressbar.js',
		'dependencies' => [
			'jquery.ui.core',
			'jquery.ui.widget',
		],
		'skinStyles' => [
			'default' => 'resources/lib/jquery.ui/themes/smoothness/jquery.ui.progressbar.css',
		],
		'group' => 'jquery.ui',
	],
	'jquery.ui.resizable' => [
		'scripts' => 'resources/lib/jquery.ui/jquery.ui.resizable.js',
		'dependencies' => [
			'jquery.ui.core',
			'jquery.ui.widget',
			'jquery.ui.mouse',
		],
		'skinStyles' => [
			'default' => 'resources/lib/jquery.ui/themes/smoothness/jquery.ui.resizable.css',
		],
		'group' => 'jquery.ui',
	],
	'jquery.ui.selectable' => [
		'scripts' => 'resources/lib/jquery.ui/jquery.ui.selectable.js',
		'dependencies' => [
			'jquery.ui.core',
			'jquery.ui.widget',
			'jquery.ui.mouse',
		],
		'skinStyles' => [
			'default' => 'resources/lib/jquery.ui/themes/smoothness/jquery.ui.selectable.css',
		],
		'group' => 'jquery.ui',
	],
	'jquery.ui.slider' => [
		'scripts' => 'resources/lib/jquery.ui/jquery.ui.slider.js',
		'dependencies' => [
			'jquery.ui.core',
			'jquery.ui.widget',
			'jquery.ui.mouse',
		],
		'skinStyles' => [
			'default' => 'resources/lib/jquery.ui/themes/smoothness/jquery.ui.slider.css',
		],
		'group' => 'jquery.ui',
	],
	'jquery.ui.sortable' => [
		'scripts' => 'resources/lib/jquery.ui/jquery.ui.sortable.js',
		'dependencies' => [
			'jquery.ui.core',
			'jquery.ui.mouse',
			'jquery.ui.widget',
		],
		'group' => 'jquery.ui',
	],
	'jquery.ui.spinner' => [
		'scripts' => 'resources/lib/jquery.ui/jquery.ui.spinner.js',
		'dependencies' => [
			'jquery.ui.core',
			'jquery.ui.widget',
			'jquery.ui.button',
		],
		'skinStyles' => [
			'default' => 'resources/lib/jquery.ui/themes/smoothness/jquery.ui.spinner.css',
		],
		'group' => 'jquery.ui',
	],
	'jquery.ui.tabs' => [
		'scripts' => 'resources/lib/jquery.ui/jquery.ui.tabs.js',
		'dependencies' => [
			'jquery.ui.core',
			'jquery.ui.widget',
		],
		'skinStyles' => [
			'default' => 'resources/lib/jquery.ui/themes/smoothness/jquery.ui.tabs.css',
		],
		'group' => 'jquery.ui',
	],
	'jquery.ui.tooltip' => [
		'scripts' => 'resources/lib/jquery.ui/jquery.ui.tooltip.js',
		'dependencies' => [
			'jquery.ui.core',
			'jquery.ui.widget',
			'jquery.ui.position',
		],
		'skinStyles' => [
			'default' => 'resources/lib/jquery.ui/themes/smoothness/jquery.ui.tooltip.css',
		],
		'group' => 'jquery.ui',
	],
	'jquery.ui.widget' => [
		'deprecated' => true,
		'scripts' => 'resources/lib/jquery.ui/jquery.ui.widget.js',
		'group' => 'jquery.ui',
	],
	// Effects
	'jquery.effects.core' => [
		'deprecated' => true,
		'scripts' => 'resources/lib/jquery.ui/jquery.ui.effect.js',
		'group' => 'jquery.ui',
	],
	'jquery.effects.blind' => [
		'scripts' => 'resources/lib/jquery.ui/jquery.ui.effect-blind.js',
		'dependencies' => 'jquery.effects.core',
		'group' => 'jquery.ui',
	],
	'jquery.effects.bounce' => [
		'scripts' => 'resources/lib/jquery.ui/jquery.ui.effect-bounce.js',
		'dependencies' => 'jquery.effects.core',
		'group' => 'jquery.ui',
	],
	'jquery.effects.clip' => [
		'scripts' => 'resources/lib/jquery.ui/jquery.ui.effect-clip.js',
		'dependencies' => 'jquery.effects.core',
		'group' => 'jquery.ui',
	],
	'jquery.effects.drop' => [
		'scripts' => 'resources/lib/jquery.ui/jquery.ui.effect-drop.js',
		'dependencies' => 'jquery.effects.core',
		'group' => 'jquery.ui',
	],
	'jquery.effects.explode' => [
		'scripts' => 'resources/lib/jquery.ui/jquery.ui.effect-explode.js',
		'dependencies' => 'jquery.effects.core',
		'group' => 'jquery.ui',
	],
	'jquery.effects.fade' => [
		'scripts' => 'resources/lib/jquery.ui/jquery.ui.effect-fade.js',
		'dependencies' => 'jquery.effects.core',
		'group' => 'jquery.ui',
	],
	'jquery.effects.fold' => [
		'scripts' => 'resources/lib/jquery.ui/jquery.ui.effect-fold.js',
		'dependencies' => 'jquery.effects.core',
		'group' => 'jquery.ui',
	],
	'jquery.effects.highlight' => [
		'scripts' => 'resources/lib/jquery.ui/jquery.ui.effect-highlight.js',
		'dependencies' => 'jquery.effects.core',
		'group' => 'jquery.ui',
	],
	'jquery.effects.pulsate' => [
		'scripts' => 'resources/lib/jquery.ui/jquery.ui.effect-pulsate.js',
		'dependencies' => 'jquery.effects.core',
		'group' => 'jquery.ui',
	],
	'jquery.effects.scale' => [
		'scripts' => 'resources/lib/jquery.ui/jquery.ui.effect-scale.js',
		'dependencies' => 'jquery.effects.core',
		'group' => 'jquery.ui',
	],
	'jquery.effects.shake' => [
		'scripts' => 'resources/lib/jquery.ui/jquery.ui.effect-shake.js',
		'dependencies' => 'jquery.effects.core',
		'group' => 'jquery.ui',
	],
	'jquery.effects.slide' => [
		'scripts' => 'resources/lib/jquery.ui/jquery.ui.effect-slide.js',
		'dependencies' => 'jquery.effects.core',
		'group' => 'jquery.ui',
	],
	'jquery.effects.transfer' => [
		'scripts' => 'resources/lib/jquery.ui/jquery.ui.effect-transfer.js',
		'dependencies' => 'jquery.effects.core',
		'group' => 'jquery.ui',
	],

	/* json2 */
	'json' => [
		'deprecated' => 'Use of the "json" module is deprecated since MediaWiki 1.29.0',
		'targets' => [ 'desktop', 'mobile' ],
	],

	/* Moment.js */

	'moment' => [
		'scripts' => [
			// HACK: For some reason if you don't define window.moment first, loading moment fatals
			'resources/src/moment-global.js',
			'resources/lib/moment/moment.js',
		],
		'languageScripts' => [
			'aeb-arab' => 'resources/lib/moment/locale/ar-tn.js',
			'af' => 'resources/lib/moment/locale/af.js',
			'ar' => 'resources/lib/moment/locale/ar.js',
			'ar-ma' => 'resources/lib/moment/locale/ar-ma.js',
			'ar-sa' => 'resources/lib/moment/locale/ar-sa.js',
			'az' => 'resources/lib/moment/locale/az.js',
			'be' => 'resources/lib/moment/locale/be.js',
			'bg' => 'resources/lib/moment/locale/bg.js',
			'bm' => 'resources/lib/moment/locale/bm.js',
			'bn' => 'resources/lib/moment/locale/bn.js',
			'bo' => 'resources/lib/moment/locale/bo.js',
			'br' => 'resources/lib/moment/locale/br.js',
			'bs' => 'resources/lib/moment/locale/bs.js',
			'ca' => 'resources/lib/moment/locale/ca.js',
			'cs' => 'resources/lib/moment/locale/cs.js',
			'cv' => 'resources/lib/moment/locale/cv.js',
			'cy' => 'resources/lib/moment/locale/cy.js',
			'da' => 'resources/lib/moment/locale/da.js',
			'de' => 'resources/lib/moment/locale/de.js',
			'de-at' => 'resources/lib/moment/locale/de-at.js',
			'de-ch' => 'resources/lib/moment/locale/de-ch.js',
			'dv' => 'resources/lib/moment/locale/dv.js',
			'el' => 'resources/lib/moment/locale/el.js',
			'en' => 'resources/src/moment-dmy.js',
			'en-au' => 'resources/lib/moment/locale/en-au.js',
			'en-ca' => 'resources/lib/moment/locale/en-ca.js',
			'en-gb' => 'resources/lib/moment/locale/en-gb.js',
			'eo' => 'resources/lib/moment/locale/eo.js',
			'es' => 'resources/lib/moment/locale/es.js',
			'et' => 'resources/lib/moment/locale/et.js',
			'eu' => 'resources/lib/moment/locale/eu.js',
			'fa' => 'resources/lib/moment/locale/fa.js',
			'fi' => 'resources/lib/moment/locale/fi.js',
			'fo' => 'resources/lib/moment/locale/fo.js',
			'fr' => 'resources/lib/moment/locale/fr.js',
			'fr-ca' => 'resources/lib/moment/locale/fr-ca.js',
			'fy' => 'resources/lib/moment/locale/fy.js',
			'gd' => 'resources/lib/moment/locale/gd.js',
			'gl' => 'resources/lib/moment/locale/gl.js',
			'gom-latn' => 'resources/lib/moment/locale/gom-latn.js',
			'gu' => 'resources/lib/moment/locale/gu.js',
			'he' => 'resources/lib/moment/locale/he.js',
			'hi' => 'resources/lib/moment/locale/hi.js',
			'hr' => 'resources/lib/moment/locale/hr.js',
			'hu' => 'resources/lib/moment/locale/hu.js',
			'hy-am' => 'resources/lib/moment/locale/hy-am.js',
			'id' => 'resources/lib/moment/locale/id.js',
			'is' => 'resources/lib/moment/locale/is.js',
			'it' => 'resources/lib/moment/locale/it.js',
			'ja' => 'resources/lib/moment/locale/ja.js',
			'jv' => 'resources/lib/moment/locale/jv.js',
			'ka' => 'resources/lib/moment/locale/ka.js',
			'kk-cyrl' => 'resources/lib/moment/locale/kk.js',
			'kn' => 'resources/lib/moment/locale/kn.js',
			'ko' => 'resources/lib/moment/locale/ko.js',
			'ky' => 'resources/lib/moment/locale/ky.js',
			'lo' => 'resources/lib/moment/locale/lo.js',
			'lt' => 'resources/lib/moment/locale/lt.js',
			'lv' => 'resources/lib/moment/locale/lv.js',
			'mi' => 'resources/lib/moment/locale/mi.js',
			'mk' => 'resources/lib/moment/locale/mk.js',
			'ml' => 'resources/lib/moment/locale/ml.js',
			'mr' => 'resources/lib/moment/locale/mr.js',
			'ms-my' => 'resources/lib/moment/locale/ms-my.js',
			'ms' => 'resources/lib/moment/locale/ms.js',
			'my' => 'resources/lib/moment/locale/my.js',
			'nb' => 'resources/lib/moment/locale/nb.js',
			'ne' => 'resources/lib/moment/locale/ne.js',
			'nl' => 'resources/lib/moment/locale/nl.js',
			'nn' => 'resources/lib/moment/locale/nn.js',
			'pa' => 'resources/lib/moment/locale/pa-in.js',
			'pl' => 'resources/lib/moment/locale/pl.js',
			'pt' => 'resources/lib/moment/locale/pt.js',
			'pt-br' => 'resources/lib/moment/locale/pt-br.js',
			'ro' => 'resources/lib/moment/locale/ro.js',
			'ru' => 'resources/lib/moment/locale/ru.js',
			'sd' => 'resources/lib/moment/locale/sd.js',
			'se' => 'resources/lib/moment/locale/se.js',
			'si' => 'resources/lib/moment/locale/si.js',
			'sk' => 'resources/lib/moment/locale/sk.js',
			'sl' => 'resources/lib/moment/locale/sl.js',
			'sq' => 'resources/lib/moment/locale/sq.js',
			'sr-ec' => 'resources/lib/moment/locale/sr-cyrl.js',
			'sr-el' => 'resources/lib/moment/locale/sr.js',
			'ss' => 'resources/lib/moment/locale/ss.js',
			'sv' => 'resources/lib/moment/locale/sv.js',
			'sw' => 'resources/lib/moment/locale/sw.js',
			'ta' => 'resources/lib/moment/locale/ta.js',
			'te' => 'resources/lib/moment/locale/te.js',
			'tet' => 'resources/lib/moment/locale/tet.js',
			'th' => 'resources/lib/moment/locale/th.js',
			'tl-ph' => 'resources/lib/moment/locale/tl-ph.js',
			'tr' => 'resources/lib/moment/locale/tr.js',
			'tzm' => 'resources/lib/moment/locale/tzm.js',
			'tzm-latn' => 'resources/lib/moment/locale/tzm-latn.js',
			'uk' => 'resources/lib/moment/locale/uk.js',
			'ur' => 'resources/lib/moment/locale/ur.js',
			'uz' => 'resources/lib/moment/locale/uz.js',
			'uz-latn' => 'resources/lib/moment/locale/uz-latn.js',
			'vi' => 'resources/lib/moment/locale/vi.js',
			'yo' => 'resources/lib/moment/locale/yo.js',
			'zh-hans' => 'resources/lib/moment/locale/zh-cn.js',
			'zh-hant' => 'resources/lib/moment/locale/zh-tw.js',
			'zh-cn' => 'resources/lib/moment/locale/zh-cn.js',
			'zh-hk' => 'resources/lib/moment/locale/zh-hk.js',
			'zh-tw' => 'resources/lib/moment/locale/zh-tw.js',
		],
		// HACK: skinScripts come after languageScripts, and we need locale overrides to come
		// after locale definitions
		'skinScripts' => [
			'default' => [
				'resources/src/moment-locale-overrides.js',
			],
		],
		'dependencies' => [
			'mediawiki.language',
		],
		'targets' => [ 'desktop', 'mobile' ],
	],

	/* MediaWiki */

	'mediawiki' => [
		'class' => ResourceLoaderRawFileModule::class,
		// Keep in sync with maintenance/jsduck/eg-iframe.html
		'scripts' => [
			'resources/src/mediawiki/mediawiki.js',
			'resources/src/mediawiki/mediawiki.requestIdleCallback.js',
			'resources/src/mediawiki/mediawiki.errorLogger.js',
		],
		'debugScripts' => 'resources/src/mediawiki/mediawiki.log.js',
		'targets' => [ 'desktop', 'mobile' ],
	],
	'mediawiki.apihelp' => [
		'styles' => 'resources/src/mediawiki/mediawiki.apihelp.css',
		'targets' => [ 'desktop' ],
	],
	'mediawiki.template' => [
		'scripts' => 'resources/src/mediawiki/mediawiki.template.js',
		'targets' => [ 'desktop', 'mobile' ],
	],
	'mediawiki.template.mustache' => [
		'scripts' => [
			'resources/lib/mustache/mustache.js',
			'resources/src/mediawiki/mediawiki.template.mustache.js',
		],
		'targets' => [ 'desktop', 'mobile' ],
		'dependencies' => 'mediawiki.template',
	],
	'mediawiki.template.regexp' => [
		'scripts' => 'resources/src/mediawiki/mediawiki.template.regexp.js',
		'targets' => [ 'desktop', 'mobile' ],
		'dependencies' => 'mediawiki.template',
	],
	'mediawiki.apipretty' => [
		'styles' => 'resources/src/mediawiki/mediawiki.apipretty.css',
		'targets' => [ 'desktop', 'mobile' ],
	],
	'mediawiki.api' => [
		'scripts' => 'resources/src/mediawiki/api.js',
		'dependencies' => [
			'mediawiki.util',
			'user.tokens',
		],
		'targets' => [ 'desktop', 'mobile' ],
	],
	'mediawiki.api.category' => [
		'scripts' => 'resources/src/mediawiki/api/category.js',
		'dependencies' => [
			'mediawiki.api',
			'mediawiki.Title',
		],
	],
	'mediawiki.api.edit' => [
		'scripts' => 'resources/src/mediawiki/api/edit.js',
		'dependencies' => [
			'mediawiki.api',
			'mediawiki.user',
		],
		'targets' => [ 'desktop', 'mobile' ],
	],
	'mediawiki.api.login' => [
		'scripts' => 'resources/src/mediawiki/api/login.js',
		'dependencies' => 'mediawiki.api',
	],
	'mediawiki.api.options' => [
		'scripts' => 'resources/src/mediawiki/api/options.js',
		'dependencies' => 'mediawiki.api',
		'targets' => [ 'desktop', 'mobile' ],
	],
	'mediawiki.api.parse' => [
		'scripts' => 'resources/src/mediawiki/api/parse.js',
		'dependencies' => 'mediawiki.api',
		'targets' => [ 'desktop', 'mobile' ],
	],
	'mediawiki.api.upload' => [
		'scripts' => 'resources/src/mediawiki/api/upload.js',
		'dependencies' => [
			'mediawiki.api',
			'mediawiki.api.edit',
		],
		'targets' => [ 'desktop', 'mobile' ],
	],
	'mediawiki.api.user' => [
		'scripts' => 'resources/src/mediawiki/api/user.js',
		'dependencies' => [
			'mediawiki.api',
		],
		'targets' => [ 'desktop', 'mobile' ],
	],
	'mediawiki.api.watch' => [
		'scripts' => 'resources/src/mediawiki/api/watch.js',
		'dependencies' => [
			'mediawiki.api',
		],
	],
	'mediawiki.api.messages' => [
		'scripts' => 'resources/src/mediawiki/api/messages.js',
		'dependencies' => [
			'mediawiki.api',
		],
		'targets' => [ 'desktop', 'mobile' ],
	],
	'mediawiki.api.rollback' => [
		'scripts' => 'resources/src/mediawiki/api/rollback.js',
		'dependencies' => [
			'mediawiki.api',
		],
	],
	'mediawiki.content.json' => [
		'styles' => 'resources/src/mediawiki/mediawiki.content.json.less',
	],
	'mediawiki.confirmCloseWindow' => [
		'scripts' => [
			'resources/src/mediawiki/mediawiki.confirmCloseWindow.js',
		],
		'targets' => [ 'desktop', 'mobile' ],
	],
	'mediawiki.debug' => [
		'scripts' => [
			'resources/src/mediawiki/mediawiki.debug.js',
		],
		'styles' => [
			'resources/src/mediawiki/mediawiki.debug.less',
		],
		'dependencies' => [
			'jquery.footHovzer',
			'oojs-ui-core',
		],
	],
	'mediawiki.diff.styles' => [
		'styles' => [
			'resources/src/mediawiki/mediawiki.diff.styles.css',
			'resources/src/mediawiki/mediawiki.diff.styles.print.css' => [
				'media' => 'print'
			],
		],
		'targets' => [ 'desktop', 'mobile' ],
	],
	'mediawiki.feedback' => [
		'scripts' => 'resources/src/mediawiki/mediawiki.feedback.js',
		'styles' => 'resources/src/mediawiki/mediawiki.feedback.css',
		'dependencies' => [
			'mediawiki.messagePoster',
			'mediawiki.Title',
			'oojs-ui-core',
			'oojs-ui-windows',
		],
		'messages' => [
			'feedback-adding',
			'feedback-back',
			'feedback-bugcheck',
			'feedback-dialog-intro',
			'feedback-external-bug-report-button',
			'feedback-bugnew',
			'feedback-bugornote',
			'feedback-cancel',
			'feedback-close',
			'feedback-dialog-title',
			'feedback-error1',
			'feedback-error2',
			'feedback-error3',
			'feedback-error4',
			'feedback-message',
			'feedback-subject',
			'feedback-submit',
			'feedback-terms',
			'feedback-termsofuse',
			'feedback-thanks',
			'feedback-thanks-title',
			'feedback-useragent'
		],
		'targets' => [ 'desktop', 'mobile' ],
	],
	'mediawiki.feedlink' => [
		'styles' => 'resources/src/mediawiki/mediawiki.feedlink.css',
	],
	'mediawiki.filewarning' => [
		'scripts' => 'resources/src/mediawiki/mediawiki.filewarning.js',
		'styles' => 'resources/src/mediawiki/mediawiki.filewarning.less',
		'dependencies' => [
			'oojs-ui-core',
			'oojs-ui.styles.icons-alerts',
		],
	],
	'mediawiki.ForeignApi' => [
		'targets' => [ 'desktop', 'mobile' ],
		'class' => ResourceLoaderForeignApiModule::class,
		// Additional dependencies generated dynamically
		'dependencies' => 'mediawiki.ForeignApi.core',
	],
	'mediawiki.ForeignApi.core' => [
		'scripts' => 'resources/src/mediawiki/ForeignApi.js',
		'dependencies' => [
			'mediawiki.api',
			'oojs',
		],
		'targets' => [ 'desktop', 'mobile' ],
	],
	'mediawiki.helplink' => [
		'styles' => [
			'resources/src/mediawiki/mediawiki.helplink.less',
		],
		'targets' => [ 'desktop', 'mobile' ],
	],
	'mediawiki.hidpi' => [
		'scripts' => 'resources/src/mediawiki/mediawiki.hidpi.js',
		'dependencies' => 'jquery.hidpi',
		'skipFunction' => 'resources/src/mediawiki.hidpi-skip.js',
		'targets' => [ 'desktop', 'mobile' ],
	],
	'mediawiki.hlist' => [
		'targets' => [ 'desktop', 'mobile' ],
		'styles' => [
			'resources/src/mediawiki/mediawiki.hlist-allskins.less',
		],
		'skinStyles' => [
			'default' => 'resources/src/mediawiki/mediawiki.hlist.css',
		],
	],
	'mediawiki.htmlform' => [
		'scripts' => [
			'resources/src/mediawiki/htmlform/htmlform.js',
			'resources/src/mediawiki/htmlform/autocomplete.js',
			'resources/src/mediawiki/htmlform/autoinfuse.js',
			'resources/src/mediawiki/htmlform/checkmatrix.js',
			'resources/src/mediawiki/htmlform/cloner.js',
			'resources/src/mediawiki/htmlform/hide-if.js',
			'resources/src/mediawiki/htmlform/multiselect.js',
			'resources/src/mediawiki/htmlform/selectandother.js',
			'resources/src/mediawiki/htmlform/selectorother.js',
		],
		'dependencies' => [
			'mediawiki.RegExp',
			'jquery.lengthLimit',
		],
		'messages' => [
			'htmlform-chosen-placeholder',
			// @todo Load this message in content language
			'colon-separator',
		],
		'targets' => [ 'desktop', 'mobile' ],
	],
	'mediawiki.htmlform.checker' => [
		'scripts' => [
			'resources/src/mediawiki/htmlform/htmlform.Checker.js',
		],
		'dependencies' => [
			'jquery.throttle-debounce',
		],
		'targets' => [ 'desktop', 'mobile' ],
	],
	'mediawiki.htmlform.ooui' => [
		'scripts' => [
			'resources/src/mediawiki/htmlform/htmlform.Element.js',
		],
		'dependencies' => [
			'oojs-ui-core',
		],
		'targets' => [ 'desktop', 'mobile' ],
	],
	'mediawiki.htmlform.styles' => [
		'styles' => 'resources/src/mediawiki/htmlform/styles.css',
		'targets' => [ 'desktop', 'mobile' ],
	],
	'mediawiki.htmlform.ooui.styles' => [
		'styles' => 'resources/src/mediawiki/htmlform/ooui.styles.less',
		'targets' => [ 'desktop', 'mobile' ],
	],
	'mediawiki.icon' => [
		'styles' => 'resources/src/mediawiki/mediawiki.icon.less',
		'targets' => [ 'desktop', 'mobile' ],
	],
	'mediawiki.inspect' => [
		'scripts' => 'resources/src/mediawiki/mediawiki.inspect.js',
		'dependencies' => [
			'mediawiki.String',
			'mediawiki.RegExp',
		],
		'targets' => [ 'desktop', 'mobile' ],
	],
	'mediawiki.messagePoster' => [
		'scripts' => [
			'resources/src/mediawiki.messagePoster/mediawiki.messagePoster.factory.js',
			'resources/src/mediawiki.messagePoster/mediawiki.messagePoster.MessagePoster.js',
		],
		'dependencies' => [
			'oojs',
			'mediawiki.api',
			'mediawiki.ForeignApi',
		],
		'targets' => [ 'desktop', 'mobile' ],
	],
	'mediawiki.messagePoster.wikitext' => [
		'scripts' => [
			'resources/src/mediawiki.messagePoster/mediawiki.messagePoster.WikitextMessagePoster.js',
		],
		'dependencies' => [
			'mediawiki.api.edit',
			'mediawiki.messagePoster',
		],
		'targets' => [ 'desktop', 'mobile' ],
	],
	'mediawiki.notification' => [
		'styles' => [
			'resources/src/mediawiki/mediawiki.notification.common.css',
			'resources/src/mediawiki/mediawiki.notification.print.css'
				=> [ 'media' => 'print' ],
		],
		'skinStyles' => [
			'default' => 'resources/src/mediawiki/mediawiki.notification.css',
		],
		'scripts' => 'resources/src/mediawiki/mediawiki.notification.js',
		'dependencies' => [
			'mediawiki.util',
			'mediawiki.visibleTimeout',
		],
		'targets' => [ 'desktop', 'mobile' ],
	],
	'mediawiki.notify' => [
		'scripts' => 'resources/src/mediawiki/mediawiki.notify.js',
		'targets' => [ 'desktop', 'mobile' ],
	],
	'mediawiki.notification.convertmessagebox' => [
		'dependencies' => [
			'mediawiki.notification',
		],
		'scripts' => 'resources/src/mediawiki/mediawiki.notification.convertmessagebox.js',
		'targets' => [ 'desktop', 'mobile' ],
	],
	'mediawiki.notification.convertmessagebox.styles' => [
		'styles' => [
			'resources/src/mediawiki/mediawiki.notification.convertmessagebox.styles.less',
		],
		'targets' => [ 'desktop', 'mobile' ],
	],
	'mediawiki.RegExp' => [
		'scripts' => 'resources/src/mediawiki/mediawiki.RegExp.js',
		'targets' => [ 'desktop', 'mobile' ],
	],
	'mediawiki.String' => [
		'scripts' => 'resources/src/mediawiki/mediawiki.String.js',
		'targets' => [ 'desktop', 'mobile' ],
	],
	'mediawiki.pager.tablePager' => [
		'styles' => 'resources/src/mediawiki/mediawiki.pager.tablePager.less',
	],
	'mediawiki.searchSuggest' => [
		'targets' => [ 'desktop', 'mobile' ],
		'scripts' => 'resources/src/mediawiki/mediawiki.searchSuggest.js',
		'styles' => 'resources/src/mediawiki/mediawiki.searchSuggest.css',
		'messages' => [
			'searchsuggest-search',
			'searchsuggest-containing',
		],
		'dependencies' => [
			'jquery.suggestions',
			'jquery.getAttrs',
			'mediawiki.api',
		],
	],
	'mediawiki.sectionAnchor' => [
		// Back-compat to hide it on cached pages (T18691; Ie9e334e973; 2015-03-17)
		'styles' => 'resources/src/mediawiki/mediawiki.sectionAnchor.css',
		'targets' => [ 'desktop', 'mobile' ],
	],
	'mediawiki.storage' => [
		'scripts' => 'resources/src/mediawiki/mediawiki.storage.js',
		'targets' => [ 'desktop', 'mobile' ],
	],
	'mediawiki.Title' => [
		'scripts' => [
			'resources/src/mediawiki/mediawiki.Title.js',
			'resources/src/mediawiki/mediawiki.Title.phpCharToUpper.js',
		],
		'dependencies' => [
			'mediawiki.String',
			'mediawiki.util',
		],
		'targets' => [ 'desktop', 'mobile' ],
	],
	'mediawiki.Upload' => [
		'scripts' => 'resources/src/mediawiki/mediawiki.Upload.js',
		'dependencies' => [
			'mediawiki.api.upload',
		],
	],
	'mediawiki.ForeignUpload' => [
		'scripts' => 'resources/src/mediawiki/mediawiki.ForeignUpload.js',
		'dependencies' => [
			'mediawiki.ForeignApi',
			'mediawiki.Upload',
			'oojs',
		],
		'messages' => [
			'uploaddisabledtext',
			'upload-dialog-disabled',
			'upload-foreign-cant-upload',
		]
	],
	'mediawiki.ForeignStructuredUpload.config' => [
		'class' => ResourceLoaderUploadDialogModule::class,
	],
	'mediawiki.ForeignStructuredUpload' => [
		'scripts' => 'resources/src/mediawiki/mediawiki.ForeignStructuredUpload.js',
		'dependencies' => [
			'mediawiki.ForeignUpload',
			'mediawiki.ForeignStructuredUpload.config',
		],
		'messages' => [
			'upload-foreign-cant-load-config',
		],
	],
	'mediawiki.Upload.Dialog' => [
		'scripts' => [
			'resources/src/mediawiki/mediawiki.Upload.Dialog.js',
		],
		'dependencies' => [
			'mediawiki.Upload.BookletLayout',
		],
		'messages' => [
			'upload-dialog-title',
			'upload-dialog-button-cancel',
			'upload-dialog-button-back',
			'upload-dialog-button-done',
			'upload-dialog-button-save',
			'upload-dialog-button-upload',
		],
	],
	'mediawiki.Upload.BookletLayout' => [
		'scripts' => [
			'resources/src/mediawiki/mediawiki.Upload.BookletLayout.js',
		],
		'styles' => [
			'resources/src/mediawiki/mediawiki.Upload.BookletLayout.css',
		],
		'dependencies' => [
			'oojs-ui-core',
			'oojs-ui-widgets',
			'oojs-ui-windows',
			'oojs-ui.styles.icons-content',
			'oojs-ui.styles.icons-editing-advanced',
			'moment',
			'mediawiki.Title',
			'mediawiki.user',
			'mediawiki.Upload',
			'mediawiki.jqueryMsg',
			'mediawiki.widgets.StashedFileWidget'
		],
		'messages' => [
			'upload-form-label-infoform-title',
			'upload-form-label-infoform-name',
			'upload-form-label-infoform-name-tooltip',
			'upload-form-label-infoform-description',
			'upload-form-label-infoform-description-tooltip',
			'upload-form-label-usage-title',
			'upload-form-label-usage-filename',
			'action-upload',
			'apierror-mustbeloggedin',
			'badaccess-groups',
			'apierror-timeout',
			'apierror-offline',
			'apierror-unknownerror',
			'api-error-unknown-warning',
			'fileexists',
			'filepageexists',
			'file-exists-duplicate',
			'file-deleted-duplicate',
			'filename-bad-prefix',
			'filename-thumb-name',
			'filewasdeleted',
			'badfilename',
			'protectedpagetext',
		],
	],
	'mediawiki.ForeignStructuredUpload.BookletLayout' => [
		'scripts' => 'resources/src/mediawiki/mediawiki.ForeignStructuredUpload.BookletLayout.js',
		'styles' => 'resources/src/mediawiki/mediawiki.ForeignStructuredUpload.BookletLayout.less',
		'dependencies' => [
			'mediawiki.ForeignStructuredUpload',
			'mediawiki.Upload.BookletLayout',
			'mediawiki.widgets.CategoryMultiselectWidget',
			'mediawiki.widgets.DateInputWidget',
			'mediawiki.jqueryMsg',
			'mediawiki.api.messages',
			'moment',
			'mediawiki.libs.jpegmeta',
		],
		'messages' => [
			'upload-form-label-own-work',
			'upload-form-label-infoform-categories',
			'upload-form-label-infoform-date',
			'upload-form-label-own-work-message-generic-local',
			'upload-form-label-not-own-work-message-generic-local',
			'upload-form-label-not-own-work-local-generic-local',
			'upload-form-label-own-work-message-generic-foreign',
			'upload-form-label-not-own-work-message-generic-foreign',
			'upload-form-label-not-own-work-local-generic-foreign',
		],
	],
	'mediawiki.toc' => [
		'scripts' => 'resources/src/mediawiki/mediawiki.toc.js',
		'styles' => [
			'resources/src/mediawiki/mediawiki.toc.css'
				=> [ 'media' => 'screen' ],
			'resources/src/mediawiki/mediawiki.toc.print.css'
				=> [ 'media' => 'print' ],
		],
		'dependencies' => 'mediawiki.cookie',
		'messages' => [ 'showtoc', 'hidetoc' ],
		'targets' => [ 'desktop', 'mobile' ],
	],
	'mediawiki.Uri' => [
		'scripts' => 'resources/src/mediawiki/mediawiki.Uri.js',
		'templates' => [
			'strict.regexp' => 'resources/src/mediawiki/mediawiki.Uri.strict.regexp',
			'loose.regexp' => 'resources/src/mediawiki/mediawiki.Uri.loose.regexp',
		],
		'dependencies' => 'mediawiki.util',
		'targets' => [ 'desktop', 'mobile' ],
	],
	'mediawiki.user' => [
		'scripts' => 'resources/src/mediawiki/mediawiki.user.js',
		'dependencies' => [
			'mediawiki.api',
			'mediawiki.api.user',
			'mediawiki.storage',
			'user.options',
			'user.tokens',
		],
		'targets' => [ 'desktop', 'mobile' ],
	],
	'mediawiki.userSuggest' => [
		'scripts' => 'resources/src/mediawiki/mediawiki.userSuggest.js',
		'dependencies' => [
			'jquery.suggestions',
			'mediawiki.api'
		]
	],
	'mediawiki.util' => [
		'class' => ResourceLoaderMediaWikiUtilModule::class,
		'scripts' => 'resources/src/mediawiki/mediawiki.util.js',
		'dependencies' => [
			'jquery.accessKeyLabel',
			'mediawiki.RegExp',
			'mediawiki.notify',
		],
		'targets' => [ 'desktop', 'mobile' ],
	],
	'mediawiki.viewport' => [
		'scripts' => 'resources/src/mediawiki/mediawiki.viewport.js',
		'targets' => [ 'desktop', 'mobile' ],
	],
	'mediawiki.checkboxtoggle' => [
		'scripts' => 'resources/src/mediawiki/mediawiki.checkboxtoggle.js',
	],
	'mediawiki.checkboxtoggle.styles' => [
		'styles' => 'resources/src/mediawiki/mediawiki.checkboxtoggle.css',
	],
	'mediawiki.cookie' => [
		'scripts' => 'resources/src/mediawiki/mediawiki.cookie.js',
		'dependencies' => 'jquery.cookie',
		'targets' => [ 'desktop', 'mobile' ],
	],
	'mediawiki.toolbar' => [
		'class' => ResourceLoaderEditToolbarModule::class,
		'scripts' => 'resources/src/mediawiki.toolbar/toolbar.js',
		'styles' => 'resources/src/mediawiki.toolbar/toolbar.less',
		'dependencies' => 'jquery.textSelection',
	],
	'mediawiki.experiments' => [
		'scripts' => 'resources/src/mediawiki/mediawiki.experiments.js',
		'targets' => [ 'desktop', 'mobile' ],
	],
	'mediawiki.editfont.styles' => [
		'styles' => 'resources/src/mediawiki/mediawiki.editfont.css',
		'targets' => [ 'desktop', 'mobile' ],
	],
	'mediawiki.visibleTimeout' => [
		'scripts' => 'resources/src/mediawiki/mediawiki.visibleTimeout.js',
		'targets' => [ 'desktop', 'mobile' ],
	],

	/* MediaWiki Action */

	'mediawiki.action.delete' => [
		'scripts' => 'resources/src/mediawiki.action/mediawiki.action.delete.js',
		'dependencies' => [
			'oojs-ui-core',
			'jquery.lengthLimit',
		],
		'messages' => [
			// @todo Load this message in content language
			'colon-separator',
		],
	],
	'mediawiki.action.delete.file' => [
		'scripts' => 'resources/src/mediawiki.action/mediawiki.action.delete.file.js',
		'dependencies' => [
			'jquery.lengthLimit',
		],
		'messages' => [
			// @todo Load this message in content language
			'colon-separator',
		],
	],
	'mediawiki.action.edit' => [
		'scripts' => [
			'resources/src/mediawiki.action/mediawiki.action.edit.js',
			'resources/src/mediawiki.action/mediawiki.action.edit.stash.js',
		],
		'styles' => 'resources/src/mediawiki.action/mediawiki.action.edit.css',
		'dependencies' => [
			'mediawiki.action.edit.styles',
			'mediawiki.editfont.styles',
			'jquery.textSelection',
			'oojs-ui-core',
			'mediawiki.widgets.visibleLengthLimit',
			'mediawiki.api',
		],
	],
	'mediawiki.action.edit.styles' => [
		'targets' => [ 'desktop', 'mobile' ],
		'styles' => 'resources/src/mediawiki.action/mediawiki.action.edit.styles.less',
	],
	'mediawiki.action.edit.collapsibleFooter' => [
		'scripts' => 'resources/src/mediawiki.action/mediawiki.action.edit.collapsibleFooter.js',
		'styles' => 'resources/src/mediawiki.action/mediawiki.action.edit.collapsibleFooter.css',
		'dependencies' => [
			'jquery.makeCollapsible',
			'mediawiki.storage',
			'mediawiki.icon',
		],
	],
	'mediawiki.action.edit.preview' => [
		'scripts' => 'resources/src/mediawiki.action/mediawiki.action.edit.preview.js',
		'dependencies' => [
			'jquery.spinner',
			'jquery.textSelection',
			'mediawiki.api',
			'mediawiki.diff.styles',
			'mediawiki.language',
			'mediawiki.util',
			'mediawiki.jqueryMsg',
			'oojs-ui-core',
		],
		'messages' => [
			// Keep the uses message keys in sync with EditPage#setHeaders
			'creating',
			'editconflict',
			'editing',
			'editingcomment',
			'editingsection',
			'pagetitle',
			'otherlanguages',
			'summary-preview',
			'subject-preview',
			'parentheses',
			'previewerrortext',
		],
	],
	'mediawiki.action.history' => [
		'scripts' => 'resources/src/mediawiki.action/mediawiki.action.history.js',
		'styles' => 'resources/src/mediawiki.action/mediawiki.action.history.css',
	],
	'mediawiki.action.history.styles' => [
		'styles' => 'resources/src/mediawiki.action/mediawiki.action.history.styles.css',
	],
	'mediawiki.action.view.dblClickEdit' => [
		'scripts' => 'resources/src/mediawiki.action/mediawiki.action.view.dblClickEdit.js',
		'dependencies' => [
			'mediawiki.util',
			'user.options',
		],
	],
	'mediawiki.action.view.metadata' => [
		'styles' => 'resources/src/mediawiki.action/mediawiki.action.view.metadata.css',
		'scripts' => 'resources/src/mediawiki.action/mediawiki.action.view.metadata.js',
		'messages' => [
			'metadata-expand',
			'metadata-collapse',
		],
		'dependencies' => 'mediawiki.action.view.filepage',
	],
	'mediawiki.action.view.categoryPage.styles' => [
		'styles' => 'resources/src/mediawiki.action/mediawiki.action.view.categoryPage.less',
		'targets' => [ 'desktop', 'mobile' ]
	],
	'mediawiki.action.view.postEdit' => [
		'scripts' => 'resources/src/mediawiki.action/mediawiki.action.view.postEdit.js',
		'styles' => 'resources/src/mediawiki.action/mediawiki.action.view.postEdit.less',
		'skinStyles' => [
			'monobook' => 'resources/src/mediawiki.action/mediawiki.action.view.postEdit.monobook.css',
		],
		'dependencies' => [
			'mediawiki.jqueryMsg',
			'mediawiki.notification'
		],
		'messages' => [
			'postedit-confirmation-created',
			'postedit-confirmation-restored',
			'postedit-confirmation-saved',
			'postedit-confirmation-published',
		],
	],
	'mediawiki.action.view.redirect' => [
		'scripts' => 'resources/src/mediawiki.action/mediawiki.action.view.redirect.js',
		'dependencies' => 'jquery.client',
		'targets' => [ 'desktop', 'mobile' ],
	],
	'mediawiki.action.view.redirectPage' => [
		'targets' => [ 'desktop', 'mobile' ],
		'styles' => 'resources/src/mediawiki.action/mediawiki.action.view.redirectPage.css',
	],
	'mediawiki.action.view.rightClickEdit' => [
		'scripts' => 'resources/src/mediawiki.action/mediawiki.action.view.rightClickEdit.js',
	],
	'mediawiki.action.edit.editWarning' => [
		'scripts' => 'resources/src/mediawiki.action/mediawiki.action.edit.editWarning.js',
		'dependencies' => [
			'jquery.textSelection',
			'mediawiki.jqueryMsg',
			'mediawiki.confirmCloseWindow',
			'user.options',
		],
		'messages' => [
			'editwarning-warning',
			// editwarning-warning uses {{int:prefs-editing}}
			'prefs-editing'
		],
	],
	'mediawiki.action.view.filepage' => [
		'styles' => [
			'resources/src/mediawiki.action/mediawiki.action.view.filepage.print.css' =>
				[ 'media' => 'print' ],
			'resources/src/mediawiki.action/mediawiki.action.view.filepage.css',
		],
	],

	/* MediaWiki Language */

	'mediawiki.language' => [
		'scripts' => [
			'resources/src/mediawiki.language/mediawiki.language.js',
			'resources/src/mediawiki.language/mediawiki.language.numbers.js',
			'resources/src/mediawiki.language/mediawiki.language.fallback.js',
		],
		'languageScripts' => [
			'bs' => 'resources/src/mediawiki.language/languages/bs.js',
			'dsb' => 'resources/src/mediawiki.language/languages/dsb.js',
			'fi' => 'resources/src/mediawiki.language/languages/fi.js',
			'ga' => 'resources/src/mediawiki.language/languages/ga.js',
			'hsb' => 'resources/src/mediawiki.language/languages/hsb.js',
			'hu' => 'resources/src/mediawiki.language/languages/hu.js',
			'hy' => 'resources/src/mediawiki.language/languages/hy.js',
			'la' => 'resources/src/mediawiki.language/languages/la.js',
			'os' => 'resources/src/mediawiki.language/languages/os.js',
			'sl' => 'resources/src/mediawiki.language/languages/sl.js',
		],
		'dependencies' => [
			'mediawiki.language.data',
			'mediawiki.cldr',
		],
		'targets' => [ 'desktop', 'mobile' ],
		'messages' => [
			'and',
			'comma-separator',
			'word-separator'
		],
	],

	'mediawiki.cldr' => [
		'scripts' => 'resources/src/mediawiki.language/mediawiki.cldr.js',
		'dependencies' => [
			'mediawiki.libs.pluralruleparser',
		],
		'targets' => [ 'desktop', 'mobile' ],
	],

	'mediawiki.libs.pluralruleparser' => [
		'scripts' => 'resources/src/mediawiki.libs/CLDRPluralRuleParser.js',
		'targets' => [ 'desktop', 'mobile' ],
	],

	'mediawiki.language.init' => [
		'scripts' => 'resources/src/mediawiki.language/mediawiki.language.init.js',
		'targets' => [ 'desktop', 'mobile' ],
	],

	'mediawiki.jqueryMsg' => [
		// Add data for mediawiki.jqueryMsg, such as allowed tags
		'class' => ResourceLoaderJqueryMsgModule::class,
		'scripts' => 'resources/src/mediawiki/mediawiki.jqueryMsg.js',
		'dependencies' => [
			'mediawiki.util',
			'mediawiki.language',
			'user.options',
		],
		'targets' => [ 'desktop', 'mobile' ],
	],

	'mediawiki.language.months' => [
		'scripts' => 'resources/src/mediawiki.language/mediawiki.language.months.js',
		'dependencies' => 'mediawiki.language',
		'messages' => array_merge(
			Language::$mMonthMsgs,
			Language::$mMonthGenMsgs,
			Language::$mMonthAbbrevMsgs
		)
	],

	'mediawiki.language.names' => [ 'class' => ResourceLoaderLanguageNamesModule::class ],

	'mediawiki.language.specialCharacters' => [
		'class' => ResourceLoaderSpecialCharacterDataModule::class
	],

	/* MediaWiki Libs */

	'mediawiki.libs.jpegmeta' => [
		'scripts' => 'resources/src/mediawiki.libs/mediawiki.libs.jpegmeta.js',
		'targets' => [ 'desktop', 'mobile' ],
	],

	/* MediaWiki Page */

	'mediawiki.page.gallery' => [
		'scripts' => 'resources/src/mediawiki/page/gallery.js',
		'dependencies' => [
			'mediawiki.page.gallery.styles',
			'jquery.throttle-debounce',
		]
	],
	'mediawiki.page.gallery.styles' => [
		'styles' => [
			'resources/src/mediawiki/page/gallery.css',
			'resources/src/mediawiki/page/gallery.print.css' => [ 'media' => 'print' ],
		],
		'targets' => [ 'desktop', 'mobile' ],
	],
	'mediawiki.page.gallery.slideshow' => [
		'scripts' => 'resources/src/mediawiki/page/gallery-slideshow.js',
		'dependencies' => [
			'mediawiki.api',
			'mediawiki.Title',
			'oojs',
			'oojs-ui-core',
			'oojs-ui-widgets',
			'oojs-ui.styles.icons-media',
			'oojs-ui.styles.icons-movement'
		],
		'messages' => [
			'gallery-slideshow-toggle'
		]
	],
	'mediawiki.page.ready' => [
		'scripts' => 'resources/src/mediawiki/page/ready.js',
		'dependencies' => [
			'jquery.accessKeyLabel',
			'jquery.checkboxShiftClick',
			'jquery.mw-jump',
		],
		'targets' => [ 'desktop', 'mobile' ],
	],
	'mediawiki.page.startup' => [
		'scripts' => 'resources/src/mediawiki/page/startup.js',
		'targets' => [ 'desktop', 'mobile' ],
	],
	'mediawiki.page.patrol.ajax' => [
		'scripts' => 'resources/src/mediawiki/page/patrol.ajax.js',
		'dependencies' => [
			'mediawiki.api',
			'mediawiki.util',
			'mediawiki.Title',
			'mediawiki.notify',
			'jquery.spinner',
			'user.tokens'
		],
		'messages' => [
			'markedaspatrollednotify',
			'markedaspatrollederrornotify',
			'markedaspatrollederror-noautopatrol'
		],
	],
	'mediawiki.page.watch.ajax' => [
		'scripts' => 'resources/src/mediawiki/page/watch.js',
		'dependencies' => [
			'mediawiki.api.watch',
			'mediawiki.notify',
			'mediawiki.util',
			'mediawiki.Title',
			'mediawiki.jqueryMsg',
			'jquery.accessKeyLabel',
			'mediawiki.RegExp',
		],
		'messages' => [
			'watch',
			'unwatch',
			'watching',
			'unwatching',
			'tooltip-ca-watch',
			'tooltip-ca-unwatch',
			'watcherrortext',
			'addedwatchtext',
			'addedwatchtext-talk',
			'removedwatchtext',
			'removedwatchtext-talk',
		],
	],
	'mediawiki.page.rollback' => [
		'scripts' => 'resources/src/mediawiki/page/rollback.js',
		'dependencies' => [
			'mediawiki.api.rollback',
			'mediawiki.notify',
			'mediawiki.util',
			'jquery.spinner',
		],
		'messages' => [
			'rollbackfailed',
			'actioncomplete',
		],
	],
	'mediawiki.page.image.pagination' => [
		'scripts' => 'resources/src/mediawiki/page/image-pagination.js',
		'dependencies' => [
			'mediawiki.util',
			'jquery.spinner',
		],
	],

	/* MediaWiki Special pages */

	'mediawiki.rcfilters.filters.base.styles' => [
		'styles' => [
			'resources/src/mediawiki.rcfilters/styles/mw.rcfilters.less',
		],
	],
	'mediawiki.rcfilters.highlightCircles.seenunseen.styles' => [
		'styles' => [
			'resources/src/mediawiki.rcfilters/' .
			'styles/mw.rcfilters.ui.ChangesListWrapperWidget.highlightCircles.seenunseen.less',
		],
	],
	'mediawiki.rcfilters.filters.dm' => [
		'scripts' => [
			'resources/src/mediawiki.rcfilters/mw.rcfilters.js',
			'resources/src/mediawiki.rcfilters/dm/mw.rcfilters.dm.ItemModel.js',
			'resources/src/mediawiki.rcfilters/dm/mw.rcfilters.dm.FilterItem.js',
			'resources/src/mediawiki.rcfilters/dm/mw.rcfilters.dm.FilterGroup.js',
			'resources/src/mediawiki.rcfilters/dm/mw.rcfilters.dm.FiltersViewModel.js',
			'resources/src/mediawiki.rcfilters/dm/mw.rcfilters.dm.SavedQueryItemModel.js',
			'resources/src/mediawiki.rcfilters/dm/mw.rcfilters.dm.SavedQueriesModel.js',
			'resources/src/mediawiki.rcfilters/dm/mw.rcfilters.dm.ChangesListViewModel.js',
			'resources/src/mediawiki.rcfilters/mw.rcfilters.Controller.js',
			'resources/src/mediawiki.rcfilters/mw.rcfilters.UriProcessor.js',
		],
		'dependencies' => [
			'mediawiki.String',
			'oojs',
			'mediawiki.api',
			'mediawiki.api.options',
			'mediawiki.jqueryMsg',
			'mediawiki.Uri',
			'mediawiki.user',
		],
		'messages' => [
			'quotation-marks',
			'rcfilters-filterlist-title',
		],
	],
	'mediawiki.rcfilters.filters.ui' => [
		'scripts' => [
			'resources/src/mediawiki.rcfilters/ui/mw.rcfilters.ui.GroupWidget.js',
			'resources/src/mediawiki.rcfilters/ui/mw.rcfilters.ui.CheckboxInputWidget.js',
			'resources/src/mediawiki.rcfilters/ui/mw.rcfilters.ui.FilterTagMultiselectWidget.js',
			'resources/src/mediawiki.rcfilters/ui/mw.rcfilters.ui.ItemMenuOptionWidget.js',
			'resources/src/mediawiki.rcfilters/ui/mw.rcfilters.ui.FilterMenuOptionWidget.js',
			'resources/src/mediawiki.rcfilters/ui/mw.rcfilters.ui.FilterMenuSectionOptionWidget.js',
			'resources/src/mediawiki.rcfilters/ui/mw.rcfilters.ui.TagItemWidget.js',
			'resources/src/mediawiki.rcfilters/ui/mw.rcfilters.ui.FilterTagItemWidget.js',
			'resources/src/mediawiki.rcfilters/ui/mw.rcfilters.ui.FilterMenuHeaderWidget.js',
			'resources/src/mediawiki.rcfilters/ui/mw.rcfilters.ui.MenuSelectWidget.js',
			'resources/src/mediawiki.rcfilters/ui/mw.rcfilters.ui.MainWrapperWidget.js',
			'resources/src/mediawiki.rcfilters/ui/mw.rcfilters.ui.ViewSwitchWidget.js',
			'resources/src/mediawiki.rcfilters/ui/mw.rcfilters.ui.ValuePickerWidget.js',
			'resources/src/mediawiki.rcfilters/ui/mw.rcfilters.ui.ChangesLimitPopupWidget.js',
			'resources/src/mediawiki.rcfilters/ui/mw.rcfilters.ui.ChangesLimitAndDateButtonWidget.js',
			'resources/src/mediawiki.rcfilters/ui/mw.rcfilters.ui.DatePopupWidget.js',
			'resources/src/mediawiki.rcfilters/ui/mw.rcfilters.ui.FilterWrapperWidget.js',
			'resources/src/mediawiki.rcfilters/ui/mw.rcfilters.ui.ChangesListWrapperWidget.js',
			'resources/src/mediawiki.rcfilters/ui/mw.rcfilters.ui.SavedLinksListWidget.js',
			'resources/src/mediawiki.rcfilters/ui/mw.rcfilters.ui.SavedLinksListItemWidget.js',
			'resources/src/mediawiki.rcfilters/ui/mw.rcfilters.ui.SaveFiltersPopupButtonWidget.js',
			'resources/src/mediawiki.rcfilters/ui/mw.rcfilters.ui.FormWrapperWidget.js',
			'resources/src/mediawiki.rcfilters/ui/mw.rcfilters.ui.FilterItemHighlightButton.js',
			'resources/src/mediawiki.rcfilters/ui/mw.rcfilters.ui.HighlightColorPickerWidget.js',
			'resources/src/mediawiki.rcfilters/ui/mw.rcfilters.ui.LiveUpdateButtonWidget.js',
			'resources/src/mediawiki.rcfilters/ui/mw.rcfilters.ui.MarkSeenButtonWidget.js',
			'resources/src/mediawiki.rcfilters/ui/mw.rcfilters.ui.RcTopSectionWidget.js',
			'resources/src/mediawiki.rcfilters/ui/mw.rcfilters.ui.RclTopSectionWidget.js',
			'resources/src/mediawiki.rcfilters/ui/mw.rcfilters.ui.RclTargetPageWidget.js',
			'resources/src/mediawiki.rcfilters/ui/mw.rcfilters.ui.RclToOrFromWidget.js',
			'resources/src/mediawiki.rcfilters/ui/mw.rcfilters.ui.WatchlistTopSectionWidget.js',
			'resources/src/mediawiki.rcfilters/mw.rcfilters.HighlightColors.js',
			'resources/src/mediawiki.rcfilters/mw.rcfilters.init.js',
		],
		'styles' => [
			'resources/src/mediawiki.rcfilters/styles/mw.rcfilters.mixins.less',
			'resources/src/mediawiki.rcfilters/styles/mw.rcfilters.variables.less',
			'resources/src/mediawiki.rcfilters/styles/mw.rcfilters.ui.less',
			'resources/src/mediawiki.rcfilters/styles/mw.rcfilters.ui.Overlay.less',
			'resources/src/mediawiki.rcfilters/styles/mw.rcfilters.ui.FilterTagMultiselectWidget.less',
			'resources/src/mediawiki.rcfilters/styles/mw.rcfilters.ui.ItemMenuOptionWidget.less',
			'resources/src/mediawiki.rcfilters/styles/mw.rcfilters.ui.FilterMenuOptionWidget.less',
			'resources/src/mediawiki.rcfilters/styles/mw.rcfilters.ui.FilterMenuSectionOptionWidget.less',
			'resources/src/mediawiki.rcfilters/styles/mw.rcfilters.ui.TagItemWidget.less',
			'resources/src/mediawiki.rcfilters/styles/mw.rcfilters.ui.FilterMenuHeaderWidget.less',
			'resources/src/mediawiki.rcfilters/styles/mw.rcfilters.ui.MenuSelectWidget.less',
			'resources/src/mediawiki.rcfilters/styles/mw.rcfilters.ui.ViewSwitchWidget.less',
			'resources/src/mediawiki.rcfilters/styles/mw.rcfilters.ui.ValuePickerWidget.less',
			'resources/src/mediawiki.rcfilters/styles/mw.rcfilters.ui.ChangesLimitPopupWidget.less',
			'resources/src/mediawiki.rcfilters/styles/mw.rcfilters.ui.DatePopupWidget.less',
			'resources/src/mediawiki.rcfilters/styles/mw.rcfilters.ui.FilterWrapperWidget.less',
			'resources/src/mediawiki.rcfilters/styles/mw.rcfilters.ui.ChangesListWrapperWidget.less',
			'resources/src/mediawiki.rcfilters/styles/mw.rcfilters.ui.HighlightColorPickerWidget.less',
			'resources/src/mediawiki.rcfilters/styles/mw.rcfilters.ui.FilterItemHighlightButton.less',
			'resources/src/mediawiki.rcfilters/styles/mw.rcfilters.ui.SavedLinksListWidget.less',
			'resources/src/mediawiki.rcfilters/styles/mw.rcfilters.ui.SavedLinksListItemWidget.less',
			'resources/src/mediawiki.rcfilters/styles/mw.rcfilters.ui.SaveFiltersPopupButtonWidget.less',
			'resources/src/mediawiki.rcfilters/styles/mw.rcfilters.ui.LiveUpdateButtonWidget.less',
			'resources/src/mediawiki.rcfilters/styles/mw.rcfilters.ui.RcTopSectionWidget.less',
			'resources/src/mediawiki.rcfilters/styles/mw.rcfilters.ui.RclToOrFromWidget.less',
			'resources/src/mediawiki.rcfilters/styles/mw.rcfilters.ui.RclTargetPageWidget.less',
			'resources/src/mediawiki.rcfilters/styles/mw.rcfilters.ui.WatchlistTopSectionWidget.less',
		],
		'skinStyles' => [
			'vector' => [
				'resources/src/mediawiki.rcfilters/styles/mw.rcfilters.ui.Overlay.vector.less',
			],
			'monobook' => [
				'resources/src/mediawiki.rcfilters/styles/mw.rcfilters.ui.Overlay.monobook.less',
				'resources/src/mediawiki.rcfilters/styles/mw.rcfilters.ui.CapsuleItemWidget.monobook.less',
				'resources/src/mediawiki.rcfilters/styles/mw.rcfilters.ui.FilterMenuOptionWidget.monobook.less',
			],
		],
		'messages' => [
			'rcfilters-tag-remove',
			'rcfilters-activefilters',
			'rcfilters-advancedfilters',
			'rcfilters-group-results-by-page',
			'rcfilters-limit-title',
			'rcfilters-limit-and-date-label',
			'rcfilters-date-popup-title',
			'rcfilters-days-title',
			'rcfilters-hours-title',
			'rcfilters-days-show-days',
			'rcfilters-days-show-hours',
			'rcfilters-highlighted-filters-list',
			'rcfilters-quickfilters',
			'rcfilters-quickfilters-placeholder-title',
			'rcfilters-quickfilters-placeholder-description',
			'rcfilters-savedqueries-defaultlabel',
			'rcfilters-savedqueries-rename',
			'rcfilters-savedqueries-setdefault',
			'rcfilters-savedqueries-unsetdefault',
			'rcfilters-savedqueries-remove',
			'rcfilters-savedqueries-new-name-label',
			'rcfilters-savedqueries-new-name-placeholder',
			'rcfilters-savedqueries-add-new-title',
			'rcfilters-savedqueries-already-saved',
			'rcfilters-savedqueries-apply-label',
			'rcfilters-savedqueries-apply-and-setdefault-label',
			'rcfilters-savedqueries-cancel-label',
			'rcfilters-restore-default-filters',
			'rcfilters-clear-all-filters',
			'rcfilters-show-new-changes',
			'rcfilters-search-placeholder',
			'rcfilters-invalid-filter',
			'rcfilters-empty-filter',
			'rcfilters-filterlist-title',
			'rcfilters-filterlist-feedbacklink',
			'rcfilters-filterlist-noresults',
			'rcfilters-filterlist-whatsthis',
			'rcfilters-highlightbutton-title',
			'rcfilters-highlightmenu-title',
			'rcfilters-highlightmenu-help',
			'rcfilters-noresults-conflict',
			'rcfilters-state-message-subset',
			'rcfilters-state-message-fullcoverage',
			'rcfilters-filter-excluded',
			'rcfilters-tag-prefix-namespace',
			'rcfilters-tag-prefix-namespace-inverted',
			'rcfilters-tag-prefix-tags',
			'rcfilters-exclude-button-off',
			'rcfilters-exclude-button-on',
			'rcfilters-view-tags',
			'rcfilters-view-namespaces-tooltip',
			'rcfilters-view-tags-tooltip',
			'rcfilters-view-return-to-default-tooltip',
			'rcfilters-view-tags-help-icon-tooltip',
			'rcfilters-liveupdates-button',
			'rcfilters-liveupdates-button-title-on',
			'rcfilters-liveupdates-button-title-off',
			'rcfilters-watchlist-markseen-button',
			'rcfilters-watchlist-edit-watchlist-button',
			'rcfilters-other-review-tools',
			'rcfilters-filter-showlinkedfrom-label',
			'rcfilters-filter-showlinkedfrom-option-label',
			'rcfilters-filter-showlinkedto-label',
			'rcfilters-filter-showlinkedto-option-label',
			'rcfilters-target-page-placeholder',
			'blanknamespace',
			'namespaces',
			'tags-title',
			'invert',
			'recentchanges-noresult',
			'recentchanges-timeout',
			'recentchanges-network',
			'recentchanges-notargetpage',
			'allpagesbadtitle',
			'quotation-marks',
		],
		'dependencies' => [
			'oojs-ui-widgets',
			'jquery.makeCollapsible',
			'mediawiki.jqueryMsg',
			'mediawiki.language',
			'mediawiki.user',
			'mediawiki.util',
			'mediawiki.widgets',
			'mediawiki.rcfilters.filters.dm',
			'oojs-ui.styles.icons-content',
			'oojs-ui.styles.icons-moderation',
			'oojs-ui.styles.icons-editing-core',
			'oojs-ui.styles.icons-editing-styling',
			'oojs-ui.styles.icons-interactions',
			'oojs-ui.styles.icons-layout',
			'oojs-ui.styles.icons-media',
		],
	],
	'mediawiki.special' => [
		'styles' => [
			'resources/src/mediawiki.special/mediawiki.special.css',
			'resources/src/mediawiki.special/mediawiki.special.userrights.css',
		],
		'targets' => [ 'desktop', 'mobile' ],
	],
	'mediawiki.special.apisandbox.styles' => [
		'targets' => [ 'desktop', 'mobile' ],
		'styles' => 'resources/src/mediawiki.special/mediawiki.special.apisandbox.top.css',
	],
	'mediawiki.special.apisandbox' => [
		'styles' => 'resources/src/mediawiki.special/mediawiki.special.apisandbox.css',
		'scripts' => 'resources/src/mediawiki.special/mediawiki.special.apisandbox.js',
		'targets' => [ 'desktop', 'mobile' ],
		'dependencies' => [
			'mediawiki.api',
			'mediawiki.jqueryMsg',
			'mediawiki.util',
			'oojs-ui',
			'oojs-ui.styles.icons-content',
			'oojs-ui.styles.icons-editing-advanced',
			'oojs-ui.styles.icons-interactions',
			'oojs-ui.styles.icons-moderation',
			'mediawiki.widgets.datetime',
			'jquery.makeCollapsible',
		],
		'messages' => [
			'apisandbox-intro',
			'apisandbox-submit',
			'apisandbox-reset',
			'apisandbox-fullscreen',
			'apisandbox-fullscreen-tooltip',
			'apisandbox-unfullscreen',
			'apisandbox-unfullscreen-tooltip',
			'apisandbox-retry',
			'apisandbox-loading',
			'apisandbox-load-error',
			'apisandbox-fetch-token',
			'apisandbox-add-multi',
			'apisandbox-helpurls',
			'apisandbox-examples',
			'apisandbox-dynamic-parameters',
			'apisandbox-dynamic-parameters-add-label',
			'apisandbox-dynamic-parameters-add-placeholder',
			'apisandbox-dynamic-error-exists',
			'apisandbox-deprecated-parameters',
			'apisandbox-no-parameters',
			'api-help-param-limit',
			'api-help-param-limit2',
			'api-help-param-integer-min',
			'api-help-param-integer-max',
			'api-help-param-integer-minmax',
			'api-help-param-multi-separate',
			'api-help-param-multi-max',
			'api-help-param-maxbytes',
			'api-help-param-maxchars',
			'apisandbox-submit-invalid-fields-title',
			'apisandbox-submit-invalid-fields-message',
			'apisandbox-results',
			'apisandbox-sending-request',
			'apisandbox-loading-results',
			'apisandbox-results-error',
			'apisandbox-results-login-suppressed',
			'apisandbox-request-selectformat-label',
			'apisandbox-request-format-url-label',
			'apisandbox-request-url-label',
			'apisandbox-request-format-json-label',
			'apisandbox-request-json-label',
			'apisandbox-request-time',
			'apisandbox-results-fixtoken',
			'apisandbox-results-fixtoken-fail',
			'apisandbox-alert-page',
			'apisandbox-alert-field',
			'apisandbox-continue',
			'apisandbox-continue-clear',
			'apisandbox-continue-help',
			'apisandbox-param-limit',
			'apisandbox-multivalue-all-namespaces',
			'apisandbox-multivalue-all-values',
			'api-format-prettyprint-status',
			'blanknamespace',
		],
	],
	'mediawiki.special.block' => [
		'scripts' => 'resources/src/mediawiki.special/mediawiki.special.block.js',
		'dependencies' => [
			'oojs-ui-core',
			'mediawiki.widgets.SelectWithInputWidget',
			'mediawiki.util',
			'mediawiki.htmlform',
		],
	],
	'mediawiki.special.changecredentials.js' => [
		'scripts' => 'resources/src/mediawiki.special/mediawiki.special.changecredentials.js',
		'dependencies' => [
			'mediawiki.api',
			'mediawiki.htmlform.ooui'
		],
		'targets' => [ 'desktop', 'mobile' ],
	],
	'mediawiki.special.changeslist' => [
		'styles' => 'resources/src/mediawiki.special/mediawiki.special.changeslist.css',
		'targets' => [ 'desktop', 'mobile' ],
	],
	'mediawiki.special.changeslist.enhanced' => [
		'styles' => 'resources/src/mediawiki.special/mediawiki.special.changeslist.enhanced.css',
	],
	'mediawiki.special.changeslist.legend' => [
		'styles' => 'resources/src/mediawiki.special/mediawiki.special.changeslist.legend.css',
		'targets' => [ 'desktop', 'mobile' ],
	],
	'mediawiki.special.changeslist.legend.js' => [
		'scripts' => 'resources/src/mediawiki.special/mediawiki.special.changeslist.legend.js',
		'dependencies' => [
			'jquery.makeCollapsible',
			'mediawiki.cookie',
		],
		'targets' => [ 'desktop', 'mobile' ],
	],
	'mediawiki.special.changeslist.visitedstatus' => [
		'scripts' => 'resources/src/mediawiki.special/mediawiki.special.changeslist.visitedstatus.js',
	],
	'mediawiki.special.comparepages.styles' => [
		'styles' => 'resources/src/mediawiki.special/mediawiki.special.comparepages.styles.less',
	],
	'mediawiki.special.contributions' => [
		'scripts' => 'resources/src/mediawiki.special/mediawiki.special.contributions.js',
		'dependencies' => [
			'mediawiki.widgets.DateInputWidget',
			'mediawiki.jqueryMsg',
		]
	],
	'mediawiki.special.edittags' => [
		'scripts' => 'resources/src/mediawiki.special/mediawiki.special.edittags.js',
		'dependencies' => [
			'jquery.chosen',
			'jquery.lengthLimit',
		],
		'messages' => [
			'tags-edit-chosen-placeholder',
			'tags-edit-chosen-no-results',
		],
	],
	'mediawiki.special.edittags.styles' => [
		'styles' => 'resources/src/mediawiki.special/mediawiki.special.edittags.css',
	],
	'mediawiki.special.import' => [
		'scripts' => 'resources/src/mediawiki.special/mediawiki.special.import.js',
	],
	'mediawiki.special.movePage' => [
		'scripts' => 'resources/src/mediawiki.special/mediawiki.special.movePage.js',
		'dependencies' => [
			'mediawiki.widgets.visibleLengthLimit',
			'mediawiki.widgets',
		],
	],
	'mediawiki.special.movePage.styles' => [
		'styles' => 'resources/src/mediawiki.special/mediawiki.special.movePage.css',
	],
	'mediawiki.special.pageLanguage' => [
		'scripts' => 'resources/src/mediawiki.special/mediawiki.special.pageLanguage.js',
		'dependencies' => [
			'oojs-ui-core',
		],
	],
	'mediawiki.special.pagesWithProp' => [
		'styles' => 'resources/src/mediawiki.special/mediawiki.special.pagesWithProp.css',
	],
	'mediawiki.special.preferences' => [
		'targets' => [ 'desktop', 'mobile' ],
		'scripts' => [
			'resources/src/mediawiki.special/mediawiki.special.preferences.confirmClose.js',
			'resources/src/mediawiki.special/mediawiki.special.preferences.convertmessagebox.js',
			'resources/src/mediawiki.special/mediawiki.special.preferences.tabs.js',
			'resources/src/mediawiki.special/mediawiki.special.preferences.timezone.js',
			'resources/src/mediawiki.special/mediawiki.special.preferences.personalEmail.js',
		],
		'messages' => [
			'prefs-tabs-navigation-hint',
			'prefswarning-warning',
			'saveprefs',
			'savedprefs',
		],
		'dependencies' => [
			'mediawiki.language',
			'mediawiki.confirmCloseWindow',
			'mediawiki.notification.convertmessagebox',
		],
	],
	'mediawiki.special.preferences.styles' => [
		'targets' => [ 'desktop', 'mobile' ],
		'styles' => 'resources/src/mediawiki.special/mediawiki.special.preferences.styles.css',
	],
	'mediawiki.special.recentchanges' => [
		'scripts' => 'resources/src/mediawiki.special/mediawiki.special.recentchanges.js',
		'targets' => [ 'desktop', 'mobile' ],
	],
	'mediawiki.special.revisionDelete' => [
		'scripts' => 'resources/src/mediawiki.special/mediawiki.special.revisionDelete.js',
		'messages' => [
			// @todo Load this message in content language
			'colon-separator',
		],
		'dependencies' => [
			'jquery.lengthLimit',
		],
		'targets' => [ 'desktop', 'mobile' ],
	],
	'mediawiki.special.search' => [
		'scripts' => 'resources/src/mediawiki.special/mediawiki.special.search.js',
		'styles' => 'resources/src/mediawiki.special/mediawiki.special.search.css',
		'dependencies' => 'mediawiki.widgets.SearchInputWidget',
		'messages' => [
			'powersearch-togglelabel',
			'powersearch-toggleall',
			'powersearch-togglenone',
		],
	],
	'mediawiki.special.search.commonsInterwikiWidget' => [
		'scripts' => 'resources/src/mediawiki.special/mediawiki.special.search.commonsInterwikiWidget.js',
		'dependencies' => [
			'mediawiki.api',
			'mediawiki.Uri',
			'mediawiki.jqueryMsg'
		],
		'targets' => [ 'desktop', 'mobile' ],
		'messages' => [
			'search-interwiki-more-results',
			'searchprofile-images'
		],
	],
	'mediawiki.special.search.interwikiwidget.styles' => [
		'styles' => 'resources/src/mediawiki.special/'
			. 'mediawiki.special.search.interwikiwidget.styles.less',
		'targets' => [ 'desktop', 'mobile' ]
	],
	'mediawiki.special.search.styles' => [
		'styles' => 'resources/src/mediawiki.special/mediawiki.special.search.styles.css',
		'targets' => [ 'desktop', 'mobile' ],
	],
	'mediawiki.special.undelete' => [
		'scripts' => 'resources/src/mediawiki.special/mediawiki.special.undelete.js',
		'dependencies' => [
			'mediawiki.widgets.visibleLengthLimit',
			'mediawiki.widgets',
		],
	],
	'mediawiki.special.unwatchedPages' => [
		'scripts' => 'resources/src/mediawiki.special/mediawiki.special.unwatchedPages.js',
		'styles' => 'resources/src/mediawiki.special/mediawiki.special.unwatchedPages.css',
		'messages' => [
			'addedwatchtext-short',
			'removedwatchtext-short',
			'unwatch',
			'unwatching',
			'watch',
			'watcherrortext',
			'watching',
		],
		'dependencies' => [
			'mediawiki.api',
			'mediawiki.api.watch',
			'mediawiki.notify',
			'mediawiki.Title',
			'mediawiki.util',
		],
	],
	'mediawiki.special.upload' => [
		'templates' => [
			'thumbnail.html' => 'resources/src/mediawiki.special/templates/thumbnail.html',
		],
		'scripts' => 'resources/src/mediawiki.special/mediawiki.special.upload.js',
		'messages' => [
			'widthheight',
			'size-bytes',
			'size-kilobytes',
			'size-megabytes',
			'size-gigabytes',
			'largefileserver',
			'editwarning-warning',
			// editwarning-warning uses {{int:prefs-editing}}
			'prefs-editing',
		],
		'dependencies' => [
			'mediawiki.special.upload.styles',
			'jquery.spinner',
			'mediawiki.jqueryMsg',
			'mediawiki.api',
			'mediawiki.api.parse',
			'mediawiki.libs.jpegmeta',
			'mediawiki.Title',
			'mediawiki.util',
			'mediawiki.confirmCloseWindow',
			'user.options',
		],
	],
	'mediawiki.special.upload.styles' => [
		'styles' => 'resources/src/mediawiki.special/mediawiki.special.upload.styles.css',
	],
	'mediawiki.special.userlogin.common.styles' => [
		'targets' => [ 'desktop', 'mobile' ],
		'skinStyles' => [
			'default' => 'resources/src/mediawiki.special/mediawiki.special.userlogin.common.css',
		],
	],
	'mediawiki.special.userlogin.login.styles' => [
		'styles' => [
			'resources/src/mediawiki.special/mediawiki.special.userlogin.login.css',
		],
	],
	'mediawiki.special.userlogin.signup.js' => [
		'scripts' => 'resources/src/mediawiki.special/mediawiki.special.userlogin.signup.js',
		'messages' => [
			'createacct-emailrequired',
			'noname',
			'userexists',
		],
		'dependencies' => [
			'mediawiki.api',
			'mediawiki.jqueryMsg',
			'jquery.throttle-debounce',
			'mediawiki.htmlform.checker',
		],
	],
	'mediawiki.special.userlogin.signup.styles' => [
		'styles' => [
			'resources/src/mediawiki.special/mediawiki.special.userlogin.signup.css',
		],
	],
	'mediawiki.special.userrights' => [
		'scripts' => 'resources/src/mediawiki.special/mediawiki.special.userrights.js',
		'dependencies' => [
			'mediawiki.notification.convertmessagebox',
			'jquery.lengthLimit',
		],
	],
	'mediawiki.special.watchlist' => [
		'scripts' => 'resources/src/mediawiki.special/mediawiki.special.watchlist.js',
		'messages' => [
			'addedwatchtext',
			'addedwatchtext-talk',
			'removedwatchtext',
			'removedwatchtext-talk',
			'tooltip-ca-watch',
			'tooltip-ca-unwatch',
			'watchlist-unwatch',
			'watchlist-unwatch-undo',
		],
		'dependencies' => [
			'mediawiki.api.watch',
			'mediawiki.jqueryMsg',
			'mediawiki.Title',
			'mediawiki.util',
			'oojs-ui-core',
			'user.options',
		],
	],
	'mediawiki.special.watchlist.styles' => [
		'styles' => 'resources/src/mediawiki.special/mediawiki.special.watchlist.css',
	],
	'mediawiki.special.version' => [
		'styles' => 'resources/src/mediawiki.special/mediawiki.special.version.css',
	],

	/* MediaWiki Installer */

	// Used in the web installer. Test it after modifying this definition!
	'mediawiki.legacy.config' => [
		// These files are not actually loaded via ResourceLoader, so dependencies etc. won't work.
		'scripts' => 'mw-config/config.js',
		'styles' => 'mw-config/config.css',
	],

	/* MediaWiki Legacy */

	'mediawiki.legacy.commonPrint' => [
		'styles' => [
			'resources/src/mediawiki.legacy/commonPrint.css' => [ 'media' => 'print' ]
		],
	],
	'mediawiki.legacy.protect' => [
		'scripts' => 'resources/src/mediawiki.legacy/protect.js',
		'dependencies' => 'jquery.lengthLimit',
		'messages' => [ 'protect-unchain-permissions' ]
	],
	// Used in the web installer. Test it after modifying this definition!
	'mediawiki.legacy.shared' => [
		'targets' => [ 'desktop', 'mobile' ],
		'styles' => [
			'resources/src/mediawiki.legacy/shared.css' => [ 'media' => 'screen' ]
		],
	],
	'mediawiki.legacy.oldshared' => [
		'styles' => [
			'resources/src/mediawiki.legacy/oldshared.css' => [ 'media' => 'screen' ]
		],
	],
	'mediawiki.legacy.wikibits' => [
		'scripts' => 'resources/src/mediawiki.legacy/wikibits.js',
		'targets' => [ 'desktop', 'mobile' ],
	],

	/* MediaWiki UI */

	'mediawiki.ui' => [
		'deprecated' => 'Please use OOUI instead.',
		'skinStyles' => [
			'default' => [
				'resources/src/mediawiki.ui/default.less',
			],
		],
		'targets' => [ 'desktop', 'mobile' ],
	],
	'mediawiki.ui.checkbox' => [
		'skinStyles' => [
			'default' => [
				'resources/src/mediawiki.ui/components/checkbox.less',
			],
		],
		'targets' => [ 'desktop', 'mobile' ],
	],
	'mediawiki.ui.radio' => [
		'skinStyles' => [
			'default' => [
				'resources/src/mediawiki.ui/components/radio.less',
			],
		],
		'targets' => [ 'desktop', 'mobile' ],
	],
	// Lightweight module for anchor styles
	'mediawiki.ui.anchor' => [
		'skinStyles' => [
			'default' => [
				'resources/src/mediawiki.ui/components/anchors.less',
			],
		],
		'targets' => [ 'desktop', 'mobile' ],
	],
	// Lightweight module for button styles
	'mediawiki.ui.button' => [
		'skinStyles' => [
			'default' => [
				'resources/src/mediawiki.ui/components/buttons.less',
			],
		],
		'targets' => [ 'desktop', 'mobile' ],
	],
	'mediawiki.ui.input' => [
		'skinStyles' => [
			'default' => [
				'resources/src/mediawiki.ui/components/inputs.less',
			],
		],
		'targets' => [ 'desktop', 'mobile' ],
	],
	'mediawiki.ui.icon' => [
		'skinStyles' => [
			'default' => [
				'resources/src/mediawiki.ui/components/icons.less',
			],
		],
		'targets' => [ 'desktop', 'mobile' ],
	],
	// Lightweight module for text styles
	'mediawiki.ui.text' => [
		'skinStyles' => [
			'default' => [
				'resources/src/mediawiki.ui/components/text.less',
			],
		],
		'targets' => [ 'desktop', 'mobile' ],
	],

	'mediawiki.widgets' => [
		'scripts' => [
			'resources/src/mediawiki.widgets/mw.widgets.NamespaceInputWidget.js',
			'resources/src/mediawiki.widgets/mw.widgets.ComplexNamespaceInputWidget.js',
			'resources/src/mediawiki.widgets/mw.widgets.TitleWidget.js',
			'resources/src/mediawiki.widgets/mw.widgets.TitleInputWidget.js',
			'resources/src/mediawiki.widgets/mw.widgets.TitleSearchWidget.js',
			'resources/src/mediawiki.widgets/mw.widgets.ComplexTitleInputWidget.js',
			'resources/src/mediawiki.widgets/mw.widgets.TitleOptionWidget.js',
		],
		'skinStyles' => [
			'default' => [
				'resources/src/mediawiki.widgets/mw.widgets.TitleWidget.less',
			],
		],
		'dependencies' => [
			'oojs-ui-widgets',
			'mediawiki.widgets.styles',
			// TitleInputWidget
			'mediawiki.Title',
			'mediawiki.api',
			'mediawiki.String',
		],
		'messages' => [
			// NamespaceInputWidget
			'blanknamespace',
			'namespacesall',
			// TitleInputWidget
			'mw-widgets-titleinput-description-new-page',
			'mw-widgets-titleinput-description-redirect',
		],
		'targets' => [ 'desktop', 'mobile' ],
	],
	'mediawiki.widgets.styles' => [
		'skinStyles' => [
			'default' => [
				'resources/src/mediawiki.widgets/mw.widgets.ComplexNamespaceInputWidget.base.css',
				'resources/src/mediawiki.widgets/mw.widgets.ComplexTitleInputWidget.base.css',
			],
		],
		'targets' => [ 'desktop', 'mobile' ],
	],
	'mediawiki.widgets.DateInputWidget' => [
		'scripts' => [
			'resources/src/mediawiki.widgets/mw.widgets.CalendarWidget.js',
			'resources/src/mediawiki.widgets/mw.widgets.DateInputWidget.js',
		],
		'skinStyles' => [
			'default' => [
				'resources/src/mediawiki.widgets/mw.widgets.CalendarWidget.less',
				'resources/src/mediawiki.widgets/mw.widgets.DateInputWidget.less',
			],
		],
		'messages' => [
			'mw-widgets-dateinput-no-date',
			'mw-widgets-dateinput-placeholder-day',
			'mw-widgets-dateinput-placeholder-month',
		],
		'dependencies' => [
			'oojs-ui-widgets',
			'oojs-ui.styles.icons-movement',
			'moment',
			'mediawiki.widgets.DateInputWidget.styles',
		],
		'targets' => [ 'desktop', 'mobile' ],
	],
	'mediawiki.widgets.DateInputWidget.styles' => [
		'skinStyles' => [
			'default' => [
				'resources/src/mediawiki.widgets/mw.widgets.DateInputWidget.styles.less',
			],
		],
		'targets' => [ 'desktop', 'mobile' ],
	],
	'mediawiki.widgets.visibleByteLimit' => [
		'dependencies' => 'mediawiki.widgets.visibleLengthLimit',
		'deprecated' => 'Use "mediawiki.widgets.visibleLengthLimit" instead.',
		'targets' => [ 'desktop', 'mobile' ]
	],
	'mediawiki.widgets.visibleLengthLimit' => [
		'scripts' => [
			'resources/src/mediawiki.widgets.visibleLengthLimit/mediawiki.widgets.visibleLengthLimit.js'
		],
		'dependencies' => [
			'oojs-ui-core',
			'jquery.lengthLimit',
			'mediawiki.String',
		],
		'targets' => [ 'desktop', 'mobile' ]
	],
	'mediawiki.widgets.datetime' => [
		'scripts' => [
			'resources/src/mediawiki.widgets.datetime/mediawiki.widgets.datetime.js',
			'resources/src/mediawiki.widgets.datetime/CalendarWidget.js',
			'resources/src/mediawiki.widgets.datetime/DateTimeFormatter.js',
			'resources/src/mediawiki.widgets.datetime/DateTimeInputWidget.js',
			'resources/src/mediawiki.widgets.datetime/ProlepticGregorianDateTimeFormatter.js',
		],
		'skinStyles' => [
			'default' => [
				'resources/src/mediawiki.widgets.datetime/CalendarWidget.less',
				'resources/src/mediawiki.widgets.datetime/DateTimeInputWidget.less',
			],
		],
		'messages' => [
			'timezone-utc',
			'timezone-local',
			'january',
			'february',
			'march',
			'april',
			'may_long',
			'june',
			'july',
			'august',
			'september',
			'october',
			'november',
			'december',
			'jan',
			'feb',
			'mar',
			'apr',
			'may',
			'jun',
			'jul',
			'aug',
			'sep',
			'oct',
			'nov',
			'dec',
			'sunday',
			'monday',
			'tuesday',
			'wednesday',
			'thursday',
			'friday',
			'saturday',
			'sun',
			'mon',
			'tue',
			'wed',
			'thu',
			'fri',
			'sat',
			'period-am',
			'period-pm',
		],
		'dependencies' => [
			'oojs-ui-core',
			'oojs-ui.styles.icons-moderation',
			'oojs-ui.styles.icons-movement',
		],
		'targets' => [ 'desktop', 'mobile' ],
	],
	'mediawiki.widgets.CategoryMultiselectWidget' => [
		'scripts' => [
			'resources/src/mediawiki.widgets/mw.widgets.CategoryCapsuleItemWidget.js',
			'resources/src/mediawiki.widgets/mw.widgets.CategoryMultiselectWidget.js',
		],
		'dependencies' => [
			'oojs-ui-widgets',
			'mediawiki.api',
			'mediawiki.ForeignApi',
			'mediawiki.Title',
		],
		'messages' => [
			'red-link-title',
			'mw-widgets-categoryselector-add-category-placeholder',
		],
		'targets' => [ 'desktop', 'mobile' ],
	],
	'mediawiki.widgets.SelectWithInputWidget' => [
		'scripts' => 'resources/src/mediawiki.widgets/mw.widgets.SelectWithInputWidget.js',
		'dependencies' => [
			'mediawiki.widgets.SelectWithInputWidget.styles',
			'oojs-ui-widgets',
		],
		'targets' => [ 'desktop', 'mobile' ],
	],
	'mediawiki.widgets.SelectWithInputWidget.styles' => [
		'styles' => 'resources/src/mediawiki.widgets/mw.widgets.SelectWithInputWidget.base.css',
		'targets' => [ 'desktop', 'mobile' ],
	],
	'mediawiki.widgets.SizeFilterWidget' => [
		'scripts' => 'resources/src/mediawiki.widgets/mw.widgets.SizeFilterWidget.js',
		'dependencies' => [
			'mediawiki.widgets.SizeFilterWidget.styles',
			'oojs-ui-widgets',
		],
		'messages' => [
			'minimum-size',
			'maximum-size',
			'pagesize',
		],
		'targets' => [ 'desktop', 'mobile' ],
	],
	'mediawiki.widgets.SizeFilterWidget.styles' => [
		'styles' => 'resources/src/mediawiki.widgets/mw.widgets.SizeFilterWidget.base.css',
		'targets' => [ 'desktop', 'mobile' ],
	],
	'mediawiki.widgets.MediaSearch' => [
		'scripts' => [
			'resources/src/mediawiki.widgets/MediaSearch/mw.widgets.APIResultsProvider.js',
			'resources/src/mediawiki.widgets/MediaSearch/mw.widgets.APIResultsQueue.js',
			'resources/src/mediawiki.widgets/MediaSearch/mw.widgets.MediaResourceProvider.js',
			'resources/src/mediawiki.widgets/MediaSearch/mw.widgets.MediaSearchProvider.js',
			'resources/src/mediawiki.widgets/MediaSearch/mw.widgets.MediaResourceQueue.js',
			'resources/src/mediawiki.widgets/MediaSearch/mw.widgets.MediaSearchQueue.js',
			'resources/src/mediawiki.widgets/MediaSearch/mw.widgets.MediaSearchWidget.js',
			'resources/src/mediawiki.widgets/MediaSearch/mw.widgets.MediaResultWidget.js',
		],
		'styles' => [
			'resources/src/mediawiki.widgets/MediaSearch/mw.widgets.MediaSearchWidget.css',
			'resources/src/mediawiki.widgets/MediaSearch/mw.widgets.MediaResultWidget.css',
		],
		'dependencies' => [
			'oojs-ui-widgets',
			'mediawiki.ForeignApi',
			'mediawiki.Title',
			'mediawiki.util',
		],
		'messages' => [
			'mw-widgets-mediasearch-noresults',
			'mw-widgets-mediasearch-input-placeholder',
		],
		'targets' => [ 'desktop', 'mobile' ],
	],
	'mediawiki.widgets.UserInputWidget' => [
		'scripts' => [
			'resources/src/mediawiki.widgets/mw.widgets.UserInputWidget.js',
		],
		'dependencies' => [
			'mediawiki.api',
			'oojs-ui-widgets',
		],
		'targets' => [ 'desktop', 'mobile' ],
	],
	'mediawiki.widgets.UsersMultiselectWidget' => [
		'scripts' => [
			'resources/src/mediawiki.widgets/mw.widgets.UsersMultiselectWidget.js',
		],
		'dependencies' => [
			'mediawiki.api',
			'oojs-ui-widgets',
		],
		'targets' => [ 'desktop', 'mobile' ],
	],
	'mediawiki.widgets.SearchInputWidget' => [
		'scripts' => [
			'resources/src/mediawiki.widgets/mw.widgets.SearchInputWidget.js',
		],
		'dependencies' => [
			'mediawiki.searchSuggest',
			'oojs-ui.styles.icons-interactions',
			// FIXME: Needs TitleInputWidget only
			'mediawiki.widgets',
		],
	],
	'mediawiki.widgets.SearchInputWidget.styles' => [
		'skinStyles' => [
			'default' => [
				'resources/src/mediawiki.widgets/mw.widgets.SearchInputWidget.css',
			],
		],
		'targets' => [ 'desktop', 'mobile' ],
	],
	'mediawiki.widgets.StashedFileWidget' => [
		'scripts' => [
			'resources/src/mediawiki.widgets/mw.widgets.StashedFileWidget.js',
		],
		'skinStyles' => [
			'default' => [
				'resources/src/mediawiki.widgets/mw.widgets.StashedFileWidget.less',
			],
		],
		'dependencies' => [
			'mediawiki.api',
			'oojs-ui-core',
		],
	],

	/* es5-shim */
	'es5-shim' => [
		'deprecated' => 'Use of the "es5-shim" module is deprecated since MediaWiki 1.29.0',
		'targets' => [ 'desktop', 'mobile' ],
	],

	/* dom-level2-shim */
	'dom-level2-shim' => [
		'deprecated' => 'Use of the "dom-level2-shim" module is deprecated since MediaWiki 1.29.0',
		'targets' => [ 'desktop', 'mobile' ],
	],

	/**
	 * html5shiv
	 *
	 * This library is intended to run on older browsers
	 * that MediaWiki no longer supports as Grade A, and
	 * is not loaded through the normal module loading
	 * system.
	 */
	'html5shiv' => [
		'scripts' => [
			'resources/lib/html5shiv/html5shiv.js'
		],
		'raw' => true,
	],

	/* OOjs */
	'oojs' => [
		'scripts' => [
			'resources/lib/oojs/oojs.jquery.js',
			'resources/src/oojs-global.js',
		],
		'targets' => [ 'desktop', 'mobile' ],
	],

	'mediawiki.router' => [
		'scripts' => [
			'resources/src/mediawiki.router/index.js',
		],
		'targets' => [ 'desktop', 'mobile' ],
		'dependencies' => [
			'oojs-router',
		],
	],

	'oojs-router' => [
		'scripts' => [
			'resources/lib/oojs-router/oojs-router.js',
		],
		'targets' => [ 'desktop', 'mobile' ],
		'dependencies' => [
			'oojs',
		],
	],

	/* OOjs UI */

	// Omnibus module.
	'oojs-ui' => [
		'dependencies' => [
			'oojs-ui-core',
			'oojs-ui-widgets',
			'oojs-ui-toolbars',
			'oojs-ui-windows',
		],
		'targets' => [ 'desktop', 'mobile' ],
	],

	// The core JavaScript library.
	'oojs-ui-core' => [
		'class' => ResourceLoaderOOUIFileModule::class,
		'scripts' => [
			'resources/lib/oojs-ui/oojs-ui-core.js',
			'resources/src/oojs-ui-local.js',
		],
		'themeScripts' => 'core',
		'dependencies' => [
			'oojs',
			'oojs-ui-core.styles',
			'oojs-ui.styles.indicators',
			'oojs-ui.styles.textures',
			'mediawiki.language',
			'oojs-ui.styles.icons-content',
			'oojs-ui.styles.icons-alerts',
			'oojs-ui.styles.icons-interactions',
		],
		'targets' => [ 'desktop', 'mobile' ],
	],
	// This contains only the styles required by core widgets.
	'oojs-ui-core.styles' => [
		'class' => ResourceLoaderOOUIFileModule::class,
		'styles' => [
			'resources/lib/oojs-ui/wikimedia-ui-base.less', // Providing Wikimedia UI LESS variables to all
		],
		'themeStyles' => 'core',
		'targets' => [ 'desktop', 'mobile' ],
	],
	// Additional widgets and layouts module.
	'oojs-ui-widgets' => [
		'class' => ResourceLoaderOOUIFileModule::class,
		'scripts' => 'resources/lib/oojs-ui/oojs-ui-widgets.js',
		'themeStyles' => 'widgets',
		'dependencies' => [
			'oojs-ui-core',
			'oojs-ui.styles.icons-interactions',
			'oojs-ui.styles.icons-content',
			'oojs-ui.styles.icons-editing-advanced',
			'oojs-ui.styles.icons-movement',
			'oojs-ui.styles.icons-moderation',
		],
		'messages' => [
			'ooui-item-remove',
			'ooui-outline-control-move-down',
			'ooui-outline-control-move-up',
			'ooui-outline-control-remove',
			'ooui-selectfile-button-select',
			'ooui-selectfile-dragdrop-placeholder',
			'ooui-selectfile-not-supported',
			'ooui-selectfile-placeholder',
		],
		'targets' => [ 'desktop', 'mobile' ],
	],
	// Toolbar and tools module.
	'oojs-ui-toolbars' => [
		'class' => ResourceLoaderOOUIFileModule::class,
		'scripts' => 'resources/lib/oojs-ui/oojs-ui-toolbars.js',
		'themeStyles' => 'toolbars',
		'dependencies' => [
			'oojs-ui-core',
			'oojs-ui.styles.icons-movement',
		],
		'messages' => [
			'ooui-toolbar-more',
			'ooui-toolgroup-collapse',
			'ooui-toolgroup-expand',
		],
		'targets' => [ 'desktop', 'mobile' ],
	],
	// Windows and dialogs module.
	'oojs-ui-windows' => [
		'class' => ResourceLoaderOOUIFileModule::class,
		'scripts' => 'resources/lib/oojs-ui/oojs-ui-windows.js',
		'themeStyles' => 'windows',
		'dependencies' => [
			'oojs-ui-core',
			'oojs-ui.styles.icons-movement',
		],
		'messages' => [
			'ooui-dialog-message-accept',
			'ooui-dialog-message-reject',
			'ooui-dialog-process-continue',
			'ooui-dialog-process-dismiss',
			'ooui-dialog-process-error',
			'ooui-dialog-process-retry',
		],
		'targets' => [ 'desktop', 'mobile' ],
	],

	'oojs-ui.styles.indicators' => [
		'class' => ResourceLoaderOOUIImageModule::class,
		'themeImages' => 'indicators',
	],
	'oojs-ui.styles.textures' => [
		'class' => ResourceLoaderOOUIImageModule::class,
		'themeImages' => 'textures',
	],
	'oojs-ui.styles.icons-accessibility' => [
		'class' => ResourceLoaderOOUIImageModule::class,
		'themeImages' => 'icons-accessibility',
	],
	'oojs-ui.styles.icons-alerts' => [
		'class' => ResourceLoaderOOUIImageModule::class,
		'themeImages' => 'icons-alerts',
	],
	'oojs-ui.styles.icons-content' => [
		'class' => ResourceLoaderOOUIImageModule::class,
		'themeImages' => 'icons-content',
	],
	'oojs-ui.styles.icons-editing-advanced' => [
		'class' => ResourceLoaderOOUIImageModule::class,
		'themeImages' => 'icons-editing-advanced',
	],
	'oojs-ui.styles.icons-editing-core' => [
		'class' => ResourceLoaderOOUIImageModule::class,
		'themeImages' => 'icons-editing-core',
	],
	'oojs-ui.styles.icons-editing-list' => [
		'class' => ResourceLoaderOOUIImageModule::class,
		'themeImages' => 'icons-editing-list',
	],
	'oojs-ui.styles.icons-editing-styling' => [
		'class' => ResourceLoaderOOUIImageModule::class,
		'themeImages' => 'icons-editing-styling',
	],
	'oojs-ui.styles.icons-interactions' => [
		'class' => ResourceLoaderOOUIImageModule::class,
		'themeImages' => 'icons-interactions',
	],
	'oojs-ui.styles.icons-layout' => [
		'class' => ResourceLoaderOOUIImageModule::class,
		'themeImages' => 'icons-layout',
	],
	'oojs-ui.styles.icons-location' => [
		'class' => ResourceLoaderOOUIImageModule::class,
		'themeImages' => 'icons-location',
	],
	'oojs-ui.styles.icons-media' => [
		'class' => ResourceLoaderOOUIImageModule::class,
		'themeImages' => 'icons-media',
	],
	'oojs-ui.styles.icons-moderation' => [
		'class' => ResourceLoaderOOUIImageModule::class,
		'themeImages' => 'icons-moderation',
	],
	'oojs-ui.styles.icons-movement' => [
		'class' => ResourceLoaderOOUIImageModule::class,
		'themeImages' => 'icons-movement',
	],
	'oojs-ui.styles.icons-user' => [
		'class' => ResourceLoaderOOUIImageModule::class,
		'themeImages' => 'icons-user',
	],
	'oojs-ui.styles.icons-wikimedia' => [
		'class' => ResourceLoaderOOUIImageModule::class,
		'themeImages' => 'icons-wikimedia',
	],
];<|MERGE_RESOLUTION|>--- conflicted
+++ resolved
@@ -154,21 +154,6 @@
 	'jquery.async' => [
 		'scripts' => 'resources/lib/jquery/jquery.async.js',
 	],
-<<<<<<< HEAD
-	'jquery.autoEllipsis' => [
-		'deprecated' => 'Use CSS text-overflow instead.',
-		'scripts' => 'resources/src/jquery/jquery.autoEllipsis.js',
-		'dependencies' => 'jquery.highlightText',
-		'targets' => [ 'desktop', 'mobile' ],
-	],
-	'jquery.badge' => [
-		'deprecated' => 'Please use Notifications instead.',
-		'scripts' => 'resources/src/jquery/jquery.badge.js',
-		'styles' => 'resources/src/jquery/jquery.badge.css',
-		'dependencies' => 'mediawiki.language',
-	],
-=======
->>>>>>> eb4d2059
 	'jquery.byteLength' => [
 		'scripts' => 'resources/src/jquery/jquery.byteLength.js',
 		'deprecated' => 'Use "mediawiki.String" instead.',
