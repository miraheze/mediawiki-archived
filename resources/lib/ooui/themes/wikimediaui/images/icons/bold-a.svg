--- conflicted
+++ resolved
@@ -1,11 +1,3 @@
-<?xml version="1.0" encoding="UTF-8"?>
-<svg xmlns="http://www.w3.org/2000/svg" width="20" height="20" viewBox="0 0 20 20">
-	<title>
+<?xml version="1.0" encoding="UTF-8"?><svg xmlns="http://www.w3.org/2000/svg" width="20" height="20" viewBox="0 0 20 20"><title>
 		bold
-<<<<<<< HEAD
-	</title>
-	<path d="m15 19-1.5-4h-7L5 19H1L8 1h4l7 18h-4Zm-2.5-7c-.14-.45-2.41-7.67-2.5-8-.09.34-2.5 8-2.5 8h5Z"/>
-</svg>
-=======
-	</title><path d="M13.5 15h-7L5 19H1L8 1h4l7 18h-4Zm-6-3h5L10 4Z"/></svg>
->>>>>>> 3d0ae94b
+	</title><path d="M13.5 15h-7L5 19H1L8 1h4l7 18h-4Zm-6-3h5L10 4Z"/></svg>