--- conflicted
+++ resolved
@@ -1,11 +1,3 @@
-<?xml version="1.0" encoding="UTF-8"?>
-<svg xmlns="http://www.w3.org/2000/svg" width="20" height="20" viewBox="0 0 20 20">
-	<title>
+<?xml version="1.0" encoding="UTF-8"?><svg xmlns="http://www.w3.org/2000/svg" width="20" height="20" viewBox="0 0 20 20"><title>
 		zoom in
-<<<<<<< HEAD
-	</title><g fill="#fff">
-	<path fill-rule="evenodd" d="M8 15a7 7 0 0 0 4.2-1.4l5.4 5.4 1.4-1.4-5.4-5.4A7 7 0 1 0 8 15Zm0-2A5 5 0 1 0 8 3a5 5 0 0 0 0 10Zm1-6h2v2H9v2H7V9H5V7h2V5h2v2Z"/>
-</g></svg>
-=======
-	</title><path fill="#fff" d="M8 15a7 7 0 0 0 4.2-1.4l5.4 5.4 1.4-1.4-5.4-5.4A7 7 0 1 0 8 15Zm0-2A5 5 0 1 1 8 3a5 5 0 0 1 0 10Zm1-6h2v2H9v2H7V9H5V7h2V5h2Z"/></svg>
->>>>>>> 3d0ae94b
+	</title><path fill="#fff" d="M8 15a7 7 0 0 0 4.2-1.4l5.4 5.4 1.4-1.4-5.4-5.4A7 7 0 1 0 8 15Zm0-2A5 5 0 1 1 8 3a5 5 0 0 1 0 10Zm1-6h2v2H9v2H7V9H5V7h2V5h2Z"/></svg>