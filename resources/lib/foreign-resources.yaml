--- conflicted
+++ resolved
@@ -238,10 +238,7 @@
 jquery:
   license: MIT
   homepage: https://jquery.com
-<<<<<<< HEAD
-=======
   authors: OpenJS Foundation and other contributors
->>>>>>> 1f8e9cd0
   version: 3.7.1
   type: multi-file
   files:
