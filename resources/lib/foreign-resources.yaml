--- conflicted
+++ resolved
@@ -93,8 +93,6 @@
   src: https://raw.githubusercontent.com/santhoshtr/CLDRPluralRuleParser/0dda851/src/CLDRPluralRuleParser.js
   integrity: sha384-M4taeYYG2+9Ob1/La16iO+zlRRmBV5lBR3xUKkQT6kfkJ0aLbCi6yc0RYI1BDzdh
 
-<<<<<<< HEAD
-=======
 codex:
   type: tar
   src: https://registry.npmjs.org/@wikimedia/codex/-/codex-0.1.1.tgz
@@ -128,7 +126,6 @@
     package/LICENSE:
     package/README.md:
 
->>>>>>> 3d0ae94b
 url:
   type: multi-file
   files:
@@ -293,13 +290,8 @@
 
 ooui:
   type: tar
-<<<<<<< HEAD
-  src: https://registry.npmjs.org/oojs-ui/-/oojs-ui-0.43.2.tgz
-  integrity: sha384-yA5126AM4/LfSs7fEOesYiYIhj+L9d8bfIQvRfTohBfBOrt31CltOoLL7HPtR2Dl
-=======
   src: https://registry.npmjs.org/oojs-ui/-/oojs-ui-0.44.3.tgz
   integrity: sha384-nP/IIJZJCEb18wfYd98CC91bW7Z10RDxHz0t0F/wBKISBmZ805GLmO9OhPHHazt0
->>>>>>> 3d0ae94b
 
   dest:
     # Main stuff
