/*!
<<<<<<< HEAD
 * OOjs UI v0.12.12
=======
 * OOjs UI v0.17.1
>>>>>>> a51acbb6
 * https://www.mediawiki.org/wiki/OOjs_UI
 *
 * Copyright 2011–2016 OOjs UI Team and other contributors.
 * Released under the MIT license
 * http://oojs.mit-license.org
 *
<<<<<<< HEAD
 * Date: 2015-10-13T20:38:18Z
=======
 * Date: 2016-05-03T22:58:02Z
>>>>>>> a51acbb6
 */
( function ( OO ) {

'use strict';

/**
 * @class
 * @extends OO.ui.Theme
 *
 * @constructor
 */
OO.ui.ApexTheme = function OoUiApexTheme() {
	// Parent constructor
	OO.ui.ApexTheme.parent.call( this );
};

/* Setup */

OO.inheritClass( OO.ui.ApexTheme, OO.ui.Theme );

/* Instantiation */

OO.ui.theme = new OO.ui.ApexTheme();

}( OO ) );<|MERGE_RESOLUTION|>--- conflicted
+++ resolved
@@ -1,20 +1,12 @@
 /*!
-<<<<<<< HEAD
- * OOjs UI v0.12.12
-=======
  * OOjs UI v0.17.1
->>>>>>> a51acbb6
  * https://www.mediawiki.org/wiki/OOjs_UI
  *
  * Copyright 2011–2016 OOjs UI Team and other contributors.
  * Released under the MIT license
  * http://oojs.mit-license.org
  *
-<<<<<<< HEAD
- * Date: 2015-10-13T20:38:18Z
-=======
  * Date: 2016-05-03T22:58:02Z
->>>>>>> a51acbb6
  */
 ( function ( OO ) {
 
