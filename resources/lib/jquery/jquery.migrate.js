--- conflicted
+++ resolved
@@ -6,13 +6,6 @@
  * - Change global lookup for 'jQuery' to 'window.jQuery',
  *   because within mw.loader.implement() for 'jquery', the closure
  *   specifies '$' and 'jQuery', which are undefined.
-<<<<<<< HEAD
- * - Add mw.track instrumentation for statistics.
- * - Disable jQuery.migrateTrace by default. They are slow and
- *   redundant given console.warn() already provides a trace.
- * - Don't warn for using features which have no plans for removal.
- * - Explicit call to UNSAFE_restoreLegacyHtmlPrefilter()
-=======
  * - Remove IE9-support code for absent console object.
  * - Remove jQuery version check. ResourceLoader ensures this.
  * - Remove check for warning if the plugin loaded multiple times. ResourceLoader ensures this.
@@ -25,7 +18,6 @@
  * - Add mw.track instrumentation for mw-js-deprecate statistics.
  * - Add explicit call to UNSAFE_restoreLegacyHtmlPrefilter().
  *   We enable this migration option (disabled by default) to avoid breakage.
->>>>>>> ea72c9b6
  */
 ( function( factory ) {
 	"use strict";
@@ -74,14 +66,10 @@
 	return compareVersions( jQuery.fn.jquery, version ) >= 0;
 }
 
-<<<<<<< HEAD
-( function() {
-=======
 // PATCH: Remove IE9-support code for absent console object.
 
 // Need jQuery 3.0.0+ and no older Migrate loaded
 // PATCH: Remove jQuery version check.
->>>>>>> ea72c9b6
 
 // PATCH: Remove "loaded multple times" check.
 
@@ -115,18 +103,8 @@
 	if ( !jQuery.migrateDeduplicateWarnings || !warnedAbout[ msg ] ) {
 		warnedAbout[ msg ] = true;
 		jQuery.migrateWarnings.push( msg );
-<<<<<<< HEAD
-		// PATCH: Add instrumentation for statistics --Krinkle
-		if ( window.mw && window.mw.track ) {
-			window.mw.track( "mw.deprecate", "jquery-migrate" );
-		}
-
-		// PATCH: Disable extra console.trace() call --Krinkle
-		jQuery.migrateTrace = false;
-=======
 		// PATCH: Add mw-js-deprecate instrumentation. --Krinkle
 		mw.track( "mw.deprecate", "jquery_migrate_" + ( trackName  || "other" ) );
->>>>>>> ea72c9b6
 
 		if ( console && console.warn && !jQuery.migrateMute ) {
 			console.warn( "JQMIGRATE: " + msg );
@@ -159,15 +137,7 @@
 	};
 }
 
-<<<<<<< HEAD
-if ( window.document.compatMode === "BackCompat" ) {
-
-	// JQuery has never supported or tested Quirks Mode
-	migrateWarn( "jQuery is not compatible with Quirks Mode" );
-}
-=======
 // PATCH: Remove Quirks Mode check.
->>>>>>> ea72c9b6
 
 var findProp,
 	class2type = {},
@@ -239,11 +209,7 @@
 migrateWarnFunc( jQuery.fn, "size", function() {
 	return this.length;
 },
-<<<<<<< HEAD
-"jQuery.fn.size() is deprecated and removed; use the .length property" );
-=======
 "jQuery.fn.size is deprecated and removed; use the .length property" );
->>>>>>> ea72c9b6
 
 migrateWarnFunc( jQuery, "parseJSON", function() {
 	return JSON.parse.apply( null, arguments );
@@ -292,64 +258,6 @@
 	migrateWarnFunc( jQuery, "isArray", Array.isArray,
 		"jQuery.isArray is deprecated; use Array.isArray"
 	);
-<<<<<<< HEAD
-}
-
-if ( jQueryVersionSince( "3.3.0" ) ) {
-
-	migrateWarnFunc( jQuery, "isNumeric", function( obj ) {
-
-			// As of jQuery 3.0, isNumeric is limited to
-			// strings and numbers (primitives or objects)
-			// that can be coerced to finite numbers (gh-2662)
-			var type = typeof obj;
-			return ( type === "number" || type === "string" ) &&
-
-				// parseFloat NaNs numeric-cast false positives ("")
-				// ...but misinterprets leading-number strings, e.g. hex literals ("0x...")
-				// subtraction forces infinities to NaN
-				!isNaN( obj - parseFloat( obj ) );
-		},
-		"jQuery.isNumeric() is deprecated"
-	);
-
-	// Populate the class2type map
-	jQuery.each( "Boolean Number String Function Array Date RegExp Object Error Symbol".
-		split( " " ),
-	function( _, name ) {
-		class2type[ "[object " + name + "]" ] = name.toLowerCase();
-	} );
-
-	migrateWarnFunc( jQuery, "type", function( obj ) {
-		if ( obj == null ) {
-			return obj + "";
-		}
-
-		// Support: Android <=2.3 only (functionish RegExp)
-		return typeof obj === "object" || typeof obj === "function" ?
-			class2type[ Object.prototype.toString.call( obj ) ] || "object" :
-			typeof obj;
-	},
-	"jQuery.type is deprecated" );
-
-	migrateWarnFunc( jQuery, "isFunction",
-		function( obj ) {
-			return typeof obj === "function";
-		},
-		"jQuery.isFunction() is deprecated" );
-
-	migrateWarnFunc( jQuery, "isWindow",
-		function( obj ) {
-			return obj != null && obj === obj.window;
-		},
-		"jQuery.isWindow() is deprecated"
-	);
-}
-
-// Support jQuery slim which excludes the ajax module
-if ( jQuery.ajax ) {
-
-=======
 }
 
 if ( jQueryVersionSince( "3.3.0" ) ) {
@@ -406,7 +314,6 @@
 // Support jQuery slim which excludes the ajax module
 if ( jQuery.ajax ) {
 
->>>>>>> ea72c9b6
 var oldAjax = jQuery.ajax,
 	rjsonp = /(=)\?(?=&|$)|\?\?/;
 
@@ -443,11 +350,7 @@
 					.indexOf( "application/x-www-form-urlencoded" ) === 0 &&
 				rjsonp.test( s.data )
 		) ) {
-<<<<<<< HEAD
-			migrateWarn( "JSON-to-JSONP auto-promotion is deprecated" );
-=======
 			migrateWarn( "JSON-to-JSONP auto-promotion is deprecated", "ajax_jsonp_auto" );
->>>>>>> ea72c9b6
 		}
 	} );
 }
@@ -581,11 +484,7 @@
 
 	jQuery.cssProps = new Proxy( jQuery.cssProps || {}, {
 		set: function() {
-<<<<<<< HEAD
-			migrateWarn( "JQMIGRATE: jQuery.cssProps is deprecated" );
-=======
 			migrateWarn( "jQuery.cssProps is deprecated", "cssProps" );
->>>>>>> ea72c9b6
 			return Reflect.set.apply( this, arguments );
 		}
 	} );
@@ -639,11 +538,7 @@
 		sameKeys = {};
 		for ( key in name ) {
 			if ( key !== camelCase( key ) ) {
-<<<<<<< HEAD
-				migrateWarn( "jQuery.data() always sets/gets camelCased names: " + key );
-=======
 				migrateWarn( "jQuery.data always sets/gets camelCased names: " + key, "data_not_camelCased" );
->>>>>>> ea72c9b6
 				curData[ key ] = name[ key ];
 			} else {
 				sameKeys[ key ] = name[ key ];
@@ -844,11 +739,7 @@
 	warnIfChanged = function( html ) {
 		var changed = html.replace( rxhtmlTag, "<$1></$2>" );
 		if ( changed !== html && makeMarkup( html ) !== makeMarkup( changed ) ) {
-<<<<<<< HEAD
-			migrateWarn( "HTML tags must be properly nested and closed: " + html );
-=======
 			migrateWarn( "HTML tags must be properly nested and closed: " + html, "html_xhtmlTag" );
->>>>>>> ea72c9b6
 		}
 	};
 
@@ -859,15 +750,8 @@
 	};
 };
 
-<<<<<<< HEAD
-jQuery.htmlPrefilter = function( html ) {
-	warnIfChanged( html );
-	return origHtmlPrefilter( html );
-};
-=======
 // PATCH: Enable this migration option (disabled by default) to avoid breakage. --JDF/Krinkle
 jQuery.UNSAFE_restoreLegacyHtmlPrefilter();
->>>>>>> ea72c9b6
 
 var oldOffset = jQuery.fn.offset;
 
@@ -875,11 +759,7 @@
 	var elem = this[ 0 ];
 
 	if ( elem && ( !elem.nodeType || !elem.getBoundingClientRect ) ) {
-<<<<<<< HEAD
-		migrateWarn( "jQuery.fn.offset() requires a valid DOM element" );
-=======
 		migrateWarn( "jQuery.fn.offset requires a valid DOM element", "offset_invalid" );
->>>>>>> ea72c9b6
 		return arguments.length ? this : undefined;
 	}
 
@@ -977,11 +857,5 @@
 
 }
 
-<<<<<<< HEAD
-// PATCH: Enable this migration option (disabled by default) to avoid breakage. --JDF/Krinkle
-jQuery.UNSAFE_restoreLegacyHtmlPrefilter();
-
-=======
->>>>>>> ea72c9b6
 return jQuery;
 } );