--- conflicted
+++ resolved
@@ -34,11 +34,7 @@
 		"ext-mbstring": "*",
 		"ext-xml": "*",
 		"ext-xmlreader": "*",
-<<<<<<< HEAD
-		"guzzlehttp/guzzle": "7.4.3",
-=======
 		"guzzlehttp/guzzle": "7.4.5",
->>>>>>> f906b8e8
 		"justinrainbow/json-schema": "5.2.11",
 		"liuggio/statsd-php-client": "1.0.18",
 		"monolog/monolog": "2.2.0",
