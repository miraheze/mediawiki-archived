--- conflicted
+++ resolved
@@ -38,11 +38,7 @@
 		"justinrainbow/json-schema": "5.2.13",
 		"liuggio/statsd-php-client": "1.0.18",
 		"monolog/monolog": "2.2.0",
-<<<<<<< HEAD
-		"oojs/oojs-ui": "0.46.3",
-=======
 		"oojs/oojs-ui": "0.48.1",
->>>>>>> 1f8e9cd0
 		"pear/mail": "1.5.1",
 		"pear/mail_mime": "1.10.11",
 		"pear/net_smtp": "1.10.1",
@@ -51,35 +47,17 @@
 		"psr/http-message": "1.0.1",
 		"psr/log": "1.1.4",
 		"ralouphie/getallheaders": "3.0.3",
-<<<<<<< HEAD
-		"symfony/polyfill-php80": "1.27.0",
-		"symfony/polyfill-php81": "1.27.0",
-		"symfony/yaml": "5.4.17",
-=======
 		"symfony/polyfill-php80": "1.28.0",
 		"symfony/polyfill-php81": "1.28.0",
 		"symfony/polyfill-php82": "1.28.0",
 		"symfony/polyfill-php83": "1.28.0",
 		"symfony/yaml": "5.4.23",
->>>>>>> 1f8e9cd0
 		"wikimedia/assert": "0.5.1",
 		"wikimedia/at-ease": "2.1.0",
 		"wikimedia/base-convert": "2.0.2",
 		"wikimedia/bcp-47-code": "2.0.0",
 		"wikimedia/cdb": "3.0.0",
 		"wikimedia/cldr-plural-rule-parser": "2.0.0",
-<<<<<<< HEAD
-		"wikimedia/common-passwords": "0.4.0",
-		"wikimedia/composer-merge-plugin": "2.0.1",
-		"wikimedia/html-formatter": "4.0.3",
-		"wikimedia/ip-set": "3.1.0",
-		"wikimedia/ip-utils": "4.0.0",
-		"wikimedia/less.php": "4.0.0",
-		"wikimedia/minify": "2.3.0",
-		"wikimedia/normalized-exception": "1.0.1",
-		"wikimedia/object-factory": "5.0.1",
-		"wikimedia/parsoid": "0.17.0",
-=======
 		"wikimedia/common-passwords": "0.5.0",
 		"wikimedia/composer-merge-plugin": "2.1.0",
 		"wikimedia/html-formatter": "4.0.3",
@@ -89,7 +67,6 @@
 		"wikimedia/normalized-exception": "1.0.1",
 		"wikimedia/object-factory": "5.0.1",
 		"wikimedia/parsoid": "^0.18.0-a1@alpha",
->>>>>>> 1f8e9cd0
 		"wikimedia/php-session-serializer": "2.0.1",
 		"wikimedia/purtle": "1.0.8",
 		"wikimedia/relpath": "3.0.0",
@@ -114,13 +91,8 @@
 		"giorgiosironi/eris": "^0.13.0",
 		"hamcrest/hamcrest-php": "^2.0",
 		"johnkary/phpunit-speedtrap": "^4.0",
-<<<<<<< HEAD
-		"mediawiki/mediawiki-codesniffer": "41.0.0",
-		"mediawiki/mediawiki-phan-config": "0.12.1",
-=======
 		"mediawiki/mediawiki-codesniffer": "42.0.0",
 		"mediawiki/mediawiki-phan-config": "0.13.0",
->>>>>>> 1f8e9cd0
 		"nikic/php-parser": "^4.10.2",
 		"php-parallel-lint/php-console-highlighter": "1.0.0",
 		"php-parallel-lint/php-parallel-lint": "1.3.2",
@@ -207,9 +179,7 @@
 	"extra": {
 		"merge-plugin": {
 			"include": [
-				"composer.local.json",
-				"extensions/Wikibase/composer.json",
- 				"extensions/WikibaseEdtf/composer.json"
+				"composer.local.json"
 			],
 			"merge-dev": false
 		}
