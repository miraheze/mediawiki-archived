{
	"name": "mediawiki/core",
	"description": "Free software wiki application developed by the Wikimedia Foundation and others",
	"keywords": ["mediawiki", "wiki"],
	"homepage": "https://www.mediawiki.org/",
	"authors": [
		{
			"name": "MediaWiki Community",
			"homepage": "https://www.mediawiki.org/wiki/Special:Version/Credits"
		}
	],
	"license": "GPL-2.0+",
	"support": {
		"issues": "https://bugs.mediawiki.org/",
		"irc": "irc://irc.freenode.net/mediawiki",
		"wiki": "https://www.mediawiki.org/"
	},
	"require": {
		"composer/semver": "1.4.2",
		"cssjanus/cssjanus": "1.1.2",
		"ext-ctype": "*",
		"ext-iconv": "*",
		"ext-json": "*",
		"ext-mbstring": "*",
		"ext-xml": "*",
		"liuggio/statsd-php-client": "1.0.18",
		"mediawiki/at-ease": "1.1.0",
		"oojs/oojs-ui": "0.17.10",
		"oyejorge/less.php": "1.7.0.10",
		"php": ">=5.5.9",
		"psr/log": "1.0.0",
		"wikimedia/assert": "0.2.2",
		"wikimedia/base-convert": "1.0.1",
		"wikimedia/cdb": "1.4.1",
		"wikimedia/cldr-plural-rule-parser": "1.0.0",
		"wikimedia/composer-merge-plugin": "1.3.1",
		"wikimedia/html-formatter": "1.0.1",
		"wikimedia/ip-set": "1.1.0",
<<<<<<< HEAD
		"wikimedia/php-session-serializer": "1.0.3",
=======
		"wikimedia/php-session-serializer": "1.0.4",
>>>>>>> 0ddb8064
		"wikimedia/relpath": "1.0.3",
		"wikimedia/running-stat": "1.1.0",
		"wikimedia/scoped-callback": "1.0.0",
		"wikimedia/utfnormal": "1.1.0",
		"wikimedia/wait-condition-loop": "1.0.1",
		"wikimedia/wrappedstring": "2.2.0",
		"zordius/lightncandy": "0.23"
	},
	"require-dev": {
		"composer/spdx-licenses": "1.1.4",
		"jakub-onderka/php-parallel-lint": "0.9.2",
<<<<<<< HEAD
		"justinrainbow/json-schema": "~1.3",
=======
		"justinrainbow/json-schema": "~3.0",
>>>>>>> 0ddb8064
		"mediawiki/mediawiki-codesniffer": "0.7.2",
		"monolog/monolog": "~1.18.2",
		"nikic/php-parser": "2.1.0",
		"nmred/kafka-php": "0.1.5",
		"phpunit/phpunit": "4.8.24",
		"wikimedia/avro": "1.7.7"
	},
	"suggest": {
		"ext-apc": "Local data and opcode cache",
		"ext-fileinfo": "Improved mime magic detection",
		"ext-intl": "ICU integration",
		"ext-wikidiff2": "Diff accelerator",
		"monolog/monolog": "Flexible debug logging system",
		"nmred/kafka-php": "Send debug log events to kafka",
		"pear/mail": "Mail sending support",
		"pear/mail_mime": "Mail sending support",
		"pear/mail_mime-decode": "Mail sending support",
		"wikimedia/avro": "Binary serialization format used with kafka"
	},
	"autoload": {
		"psr-0": {
			"ComposerHookHandler": "includes/composer"
		}
	},
	"scripts": {
		"lint": "parallel-lint --exclude vendor",
		"phpcs": "phpcs -p -s",
		"fix": "phpcbf",
		"pre-install-cmd": "ComposerHookHandler::onPreInstall",
		"pre-update-cmd": "ComposerHookHandler::onPreUpdate",
		"test": [
			"composer lint",
			"composer phpcs"
		]
	},
	"config": {
		"optimize-autoloader": true,
		"prepend-autoloader": false
	},
	"extra": {
		"merge-plugin": {
			"include": [
				"composer.local.json"
			],
			"merge-dev": false
		}
	}
}<|MERGE_RESOLUTION|>--- conflicted
+++ resolved
@@ -36,11 +36,7 @@
 		"wikimedia/composer-merge-plugin": "1.3.1",
 		"wikimedia/html-formatter": "1.0.1",
 		"wikimedia/ip-set": "1.1.0",
-<<<<<<< HEAD
-		"wikimedia/php-session-serializer": "1.0.3",
-=======
 		"wikimedia/php-session-serializer": "1.0.4",
->>>>>>> 0ddb8064
 		"wikimedia/relpath": "1.0.3",
 		"wikimedia/running-stat": "1.1.0",
 		"wikimedia/scoped-callback": "1.0.0",
@@ -52,11 +48,7 @@
 	"require-dev": {
 		"composer/spdx-licenses": "1.1.4",
 		"jakub-onderka/php-parallel-lint": "0.9.2",
-<<<<<<< HEAD
-		"justinrainbow/json-schema": "~1.3",
-=======
 		"justinrainbow/json-schema": "~3.0",
->>>>>>> 0ddb8064
 		"mediawiki/mediawiki-codesniffer": "0.7.2",
 		"monolog/monolog": "~1.18.2",
 		"nikic/php-parser": "2.1.0",
