{
	"name": "mediawiki/core",
	"description": "Free software wiki application developed by the Wikimedia Foundation and others",
	"keywords": ["mediawiki", "wiki"],
	"homepage": "https://www.mediawiki.org/",
	"authors": [
		{
			"name": "MediaWiki Community",
			"homepage": "https://www.mediawiki.org/wiki/Special:Version/Credits"
		}
	],
	"license": "GPL-2.0-or-later",
	"support": {
		"issues": "https://bugs.mediawiki.org/",
		"irc": "irc://irc.freenode.net/mediawiki",
		"wiki": "https://www.mediawiki.org/"
	},
	"require": {
		"composer/semver": "1.4.2",
		"cssjanus/cssjanus": "1.2.0",
		"ext-ctype": "*",
		"ext-iconv": "*",
		"ext-json": "*",
		"ext-mbstring": "*",
		"ext-xml": "*",
		"liuggio/statsd-php-client": "1.0.18",
		"oojs/oojs-ui": "v0.26.4",
		"oyejorge/less.php": "1.7.0.14",
		"php": ">=5.6.99",
		"psr/log": "1.0.2",
		"wikimedia/assert": "0.2.2",
		"wikimedia/at-ease": "1.2.0",
		"wikimedia/base-convert": "1.0.1",
		"wikimedia/cdb": "1.4.1",
		"wikimedia/cldr-plural-rule-parser": "1.0.0",
		"wikimedia/composer-merge-plugin": "1.4.1",
		"wikimedia/html-formatter": "1.0.2",
		"wikimedia/ip-set": "1.2.0",
		"wikimedia/object-factory": "1.0.0",
		"wikimedia/php-session-serializer": "1.0.6",
		"wikimedia/purtle": "1.0.7",
		"wikimedia/relpath": "2.1.1",
		"wikimedia/remex-html": "1.0.3",
		"wikimedia/running-stat": "1.2.1",
		"wikimedia/scoped-callback": "1.0.0",
		"wikimedia/utfnormal": "2.0.0",
		"wikimedia/timestamp": "1.0.0",
		"wikimedia/wait-condition-loop": "1.0.1",
		"wikimedia/wrappedstring": "2.3.0",
		"zordius/lightncandy": "0.23"
	},
	"require-dev": {
		"composer/spdx-licenses": "1.3.0",
		"hamcrest/hamcrest-php": "^2.0",
		"jakub-onderka/php-parallel-lint": "0.9.2",
		"jetbrains/phpstorm-stubs": "dev-master#1b9906084d6635456fcf3f3a01f0d7d5b99a578a",
		"justinrainbow/json-schema": "~5.2",
		"mediawiki/mediawiki-codesniffer": "17.0.0",
		"monolog/monolog": "~1.22.1",
		"nikic/php-parser": "3.1.3",
		"nmred/kafka-php": "0.1.5",
<<<<<<< HEAD
		"phpunit/phpunit": "4.8.36",
		"psy/psysh": "0.8.5",
		"wikimedia/avro": "1.7.7",
=======
		"phpunit/phpunit": "4.8.36 || ^6.5",
		"psy/psysh": "0.8.11",
		"wikimedia/avro": "1.8.0",
>>>>>>> eb4d2059
		"wikimedia/testing-access-wrapper": "~1.0",
		"wmde/hamcrest-html-matchers": "^0.1.0"
	},
	"suggest": {
		"ext-apc": "Local data and opcode cache",
		"ext-curl": "Improved http communication abilities",
		"ext-fileinfo": "Improved mime magic detection",
		"ext-intl": "ICU integration",
		"ext-wikidiff2": "Diff accelerator",
		"monolog/monolog": "Flexible debug logging system",
		"nmred/kafka-php": "Send debug log events to kafka",
		"pear/mail": "Mail sending support",
		"pear/mail_mime": "Mail sending support",
		"pear/mail_mime-decode": "Mail sending support",
		"wikimedia/avro": "Binary serialization format used with kafka"
	},
	"autoload": {
		"psr-0": {
			"ComposerHookHandler": "includes/composer",
			"ComposerVendorHtaccessCreator": "includes/composer"
		},
		"files": [
			"includes/compat/Timestamp.php"
		]
	},
	"autoload-dev": {
		"files": [
			"vendor/hamcrest/hamcrest-php/hamcrest/Hamcrest.php",
			"vendor/wmde/hamcrest-html-matchers/src/functions.php"
		]
	},
	"scripts": {
		"lint": "parallel-lint --exclude vendor",
		"phpcs": "phpcs -p -s",
		"fix": "phpcbf",
		"pre-install-cmd": "ComposerHookHandler::onPreInstall",
		"pre-update-cmd": "ComposerHookHandler::onPreUpdate",
		"post-install-cmd": "ComposerVendorHtaccessCreator::onEvent",
		"post-update-cmd": "ComposerVendorHtaccessCreator::onEvent",
		"test": [
			"composer lint",
			"composer phpcs"
		]
	},
	"config": {
		"optimize-autoloader": true,
		"prepend-autoloader": false
	},
	"extra": {
		"merge-plugin": {
			"include": [
				"composer.local.json"
			],
			"merge-dev": false
		}
	}
}<|MERGE_RESOLUTION|>--- conflicted
+++ resolved
@@ -59,15 +59,9 @@
 		"monolog/monolog": "~1.22.1",
 		"nikic/php-parser": "3.1.3",
 		"nmred/kafka-php": "0.1.5",
-<<<<<<< HEAD
-		"phpunit/phpunit": "4.8.36",
-		"psy/psysh": "0.8.5",
-		"wikimedia/avro": "1.7.7",
-=======
 		"phpunit/phpunit": "4.8.36 || ^6.5",
 		"psy/psysh": "0.8.11",
 		"wikimedia/avro": "1.8.0",
->>>>>>> eb4d2059
 		"wikimedia/testing-access-wrapper": "~1.0",
 		"wmde/hamcrest-html-matchers": "^0.1.0"
 	},
