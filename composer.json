--- conflicted
+++ resolved
@@ -79,13 +79,8 @@
 		"zordius/lightncandy": "1.2.6"
 	},
 	"require-dev": {
-<<<<<<< HEAD
-		"composer/spdx-licenses": "1.5.5",
-		"doctrine/dbal": "2.13.6||3.1.5",
-=======
 		"composer/spdx-licenses": "1.5.4",
 		"doctrine/dbal": "3.1.5",
->>>>>>> 95b7f947
 		"doctrine/sql-formatter": "1.1.1",
 		"giorgiosironi/eris": "^0.10.0",
 		"hamcrest/hamcrest-php": "^2.0",
@@ -161,10 +156,6 @@
 		"optimize-autoloader": true,
 		"prepend-autoloader": false,
 		"allow-plugins": {
-<<<<<<< HEAD
-			"composer/package-versions-deprecated": true,
-=======
->>>>>>> 95b7f947
 			"wikimedia/composer-merge-plugin": true
 		}
 	},
