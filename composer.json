--- conflicted
+++ resolved
@@ -57,17 +57,11 @@
 		"monolog/monolog": "~1.22.1",
 		"nikic/php-parser": "2.1.0",
 		"nmred/kafka-php": "0.1.5",
-<<<<<<< HEAD
-		"phpunit/phpunit": "4.8.24",
-		"wikimedia/testing-access-wrapper": "~1.0",
-		"wikimedia/avro": "1.7.7"
-=======
 		"phpunit/phpunit": "4.8.35",
 		"psy/psysh": "0.8.5",
 		"wikimedia/avro": "1.7.7",
 		"wikimedia/testing-access-wrapper": "~1.0",
 		"wmde/hamcrest-html-matchers": "^0.1.0"
->>>>>>> a112e4fa
 	},
 	"suggest": {
 		"ext-apc": "Local data and opcode cache",
