--- conflicted
+++ resolved
@@ -21,11 +21,7 @@
 	},
 	"prefer-stable": true,
 	"require": {
-<<<<<<< HEAD
-		"composer/semver": "1.7.2",
-=======
 		"composer/semver": "3.2.4",
->>>>>>> 30164539
 		"cssjanus/cssjanus": "1.3.0",
 		"ext-ctype": "*",
 		"ext-dom": "*",
@@ -36,24 +32,14 @@
 		"ext-libxml": "*",
 		"ext-mbstring": "*",
 		"ext-xml": "*",
-<<<<<<< HEAD
-		"guzzlehttp/guzzle": "6.5.5",
-=======
 		"ext-xmlreader": "*",
 		"guzzlehttp/guzzle": "7.2.0",
->>>>>>> 30164539
 		"liuggio/statsd-php-client": "1.0.18",
 		"oojs/oojs-ui": "0.41.3",
 		"pear/mail": "1.4.1",
-<<<<<<< HEAD
-		"pear/mail_mime": "1.10.8",
-		"pear/net_smtp": "1.9.1",
-		"php": ">=7.3.19",
-=======
 		"pear/mail_mime": "1.10.9",
 		"pear/net_smtp": "1.9.2",
 		"php": ">=7.2.22",
->>>>>>> 30164539
 		"psr/container": "1.0.0",
 		"psr/log": "1.1.3",
 		"ralouphie/getallheaders": "3.0.3",
@@ -61,18 +47,6 @@
 		"wikimedia/at-ease": "2.1.0",
 		"wikimedia/base-convert": "2.0.1",
 		"wikimedia/cdb": "1.4.1",
-<<<<<<< HEAD
-		"wikimedia/cldr-plural-rule-parser": "1.0.0",
-		"wikimedia/common-passwords": "0.2.0",
-		"wikimedia/composer-merge-plugin": "2.0.1",
-		"wikimedia/html-formatter": "1.0.2",
-		"wikimedia/ip-set": "2.1.0",
-		"wikimedia/ip-utils": "1.0.0",
-		"wikimedia/less.php": "3.1.0",
-		"wikimedia/object-factory": "2.1.0",
-		"wikimedia/parsoid": "0.12.2",
-		"wikimedia/php-session-serializer": "1.0.7",
-=======
 		"wikimedia/cldr-plural-rule-parser": "2.0.0",
 		"wikimedia/common-passwords": "0.3.0",
 		"wikimedia/composer-merge-plugin": "2.0.1",
@@ -84,7 +58,6 @@
 		"wikimedia/object-factory": "3.0.0",
 		"wikimedia/parsoid": "^0.13.0-a20@alpha",
 		"wikimedia/php-session-serializer": "2.0.0",
->>>>>>> 30164539
 		"wikimedia/purtle": "1.0.7",
 		"wikimedia/relpath": "2.1.1",
 		"wikimedia/remex-html": "2.2.2",
@@ -101,45 +74,25 @@
 		"zordius/lightncandy": "1.2.5"
 	},
 	"require-dev": {
-<<<<<<< HEAD
-		"composer/spdx-licenses": "1.5.3",
-		"doctrine/dbal": "3.0.0",
-		"doctrine/sql-formatter": "1.1.0",
-=======
 		"composer/spdx-licenses": "1.5.4",
 		"doctrine/dbal": "2.10.4||3.0.0",
 		"doctrine/sql-formatter": "1.1.1",
->>>>>>> 30164539
 		"giorgiosironi/eris": "^0.10.0",
 		"hamcrest/hamcrest-php": "^2.0",
 		"johnkary/phpunit-speedtrap": "^3.1",
 		"justinrainbow/json-schema": "~5.2",
-<<<<<<< HEAD
-		"mediawiki/mediawiki-codesniffer": "34.0.0",
-		"mediawiki/mediawiki-phan-config": "0.10.6",
-		"monolog/monolog": "~2.2.0",
-		"nikic/php-parser": "4.4.0",
-=======
 		"mediawiki/mediawiki-codesniffer": "35.0.0",
 		"mediawiki/mediawiki-phan-config": "0.10.6",
 		"monolog/monolog": "~2.2.0",
 		"nikic/php-parser": "4.10.2",
->>>>>>> 30164539
 		"nmred/kafka-php": "0.1.5",
 		"php-parallel-lint/php-console-highlighter": "0.5",
 		"php-parallel-lint/php-parallel-lint": "1.2.0",
 		"phpunit/phpunit": "^8.5",
 		"pimple/pimple": "3.3.1",
-<<<<<<< HEAD
-		"psy/psysh": "0.10.4",
-		"seld/jsonlint": "1.8.3",
-		"symfony/yaml": "~3.4|~4.3|~5.0.5",
-		"wikimedia/avro": "1.9.0",
-=======
 		"psy/psysh": "0.10.5",
 		"seld/jsonlint": "1.8.3",
 		"symfony/yaml": "~3.4|~5.1",
->>>>>>> 30164539
 		"wikimedia/testing-access-wrapper": "~2.0",
 		"wmde/hamcrest-html-matchers": "^0.1.0"
 	},
@@ -202,8 +155,7 @@
 	"extra": {
 		"merge-plugin": {
 			"include": [
-				"composer.local.json",
-				"extensions/Wikibase/composer.json"
+				"composer.local.json"
 			],
 			"merge-dev": false
 		}
