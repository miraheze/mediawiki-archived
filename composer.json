{
	"name": "mediawiki/core",
	"description": "Free software wiki application developed by the Wikimedia Foundation and others",
	"type": "mediawiki-core",
	"keywords": [
		"mediawiki",
		"wiki"
	],
	"homepage": "https://www.mediawiki.org/",
	"authors": [
		{
			"name": "MediaWiki Community",
			"homepage": "https://www.mediawiki.org/wiki/Special:Version/Credits"
		}
	],
	"license": "GPL-2.0-or-later",
	"support": {
		"issues": "https://bugs.mediawiki.org/",
		"irc": "irc://irc.libera.chat/mediawiki",
		"wiki": "https://www.mediawiki.org/"
	},
	"prefer-stable": true,
	"require": {
		"composer/semver": "3.2.6",
		"cssjanus/cssjanus": "2.1.0",
		"ext-calendar": "*",
		"ext-ctype": "*",
		"ext-dom": "*",
		"ext-fileinfo": "*",
		"ext-iconv": "*",
		"ext-intl": "*",
		"ext-json": "*",
		"ext-libxml": "*",
		"ext-mbstring": "*",
		"ext-xml": "*",
		"ext-xmlreader": "*",
		"guzzlehttp/guzzle": "7.4.5",
		"justinrainbow/json-schema": "5.2.11",
		"liuggio/statsd-php-client": "1.0.18",
		"monolog/monolog": "2.2.0",
		"oojs/oojs-ui": "0.43.2",
		"pear/mail": "1.4.1",
		"pear/mail_mime": "1.10.11",
		"pear/net_smtp": "1.10.0",
		"php": ">=7.3.19",
		"psr/container": "1.1.1",
		"psr/log": "1.1.4",
		"ralouphie/getallheaders": "3.0.3",
		"symfony/polyfill-php80": "1.25.0",
		"symfony/yaml": "5.4.3",
		"wikimedia/assert": "0.5.1",
		"wikimedia/at-ease": "2.1.0",
		"wikimedia/base-convert": "2.0.1",
		"wikimedia/cdb": "2.0.0",
		"wikimedia/cldr-plural-rule-parser": "2.0.0",
		"wikimedia/common-passwords": "0.4.0",
		"wikimedia/composer-merge-plugin": "2.0.1",
		"wikimedia/html-formatter": "3.0.1",
		"wikimedia/ip-set": "3.0.0",
		"wikimedia/ip-utils": "4.0.0",
		"wikimedia/less.php": "3.1.0",
		"wikimedia/minify": "2.2.6",
		"wikimedia/normalized-exception": "1.0.1",
		"wikimedia/object-factory": "4.0.0",
		"wikimedia/parsoid": "0.15.0",
		"wikimedia/php-session-serializer": "2.0.0",
		"wikimedia/purtle": "1.0.8",
		"wikimedia/relpath": "3.0.0",
		"wikimedia/remex-html": "3.0.2",
		"wikimedia/request-timeout": "1.2.0",
		"wikimedia/running-stat": "1.2.1",
		"wikimedia/scoped-callback": "3.0.0",
		"wikimedia/services": "2.0.1",
		"wikimedia/shellbox": "3.0.0",
		"wikimedia/utfnormal": "3.0.2",
		"wikimedia/timestamp": "3.0.0",
		"wikimedia/wait-condition-loop": "2.0.2",
		"wikimedia/wrappedstring": "4.0.1",
		"wikimedia/xmp-reader": "0.8.1",
		"zordius/lightncandy": "1.2.6"
	},
	"require-dev": {
		"ext-simplexml": "*",
		"composer/spdx-licenses": "1.5.5",
		"doctrine/dbal": "3.1.5",
		"doctrine/sql-formatter": "1.1.1",
		"giorgiosironi/eris": "^0.10.0",
		"hamcrest/hamcrest-php": "^2.0",
		"johnkary/phpunit-speedtrap": "^4.0",
		"mediawiki/mediawiki-codesniffer": "38.0.0",
		"mediawiki/mediawiki-phan-config": "0.11.0",
		"nikic/php-parser": "^4.10.2",
		"nmred/kafka-php": "0.1.5",
		"php-parallel-lint/php-console-highlighter": "0.5",
		"php-parallel-lint/php-parallel-lint": "1.3.1",
		"phpunit/phpunit": "8.5.28",
		"psy/psysh": "^0.11.1",
		"seld/jsonlint": "1.8.3",
		"wikimedia/testing-access-wrapper": "~2.0",
		"wmde/hamcrest-html-matchers": "^1.0.0"
	},
	"replace": {
		"symfony/polyfill-ctype": "1.99",
		"symfony/polyfill-mbstring": "1.99"
	},
	"suggest": {
		"ext-apcu": "Faster web responses overall.",
		"ext-curl": "Faster HTTP services, e.g. when using InstantCommons, Swift, or Etcd.",
		"ext-gd": "Enable thumbnails for file uploads.",
		"ext-mysqli": "Enable the MySQL and MariaDB database type for MediaWiki.",
		"ext-openssl": "Encrypt session data (or opt-out via $wgSessionInsecureSecrets).",
		"ext-pdo": "Enable the SQLite database type for MediaWiki.",
		"ext-pgsql": "Enable the PostgreSQL database type for MediaWiki.",
		"ext-posix": "Enable CLI concurrent processing, e.g. for runJobs.php.",
		"ext-pcntl": "Enable CLI concurrent processing, e.g. for runJobs.php and rebuildLocalisationCache.php.",
		"ext-readline": "Enable CLI history and autocomplete, e.g. for eval.php and other REPLs.",
		"ext-sockets": "Enable CLI concurrent processing, e.g. for rebuildLocalisationCache.php.",
		"ext-wikidiff2": "Faster text difference engine.",
		"ext-zlib": "Enable use of GZIP compression, e.g. for SqlBagOStuff (ParserCache), $wgCompressRevisions, or $wgUseFileCache.",
		"monolog/monolog": "Enable use of MonologSpi ($wgMWLoggerDefaultSpi).",
		"nmred/kafka-php": "Enable use of KafkaHandler (MonologSpi), or EventRelayerKafka ($wgEventRelayerConfig)."
	},
	"autoload": {
		"psr-0": {
			"ComposerHookHandler": "includes/composer",
			"ComposerVendorHtaccessCreator": "includes/composer",
			"ComposerPhpunitXmlCoverageEdit": "includes/composer"
		}
	},
	"autoload-dev": {
		"files": [
			"vendor/hamcrest/hamcrest-php/hamcrest/Hamcrest.php",
			"vendor/wmde/hamcrest-html-matchers/src/functions.php"
		]
	},
	"scripts": {
		"mw-install:sqlite": "php maintenance/install.php --server=http://localhost:4000 --dbtype sqlite --dbpath cache/ --scriptpath '' --pass adminpassword MediaWiki Admin",
		"serve": "php -S localhost:4000",
		"lint": "parallel-lint --exclude node_modules --exclude vendor",
		"phan": "phan -d . --long-progress-bar",
		"phpcs": "phpcs -p -s --cache",
		"fix": [
			"phpcbf"
		],
		"pre-install-cmd": "ComposerHookHandler::onPreInstall",
		"pre-update-cmd": "ComposerHookHandler::onPreUpdate",
		"post-install-cmd": "ComposerVendorHtaccessCreator::onEvent",
		"post-update-cmd": "ComposerVendorHtaccessCreator::onEvent",
		"releasenotes": "@phpunit:entrypoint --group ReleaseNotes",
		"test": [
			"@lint .",
			"@phpcs ."
		],
		"test-some": [
			"@lint",
			"@phpcs"
		],
		"phpunit": "phpunit",
		"phpunit:unit": "phpunit --colors=always --testsuite=core:unit,extensions:unit,skins:unit",
		"phpunit:integration": "phpunit --colors=always --testsuite=core:integration,extensions:integration,skins:integration",
		"phpunit:coverage": "phpunit --testsuite=core:unit --exclude-group Dump,Broken",
		"phpunit:coverage-edit": "ComposerPhpunitXmlCoverageEdit::onEvent",
		"phpunit:entrypoint": "php tests/phpunit/phpunit.php"
	},
	"config": {
		"optimize-autoloader": true,
		"prepend-autoloader": false,
		"allow-plugins": {
<<<<<<< HEAD
			"wikimedia/composer-merge-plugin": true
=======
			"composer/package-versions-deprecated": true,
			"wikimedia/composer-merge-plugin": true,
			"composer/installers": true
>>>>>>> 51ef6d6e
		}
	},
	"extra": {
		"merge-plugin": {
			"include": [
				"composer.local.json",
				"extensions/Wikibase/composer.json"
			],
			"merge-dev": false
		}
	}
}<|MERGE_RESOLUTION|>--- conflicted
+++ resolved
@@ -166,13 +166,9 @@
 		"optimize-autoloader": true,
 		"prepend-autoloader": false,
 		"allow-plugins": {
-<<<<<<< HEAD
-			"wikimedia/composer-merge-plugin": true
-=======
 			"composer/package-versions-deprecated": true,
 			"wikimedia/composer-merge-plugin": true,
 			"composer/installers": true
->>>>>>> 51ef6d6e
 		}
 	},
 	"extra": {
