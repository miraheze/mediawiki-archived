--- conflicted
+++ resolved
@@ -27,11 +27,7 @@
 		"ext-xml": "*",
 		"guzzlehttp/guzzle": "6.3.3",
 		"liuggio/statsd-php-client": "1.0.18",
-<<<<<<< HEAD
-		"oojs/oojs-ui": "0.29.2",
-=======
 		"oojs/oojs-ui": "0.31.3",
->>>>>>> c733c855
 		"pear/mail": "1.4.1",
 		"pear/mail_mime": "1.10.2",
 		"pear/net_smtp": "1.8.1",
@@ -44,11 +40,7 @@
 		"wikimedia/cldr-plural-rule-parser": "1.0.0",
 		"wikimedia/composer-merge-plugin": "1.4.1",
 		"wikimedia/html-formatter": "1.0.2",
-<<<<<<< HEAD
-		"wikimedia/ip-set": "1.3.0",
-=======
 		"wikimedia/ip-set": "2.0.1",
->>>>>>> c733c855
 		"wikimedia/less.php": "1.8.0",
 		"wikimedia/object-factory": "1.0.0",
 		"wikimedia/password-blacklist": "0.1.4",
