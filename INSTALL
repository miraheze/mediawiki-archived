---
Installing MediaWiki
---

Starting with MediaWiki 1.2.0, it's possible to install and configure the wiki
"in-place", as long as you have the necessary prerequisites available.

Required software as of MediaWiki 1.35.0:

<<<<<<< HEAD
* Web server with PHP 7.2.9 or higher, plus the following extensions:
=======
* Web server with PHP 7.3.19 or higher, plus the following extensions:
>>>>>>> 9b8a1684
** ctype
** dom
** fileinfo
** iconv
** json
** mbstring
** xml
* A SQL server, the following types are supported
** MySQL 5.5.8 or higher
** PostgreSQL 9.2 or higher
** SQLite 3.8.0 or higher

MediaWiki is developed and tested mainly on Unix/Linux platforms, but should
work on Windows as well.

Support for specialised content requires installing the relevant extension. For
formulæ, see https://www.mediawiki.org/wiki/Special:MyLanguage/Extension:Math

Don't forget to check the RELEASE-NOTES file...


Additional documentation is available online, which may include more detailed
notes on particular operating systems and workarounds for difficult hosting
environments:

https://www.mediawiki.org/wiki/Special:MyLanguage/Manual:Installation_guide


******************* WARNING *******************

REMEMBER: ALWAYS BACK UP YOUR DATABASE BEFORE
ATTEMPTING TO INSTALL OR UPGRADE!!!

******************* WARNING *******************

----
In-place web install
----

Decompress the MediaWiki installation archive either on your server, or on your
local machine and upload the directory tree. Rename it from "mediawiki-1.x.x" to
something nice, like "wiki", since it will be appearing in your URL,
ie. /wiki/index.php/Article.

  +--------------------------------------------------------------------------+
  |  Note: If you plan to use a fancy URL-rewriting scheme to prettify your  |
  |  URLs, such as http://www.example.com/wiki/Article, you should put the   |
  |  files in a *different* directory from the virtual path where page names |
  |  will appear. It is common in this case to use w as the folder name and  |
  |  /wiki/ as the virtual article path where your articles pretend to be.   |
  |                                                                          |
  |  See: https://www.mediawiki.org/wiki/Special:MyLanguage/Manual:Short_URL |
  +--------------------------------------------------------------------------+

Hop into your browser and surf into the wiki directory. It'll direct you into
the config script. Fill out the form... remember you're probably not on an
encrypted connection.
Gaaah! :)

If all goes well, you should soon be told that it's set up your wiki database
and generated a configuration file. There is now a copy of "LocalSettings.php"
available to download from the installer. Download this now, there is not a
way (yet) to get it after you exit the installer. Place it in the main wiki
directory, and the wiki should now be working.

Once the wiki is set up, you should remove the mw-config directory (though it
will refuse to config again if the wiki is set up).

----

Don't forget that this is free software under development! Chances are good
there's a crucial step that hasn't made it into the documentation. You should
probably sign up for the MediaWiki developers' mailing list; you can ask for
help (please provide enough information to work with, and preferably be aware of
what you're doing!) and keep track of major changes to the software, including
performance improvements and security patches.

https://lists.wikimedia.org/mailman/listinfo/mediawiki-announce (low traffic)

https://lists.wikimedia.org/mailman/listinfo/mediawiki-l (site admin support)

https://lists.wikimedia.org/mailman/listinfo/wikitech-l (development)<|MERGE_RESOLUTION|>--- conflicted
+++ resolved
@@ -7,11 +7,7 @@
 
 Required software as of MediaWiki 1.35.0:
 
-<<<<<<< HEAD
-* Web server with PHP 7.2.9 or higher, plus the following extensions:
-=======
 * Web server with PHP 7.3.19 or higher, plus the following extensions:
->>>>>>> 9b8a1684
 ** ctype
 ** dom
 ** fileinfo
