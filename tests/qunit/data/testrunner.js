/*global CompletenessTest, sinon */
/*jshint evil: true */
( function ( $, mw, QUnit ) {
	'use strict';

	var mwTestIgnore, mwTester, addons;

	/**
	 * Add bogus to url to prevent IE crazy caching
	 *
	 * @param {string} value a relative path (eg. 'data/foo.js'
	 * or 'data/test.php?foo=bar').
	 * @return {string} Such as 'data/foo.js?131031765087663960'
	 */
	QUnit.fixurl = function ( value ) {
		return value + ( /\?/.test( value ) ? '&' : '?' )
			+ String( new Date().getTime() )
			+ String( parseInt( Math.random() * 100000, 10 ) );
	};

	/**
	 * Configuration
	 */

<<<<<<< HEAD
	// When a test() indicates asynchronicity with stop(),
	// allow 30 seconds to pass before killing the test(),
	// and assuming failure.
	QUnit.config.testTimeout = 30 * 1000;
=======
	// For each test() that is asynchronous, allow this time to pass before
	// killing the test and assuming timeout failure.
	QUnit.config.testTimeout = 60 * 1000;
>>>>>>> a51acbb6

	// Add a checkbox to QUnit header to toggle MediaWiki ResourceLoader debug mode.
	QUnit.config.urlConfig.push( {
		id: 'debug',
		label: 'Enable ResourceLoaderDebug',
		tooltip: 'Enable debug mode in ResourceLoader',
		value: 'true'
	} );

	/**
	 * CompletenessTest
	 *
	 * Adds toggle checkbox to header
	 */
	QUnit.config.urlConfig.push( {
		id: 'completenesstest',
		label: 'Run CompletenessTest',
		tooltip: 'Run the completeness test'
	} );

	/**
	 * SinonJS
	 *
	 * Glue code for nicer integration with QUnit setup/teardown
	 * Inspired by http://sinonjs.org/releases/sinon-qunit-1.0.0.js
	 * Fixes:
	 * - Work properly with asynchronous QUnit by using module setup/teardown
	 *   instead of synchronously wrapping QUnit.test.
	 */
	sinon.assert.fail = function ( msg ) {
		QUnit.assert.ok( false, msg );
	};
	sinon.assert.pass = function ( msg ) {
		QUnit.assert.ok( true, msg );
	};
	sinon.config = {
		injectIntoThis: true,
		injectInto: null,
		properties: [ 'spy', 'stub', 'mock', 'sandbox' ],
		// Don't fake timers by default
		useFakeTimers: false,
		useFakeServer: false
	};
	( function () {
		var orgModule = QUnit.module;

		QUnit.module = function ( name, localEnv ) {
			localEnv = localEnv || {};
			orgModule( name, {
				setup: function () {
					var config = sinon.getConfig( sinon.config );
					config.injectInto = this;
					sinon.sandbox.create( config );

					if ( localEnv.setup ) {
						localEnv.setup.call( this );
					}
				},
				teardown: function () {
					if ( localEnv.teardown ) {
						localEnv.teardown.call( this );
					}

					this.sandbox.verifyAndRestore();
				}
			} );
		};
	}() );

	// Extend QUnit.module to provide a fixture element.
	( function () {
		var orgModule = QUnit.module;

		QUnit.module = function ( name, localEnv ) {
			var fixture;
			localEnv = localEnv || {};
			orgModule( name, {
				setup: function () {
					fixture = document.createElement( 'div' );
					fixture.id = 'qunit-fixture';
					document.body.appendChild( fixture );

					if ( localEnv.setup ) {
						localEnv.setup.call( this );
					}
				},
				teardown: function () {
					if ( localEnv.teardown ) {
						localEnv.teardown.call( this );
					}

					fixture.parentNode.removeChild( fixture );
				}
			} );
		};
	}() );

	// Initiate when enabled
	if ( QUnit.urlParams.completenesstest ) {

		// Return true to ignore
		mwTestIgnore = function ( val, tester ) {

			// Don't record methods of the properties of constructors,
			// to avoid getting into a loop (prototype.constructor.prototype..).
			// Since we're therefor skipping any injection for
			// "new mw.Foo()", manually set it to true here.
			if ( val instanceof mw.Map ) {
				tester.methodCallTracker.Map = true;
				return true;
			}
			if ( val instanceof mw.Title ) {
				tester.methodCallTracker.Title = true;
				return true;
			}

			// Don't record methods of the properties of a jQuery object
			if ( val instanceof $ ) {
				return true;
			}

			// Don't iterate over the module registry (the 'script' references would
			// be listed as untested methods otherwise)
			if ( val === mw.loader.moduleRegistry ) {
				return true;
			}

			return false;
		};

		mwTester = new CompletenessTest( mw, mwTestIgnore );
	}

	/**
	 * Reset mw.config and others to a fresh copy of the live config for each test(),
	 * and restore it back to the live one afterwards.
	 *
	 * @param {Object} [localEnv]
	 * @example (see test suite at the bottom of this file)
	 * </code>
	 */
	QUnit.newMwEnvironment = ( function () {
		var warn, error, liveConfig, liveMessages,
			ajaxRequests = [];

		liveConfig = mw.config.values;
		liveMessages = mw.messages.values;

		function suppressWarnings() {
			warn = mw.log.warn;
			error = mw.log.error;
			mw.log.warn = mw.log.error = $.noop;
		}

		function restoreWarnings() {
			// Guard against calls not balanced with suppressWarnings()
			if ( warn !== undefined ) {
				mw.log.warn = warn;
				mw.log.error = error;
				warn = error = undefined;
			}
		}

		function freshConfigCopy( custom ) {
			var copy;
			// Tests should mock all factors that directly influence the tested code.
			// For backwards compatibility though we set mw.config to a fresh copy of the live
			// config. This way any modifications made to mw.config during the test will not
			// affect other tests, nor the global scope outside the test runner.
			// This is a shallow copy, since overriding an array or object value via "custom"
			// should replace it. Setting a config property means you override it, not extend it.
			// NOTE: It is important that we suppress warnings because extend() will also access
			// deprecated properties and trigger deprecation warnings from mw.log#deprecate.
			suppressWarnings();
			copy = $.extend( {}, liveConfig, custom );
			restoreWarnings();

			return copy;
		}

		function freshMessagesCopy( custom ) {
			return $.extend( /*deep=*/true, {}, liveMessages, custom );
		}

		/**
		 * @param {jQuery.Event} event
		 * @param {jqXHR} jqXHR
		 * @param {Object} ajaxOptions
		 */
		function trackAjax( event, jqXHR, ajaxOptions ) {
			ajaxRequests.push( { xhr: jqXHR, options: ajaxOptions } );
		}

		return function ( localEnv ) {
			localEnv = $.extend( {
				// QUnit
				setup: $.noop,
				teardown: $.noop,
				// MediaWiki
				config: {},
				messages: {}
			}, localEnv );

			return {
				setup: function () {

					// Greetings, mock environment!
					mw.config.values = freshConfigCopy( localEnv.config );
					mw.messages.values = freshMessagesCopy( localEnv.messages );
					this.suppressWarnings = suppressWarnings;
					this.restoreWarnings = restoreWarnings;

					// Start tracking ajax requests
					$( document ).on( 'ajaxSend', trackAjax );

					localEnv.setup.call( this );
				},

				teardown: function () {
					var timers, pending, $activeLen;

					localEnv.teardown.call( this );

					// Stop tracking ajax requests
					$( document ).off( 'ajaxSend', trackAjax );

					// Farewell, mock environment!
					mw.config.values = liveConfig;
					mw.messages.values = liveMessages;

					// As a convenience feature, automatically restore warnings if they're
					// still suppressed by the end of the test.
					restoreWarnings();

					// Tests should use fake timers or wait for animations to complete
					// Check for incomplete animations/requests/etc and throw if there are any.
					if ( $.timers && $.timers.length !== 0 ) {
						timers = $.timers.length;
						$.each( $.timers, function ( i, timer ) {
							var node = timer.elem;
							mw.log.warn( 'Unfinished animation #' + i + ' in ' + timer.queue + ' queue on ' +
								mw.html.element( node.nodeName.toLowerCase(), $( node ).getAttrs() )
							);
						} );
						// Force animations to stop to give the next test a clean start
						$.fx.stop();

						throw new Error( 'Unfinished animations: ' + timers );
					}

					// Test should use fake XHR, wait for requests, or call abort()
					$activeLen = $.active;
					if ( $activeLen !== undefined && $activeLen !== 0 ) {
						pending = $.grep( ajaxRequests, function ( ajax ) {
							return ajax.xhr.state() === 'pending';
						} );
						if ( pending.length !== $activeLen ) {
							mw.log.warn( 'Pending requests does not match jQuery.active count' );
						}
						// Force requests to stop to give the next test a clean start
						$.each( pending, function ( i, ajax ) {
							mw.log.warn( 'Pending AJAX request #' + i, ajax.options );
							ajax.xhr.abort();
						} );
						ajaxRequests = [];

						throw new Error( 'Pending AJAX requests: ' + pending.length + ' (active: ' + $activeLen + ')' );
					}
				}
			};
		};
	}() );

	// $.when stops as soon as one fails, which makes sense in most
	// practical scenarios, but not in a unit test where we really do
	// need to wait until all of them are finished.
	QUnit.whenPromisesComplete = function () {
		var altPromises = [];

		$.each( arguments, function ( i, arg ) {
			var alt = $.Deferred();
			altPromises.push( alt );

			// Whether this one fails or not, forwards it to
			// the 'done' (resolve) callback of the alternative promise.
			arg.always( alt.resolve );
		} );

		return $.when.apply( $, altPromises );
	};

	/**
	 * Recursively convert a node to a plain object representing its structure.
	 * Only considers attributes and contents (elements and text nodes).
	 * Attribute values are compared strictly and not normalised.
	 *
	 * @param {Node} node
	 * @return {Object|string} Plain JavaScript value representing the node.
	 */
	function getDomStructure( node ) {
		var $node, children, processedChildren, i, len, el;
		$node = $( node );
		if ( node.nodeType === Node.ELEMENT_NODE ) {
			children = $node.contents();
			processedChildren = [];
			for ( i = 0, len = children.length; i < len; i++ ) {
				el = children[ i ];
				if ( el.nodeType === Node.ELEMENT_NODE || el.nodeType === Node.TEXT_NODE ) {
					processedChildren.push( getDomStructure( el ) );
				}
			}

			return {
				tagName: node.tagName,
				attributes: $node.getAttrs(),
				contents: processedChildren
			};
		} else {
			// Should be text node
			return $node.text();
		}
	}

	/**
	 * Gets structure of node for this HTML.
	 *
	 * @param {string} html HTML markup for one or more nodes.
	 */
	function getHtmlStructure( html ) {
		var el = $( '<div>' ).append( html )[ 0 ];
		return getDomStructure( el );
	}

	/**
	 * Add-on assertion helpers
	 */
	// Define the add-ons
	addons = {

		// Expect boolean true
		assertTrue: function ( actual, message ) {
			QUnit.push( actual === true, actual, true, message );
		},

		// Expect boolean false
		assertFalse: function ( actual, message ) {
			QUnit.push( actual === false, actual, false, message );
		},

		// Expect numerical value less than X
		lt: function ( actual, expected, message ) {
			QUnit.push( actual < expected, actual, 'less than ' + expected, message );
		},

		// Expect numerical value less than or equal to X
		ltOrEq: function ( actual, expected, message ) {
			QUnit.push( actual <= expected, actual, 'less than or equal to ' + expected, message );
		},

		// Expect numerical value greater than X
		gt: function ( actual, expected, message ) {
			QUnit.push( actual > expected, actual, 'greater than ' + expected, message );
		},

		// Expect numerical value greater than or equal to X
		gtOrEq: function ( actual, expected, message ) {
			QUnit.push( actual >= expected, actual, 'greater than or equal to ' + expected, message );
		},

		/**
		 * Asserts that two HTML strings are structurally equivalent.
		 *
		 * @param {string} actualHtml Actual HTML markup.
		 * @param {string} expectedHtml Expected HTML markup
		 * @param {string} message Assertion message.
		 */
		htmlEqual: function ( actualHtml, expectedHtml, message ) {
			var actual = getHtmlStructure( actualHtml ),
				expected = getHtmlStructure( expectedHtml );

			QUnit.push(
				QUnit.equiv(
					actual,
					expected
				),
				actual,
				expected,
				message
			);
		},

		/**
		 * Asserts that two HTML strings are not structurally equivalent.
		 *
		 * @param {string} actualHtml Actual HTML markup.
		 * @param {string} expectedHtml Expected HTML markup.
		 * @param {string} message Assertion message.
		 */
		notHtmlEqual: function ( actualHtml, expectedHtml, message ) {
			var actual = getHtmlStructure( actualHtml ),
				expected = getHtmlStructure( expectedHtml );

			QUnit.push(
				!QUnit.equiv(
					actual,
					expected
				),
				actual,
				expected,
				message
			);
		}
	};

	$.extend( QUnit.assert, addons );

	/**
	 * Small test suite to confirm proper functionality of the utilities and
	 * initializations defined above in this file.
	 */
	QUnit.module( 'test.mediawiki.qunit.testrunner', QUnit.newMwEnvironment( {
		setup: function () {
			this.mwHtmlLive = mw.html;
			mw.html = {
				escape: function () {
					return 'mocked';
				}
			};
		},
		teardown: function () {
			mw.html = this.mwHtmlLive;
		},
		config: {
			testVar: 'foo'
		},
		messages: {
			testMsg: 'Foo.'
		}
	} ) );

	QUnit.test( 'Setup', 3, function ( assert ) {
		assert.equal( mw.html.escape( 'foo' ), 'mocked', 'setup() callback was ran.' );
		assert.equal( mw.config.get( 'testVar' ), 'foo', 'config object applied' );
		assert.equal( mw.messages.get( 'testMsg' ), 'Foo.', 'messages object applied' );

		mw.config.set( 'testVar', 'bar' );
		mw.messages.set( 'testMsg', 'Bar.' );
	} );

	QUnit.test( 'Teardown', 2, function ( assert ) {
		assert.equal( mw.config.get( 'testVar' ), 'foo', 'config object restored and re-applied after test()' );
		assert.equal( mw.messages.get( 'testMsg' ), 'Foo.', 'messages object restored and re-applied after test()' );
	} );

	QUnit.test( 'Loader status', 2, function ( assert ) {
		var i, len, state,
			modules = mw.loader.getModuleNames(),
			error = [],
			missing = [];

		for ( i = 0, len = modules.length; i < len; i++ ) {
			state = mw.loader.getState( modules[ i ] );
			if ( state === 'error' ) {
				error.push( modules[ i ] );
			} else if ( state === 'missing' ) {
				missing.push( modules[ i ] );
			}
		}

		assert.deepEqual( error, [], 'Modules in error state' );
		assert.deepEqual( missing, [], 'Modules in missing state' );
	} );

	QUnit.test( 'htmlEqual', 8, function ( assert ) {
		assert.htmlEqual(
			'<div><p class="some classes" data-length="10">Child paragraph with <a href="http://example.com">A link</a></p>Regular text<span>A span</span></div>',
			'<div><p data-length=\'10\'  class=\'some classes\'>Child paragraph with <a href=\'http://example.com\' >A link</a></p>Regular text<span>A span</span></div>',
			'Attribute order, spacing and quotation marks (equal)'
		);

		assert.notHtmlEqual(
			'<div><p class="some classes" data-length="10">Child paragraph with <a href="http://example.com">A link</a></p>Regular text<span>A span</span></div>',
			'<div><p data-length=\'10\'  class=\'some more classes\'>Child paragraph with <a href=\'http://example.com\' >A link</a></p>Regular text<span>A span</span></div>',
			'Attribute order, spacing and quotation marks (not equal)'
		);

		assert.htmlEqual(
			'<label for="firstname" accesskey="f" class="important">First</label><input id="firstname" /><label for="lastname" accesskey="l" class="minor">Last</label><input id="lastname" />',
			'<label for="firstname" accesskey="f" class="important">First</label><input id="firstname" /><label for="lastname" accesskey="l" class="minor">Last</label><input id="lastname" />',
			'Multiple root nodes (equal)'
		);

		assert.notHtmlEqual(
			'<label for="firstname" accesskey="f" class="important">First</label><input id="firstname" /><label for="lastname" accesskey="l" class="minor">Last</label><input id="lastname" />',
			'<label for="firstname" accesskey="f" class="important">First</label><input id="firstname" /><label for="lastname" accesskey="l" class="important" >Last</label><input id="lastname" />',
			'Multiple root nodes (not equal, last label node is different)'
		);

		assert.htmlEqual(
			'fo&quot;o<br/>b&gt;ar',
			'fo"o<br/>b>ar',
			'Extra escaping is equal'
		);
		assert.notHtmlEqual(
			'foo&lt;br/&gt;bar',
			'foo<br/>bar',
			'Text escaping (not equal)'
		);

		assert.htmlEqual(
			'foo<a href="http://example.com">example</a>bar',
			'foo<a href="http://example.com">example</a>bar',
			'Outer text nodes are compared (equal)'
		);

		assert.notHtmlEqual(
			'foo<a href="http://example.com">example</a>bar',
			'foo<a href="http://example.com">example</a>quux',
			'Outer text nodes are compared (last text node different)'
		);

	} );

	QUnit.module( 'test.mediawiki.qunit.testrunner-after', QUnit.newMwEnvironment() );

	QUnit.test( 'Teardown', 3, function ( assert ) {
		assert.equal( mw.html.escape( '<' ), '&lt;', 'teardown() callback was ran.' );
		assert.equal( mw.config.get( 'testVar' ), null, 'config object restored to live in next module()' );
		assert.equal( mw.messages.get( 'testMsg' ), null, 'messages object restored to live in next module()' );
	} );

}( jQuery, mediaWiki, QUnit ) );<|MERGE_RESOLUTION|>--- conflicted
+++ resolved
@@ -22,16 +22,9 @@
 	 * Configuration
 	 */
 
-<<<<<<< HEAD
-	// When a test() indicates asynchronicity with stop(),
-	// allow 30 seconds to pass before killing the test(),
-	// and assuming failure.
-	QUnit.config.testTimeout = 30 * 1000;
-=======
 	// For each test() that is asynchronous, allow this time to pass before
 	// killing the test and assuming timeout failure.
 	QUnit.config.testTimeout = 60 * 1000;
->>>>>>> a51acbb6
 
 	// Add a checkbox to QUnit header to toggle MediaWiki ResourceLoader debug mode.
 	QUnit.config.urlConfig.push( {
