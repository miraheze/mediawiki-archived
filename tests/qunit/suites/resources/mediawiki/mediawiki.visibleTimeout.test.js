--- conflicted
+++ resolved
@@ -17,57 +17,6 @@
 						listeners.splice( i, 1 );
 					}
 				}
-<<<<<<< HEAD
-			};
-			this.visibleTimeout = require( 'mediawiki.visibleTimeout' );
-			this.visibleTimeout.setDocument( this.mockDocument );
-
-			this.sandbox.useFakeTimers();
-			// mw.now() doesn't respect the fake clock injected by useFakeTimers
-			this.stub( mw, 'now', ( function () {
-				return this.sandbox.clock.now;
-			} ).bind( this ) );
-		}
-	} ) );
-
-	QUnit.test( 'visibleTimeoutId is always a positive integer', function ( assert ) {
-		var called = 0,
-			visibleTimeoutId = this.visibleTimeout.set( function () {
-				called++;
-			}, 0 );
-
-		// First value for visibleTimeoutId should be 1
-		assert.strictEqual( visibleTimeoutId, 1 );
-		this.visibleTimeout.clear( visibleTimeoutId );
-		assert.strictEqual( called, 0 );
-
-		visibleTimeoutId = this.visibleTimeout.set( function () {
-			called++;
-		}, 100 );
-		assert.strictEqual( visibleTimeoutId, 2 );
-		this.visibleTimeout.clear( visibleTimeoutId );
-		assert.strictEqual( called, 0 );
-
-		visibleTimeoutId = this.visibleTimeout.set( function () {
-			called++;
-		}, 0 );
-		assert.strictEqual( visibleTimeoutId, 3 );
-		assert.strictEqual( called, 0 );
-
-		// VisibleTimeoutId should still be incremented even when
-		// the previous value was not cleared
-		visibleTimeoutId = this.visibleTimeout.set( function () {
-			called++;
-		}, 0 );
-		assert.strictEqual( visibleTimeoutId, 4 );
-		assert.strictEqual( called, 0 );
-	} );
-
-	QUnit.test( 'basic usage', function ( assert ) {
-		var called = 0;
-
-		this.visibleTimeout.set( function () {
-=======
 			},
 			// Helper function to swap visibility and run listeners
 			toggleVisibility: function () {
@@ -96,7 +45,6 @@
 QUnit.test( 'visibleTimeoutId is always a positive integer', function ( assert ) {
 	var called = 0,
 		visibleTimeoutId = this.visibleTimeout.set( function () {
->>>>>>> 30164539
 			called++;
 		}, 0 );
 
