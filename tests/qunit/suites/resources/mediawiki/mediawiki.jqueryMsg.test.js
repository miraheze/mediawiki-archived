--- conflicted
+++ resolved
@@ -627,11 +627,7 @@
 		);
 		assert.htmlEqual(
 			formatParse( 'external-link-replace', '//example.com' ),
-<<<<<<< HEAD
-			'Foo <a href="//example.com">bar</a>',
-=======
 			'Foo <a href="//example.com" class="external">bar</a>',
->>>>>>> 30164539
 			'External link message allows protocol-relative URL when processed'
 		);
 		assert.htmlEqual(
