--- conflicted
+++ resolved
@@ -12,10 +12,6 @@
 require_once __DIR__ . '/../../maintenance/Maintenance.php';
 
 define( 'MW_AUTOLOAD_TEST_CLASSES', true );
-<<<<<<< HEAD
-define( 'MW_PARSER_TEST', true );
-=======
->>>>>>> 1f8e9cd0
 
 /**
  * Interactive parser test runner and test file editor
