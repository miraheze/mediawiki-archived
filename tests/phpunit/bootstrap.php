<?php

/**
 * PHPUnit bootstrap file.
 *
 * This program is free software; you can redistribute it and/or modify
 * it under the terms of the GNU General Public License as published by
 * the Free Software Foundation; either version 2 of the License, or
 * (at your option) any later version.
 *
 * This program is distributed in the hope that it will be useful,
 * but WITHOUT ANY WARRANTY; without even the implied warranty of
 * MERCHANTABILITY or FITNESS FOR A PARTICULAR PURPOSE. See the
 * GNU General Public License for more details.
 *
 * You should have received a copy of the GNU General Public License along
 * with this program; if not, write to the Free Software Foundation, Inc.,
 * 51 Franklin Street, Fifth Floor, Boston, MA 02110-1301, USA.
 * http://www.gnu.org/copyleft/gpl.html
 *
 * @file
 * @ingroup Testing
 */

use MediaWiki\MainConfigSchema;

require_once __DIR__ . '/bootstrap.common.php';

/** @internal Should only be used in MediaWikiIntegrationTestCase::initializeForStandardPhpunitEntrypointIfNeeded() */
define( 'MW_PHPUNIT_UNIT', true );

// Faking in lieu of Setup.php
$GLOBALS['wgAutoloadClasses'] = [];
$GLOBALS['wgBaseDirectory'] = MW_INSTALL_PATH;

TestSetup::requireOnceInGlobalScope( MW_INSTALL_PATH . "/includes/AutoLoader.php" );
TestSetup::requireOnceInGlobalScope( MW_INSTALL_PATH . "/tests/common/TestsAutoLoader.php" );
TestSetup::requireOnceInGlobalScope( MW_INSTALL_PATH . "/includes/Defines.php" );
TestSetup::requireOnceInGlobalScope( MW_INSTALL_PATH . "/includes/GlobalFunctions.php" );

// Extract the defaults into global variables.
// NOTE: this does not apply any dynamic defaults.
foreach ( MainConfigSchema::listDefaultValues( 'wg' ) as $var => $value ) {
	$GLOBALS[$var] = $value;
}

TestSetup::requireOnceInGlobalScope( MW_INSTALL_PATH . "/includes/DevelopmentSettings.php" );

TestSetup::applyInitialConfig();

// Shell out to another script that will give us a list of loaded extensions and skins. We need to do that in another
// process, not in this one, because loading setting files may have non-trivial side effects that could be hard
// to undo. This sucks, but there doesn't seem to be a way to get a list of extensions and skins without loading
// all of MediaWiki, which we don't want to do for unit tests.
// phpcs:ignore MediaWiki.Usage.ForbiddenFunctions.proc_open
$process = proc_open(
	__DIR__ . '/getPHPUnitExtensionsAndSkins.php',
	[
		0 => [ 'pipe', 'r' ],
		1 => [ 'pipe', 'w' ],
		2 => [ 'pipe', 'w' ]
	],
	$pipes
);

$pathsToJsonFilesStr = stream_get_contents( $pipes[1] );
fclose( $pipes[1] );
$cmdErr = stream_get_contents( $pipes[2] );
fclose( $pipes[2] );
$exitCode = proc_close( $process );
if ( $exitCode !== 0 ) {
	echo "Cannot load list of extensions and skins. Output:\n$cmdErr\n";
	exit( 1 );
}

$pathsToJsonFiles = explode( "\n", $pathsToJsonFilesStr );

/** @internal For use in ExtensionsUnitTestSuite and SkinsUnitTestSuite only */
define( 'MW_PHPUNIT_EXTENSIONS_PATHS', array_map( 'dirname', $pathsToJsonFiles ) );

$extensionProcessor = new ExtensionProcessor();

foreach ( $pathsToJsonFiles as $filePath ) {
	$extensionProcessor->extractInfoFromFile( $filePath );
}

$autoload = $extensionProcessor->getExtractedAutoloadInfo( true );
AutoLoader::loadFiles( $autoload['files'] );
AutoLoader::registerClasses( $autoload['classes'] );
AutoLoader::registerNamespaces( $autoload['namespaces'] );

// More faking in lieu of Setup.php
Profiler::init( [] );

<<<<<<< HEAD
// Check that composer dependencies are up-to-date
if ( !getenv( 'MW_SKIP_EXTERNAL_DEPENDENCIES' ) ) {
	$composerLockUpToDate = new CheckComposerLockUpToDate();
	$composerLockUpToDate->loadParamsAndArgs( 'phpunit', [ 'quiet' => true ] );
	$composerLockUpToDate->execute();
}
=======
TestSetup::maybeCheckComposerLockUpToDate();
>>>>>>> 1f8e9cd0
<|MERGE_RESOLUTION|>--- conflicted
+++ resolved
@@ -92,13 +92,4 @@
 // More faking in lieu of Setup.php
 Profiler::init( [] );
 
-<<<<<<< HEAD
-// Check that composer dependencies are up-to-date
-if ( !getenv( 'MW_SKIP_EXTERNAL_DEPENDENCIES' ) ) {
-	$composerLockUpToDate = new CheckComposerLockUpToDate();
-	$composerLockUpToDate->loadParamsAndArgs( 'phpunit', [ 'quiet' => true ] );
-	$composerLockUpToDate->execute();
-}
-=======
-TestSetup::maybeCheckComposerLockUpToDate();
->>>>>>> 1f8e9cd0
+TestSetup::maybeCheckComposerLockUpToDate();