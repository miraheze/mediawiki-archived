--- conflicted
+++ resolved
@@ -15,1660 +15,1656 @@
  */
 abstract class RevisionDbTestBase extends MediaWikiTestCase {
 
-	/**
-	 * @var WikiPage $testPage
-	 */
-	private $testPage;
-
-	public function __construct( $name = null, array $data = [], $dataName = '' ) {
-		parent::__construct( $name, $data, $dataName );
-
-		$this->tablesUsed = array_merge( $this->tablesUsed,
-			[
-				'page',
-				'revision',
-				'comment',
-				'ip_changes',
-				'text',
-				'archive',
-
-				'recentchanges',
-				'logging',
-
-				'page_props',
-				'pagelinks',
-				'categorylinks',
-				'langlinks',
-				'externallinks',
-				'imagelinks',
-				'templatelinks',
-				'iwlinks'
-			]
-		);
-	}
-
-	protected function addCoreDBData() {
-		// Blank out. This would fail with a modified schema, and we don't need it.
-	}
-
-	/**
-	 * @return int
-	 */
-	abstract protected function getMcrMigrationStage();
-
-	/**
-	 * @return string[]
-	 */
-	abstract protected function getMcrTablesToReset();
-
-	protected function setUp() {
-		$this->tablesUsed += $this->getMcrTablesToReset();
-
-		parent::setUp();
-
-		$this->mergeMwGlobalArrayValue(
-			'wgExtraNamespaces',
-			[
-				12312 => 'Dummy',
-				12313 => 'Dummy_talk',
-			]
-		);
-
-		$this->mergeMwGlobalArrayValue(
-			'wgNamespaceContentModels',
-			[
-				12312 => DummyContentForTesting::MODEL_ID,
-			]
-		);
-
-		$this->mergeMwGlobalArrayValue(
-			'wgContentHandlers',
-			[
-				DummyContentForTesting::MODEL_ID => 'DummyContentHandlerForTesting',
-				RevisionTestModifyableContent::MODEL_ID => 'RevisionTestModifyableContentHandler',
-			]
-		);
-
-		$this->setMwGlobals( [
-			'wgMultiContentRevisionSchemaMigrationStage' => $this->getMcrMigrationStage(),
-			'wgContentHandlerUseDB' => $this->getContentHandlerUseDB(),
-<<<<<<< HEAD
-			'wgActorTableSchemaMigrationStage' => SCHEMA_COMPAT_NEW,
-=======
->>>>>>> e2509cbd
-		] );
-
-		if ( !$this->testPage ) {
-			/**
-			 * We have to create a new page for each subclass as the page creation may result
-			 * in different DB fields being filled based on configuration.
-			 */
-			$this->testPage = $this->createPage( __CLASS__, __CLASS__ );
-		}
-	}
-
-	/**
-	 * @param string $model
-	 * @return Title
-	 */
-	protected function getMockTitle() {
-		$mock = $this->getMockBuilder( Title::class )
-			->disableOriginalConstructor()
-			->getMock();
-		$mock->expects( $this->any() )
-			->method( 'getNamespace' )
-			->will( $this->returnValue( $this->getDefaultWikitextNS() ) );
-		$mock->expects( $this->any() )
-			->method( 'getPrefixedText' )
-			->will( $this->returnValue( __CLASS__ ) );
-		$mock->expects( $this->any() )
-			->method( 'getDBkey' )
-			->will( $this->returnValue( __CLASS__ ) );
-		$mock->expects( $this->any() )
-			->method( 'getArticleID' )
-			->will( $this->returnValue( 23 ) );
-
-		return $mock;
-	}
-
-	abstract protected function getContentHandlerUseDB();
-
-	private function makeRevisionWithProps( $props = null ) {
-		if ( $props === null ) {
-			$props = [];
-		}
-
-		if ( !isset( $props['content'] ) && !isset( $props['text'] ) ) {
-			$props['text'] = 'Lorem Ipsum';
-		}
-
-		if ( !isset( $props['user_text'] ) ) {
-			$user = $this->getTestUser()->getUser();
-			$props['user_text'] = $user->getName();
-			$props['user'] = $user->getId();
-		}
-
-		if ( !isset( $props['user'] ) ) {
-			$props['user'] = 0;
-		}
-
-		if ( !isset( $props['comment'] ) ) {
-			$props['comment'] = 'just a test';
-		}
-
-		if ( !isset( $props['page'] ) ) {
-			$props['page'] = $this->testPage->getId();
-		}
-
-		if ( !isset( $props['content_model'] ) ) {
-			$props['content_model'] = CONTENT_MODEL_WIKITEXT;
-		}
-
-		$rev = new Revision( $props );
-
-		$dbw = wfGetDB( DB_MASTER );
-		$rev->insertOn( $dbw );
-
-		return $rev;
-	}
-
-	/**
-	 * @param string $titleString
-	 * @param string $text
-	 * @param string|null $model
-	 *
-	 * @return WikiPage
-	 */
-	private function createPage( $titleString, $text, $model = null ) {
-		if ( !preg_match( '/:/', $titleString ) &&
-			( $model === null || $model === CONTENT_MODEL_WIKITEXT )
-		) {
-			$ns = $this->getDefaultWikitextNS();
-			$titleString = MediaWikiServices::getInstance()->getNamespaceInfo()->
-				getCanonicalName( $ns ) . ':' . $titleString;
-		}
-
-		$title = Title::newFromText( $titleString );
-		$wikipage = new WikiPage( $title );
-
-		// Delete the article if it already exists
-		if ( $wikipage->exists() ) {
-			$wikipage->doDeleteArticle( "done" );
-		}
-
-		$content = ContentHandler::makeContent( $text, $title, $model );
-		$wikipage->doEditContent( $content, __METHOD__, EDIT_NEW );
-
-		return $wikipage;
-	}
-
-	private function assertRevEquals( Revision $orig, Revision $rev = null ) {
-		$this->assertNotNull( $rev, 'missing revision' );
-
-		$this->assertEquals( $orig->getId(), $rev->getId() );
-		$this->assertEquals( $orig->getPage(), $rev->getPage() );
-		$this->assertEquals( $orig->getTimestamp(), $rev->getTimestamp() );
-		$this->assertEquals( $orig->getUser(), $rev->getUser() );
-		$this->assertEquals( $orig->getContentModel(), $rev->getContentModel() );
-		$this->assertEquals( $orig->getContentFormat(), $rev->getContentFormat() );
-		$this->assertEquals( $orig->getSha1(), $rev->getSha1() );
-	}
-
-	/**
-	 * @covers Revision::getRecentChange
-	 */
-	public function testGetRecentChange() {
-		$rev = $this->testPage->getRevision();
-		$recentChange = $rev->getRecentChange();
-
-		// Make sure various attributes look right / the correct entry has been retrieved.
-		$this->assertEquals( $rev->getTimestamp(), $recentChange->getAttribute( 'rc_timestamp' ) );
-		$this->assertEquals(
-			$rev->getTitle()->getNamespace(),
-			$recentChange->getAttribute( 'rc_namespace' )
-		);
-		$this->assertEquals(
-			$rev->getTitle()->getDBkey(),
-			$recentChange->getAttribute( 'rc_title' )
-		);
-		$this->assertEquals( $rev->getUser(), $recentChange->getAttribute( 'rc_user' ) );
-		$this->assertEquals( $rev->getUserText(), $recentChange->getAttribute( 'rc_user_text' ) );
-		$this->assertEquals( $rev->getComment(), $recentChange->getAttribute( 'rc_comment' ) );
-		$this->assertEquals( $rev->getPage(), $recentChange->getAttribute( 'rc_cur_id' ) );
-		$this->assertEquals( $rev->getId(), $recentChange->getAttribute( 'rc_this_oldid' ) );
-	}
-
-	/**
-	 * @covers Revision::insertOn
-	 */
-	public function testInsertOn_success() {
-		$parentId = $this->testPage->getLatest();
-
-		// If an ExternalStore is set don't use it.
-		$this->setMwGlobals( 'wgDefaultExternalStore', false );
-
-		$rev = new Revision( [
-			'page' => $this->testPage->getId(),
-			'title' => $this->testPage->getTitle(),
-			'text' => 'Revision Text',
-			'comment' => 'Revision comment',
-		] );
-
-		$revId = $rev->insertOn( wfGetDB( DB_MASTER ) );
-
-		$this->assertInternalType( 'integer', $revId );
-		$this->assertSame( $revId, $rev->getId() );
-
-		// getTextId() must be an int!
-		$this->assertInternalType( 'integer', $rev->getTextId() );
-
-		$mainSlot = $rev->getRevisionRecord()->getSlot( SlotRecord::MAIN, RevisionRecord::RAW );
-
-		// we currently only support storage in the text table
-		$textId = MediaWikiServices::getInstance()
-			->getBlobStore()
-			->getTextIdFromAddress( $mainSlot->getAddress() );
-
-		$this->assertSelect(
-			'text',
-			[ 'old_id', 'old_text' ],
-			"old_id = $textId",
-			[ [ strval( $textId ), 'Revision Text' ] ]
-		);
-		$this->assertSelect(
-			'revision',
-			[
-				'rev_id',
-				'rev_page',
-				'rev_minor_edit',
-				'rev_deleted',
-				'rev_len',
-				'rev_parent_id',
-				'rev_sha1',
-			],
-			"rev_id = {$rev->getId()}",
-			[ [
-				strval( $rev->getId() ),
-				strval( $this->testPage->getId() ),
-				'0',
-				'0',
-				'13',
-				strval( $parentId ),
-				's0ngbdoxagreuf2vjtuxzwdz64n29xm',
-			] ]
-		);
-	}
-
-	public function provideInsertOn_exceptionOnIncomplete() {
-		$content = new TextContent( '' );
-		$user = User::newFromName( 'Foo' );
-
-		yield 'no parent' => [
-			[
-				'content' => $content,
-				'comment' => 'test',
-				'user' => $user,
-			],
-			IncompleteRevisionException::class,
-			"rev_page field must not be 0!"
-		];
-
-		yield 'no comment' => [
-			[
-				'content' => $content,
-				'page' => 7,
-				'user' => $user,
-			],
-			IncompleteRevisionException::class,
-			"comment must not be NULL!"
-		];
-
-		yield 'no content' => [
-			[
-				'comment' => 'test',
-				'page' => 7,
-				'user' => $user,
-			],
-			IncompleteRevisionException::class,
-			"Uninitialized field: content_address" // XXX: message may change
-		];
-	}
-
-	/**
-	 * @dataProvider provideInsertOn_exceptionOnIncomplete
-	 * @covers Revision::insertOn
-	 */
-	public function testInsertOn_exceptionOnIncomplete( $array, $expException, $expMessage ) {
-		// If an ExternalStore is set don't use it.
-		$this->setMwGlobals( 'wgDefaultExternalStore', false );
-		$this->setExpectedException( $expException, $expMessage );
-
-		$title = Title::newFromText( 'Nonexistant-' . __METHOD__ );
-		$rev = new Revision( $array, 0, $title );
-
-		$rev->insertOn( wfGetDB( DB_MASTER ) );
-	}
-
-	/**
-	 * @covers Revision::newFromTitle
-	 */
-	public function testNewFromTitle_withoutId() {
-		$latestRevId = $this->testPage->getLatest();
-
-		$rev = Revision::newFromTitle( $this->testPage->getTitle() );
-
-		$this->assertTrue( $this->testPage->getTitle()->equals( $rev->getTitle() ) );
-		$this->assertEquals( $latestRevId, $rev->getId() );
-	}
-
-	/**
-	 * @covers Revision::newFromTitle
-	 */
-	public function testNewFromTitle_withId() {
-		$latestRevId = $this->testPage->getLatest();
-
-		$rev = Revision::newFromTitle( $this->testPage->getTitle(), $latestRevId );
-
-		$this->assertTrue( $this->testPage->getTitle()->equals( $rev->getTitle() ) );
-		$this->assertEquals( $latestRevId, $rev->getId() );
-	}
-
-	/**
-	 * @covers Revision::newFromTitle
-	 */
-	public function testNewFromTitle_withBadId() {
-		$latestRevId = $this->testPage->getLatest();
-
-		$rev = Revision::newFromTitle( $this->testPage->getTitle(), $latestRevId + 1 );
-
-		$this->assertNull( $rev );
-	}
-
-	/**
-	 * @covers Revision::newFromRow
-	 */
-	public function testNewFromRow() {
-		$orig = $this->makeRevisionWithProps();
-
-		$dbr = wfGetDB( DB_REPLICA );
-		$revQuery = Revision::getQueryInfo();
-		$res = $dbr->select( $revQuery['tables'], $revQuery['fields'], [ 'rev_id' => $orig->getId() ],
-		   __METHOD__, [], $revQuery['joins'] );
-		$this->assertTrue( is_object( $res ), 'query failed' );
-
-		$row = $res->fetchObject();
-		$res->free();
-
-		$rev = Revision::newFromRow( $row );
-
-		$this->assertRevEquals( $orig, $rev );
-	}
-
-	public function provideNewFromArchiveRow() {
-		yield [
-			function ( $f ) {
-				return $f;
-			},
-		];
-		yield [
-			function ( $f ) {
-				return $f + [ 'ar_namespace', 'ar_title' ];
-			},
-		];
-		yield [
-			function ( $f ) {
-				unset( $f['ar_text_id'] );
-				return $f;
-			},
-		];
-		yield [
-			function ( $f ) {
-				unset( $f['ar_page_id'] );
-				return $f;
-			},
-		];
-		yield [
-			function ( $f ) {
-				unset( $f['ar_parent_id'] );
-				return $f;
-			},
-		];
-		yield [
-			function ( $f ) {
-				unset( $f['ar_rev_id'] );
-				return $f;
-			},
-		];
-		yield [
-			function ( $f ) {
-				unset( $f['ar_sha1'] );
-				return $f;
-			},
-		];
-	}
-
-	/**
-	 * @dataProvider provideNewFromArchiveRow
-	 * @covers Revision::newFromArchiveRow
-	 */
-	public function testNewFromArchiveRow( $selectModifier ) {
-		$services = MediaWikiServices::getInstance();
-
-		$store = new RevisionStore(
-			$services->getDBLoadBalancer(),
-			$services->getService( '_SqlBlobStore' ),
-			$services->getMainWANObjectCache(),
-			$services->getCommentStore(),
-			$services->getContentModelStore(),
-			$services->getSlotRoleStore(),
-			$services->getSlotRoleRegistry(),
-			$this->getMcrMigrationStage(),
-			$services->getActorMigration()
-		);
-
-		$store->setContentHandlerUseDB( $this->getContentHandlerUseDB() );
-		$this->setService( 'RevisionStore', $store );
-
-		$page = $this->createPage(
-			'RevisionStorageTest_testNewFromArchiveRow',
-			'Lorem Ipsum',
-			CONTENT_MODEL_WIKITEXT
-		);
-		$orig = $page->getRevision();
-		$page->doDeleteArticle( 'test Revision::newFromArchiveRow' );
-
-		$dbr = wfGetDB( DB_REPLICA );
-		$arQuery = Revision::getArchiveQueryInfo();
-		$arQuery['fields'] = $selectModifier( $arQuery['fields'] );
-		$res = $dbr->select(
-			$arQuery['tables'], $arQuery['fields'], [ 'ar_rev_id' => $orig->getId() ],
-			__METHOD__, [], $arQuery['joins']
-		);
-		$this->assertTrue( is_object( $res ), 'query failed' );
-
-		$row = $res->fetchObject();
-		$res->free();
-
-		// MCR migration note: $row is now required to contain ar_title and ar_namespace.
-		// Alternatively, a Title object can be passed to RevisionStore::newRevisionFromArchiveRow
-		$rev = Revision::newFromArchiveRow( $row );
-
-		$this->assertRevEquals( $orig, $rev );
-	}
-
-	/**
-	 * @covers Revision::newFromArchiveRow
-	 */
-	public function testNewFromArchiveRowOverrides() {
-		$page = $this->createPage(
-			'RevisionStorageTest_testNewFromArchiveRow',
-			'Lorem Ipsum',
-			CONTENT_MODEL_WIKITEXT
-		);
-		$orig = $page->getRevision();
-		$page->doDeleteArticle( 'test Revision::newFromArchiveRow' );
-
-		$dbr = wfGetDB( DB_REPLICA );
-		$arQuery = Revision::getArchiveQueryInfo();
-		$res = $dbr->select(
-			$arQuery['tables'], $arQuery['fields'], [ 'ar_rev_id' => $orig->getId() ],
-			__METHOD__, [], $arQuery['joins']
-		);
-		$this->assertTrue( is_object( $res ), 'query failed' );
-
-		$row = $res->fetchObject();
-		$res->free();
-
-		$rev = Revision::newFromArchiveRow( $row, [ 'comment_text' => 'SOMEOVERRIDE' ] );
-
-		$this->assertNotEquals( $orig->getComment(), $rev->getComment() );
-		$this->assertEquals( 'SOMEOVERRIDE', $rev->getComment() );
-	}
-
-	/**
-	 * @covers Revision::newFromId
-	 */
-	public function testNewFromId() {
-		$orig = $this->testPage->getRevision();
-		$rev = Revision::newFromId( $orig->getId() );
-		$this->assertRevEquals( $orig, $rev );
-	}
-
-	/**
-	 * @covers Revision::newFromPageId
-	 */
-	public function testNewFromPageId() {
-		$rev = Revision::newFromPageId( $this->testPage->getId() );
-		$this->assertRevEquals(
-			$this->testPage->getRevision(),
-			$rev
-		);
-	}
-
-	/**
-	 * @covers Revision::newFromPageId
-	 */
-	public function testNewFromPageIdWithLatestId() {
-		$rev = Revision::newFromPageId(
-			$this->testPage->getId(),
-			$this->testPage->getLatest()
-		);
-		$this->assertRevEquals(
-			$this->testPage->getRevision(),
-			$rev
-		);
-	}
-
-	/**
-	 * @covers Revision::newFromPageId
-	 */
-	public function testNewFromPageIdWithNotLatestId() {
-		$content = new WikitextContent( __METHOD__ );
-		$this->testPage->doEditContent( $content, __METHOD__ );
-		$rev = Revision::newFromPageId(
-			$this->testPage->getId(),
-			$this->testPage->getRevision()->getPrevious()->getId()
-		);
-		$this->assertRevEquals(
-			$this->testPage->getRevision()->getPrevious(),
-			$rev
-		);
-	}
-
-	/**
-	 * @covers Revision::getPage
-	 */
-	public function testGetPage() {
-		$page = $this->testPage;
-
-		$orig = $this->makeRevisionWithProps( [ 'page' => $page->getId() ] );
-		$rev = Revision::newFromId( $orig->getId() );
-
-		$this->assertEquals( $page->getId(), $rev->getPage() );
-	}
-
-	/**
-	 * @covers Revision::isCurrent
-	 */
-	public function testIsCurrent() {
-		$rev1 = $this->testPage->getRevision();
-
-		# @todo find out if this should be true
-		# $this->assertTrue( $rev1->isCurrent() );
-
-		$rev1x = Revision::newFromId( $rev1->getId() );
-		$this->assertTrue( $rev1x->isCurrent() );
-
-		$this->testPage->doEditContent( new WikitextContent( __METHOD__ ), __METHOD__ );
-		$rev2 = $this->testPage->getRevision();
-
-		# @todo find out if this should be true
-		# $this->assertTrue( $rev2->isCurrent() );
-
-		$rev1x = Revision::newFromId( $rev1->getId() );
-		$this->assertFalse( $rev1x->isCurrent() );
-
-		$rev2x = Revision::newFromId( $rev2->getId() );
-		$this->assertTrue( $rev2x->isCurrent() );
-	}
-
-	/**
-	 * @covers Revision::getPrevious
-	 */
-	public function testGetPrevious() {
-		$oldestRevision = $this->testPage->getOldestRevision();
-		$latestRevision = $this->testPage->getLatest();
-
-		$this->assertNull( $oldestRevision->getPrevious() );
-
-		$this->testPage->doEditContent( new WikitextContent( __METHOD__ ), __METHOD__ );
-		$newRevision = $this->testPage->getRevision();
-
-		$this->assertNotNull( $newRevision->getPrevious() );
-		$this->assertEquals( $latestRevision, $newRevision->getPrevious()->getId() );
-	}
-
-	/**
-	 * @covers Title::getPreviousRevisionID
-	 * @covers Title::getRelativeRevisionID
-	 * @covers MediaWiki\Revision\RevisionStore::getPreviousRevision
-	 * @covers MediaWiki\Revision\RevisionStore::getRelativeRevision
-	 */
-	public function testTitleGetPreviousRevisionID() {
-		$oldestId = $this->testPage->getOldestRevision()->getId();
-		$latestId = $this->testPage->getLatest();
-
-		$title = $this->testPage->getTitle();
-
-		$this->assertFalse( $title->getPreviousRevisionID( $oldestId ) );
-
-		$this->testPage->doEditContent( new WikitextContent( __METHOD__ ), __METHOD__ );
-		$newId = $this->testPage->getRevision()->getId();
-
-		$this->assertEquals( $latestId, $title->getPreviousRevisionID( $newId ) );
-	}
-
-	/**
-	 * @covers Title::getPreviousRevisionID
-	 * @covers Title::getRelativeRevisionID
-	 */
-	public function testTitleGetPreviousRevisionID_invalid() {
-		$this->assertFalse( $this->testPage->getTitle()->getPreviousRevisionID( 123456789 ) );
-	}
-
-	/**
-	 * @covers Revision::getNext
-	 */
-	public function testGetNext() {
-		$rev1 = $this->testPage->getRevision();
-
-		$this->assertNull( $rev1->getNext() );
-
-		$this->testPage->doEditContent( new WikitextContent( __METHOD__ ), __METHOD__ );
-		$rev2 = $this->testPage->getRevision();
-
-		$this->assertNotNull( $rev1->getNext() );
-		$this->assertEquals( $rev2->getId(), $rev1->getNext()->getId() );
-	}
-
-	/**
-	 * @covers Title::getNextRevisionID
-	 * @covers Title::getRelativeRevisionID
-	 * @covers MediaWiki\Revision\RevisionStore::getNextRevision
-	 * @covers MediaWiki\Revision\RevisionStore::getRelativeRevision
-	 */
-	public function testTitleGetNextRevisionID() {
-		$title = $this->testPage->getTitle();
-
-		$origId = $this->testPage->getLatest();
-
-		$this->assertFalse( $title->getNextRevisionID( $origId ) );
-
-		$this->testPage->doEditContent( new WikitextContent( __METHOD__ ), __METHOD__ );
-		$newId = $this->testPage->getLatest();
-
-		$this->assertSame( $this->testPage->getLatest(), $title->getNextRevisionID( $origId ) );
-	}
-
-	/**
-	 * @covers Title::getNextRevisionID
-	 * @covers Title::getRelativeRevisionID
-	 */
-	public function testTitleGetNextRevisionID_invalid() {
-		$this->assertFalse( $this->testPage->getTitle()->getNextRevisionID( 123456789 ) );
-	}
-
-	/**
-	 * @covers Revision::newNullRevision
-	 */
-	public function testNewNullRevision() {
-		$this->testPage->doEditContent( new WikitextContent( __METHOD__ ), __METHOD__ );
-		$orig = $this->testPage->getRevision();
-
-		$dbw = wfGetDB( DB_MASTER );
-		$rev = Revision::newNullRevision( $dbw, $this->testPage->getId(), 'a null revision', false );
-
-		$this->assertNotEquals( $orig->getId(), $rev->getId(),
-			'new null revision should have a different id from the original revision' );
-		$this->assertEquals( $orig->getTextId(), $rev->getTextId(),
-			'new null revision should have the same text id as the original revision' );
-		$this->assertEquals( $orig->getSha1(), $rev->getSha1(),
-			'new null revision should have the same SHA1 as the original revision' );
-		$this->assertTrue( $orig->getRevisionRecord()->hasSameContent( $rev->getRevisionRecord() ),
-			'new null revision should have the same content as the original revision' );
-		$this->assertEquals( __METHOD__, $rev->getContent()->getText() );
-	}
-
-	/**
-	 * @covers Revision::newNullRevision
-	 */
-	public function testNewNullRevision_badPage() {
-		$dbw = wfGetDB( DB_MASTER );
-		$rev = Revision::newNullRevision( $dbw, -1, 'a null revision', false );
-
-		$this->assertNull( $rev );
-	}
-
-	/**
-	 * @covers Revision::insertOn
-	 */
-	public function testInsertOn() {
-		$ip = '2600:387:ed7:947e:8c16:a1ad:dd34:1dd7';
-
-		$orig = $this->makeRevisionWithProps( [
-			'user_text' => $ip
-		] );
-
-		// Make sure the revision was copied to ip_changes
-		$dbr = wfGetDB( DB_REPLICA );
-		$res = $dbr->select( 'ip_changes', '*', [ 'ipc_rev_id' => $orig->getId() ] );
-		$row = $res->fetchObject();
-
-		$this->assertEquals( IP::toHex( $ip ), $row->ipc_hex );
-		$this->assertEquals(
-			$orig->getTimestamp(),
-			wfTimestamp( TS_MW, $row->ipc_rev_timestamp )
-		);
-	}
-
-	public static function provideUserWasLastToEdit() {
-		yield 'actually the last edit' => [ 3, true ];
-		yield 'not the current edit, but still by this user' => [ 2, true ];
-		yield 'edit by another user' => [ 1, false ];
-		yield 'first edit, by this user, but another user edited in the mean time' => [ 0, false ];
-	}
-
-	/**
-	 * @covers Revision::userWasLastToEdit
-	 * @dataProvider provideUserWasLastToEdit
-	 */
-	public function testUserWasLastToEdit( $sinceIdx, $expectedLast ) {
-		$userA = User::newFromName( "RevisionStorageTest_userA" );
-		$userB = User::newFromName( "RevisionStorageTest_userB" );
-
-		if ( $userA->getId() === 0 ) {
-			$userA = User::createNew( $userA->getName() );
-		}
-
-		if ( $userB->getId() === 0 ) {
-			$userB = User::createNew( $userB->getName() );
-		}
-
-		$ns = $this->getDefaultWikitextNS();
-
-		$dbw = wfGetDB( DB_MASTER );
-		$revisions = [];
-
-		// create revisions -----------------------------
-		$page = WikiPage::factory( Title::newFromText(
-			'RevisionStorageTest_testUserWasLastToEdit', $ns ) );
-		$page->insertOn( $dbw );
-
-		$revisions[0] = new Revision( [
-			'page' => $page->getId(),
-			// we need the title to determine the page's default content model
-			'title' => $page->getTitle(),
-			'timestamp' => '20120101000000',
-			'user' => $userA->getId(),
-			'text' => 'zero',
-			'content_model' => CONTENT_MODEL_WIKITEXT,
-			'comment' => 'edit zero'
-		] );
-		$revisions[0]->insertOn( $dbw );
-
-		$revisions[1] = new Revision( [
-			'page' => $page->getId(),
-			// still need the title, because $page->getId() is 0 (there's no entry in the page table)
-			'title' => $page->getTitle(),
-			'timestamp' => '20120101000100',
-			'user' => $userA->getId(),
-			'text' => 'one',
-			'content_model' => CONTENT_MODEL_WIKITEXT,
-			'comment' => 'edit one'
-		] );
-		$revisions[1]->insertOn( $dbw );
-
-		$revisions[2] = new Revision( [
-			'page' => $page->getId(),
-			'title' => $page->getTitle(),
-			'timestamp' => '20120101000200',
-			'user' => $userB->getId(),
-			'text' => 'two',
-			'content_model' => CONTENT_MODEL_WIKITEXT,
-			'comment' => 'edit two'
-		] );
-		$revisions[2]->insertOn( $dbw );
-
-		$revisions[3] = new Revision( [
-			'page' => $page->getId(),
-			'title' => $page->getTitle(),
-			'timestamp' => '20120101000300',
-			'user' => $userA->getId(),
-			'text' => 'three',
-			'content_model' => CONTENT_MODEL_WIKITEXT,
-			'comment' => 'edit three'
-		] );
-		$revisions[3]->insertOn( $dbw );
-
-		$revisions[4] = new Revision( [
-			'page' => $page->getId(),
-			'title' => $page->getTitle(),
-			'timestamp' => '20120101000200',
-			'user' => $userA->getId(),
-			'text' => 'zero',
-			'content_model' => CONTENT_MODEL_WIKITEXT,
-			'comment' => 'edit four'
-		] );
-		$revisions[4]->insertOn( $dbw );
-
-		// test it ---------------------------------
-		$since = $revisions[$sinceIdx]->getTimestamp();
-
-		$revQuery = Revision::getQueryInfo();
-		$allRows = iterator_to_array( $dbw->select(
-			$revQuery['tables'],
-			[ 'rev_id', 'rev_timestamp', 'rev_user' => $revQuery['fields']['rev_user'] ],
-			[
-				'rev_page' => $page->getId(),
-				//'rev_timestamp > ' . $dbw->addQuotes( $dbw->timestamp( $since ) )
-			],
-			__METHOD__,
-			[ 'ORDER BY' => 'rev_timestamp ASC', 'LIMIT' => 50 ],
-			$revQuery['joins']
-		) );
-
-		$wasLast = Revision::userWasLastToEdit( $dbw, $page->getId(), $userA->getId(), $since );
-
-		$this->assertEquals( $expectedLast, $wasLast );
-	}
-
-	/**
-	 * @param string $text
-	 * @param string $title
-	 * @param string $model
-	 * @param string $format
-	 *
-	 * @return Revision
-	 */
-	private function newTestRevision( $text, $title = "Test",
-		$model = CONTENT_MODEL_WIKITEXT, $format = null
-	) {
-		if ( is_string( $title ) ) {
-			$title = Title::newFromText( $title );
-		}
-
-		$content = ContentHandler::makeContent( $text, $title, $model, $format );
-
-		$rev = new Revision(
-			[
-				'id' => 42,
-				'page' => 23,
-				'title' => $title,
-
-				'content' => $content,
-				'length' => $content->getSize(),
-				'comment' => "testing",
-				'minor_edit' => false,
-
-				'content_format' => $format,
-			]
-		);
-
-		return $rev;
-	}
-
-	public function provideGetContentModel() {
-		// NOTE: we expect the help namespace to always contain wikitext
-		return [
-			[ 'hello world', 'Help:Hello', null, null, CONTENT_MODEL_WIKITEXT ],
-			[ 'hello world', 'User:hello/there.css', null, null, CONTENT_MODEL_CSS ],
-			[ serialize( 'hello world' ), 'Dummy:Hello', null, null, DummyContentForTesting::MODEL_ID ],
-		];
-	}
-
-	/**
-	 * @dataProvider provideGetContentModel
-	 * @covers Revision::getContentModel
-	 */
-	public function testGetContentModel( $text, $title, $model, $format, $expectedModel ) {
-		$rev = $this->newTestRevision( $text, $title, $model, $format );
-
-		$this->assertEquals( $expectedModel, $rev->getContentModel() );
-	}
-
-	public function provideGetContentFormat() {
-		// NOTE: we expect the help namespace to always contain wikitext
-		return [
-			[ 'hello world', 'Help:Hello', null, null, CONTENT_FORMAT_WIKITEXT ],
-			[ 'hello world', 'Help:Hello', CONTENT_MODEL_CSS, null, CONTENT_FORMAT_CSS ],
-			[ 'hello world', 'User:hello/there.css', null, null, CONTENT_FORMAT_CSS ],
-			[ serialize( 'hello world' ), 'Dummy:Hello', null, null, DummyContentForTesting::MODEL_ID ],
-		];
-	}
-
-	/**
-	 * @dataProvider provideGetContentFormat
-	 * @covers Revision::getContentFormat
-	 */
-	public function testGetContentFormat( $text, $title, $model, $format, $expectedFormat ) {
-		$rev = $this->newTestRevision( $text, $title, $model, $format );
-
-		$this->assertEquals( $expectedFormat, $rev->getContentFormat() );
-	}
-
-	public function provideGetContentHandler() {
-		// NOTE: we expect the help namespace to always contain wikitext
-		return [
-			[ 'hello world', 'Help:Hello', null, null, WikitextContentHandler::class ],
-			[ 'hello world', 'User:hello/there.css', null, null, CssContentHandler::class ],
-			[ serialize( 'hello world' ), 'Dummy:Hello', null, null, DummyContentHandlerForTesting::class ],
-		];
-	}
-
-	/**
-	 * @dataProvider provideGetContentHandler
-	 * @covers Revision::getContentHandler
-	 */
-	public function testGetContentHandler( $text, $title, $model, $format, $expectedClass ) {
-		$rev = $this->newTestRevision( $text, $title, $model, $format );
-
-		$this->assertEquals( $expectedClass, get_class( $rev->getContentHandler() ) );
-	}
-
-	public function provideGetContent() {
-		// NOTE: we expect the help namespace to always contain wikitext
-		return [
-			[ 'hello world', 'Help:Hello', null, null, Revision::FOR_PUBLIC, 'hello world' ],
-			[
-				serialize( 'hello world' ),
-				'Hello',
-				DummyContentForTesting::MODEL_ID,
-				null,
-				Revision::FOR_PUBLIC,
-				serialize( 'hello world' )
-			],
-			[
-				serialize( 'hello world' ),
-				'Dummy:Hello',
-				null,
-				null,
-				Revision::FOR_PUBLIC,
-				serialize( 'hello world' )
-			],
-		];
-	}
-
-	/**
-	 * @dataProvider provideGetContent
-	 * @covers Revision::getContent
-	 */
-	public function testGetContent( $text, $title, $model, $format,
-		$audience, $expectedSerialization
-	) {
-		$rev = $this->newTestRevision( $text, $title, $model, $format );
-		$content = $rev->getContent( $audience );
-
-		$this->assertEquals(
-			$expectedSerialization,
-			is_null( $content ) ? null : $content->serialize( $format )
-		);
-	}
-
-	/**
-	 * @covers Revision::getContent
-	 */
-	public function testGetContent_failure() {
-		$rev = new Revision( [
-			'page' => $this->testPage->getId(),
-			'content_model' => $this->testPage->getContentModel(),
-			'id' => 123456789, // not in the test DB
-		] );
-
-		Wikimedia\suppressWarnings(); // bad text_id will trigger a warning.
-
-		$this->assertNull( $rev->getContent(),
-			"getContent() should return null if the revision's text blob could not be loaded." );
-
-		// NOTE: check this twice, once for lazy initialization, and once with the cached value.
-		$this->assertNull( $rev->getContent(),
-			"getContent() should return null if the revision's text blob could not be loaded." );
-
-		Wikimedia\restoreWarnings();
-	}
-
-	public function provideGetSize() {
-		return [
-			[ "hello world.", CONTENT_MODEL_WIKITEXT, 12 ],
-			[ serialize( "hello world." ), DummyContentForTesting::MODEL_ID, 12 ],
-		];
-	}
-
-	/**
-	 * @covers Revision::getSize
-	 * @dataProvider provideGetSize
-	 */
-	public function testGetSize( $text, $model, $expected_size ) {
-		$rev = $this->newTestRevision( $text, 'RevisionTest_testGetSize', $model );
-		$this->assertEquals( $expected_size, $rev->getSize() );
-	}
-
-	public function provideGetSha1() {
-		return [
-			[ "hello world.", CONTENT_MODEL_WIKITEXT, Revision::base36Sha1( "hello world." ) ],
-			[
-				serialize( "hello world." ),
-				DummyContentForTesting::MODEL_ID,
-				Revision::base36Sha1( serialize( "hello world." ) )
-			],
-		];
-	}
-
-	/**
-	 * @covers Revision::getSha1
-	 * @dataProvider provideGetSha1
-	 */
-	public function testGetSha1( $text, $model, $expected_hash ) {
-		$rev = $this->newTestRevision( $text, 'RevisionTest_testGetSha1', $model );
-		$this->assertEquals( $expected_hash, $rev->getSha1() );
-	}
-
-	/**
-	 * Tests whether $rev->getContent() returns a clone when needed.
-	 *
-	 * @covers Revision::getContent
-	 */
-	public function testGetContentClone() {
-		$content = new RevisionTestModifyableContent( "foo" );
-
-		$rev = new Revision(
-			[
-				'id' => 42,
-				'page' => 23,
-				'title' => Title::newFromText( "testGetContentClone_dummy" ),
-
-				'content' => $content,
-				'length' => $content->getSize(),
-				'comment' => "testing",
-				'minor_edit' => false,
-			]
-		);
-
-		/** @var RevisionTestModifyableContent $content */
-		$content = $rev->getContent( Revision::RAW );
-		$content->setText( "bar" );
-
-		/** @var RevisionTestModifyableContent $content2 */
-		$content2 = $rev->getContent( Revision::RAW );
-		// content is mutable, expect clone
-		$this->assertNotSame( $content, $content2, "expected a clone" );
-		// clone should contain the original text
-		$this->assertEquals( "foo", $content2->getText() );
-
-		$content2->setText( "bla bla" );
-		// clones should be independent
-		$this->assertEquals( "bar", $content->getText() );
-	}
-
-	/**
-	 * Tests whether $rev->getContent() returns the same object repeatedly if appropriate.
-	 * @covers Revision::getContent
-	 */
-	public function testGetContentUncloned() {
-		$rev = $this->newTestRevision( "hello", "testGetContentUncloned_dummy", CONTENT_MODEL_WIKITEXT );
-		$content = $rev->getContent( Revision::RAW );
-		$content2 = $rev->getContent( Revision::RAW );
-
-		// for immutable content like wikitext, this should be the same object
-		$this->assertSame( $content, $content2 );
-	}
-
-	/**
-	 * @covers Revision::loadFromId
-	 */
-	public function testLoadFromId() {
-		$rev = $this->testPage->getRevision();
-		$this->hideDeprecated( 'Revision::loadFromId' );
-		$this->assertRevEquals(
-			$rev,
-			Revision::loadFromId( wfGetDB( DB_MASTER ), $rev->getId() )
-		);
-	}
-
-	/**
-	 * @covers Revision::loadFromPageId
-	 */
-	public function testLoadFromPageId() {
-		$this->assertRevEquals(
-			$this->testPage->getRevision(),
-			Revision::loadFromPageId( wfGetDB( DB_MASTER ), $this->testPage->getId() )
-		);
-	}
-
-	/**
-	 * @covers Revision::loadFromPageId
-	 */
-	public function testLoadFromPageIdWithLatestRevId() {
-		$this->assertRevEquals(
-			$this->testPage->getRevision(),
-			Revision::loadFromPageId(
-				wfGetDB( DB_MASTER ),
-				$this->testPage->getId(),
-				$this->testPage->getLatest()
-			)
-		);
-	}
-
-	/**
-	 * @covers Revision::loadFromPageId
-	 */
-	public function testLoadFromPageIdWithNotLatestRevId() {
-		$this->testPage->doEditContent( new WikitextContent( __METHOD__ ), __METHOD__ );
-		$this->assertRevEquals(
-			$this->testPage->getRevision()->getPrevious(),
-			Revision::loadFromPageId(
-				wfGetDB( DB_MASTER ),
-				$this->testPage->getId(),
-				$this->testPage->getRevision()->getPrevious()->getId()
-			)
-		);
-	}
-
-	/**
-	 * @covers Revision::loadFromTitle
-	 */
-	public function testLoadFromTitle() {
-		$this->assertRevEquals(
-			$this->testPage->getRevision(),
-			Revision::loadFromTitle( wfGetDB( DB_MASTER ), $this->testPage->getTitle() )
-		);
-	}
-
-	/**
-	 * @covers Revision::loadFromTitle
-	 */
-	public function testLoadFromTitleWithLatestRevId() {
-		$this->assertRevEquals(
-			$this->testPage->getRevision(),
-			Revision::loadFromTitle(
-				wfGetDB( DB_MASTER ),
-				$this->testPage->getTitle(),
-				$this->testPage->getLatest()
-			)
-		);
-	}
-
-	/**
-	 * @covers Revision::loadFromTitle
-	 */
-	public function testLoadFromTitleWithNotLatestRevId() {
-		$this->testPage->doEditContent( new WikitextContent( __METHOD__ ), __METHOD__ );
-		$this->assertRevEquals(
-			$this->testPage->getRevision()->getPrevious(),
-			Revision::loadFromTitle(
-				wfGetDB( DB_MASTER ),
-				$this->testPage->getTitle(),
-				$this->testPage->getRevision()->getPrevious()->getId()
-			)
-		);
-	}
-
-	/**
-	 * @covers Revision::loadFromTimestamp()
-	 */
-	public function testLoadFromTimestamp() {
-		$this->assertRevEquals(
-			$this->testPage->getRevision(),
-			Revision::loadFromTimestamp(
-				wfGetDB( DB_MASTER ),
-				$this->testPage->getTitle(),
-				$this->testPage->getRevision()->getTimestamp()
-			)
-		);
-	}
-
-	/**
-	 * @covers Revision::getParentLengths
-	 */
-	public function testGetParentLengths_noRevIds() {
-		$this->assertSame(
-			[],
-			Revision::getParentLengths(
-				wfGetDB( DB_MASTER ),
-				[]
-			)
-		);
-	}
-
-	/**
-	 * @covers Revision::getParentLengths
-	 */
-	public function testGetParentLengths_oneRevId() {
-		$text = '831jr091jr0921kr21kr0921kjr0921j09rj1';
-		$textLength = strlen( $text );
-
-		$this->testPage->doEditContent( new WikitextContent( $text ), __METHOD__ );
-		$rev[1] = $this->testPage->getLatest();
-
-		$this->assertSame(
-			[ $rev[1] => $textLength ],
-			Revision::getParentLengths(
-				wfGetDB( DB_MASTER ),
-				[ $rev[1] ]
-			)
-		);
-	}
-
-	/**
-	 * @covers Revision::getParentLengths
-	 */
-	public function testGetParentLengths_multipleRevIds() {
-		$textOne = '831jr091jr0921kr21kr0921kjr0921j09rj1';
-		$textOneLength = strlen( $textOne );
-		$textTwo = '831jr091jr092121j09rj1';
-		$textTwoLength = strlen( $textTwo );
-
-		$this->testPage->doEditContent( new WikitextContent( $textOne ), __METHOD__ );
-		$rev[1] = $this->testPage->getLatest();
-		$this->testPage->doEditContent( new WikitextContent( $textTwo ), __METHOD__ );
-		$rev[2] = $this->testPage->getLatest();
-
-		$this->assertSame(
-			[ $rev[1] => $textOneLength, $rev[2] => $textTwoLength ],
-			Revision::getParentLengths(
-				wfGetDB( DB_MASTER ),
-				[ $rev[1], $rev[2] ]
-			)
-		);
-	}
-
-	/**
-	 * @covers Revision::getTitle
-	 */
-	public function testGetTitle_fromExistingRevision() {
-		$this->assertTrue(
-			$this->testPage->getTitle()->equals(
-				$this->testPage->getRevision()->getTitle()
-			)
-		);
-	}
-
-	/**
-	 * @covers Revision::getTitle
-	 */
-	public function testGetTitle_fromRevisionWhichWillLoadTheTitle() {
-		$rev = new Revision( [ 'id' => $this->testPage->getLatest() ] );
-		$this->assertTrue(
-			$this->testPage->getTitle()->equals(
-				$rev->getTitle()
-			)
-		);
-	}
-
-	/**
-	 * @covers Revision::isMinor
-	 */
-	public function testIsMinor_true() {
-		// Use a sysop to ensure we can mark edits as minor
-		$sysop = $this->getTestSysop()->getUser();
-
-		$this->testPage->doEditContent(
-			new WikitextContent( __METHOD__ ),
-			__METHOD__,
-			EDIT_MINOR,
-			false,
-			$sysop
-		);
-		$rev = $this->testPage->getRevision();
-
-		$this->assertSame( true, $rev->isMinor() );
-	}
-
-	/**
-	 * @covers Revision::isMinor
-	 */
-	public function testIsMinor_false() {
-		$this->testPage->doEditContent(
-			new WikitextContent( __METHOD__ ),
-			__METHOD__,
-			0
-		);
-		$rev = $this->testPage->getRevision();
-
-		$this->assertSame( false, $rev->isMinor() );
-	}
-
-	/**
-	 * @covers Revision::getTimestamp
-	 */
-	public function testGetTimestamp() {
-		$testTimestamp = wfTimestampNow();
-
-		$this->testPage->doEditContent(
-			new WikitextContent( __METHOD__ ),
-			__METHOD__
-		);
-		$rev = $this->testPage->getRevision();
-
-		$this->assertInternalType( 'string', $rev->getTimestamp() );
-		$this->assertTrue( strlen( $rev->getTimestamp() ) == strlen( 'YYYYMMDDHHMMSS' ) );
-		$this->assertContains( substr( $testTimestamp, 0, 10 ), $rev->getTimestamp() );
-	}
-
-	/**
-	 * @covers Revision::getUser
-	 * @covers Revision::getUserText
-	 */
-	public function testGetUserAndText() {
-		$sysop = $this->getTestSysop()->getUser();
-
-		$this->testPage->doEditContent(
-			new WikitextContent( __METHOD__ ),
-			__METHOD__,
-			0,
-			false,
-			$sysop
-		);
-		$rev = $this->testPage->getRevision();
-
-		$this->assertSame( $sysop->getId(), $rev->getUser() );
-		$this->assertSame( $sysop->getName(), $rev->getUserText() );
-	}
-
-	/**
-	 * @covers Revision::isDeleted
-	 */
-	public function testIsDeleted_nothingDeleted() {
-		$rev = $this->testPage->getRevision();
-
-		$this->assertSame( false, $rev->isDeleted( Revision::DELETED_TEXT ) );
-		$this->assertSame( false, $rev->isDeleted( Revision::DELETED_COMMENT ) );
-		$this->assertSame( false, $rev->isDeleted( Revision::DELETED_RESTRICTED ) );
-		$this->assertSame( false, $rev->isDeleted( Revision::DELETED_USER ) );
-	}
-
-	/**
-	 * @covers Revision::getVisibility
-	 */
-	public function testGetVisibility_nothingDeleted() {
-		$rev = $this->testPage->getRevision();
-
-		$this->assertSame( 0, $rev->getVisibility() );
-	}
-
-	/**
-	 * @covers Revision::getComment
-	 */
-	public function testGetComment_notDeleted() {
-		$expectedSummary = 'goatlicious summary';
-
-		$this->testPage->doEditContent(
-			new WikitextContent( __METHOD__ ),
-			$expectedSummary
-		);
-		$rev = $this->testPage->getRevision();
-
-		$this->assertSame( $expectedSummary, $rev->getComment() );
-	}
-
-	/**
-	 * @covers Revision::isUnpatrolled
-	 */
-	public function testIsUnpatrolled_returnsRecentChangesId() {
-		$this->testPage->doEditContent( new WikitextContent( __METHOD__ ), __METHOD__ );
-		$rev = $this->testPage->getRevision();
-
-		$this->assertGreaterThan( 0, $rev->isUnpatrolled() );
-		$this->assertSame( $rev->getRecentChange()->getAttribute( 'rc_id' ), $rev->isUnpatrolled() );
-	}
-
-	/**
-	 * @covers Revision::isUnpatrolled
-	 */
-	public function testIsUnpatrolled_returnsZeroIfPatrolled() {
-		// This assumes that sysops are auto patrolled
-		$sysop = $this->getTestSysop()->getUser();
-		$this->testPage->doEditContent(
-			new WikitextContent( __METHOD__ ),
-			__METHOD__,
-			0,
-			false,
-			$sysop
-		);
-		$rev = $this->testPage->getRevision();
-
-		$this->assertSame( 0, $rev->isUnpatrolled() );
-	}
-
-	/**
-	 * This is a simple blanket test for all simple content getters and is methods to provide some
-	 * coverage before the split of Revision into multiple classes for MCR work.
-	 * @covers Revision::getContent
-	 * @covers Revision::getSerializedData
-	 * @covers Revision::getContentModel
-	 * @covers Revision::getContentFormat
-	 * @covers Revision::getContentHandler
-	 */
-	public function testSimpleContentGetters() {
-		$expectedText = 'testSimpleContentGetters in Revision. Goats love MCR...';
-		$expectedSummary = 'goatlicious testSimpleContentGetters summary';
-
-		$this->testPage->doEditContent(
-			new WikitextContent( $expectedText ),
-			$expectedSummary
-		);
-		$rev = $this->testPage->getRevision();
-
-		$this->assertSame( $expectedText, $rev->getContent()->getText() );
-		$this->assertSame( $expectedText, $rev->getSerializedData() );
-		$this->assertSame( $this->testPage->getContentModel(), $rev->getContentModel() );
-		$this->assertSame( $this->testPage->getContent()->getDefaultFormat(), $rev->getContentFormat() );
-		$this->assertSame( $this->testPage->getContentHandler(), $rev->getContentHandler() );
-	}
-
-	/**
-	 * @covers Revision::newKnownCurrent
-	 */
-	public function testNewKnownCurrent() {
-		// Setup the services
-		$this->overrideMwServices();
-		$cache = new WANObjectCache( [ 'cache' => new HashBagOStuff() ] );
-		$this->setService( 'MainWANObjectCache', $cache );
-		$db = wfGetDB( DB_MASTER );
-
-		$now = 1553893742;
-		$cache->setMockTime( $now );
-
-		// Get a fresh revision to use during testing
-		$this->testPage->doEditContent( new WikitextContent( __METHOD__ ), __METHOD__ );
-		$rev = $this->testPage->getRevision();
-
-		// Clear any previous cache for the revision during creation
-		$key = $cache->makeGlobalKey(
-			RevisionStore::ROW_CACHE_KEY,
-			$db->getDomainID(),
-			$rev->getPage(),
-			$rev->getId()
-		);
-		$cache->delete( $key, WANObjectCache::HOLDOFF_TTL_NONE );
-		$this->assertFalse( $cache->get( $key ) );
-
-		++$now;
-
-		// Get the new revision and make sure it is in the cache and correct
-		$newRev = Revision::newKnownCurrent( $db, $rev->getPage(), $rev->getId() );
-		$this->assertRevEquals( $rev, $newRev );
-
-		$cachedRow = $cache->get( $key );
-		$this->assertNotFalse( $cachedRow );
-		$this->assertEquals( $rev->getId(), $cachedRow->rev_id );
-	}
-
-	public function testNewKnownCurrent_withPageId() {
-		$db = wfGetDB( DB_MASTER );
-
-		$this->testPage->doEditContent( new WikitextContent( __METHOD__ ), __METHOD__ );
-		$rev = $this->testPage->getRevision();
-
-		$pageId = $this->testPage->getId();
-
-		$newRev = Revision::newKnownCurrent( $db, $pageId, $rev->getId() );
-		$this->assertRevEquals( $rev, $newRev );
-	}
-
-	public function testNewKnownCurrent_returnsFalseWhenTitleDoesntExist() {
-		$db = wfGetDB( DB_MASTER );
-
-		$this->assertFalse( Revision::newKnownCurrent( $db, 0 ) );
-	}
-
-	public function provideUserCanBitfield() {
-		yield [ 0, 0, [], null, true ];
-		// Bitfields match, user has no permissions
-		yield [ Revision::DELETED_TEXT, Revision::DELETED_TEXT, [], null, false ];
-		yield [ Revision::DELETED_COMMENT, Revision::DELETED_COMMENT, [], null, false ];
-		yield [ Revision::DELETED_USER, Revision::DELETED_USER, [], null, false ];
-		yield [ Revision::DELETED_RESTRICTED, Revision::DELETED_RESTRICTED, [], null, false ];
-		// Bitfields match, user (admin) does have permissions
-		yield [ Revision::DELETED_TEXT, Revision::DELETED_TEXT, [ 'sysop' ], null, true ];
-		yield [ Revision::DELETED_COMMENT, Revision::DELETED_COMMENT, [ 'sysop' ], null, true ];
-		yield [ Revision::DELETED_USER, Revision::DELETED_USER, [ 'sysop' ], null, true ];
-		// Bitfields match, user (admin) does not have permissions
-		yield [ Revision::DELETED_RESTRICTED, Revision::DELETED_RESTRICTED, [ 'sysop' ], null, false ];
-		// Bitfields match, user (oversight) does have permissions
-		yield [ Revision::DELETED_RESTRICTED, Revision::DELETED_RESTRICTED, [ 'oversight' ], null, true ];
-		// Check permissions using the title
-		yield [
-			Revision::DELETED_TEXT,
-			Revision::DELETED_TEXT,
-			[ 'sysop' ],
-			__METHOD__,
-			true,
-		];
-		yield [
-			Revision::DELETED_TEXT,
-			Revision::DELETED_TEXT,
-			[],
-			__METHOD__,
-			false,
-		];
-	}
-
-	/**
-	 * @dataProvider provideUserCanBitfield
-	 * @covers Revision::userCanBitfield
-	 */
-	public function testUserCanBitfield( $bitField, $field, $userGroups, $title, $expected ) {
-		$title = Title::newFromText( $title );
-
-		$this->setGroupPermissions(
-			[
-				'sysop' => [
-					'deletedtext' => true,
-					'deletedhistory' => true,
-				],
-				'oversight' => [
-					'viewsuppressed' => true,
-					'suppressrevision' => true,
-				],
-			]
-		);
-		$user = $this->getTestUser( $userGroups )->getUser();
-
-		$this->assertSame(
-			$expected,
-			Revision::userCanBitfield( $bitField, $field, $user, $title )
-		);
-
-		// Fallback to $wgUser
-		$this->setMwGlobals(
-			'wgUser',
-			$user
-		);
-		$this->assertSame(
-			$expected,
-			Revision::userCanBitfield( $bitField, $field, null, $title )
-		);
-	}
-
-	public function provideUserCan() {
-		yield [ 0, 0, [], true ];
-		// Bitfields match, user has no permissions
-		yield [ Revision::DELETED_TEXT, Revision::DELETED_TEXT, [], false ];
-		yield [ Revision::DELETED_COMMENT, Revision::DELETED_COMMENT, [], false ];
-		yield [ Revision::DELETED_USER, Revision::DELETED_USER, [], false ];
-		yield [ Revision::DELETED_RESTRICTED, Revision::DELETED_RESTRICTED, [], false ];
-		// Bitfields match, user (admin) does have permissions
-		yield [ Revision::DELETED_TEXT, Revision::DELETED_TEXT, [ 'sysop' ], true ];
-		yield [ Revision::DELETED_COMMENT, Revision::DELETED_COMMENT, [ 'sysop' ], true ];
-		yield [ Revision::DELETED_USER, Revision::DELETED_USER, [ 'sysop' ], true ];
-		// Bitfields match, user (admin) does not have permissions
-		yield [ Revision::DELETED_RESTRICTED, Revision::DELETED_RESTRICTED, [ 'sysop' ], false ];
-		// Bitfields match, user (oversight) does have permissions
-		yield [ Revision::DELETED_RESTRICTED, Revision::DELETED_RESTRICTED, [ 'oversight' ], true ];
-	}
-
-	/**
-	 * @dataProvider provideUserCan
-	 * @covers Revision::userCan
-	 */
-	public function testUserCan( $bitField, $field, $userGroups, $expected ) {
-		$this->setGroupPermissions(
-			[
-				'sysop' => [
-					'deletedtext' => true,
-					'deletedhistory' => true,
-				],
-				'oversight' => [
-					'viewsuppressed' => true,
-					'suppressrevision' => true,
-				],
-			]
-		);
-		$user = $this->getTestUser( $userGroups )->getUser();
-		$revision = new Revision( [ 'deleted' => $bitField ], 0, $this->testPage->getTitle() );
-
-		$this->assertSame(
-			$expected,
-			$revision->userCan( $field, $user )
-		);
-	}
-
-	public function provideGetTextId() {
-		yield [ [], null ];
-
-		$slot = new SlotRecord( (object)[
-			'slot_revision_id' => 42,
-			'slot_content_id' => 1,
-			'content_address' => 'tt:789',
-			'model_name' => CONTENT_MODEL_WIKITEXT,
-			'role_name' => SlotRecord::MAIN,
-			'slot_origin' => 1,
-		], new WikitextContent( 'Test' ) );
-
-		$rec = new MutableRevisionRecord( $this->testPage->getTitle() );
-		$rec->setId( 42 );
-		$rec->setSlot( $slot );
-
-		yield [ $rec, 789 ];
-	}
-
-	/**
-	 * @dataProvider provideGetTextId
-	 * @covers Revision::getTextId()
-	 */
-	public function testGetTextId( $spec, $expected ) {
-		$rev = new Revision( $spec, 0, $this->testPage->getTitle() );
-		$this->assertSame( $expected, $rev->getTextId() );
-	}
-
-	abstract public function provideGetRevisionText();
-
-	/**
-	 * @dataProvider provideGetRevisionText
-	 * @covers Revision::getRevisionText
-	 */
-	public function testGetRevisionText( array $queryInfoOptions, array $queryInfoExtra = [] ) {
-		$rev = $this->testPage->getRevisionRecord();
-
-		$queryInfo = Revision::getQueryInfo( $queryInfoOptions );
-		$queryInfo['tables'] = array_merge( $queryInfo['tables'], $queryInfoExtra['tables'] ?? [] );
-		$queryInfo['fields'] = array_merge( $queryInfo['fields'], $queryInfoExtra['fields'] ?? [] );
-		$queryInfo['joins'] = array_merge( $queryInfo['joins'], $queryInfoExtra['joins'] ?? [] );
-
-		$conds = [ 'rev_id' => $rev->getId() ];
-		$row = $this->db->selectRow(
-			$queryInfo['tables'],
-			$queryInfo['fields'],
-			$conds,
-			__METHOD__,
-			[],
-			$queryInfo['joins']
-		);
-
-		$expected = $rev->getContent( SlotRecord::MAIN )->serialize();
-
-		$this->hideDeprecated( 'Revision::getRevisionText (MCR without SCHEMA_COMPAT_WRITE_OLD)' );
-		$this->assertSame( $expected, Revision::getRevisionText( $row ) );
-	}
+    /**
+     * @var WikiPage $testPage
+     */
+    private $testPage;
+
+    public function __construct( $name = null, array $data = [], $dataName = '' ) {
+        parent::__construct( $name, $data, $dataName );
+
+        $this->tablesUsed = array_merge( $this->tablesUsed,
+            [
+                'page',
+                'revision',
+                'comment',
+                'ip_changes',
+                'text',
+                'archive',
+
+                'recentchanges',
+                'logging',
+
+                'page_props',
+                'pagelinks',
+                'categorylinks',
+                'langlinks',
+                'externallinks',
+                'imagelinks',
+                'templatelinks',
+                'iwlinks'
+            ]
+        );
+    }
+
+    protected function addCoreDBData() {
+        // Blank out. This would fail with a modified schema, and we don't need it.
+    }
+
+    /**
+     * @return int
+     */
+    abstract protected function getMcrMigrationStage();
+
+    /**
+     * @return string[]
+     */
+    abstract protected function getMcrTablesToReset();
+
+    protected function setUp() {
+        $this->tablesUsed += $this->getMcrTablesToReset();
+
+        parent::setUp();
+
+        $this->mergeMwGlobalArrayValue(
+            'wgExtraNamespaces',
+            [
+                12312 => 'Dummy',
+                12313 => 'Dummy_talk',
+            ]
+        );
+
+        $this->mergeMwGlobalArrayValue(
+            'wgNamespaceContentModels',
+            [
+                12312 => DummyContentForTesting::MODEL_ID,
+            ]
+        );
+
+        $this->mergeMwGlobalArrayValue(
+            'wgContentHandlers',
+            [
+                DummyContentForTesting::MODEL_ID => 'DummyContentHandlerForTesting',
+                RevisionTestModifyableContent::MODEL_ID => 'RevisionTestModifyableContentHandler',
+            ]
+        );
+
+        $this->setMwGlobals( [
+            'wgMultiContentRevisionSchemaMigrationStage' => $this->getMcrMigrationStage(),
+            'wgContentHandlerUseDB' => $this->getContentHandlerUseDB(),
+        ] );
+
+        if ( !$this->testPage ) {
+            /**
+             * We have to create a new page for each subclass as the page creation may result
+             * in different DB fields being filled based on configuration.
+             */
+            $this->testPage = $this->createPage( __CLASS__, __CLASS__ );
+        }
+    }
+
+    /**
+     * @param string $model
+     * @return Title
+     */
+    protected function getMockTitle() {
+        $mock = $this->getMockBuilder( Title::class )
+            ->disableOriginalConstructor()
+            ->getMock();
+        $mock->expects( $this->any() )
+            ->method( 'getNamespace' )
+            ->will( $this->returnValue( $this->getDefaultWikitextNS() ) );
+        $mock->expects( $this->any() )
+            ->method( 'getPrefixedText' )
+            ->will( $this->returnValue( __CLASS__ ) );
+        $mock->expects( $this->any() )
+            ->method( 'getDBkey' )
+            ->will( $this->returnValue( __CLASS__ ) );
+        $mock->expects( $this->any() )
+            ->method( 'getArticleID' )
+            ->will( $this->returnValue( 23 ) );
+
+        return $mock;
+    }
+
+    abstract protected function getContentHandlerUseDB();
+
+    private function makeRevisionWithProps( $props = null ) {
+        if ( $props === null ) {
+            $props = [];
+        }
+
+        if ( !isset( $props['content'] ) && !isset( $props['text'] ) ) {
+            $props['text'] = 'Lorem Ipsum';
+        }
+
+        if ( !isset( $props['user_text'] ) ) {
+            $user = $this->getTestUser()->getUser();
+            $props['user_text'] = $user->getName();
+            $props['user'] = $user->getId();
+        }
+
+        if ( !isset( $props['user'] ) ) {
+            $props['user'] = 0;
+        }
+
+        if ( !isset( $props['comment'] ) ) {
+            $props['comment'] = 'just a test';
+        }
+
+        if ( !isset( $props['page'] ) ) {
+            $props['page'] = $this->testPage->getId();
+        }
+
+        if ( !isset( $props['content_model'] ) ) {
+            $props['content_model'] = CONTENT_MODEL_WIKITEXT;
+        }
+
+        $rev = new Revision( $props );
+
+        $dbw = wfGetDB( DB_MASTER );
+        $rev->insertOn( $dbw );
+
+        return $rev;
+    }
+
+    /**
+     * @param string $titleString
+     * @param string $text
+     * @param string|null $model
+     *
+     * @return WikiPage
+     */
+    private function createPage( $titleString, $text, $model = null ) {
+        if ( !preg_match( '/:/', $titleString ) &&
+            ( $model === null || $model === CONTENT_MODEL_WIKITEXT )
+        ) {
+            $ns = $this->getDefaultWikitextNS();
+            $titleString = MediaWikiServices::getInstance()->getNamespaceInfo()->
+                getCanonicalName( $ns ) . ':' . $titleString;
+        }
+
+        $title = Title::newFromText( $titleString );
+        $wikipage = new WikiPage( $title );
+
+        // Delete the article if it already exists
+        if ( $wikipage->exists() ) {
+            $wikipage->doDeleteArticle( "done" );
+        }
+
+        $content = ContentHandler::makeContent( $text, $title, $model );
+        $wikipage->doEditContent( $content, __METHOD__, EDIT_NEW );
+
+        return $wikipage;
+    }
+
+    private function assertRevEquals( Revision $orig, Revision $rev = null ) {
+        $this->assertNotNull( $rev, 'missing revision' );
+
+        $this->assertEquals( $orig->getId(), $rev->getId() );
+        $this->assertEquals( $orig->getPage(), $rev->getPage() );
+        $this->assertEquals( $orig->getTimestamp(), $rev->getTimestamp() );
+        $this->assertEquals( $orig->getUser(), $rev->getUser() );
+        $this->assertEquals( $orig->getContentModel(), $rev->getContentModel() );
+        $this->assertEquals( $orig->getContentFormat(), $rev->getContentFormat() );
+        $this->assertEquals( $orig->getSha1(), $rev->getSha1() );
+    }
+
+    /**
+     * @covers Revision::getRecentChange
+     */
+    public function testGetRecentChange() {
+        $rev = $this->testPage->getRevision();
+        $recentChange = $rev->getRecentChange();
+
+        // Make sure various attributes look right / the correct entry has been retrieved.
+        $this->assertEquals( $rev->getTimestamp(), $recentChange->getAttribute( 'rc_timestamp' ) );
+        $this->assertEquals(
+            $rev->getTitle()->getNamespace(),
+            $recentChange->getAttribute( 'rc_namespace' )
+        );
+        $this->assertEquals(
+            $rev->getTitle()->getDBkey(),
+            $recentChange->getAttribute( 'rc_title' )
+        );
+        $this->assertEquals( $rev->getUser(), $recentChange->getAttribute( 'rc_user' ) );
+        $this->assertEquals( $rev->getUserText(), $recentChange->getAttribute( 'rc_user_text' ) );
+        $this->assertEquals( $rev->getComment(), $recentChange->getAttribute( 'rc_comment' ) );
+        $this->assertEquals( $rev->getPage(), $recentChange->getAttribute( 'rc_cur_id' ) );
+        $this->assertEquals( $rev->getId(), $recentChange->getAttribute( 'rc_this_oldid' ) );
+    }
+
+    /**
+     * @covers Revision::insertOn
+     */
+    public function testInsertOn_success() {
+        $parentId = $this->testPage->getLatest();
+
+        // If an ExternalStore is set don't use it.
+        $this->setMwGlobals( 'wgDefaultExternalStore', false );
+
+        $rev = new Revision( [
+            'page' => $this->testPage->getId(),
+            'title' => $this->testPage->getTitle(),
+            'text' => 'Revision Text',
+            'comment' => 'Revision comment',
+        ] );
+
+        $revId = $rev->insertOn( wfGetDB( DB_MASTER ) );
+
+        $this->assertInternalType( 'integer', $revId );
+        $this->assertSame( $revId, $rev->getId() );
+
+        // getTextId() must be an int!
+        $this->assertInternalType( 'integer', $rev->getTextId() );
+
+        $mainSlot = $rev->getRevisionRecord()->getSlot( SlotRecord::MAIN, RevisionRecord::RAW );
+
+        // we currently only support storage in the text table
+        $textId = MediaWikiServices::getInstance()
+            ->getBlobStore()
+            ->getTextIdFromAddress( $mainSlot->getAddress() );
+
+        $this->assertSelect(
+            'text',
+            [ 'old_id', 'old_text' ],
+            "old_id = $textId",
+            [ [ strval( $textId ), 'Revision Text' ] ]
+        );
+        $this->assertSelect(
+            'revision',
+            [
+                'rev_id',
+                'rev_page',
+                'rev_minor_edit',
+                'rev_deleted',
+                'rev_len',
+                'rev_parent_id',
+                'rev_sha1',
+            ],
+            "rev_id = {$rev->getId()}",
+            [ [
+                strval( $rev->getId() ),
+                strval( $this->testPage->getId() ),
+                '0',
+                '0',
+                '13',
+                strval( $parentId ),
+                's0ngbdoxagreuf2vjtuxzwdz64n29xm',
+            ] ]
+        );
+    }
+
+    public function provideInsertOn_exceptionOnIncomplete() {
+        $content = new TextContent( '' );
+        $user = User::newFromName( 'Foo' );
+
+        yield 'no parent' => [
+            [
+                'content' => $content,
+                'comment' => 'test',
+                'user' => $user,
+            ],
+            IncompleteRevisionException::class,
+            "rev_page field must not be 0!"
+        ];
+
+        yield 'no comment' => [
+            [
+                'content' => $content,
+                'page' => 7,
+                'user' => $user,
+            ],
+            IncompleteRevisionException::class,
+            "comment must not be NULL!"
+        ];
+
+        yield 'no content' => [
+            [
+                'comment' => 'test',
+                'page' => 7,
+                'user' => $user,
+            ],
+            IncompleteRevisionException::class,
+            "Uninitialized field: content_address" // XXX: message may change
+        ];
+    }
+
+    /**
+     * @dataProvider provideInsertOn_exceptionOnIncomplete
+     * @covers Revision::insertOn
+     */
+    public function testInsertOn_exceptionOnIncomplete( $array, $expException, $expMessage ) {
+        // If an ExternalStore is set don't use it.
+        $this->setMwGlobals( 'wgDefaultExternalStore', false );
+        $this->setExpectedException( $expException, $expMessage );
+
+        $title = Title::newFromText( 'Nonexistant-' . __METHOD__ );
+        $rev = new Revision( $array, 0, $title );
+
+        $rev->insertOn( wfGetDB( DB_MASTER ) );
+    }
+
+    /**
+     * @covers Revision::newFromTitle
+     */
+    public function testNewFromTitle_withoutId() {
+        $latestRevId = $this->testPage->getLatest();
+
+        $rev = Revision::newFromTitle( $this->testPage->getTitle() );
+
+        $this->assertTrue( $this->testPage->getTitle()->equals( $rev->getTitle() ) );
+        $this->assertEquals( $latestRevId, $rev->getId() );
+    }
+
+    /**
+     * @covers Revision::newFromTitle
+     */
+    public function testNewFromTitle_withId() {
+        $latestRevId = $this->testPage->getLatest();
+
+        $rev = Revision::newFromTitle( $this->testPage->getTitle(), $latestRevId );
+
+        $this->assertTrue( $this->testPage->getTitle()->equals( $rev->getTitle() ) );
+        $this->assertEquals( $latestRevId, $rev->getId() );
+    }
+
+    /**
+     * @covers Revision::newFromTitle
+     */
+    public function testNewFromTitle_withBadId() {
+        $latestRevId = $this->testPage->getLatest();
+
+        $rev = Revision::newFromTitle( $this->testPage->getTitle(), $latestRevId + 1 );
+
+        $this->assertNull( $rev );
+    }
+
+    /**
+     * @covers Revision::newFromRow
+     */
+    public function testNewFromRow() {
+        $orig = $this->makeRevisionWithProps();
+
+        $dbr = wfGetDB( DB_REPLICA );
+        $revQuery = Revision::getQueryInfo();
+        $res = $dbr->select( $revQuery['tables'], $revQuery['fields'], [ 'rev_id' => $orig->getId() ],
+           __METHOD__, [], $revQuery['joins'] );
+        $this->assertTrue( is_object( $res ), 'query failed' );
+
+        $row = $res->fetchObject();
+        $res->free();
+
+        $rev = Revision::newFromRow( $row );
+
+        $this->assertRevEquals( $orig, $rev );
+    }
+
+    public function provideNewFromArchiveRow() {
+        yield [
+            function ( $f ) {
+                return $f;
+            },
+        ];
+        yield [
+            function ( $f ) {
+                return $f + [ 'ar_namespace', 'ar_title' ];
+            },
+        ];
+        yield [
+            function ( $f ) {
+                unset( $f['ar_text_id'] );
+                return $f;
+            },
+        ];
+        yield [
+            function ( $f ) {
+                unset( $f['ar_page_id'] );
+                return $f;
+            },
+        ];
+        yield [
+            function ( $f ) {
+                unset( $f['ar_parent_id'] );
+                return $f;
+            },
+        ];
+        yield [
+            function ( $f ) {
+                unset( $f['ar_rev_id'] );
+                return $f;
+            },
+        ];
+        yield [
+            function ( $f ) {
+                unset( $f['ar_sha1'] );
+                return $f;
+            },
+        ];
+    }
+
+    /**
+     * @dataProvider provideNewFromArchiveRow
+     * @covers Revision::newFromArchiveRow
+     */
+    public function testNewFromArchiveRow( $selectModifier ) {
+        $services = MediaWikiServices::getInstance();
+
+        $store = new RevisionStore(
+            $services->getDBLoadBalancer(),
+            $services->getService( '_SqlBlobStore' ),
+            $services->getMainWANObjectCache(),
+            $services->getCommentStore(),
+            $services->getContentModelStore(),
+            $services->getSlotRoleStore(),
+            $services->getSlotRoleRegistry(),
+            $this->getMcrMigrationStage(),
+            $services->getActorMigration()
+        );
+
+        $store->setContentHandlerUseDB( $this->getContentHandlerUseDB() );
+        $this->setService( 'RevisionStore', $store );
+
+        $page = $this->createPage(
+            'RevisionStorageTest_testNewFromArchiveRow',
+            'Lorem Ipsum',
+            CONTENT_MODEL_WIKITEXT
+        );
+        $orig = $page->getRevision();
+        $page->doDeleteArticle( 'test Revision::newFromArchiveRow' );
+
+        $dbr = wfGetDB( DB_REPLICA );
+        $arQuery = Revision::getArchiveQueryInfo();
+        $arQuery['fields'] = $selectModifier( $arQuery['fields'] );
+        $res = $dbr->select(
+            $arQuery['tables'], $arQuery['fields'], [ 'ar_rev_id' => $orig->getId() ],
+            __METHOD__, [], $arQuery['joins']
+        );
+        $this->assertTrue( is_object( $res ), 'query failed' );
+
+        $row = $res->fetchObject();
+        $res->free();
+
+        // MCR migration note: $row is now required to contain ar_title and ar_namespace.
+        // Alternatively, a Title object can be passed to RevisionStore::newRevisionFromArchiveRow
+        $rev = Revision::newFromArchiveRow( $row );
+
+        $this->assertRevEquals( $orig, $rev );
+    }
+
+    /**
+     * @covers Revision::newFromArchiveRow
+     */
+    public function testNewFromArchiveRowOverrides() {
+        $page = $this->createPage(
+            'RevisionStorageTest_testNewFromArchiveRow',
+            'Lorem Ipsum',
+            CONTENT_MODEL_WIKITEXT
+        );
+        $orig = $page->getRevision();
+        $page->doDeleteArticle( 'test Revision::newFromArchiveRow' );
+
+        $dbr = wfGetDB( DB_REPLICA );
+        $arQuery = Revision::getArchiveQueryInfo();
+        $res = $dbr->select(
+            $arQuery['tables'], $arQuery['fields'], [ 'ar_rev_id' => $orig->getId() ],
+            __METHOD__, [], $arQuery['joins']
+        );
+        $this->assertTrue( is_object( $res ), 'query failed' );
+
+        $row = $res->fetchObject();
+        $res->free();
+
+        $rev = Revision::newFromArchiveRow( $row, [ 'comment_text' => 'SOMEOVERRIDE' ] );
+
+        $this->assertNotEquals( $orig->getComment(), $rev->getComment() );
+        $this->assertEquals( 'SOMEOVERRIDE', $rev->getComment() );
+    }
+
+    /**
+     * @covers Revision::newFromId
+     */
+    public function testNewFromId() {
+        $orig = $this->testPage->getRevision();
+        $rev = Revision::newFromId( $orig->getId() );
+        $this->assertRevEquals( $orig, $rev );
+    }
+
+    /**
+     * @covers Revision::newFromPageId
+     */
+    public function testNewFromPageId() {
+        $rev = Revision::newFromPageId( $this->testPage->getId() );
+        $this->assertRevEquals(
+            $this->testPage->getRevision(),
+            $rev
+        );
+    }
+
+    /**
+     * @covers Revision::newFromPageId
+     */
+    public function testNewFromPageIdWithLatestId() {
+        $rev = Revision::newFromPageId(
+            $this->testPage->getId(),
+            $this->testPage->getLatest()
+        );
+        $this->assertRevEquals(
+            $this->testPage->getRevision(),
+            $rev
+        );
+    }
+
+    /**
+     * @covers Revision::newFromPageId
+     */
+    public function testNewFromPageIdWithNotLatestId() {
+        $content = new WikitextContent( __METHOD__ );
+        $this->testPage->doEditContent( $content, __METHOD__ );
+        $rev = Revision::newFromPageId(
+            $this->testPage->getId(),
+            $this->testPage->getRevision()->getPrevious()->getId()
+        );
+        $this->assertRevEquals(
+            $this->testPage->getRevision()->getPrevious(),
+            $rev
+        );
+    }
+
+    /**
+     * @covers Revision::getPage
+     */
+    public function testGetPage() {
+        $page = $this->testPage;
+
+        $orig = $this->makeRevisionWithProps( [ 'page' => $page->getId() ] );
+        $rev = Revision::newFromId( $orig->getId() );
+
+        $this->assertEquals( $page->getId(), $rev->getPage() );
+    }
+
+    /**
+     * @covers Revision::isCurrent
+     */
+    public function testIsCurrent() {
+        $rev1 = $this->testPage->getRevision();
+
+        # @todo find out if this should be true
+        # $this->assertTrue( $rev1->isCurrent() );
+
+        $rev1x = Revision::newFromId( $rev1->getId() );
+        $this->assertTrue( $rev1x->isCurrent() );
+
+        $this->testPage->doEditContent( new WikitextContent( __METHOD__ ), __METHOD__ );
+        $rev2 = $this->testPage->getRevision();
+
+        # @todo find out if this should be true
+        # $this->assertTrue( $rev2->isCurrent() );
+
+        $rev1x = Revision::newFromId( $rev1->getId() );
+        $this->assertFalse( $rev1x->isCurrent() );
+
+        $rev2x = Revision::newFromId( $rev2->getId() );
+        $this->assertTrue( $rev2x->isCurrent() );
+    }
+
+    /**
+     * @covers Revision::getPrevious
+     */
+    public function testGetPrevious() {
+        $oldestRevision = $this->testPage->getOldestRevision();
+        $latestRevision = $this->testPage->getLatest();
+
+        $this->assertNull( $oldestRevision->getPrevious() );
+
+        $this->testPage->doEditContent( new WikitextContent( __METHOD__ ), __METHOD__ );
+        $newRevision = $this->testPage->getRevision();
+
+        $this->assertNotNull( $newRevision->getPrevious() );
+        $this->assertEquals( $latestRevision, $newRevision->getPrevious()->getId() );
+    }
+
+    /**
+     * @covers Title::getPreviousRevisionID
+     * @covers Title::getRelativeRevisionID
+     * @covers MediaWiki\Revision\RevisionStore::getPreviousRevision
+     * @covers MediaWiki\Revision\RevisionStore::getRelativeRevision
+     */
+    public function testTitleGetPreviousRevisionID() {
+        $oldestId = $this->testPage->getOldestRevision()->getId();
+        $latestId = $this->testPage->getLatest();
+
+        $title = $this->testPage->getTitle();
+
+        $this->assertFalse( $title->getPreviousRevisionID( $oldestId ) );
+
+        $this->testPage->doEditContent( new WikitextContent( __METHOD__ ), __METHOD__ );
+        $newId = $this->testPage->getRevision()->getId();
+
+        $this->assertEquals( $latestId, $title->getPreviousRevisionID( $newId ) );
+    }
+
+    /**
+     * @covers Title::getPreviousRevisionID
+     * @covers Title::getRelativeRevisionID
+     */
+    public function testTitleGetPreviousRevisionID_invalid() {
+        $this->assertFalse( $this->testPage->getTitle()->getPreviousRevisionID( 123456789 ) );
+    }
+
+    /**
+     * @covers Revision::getNext
+     */
+    public function testGetNext() {
+        $rev1 = $this->testPage->getRevision();
+
+        $this->assertNull( $rev1->getNext() );
+
+        $this->testPage->doEditContent( new WikitextContent( __METHOD__ ), __METHOD__ );
+        $rev2 = $this->testPage->getRevision();
+
+        $this->assertNotNull( $rev1->getNext() );
+        $this->assertEquals( $rev2->getId(), $rev1->getNext()->getId() );
+    }
+
+    /**
+     * @covers Title::getNextRevisionID
+     * @covers Title::getRelativeRevisionID
+     * @covers MediaWiki\Revision\RevisionStore::getNextRevision
+     * @covers MediaWiki\Revision\RevisionStore::getRelativeRevision
+     */
+    public function testTitleGetNextRevisionID() {
+        $title = $this->testPage->getTitle();
+
+        $origId = $this->testPage->getLatest();
+
+        $this->assertFalse( $title->getNextRevisionID( $origId ) );
+
+        $this->testPage->doEditContent( new WikitextContent( __METHOD__ ), __METHOD__ );
+        $newId = $this->testPage->getLatest();
+
+        $this->assertSame( $this->testPage->getLatest(), $title->getNextRevisionID( $origId ) );
+    }
+
+    /**
+     * @covers Title::getNextRevisionID
+     * @covers Title::getRelativeRevisionID
+     */
+    public function testTitleGetNextRevisionID_invalid() {
+        $this->assertFalse( $this->testPage->getTitle()->getNextRevisionID( 123456789 ) );
+    }
+
+    /**
+     * @covers Revision::newNullRevision
+     */
+    public function testNewNullRevision() {
+        $this->testPage->doEditContent( new WikitextContent( __METHOD__ ), __METHOD__ );
+        $orig = $this->testPage->getRevision();
+
+        $dbw = wfGetDB( DB_MASTER );
+        $rev = Revision::newNullRevision( $dbw, $this->testPage->getId(), 'a null revision', false );
+
+        $this->assertNotEquals( $orig->getId(), $rev->getId(),
+            'new null revision should have a different id from the original revision' );
+        $this->assertEquals( $orig->getTextId(), $rev->getTextId(),
+            'new null revision should have the same text id as the original revision' );
+        $this->assertEquals( $orig->getSha1(), $rev->getSha1(),
+            'new null revision should have the same SHA1 as the original revision' );
+        $this->assertTrue( $orig->getRevisionRecord()->hasSameContent( $rev->getRevisionRecord() ),
+            'new null revision should have the same content as the original revision' );
+        $this->assertEquals( __METHOD__, $rev->getContent()->getText() );
+    }
+
+    /**
+     * @covers Revision::newNullRevision
+     */
+    public function testNewNullRevision_badPage() {
+        $dbw = wfGetDB( DB_MASTER );
+        $rev = Revision::newNullRevision( $dbw, -1, 'a null revision', false );
+
+        $this->assertNull( $rev );
+    }
+
+    /**
+     * @covers Revision::insertOn
+     */
+    public function testInsertOn() {
+        $ip = '2600:387:ed7:947e:8c16:a1ad:dd34:1dd7';
+
+        $orig = $this->makeRevisionWithProps( [
+            'user_text' => $ip
+        ] );
+
+        // Make sure the revision was copied to ip_changes
+        $dbr = wfGetDB( DB_REPLICA );
+        $res = $dbr->select( 'ip_changes', '*', [ 'ipc_rev_id' => $orig->getId() ] );
+        $row = $res->fetchObject();
+
+        $this->assertEquals( IP::toHex( $ip ), $row->ipc_hex );
+        $this->assertEquals(
+            $orig->getTimestamp(),
+            wfTimestamp( TS_MW, $row->ipc_rev_timestamp )
+        );
+    }
+
+    public static function provideUserWasLastToEdit() {
+        yield 'actually the last edit' => [ 3, true ];
+        yield 'not the current edit, but still by this user' => [ 2, true ];
+        yield 'edit by another user' => [ 1, false ];
+        yield 'first edit, by this user, but another user edited in the mean time' => [ 0, false ];
+    }
+
+    /**
+     * @covers Revision::userWasLastToEdit
+     * @dataProvider provideUserWasLastToEdit
+     */
+    public function testUserWasLastToEdit( $sinceIdx, $expectedLast ) {
+        $userA = User::newFromName( "RevisionStorageTest_userA" );
+        $userB = User::newFromName( "RevisionStorageTest_userB" );
+
+        if ( $userA->getId() === 0 ) {
+            $userA = User::createNew( $userA->getName() );
+        }
+
+        if ( $userB->getId() === 0 ) {
+            $userB = User::createNew( $userB->getName() );
+        }
+
+        $ns = $this->getDefaultWikitextNS();
+
+        $dbw = wfGetDB( DB_MASTER );
+        $revisions = [];
+
+        // create revisions -----------------------------
+        $page = WikiPage::factory( Title::newFromText(
+            'RevisionStorageTest_testUserWasLastToEdit', $ns ) );
+        $page->insertOn( $dbw );
+
+        $revisions[0] = new Revision( [
+            'page' => $page->getId(),
+            // we need the title to determine the page's default content model
+            'title' => $page->getTitle(),
+            'timestamp' => '20120101000000',
+            'user' => $userA->getId(),
+            'text' => 'zero',
+            'content_model' => CONTENT_MODEL_WIKITEXT,
+            'comment' => 'edit zero'
+        ] );
+        $revisions[0]->insertOn( $dbw );
+
+        $revisions[1] = new Revision( [
+            'page' => $page->getId(),
+            // still need the title, because $page->getId() is 0 (there's no entry in the page table)
+            'title' => $page->getTitle(),
+            'timestamp' => '20120101000100',
+            'user' => $userA->getId(),
+            'text' => 'one',
+            'content_model' => CONTENT_MODEL_WIKITEXT,
+            'comment' => 'edit one'
+        ] );
+        $revisions[1]->insertOn( $dbw );
+
+        $revisions[2] = new Revision( [
+            'page' => $page->getId(),
+            'title' => $page->getTitle(),
+            'timestamp' => '20120101000200',
+            'user' => $userB->getId(),
+            'text' => 'two',
+            'content_model' => CONTENT_MODEL_WIKITEXT,
+            'comment' => 'edit two'
+        ] );
+        $revisions[2]->insertOn( $dbw );
+
+        $revisions[3] = new Revision( [
+            'page' => $page->getId(),
+            'title' => $page->getTitle(),
+            'timestamp' => '20120101000300',
+            'user' => $userA->getId(),
+            'text' => 'three',
+            'content_model' => CONTENT_MODEL_WIKITEXT,
+            'comment' => 'edit three'
+        ] );
+        $revisions[3]->insertOn( $dbw );
+
+        $revisions[4] = new Revision( [
+            'page' => $page->getId(),
+            'title' => $page->getTitle(),
+            'timestamp' => '20120101000200',
+            'user' => $userA->getId(),
+            'text' => 'zero',
+            'content_model' => CONTENT_MODEL_WIKITEXT,
+            'comment' => 'edit four'
+        ] );
+        $revisions[4]->insertOn( $dbw );
+
+        // test it ---------------------------------
+        $since = $revisions[$sinceIdx]->getTimestamp();
+
+        $revQuery = Revision::getQueryInfo();
+        $allRows = iterator_to_array( $dbw->select(
+            $revQuery['tables'],
+            [ 'rev_id', 'rev_timestamp', 'rev_user' => $revQuery['fields']['rev_user'] ],
+            [
+                'rev_page' => $page->getId(),
+                //'rev_timestamp > ' . $dbw->addQuotes( $dbw->timestamp( $since ) )
+            ],
+            __METHOD__,
+            [ 'ORDER BY' => 'rev_timestamp ASC', 'LIMIT' => 50 ],
+            $revQuery['joins']
+        ) );
+
+        $wasLast = Revision::userWasLastToEdit( $dbw, $page->getId(), $userA->getId(), $since );
+
+        $this->assertEquals( $expectedLast, $wasLast );
+    }
+
+    /**
+     * @param string $text
+     * @param string $title
+     * @param string $model
+     * @param string $format
+     *
+     * @return Revision
+     */
+    private function newTestRevision( $text, $title = "Test",
+        $model = CONTENT_MODEL_WIKITEXT, $format = null
+    ) {
+        if ( is_string( $title ) ) {
+            $title = Title::newFromText( $title );
+        }
+
+        $content = ContentHandler::makeContent( $text, $title, $model, $format );
+
+        $rev = new Revision(
+            [
+                'id' => 42,
+                'page' => 23,
+                'title' => $title,
+
+                'content' => $content,
+                'length' => $content->getSize(),
+                'comment' => "testing",
+                'minor_edit' => false,
+
+                'content_format' => $format,
+            ]
+        );
+
+        return $rev;
+    }
+
+    public function provideGetContentModel() {
+        // NOTE: we expect the help namespace to always contain wikitext
+        return [
+            [ 'hello world', 'Help:Hello', null, null, CONTENT_MODEL_WIKITEXT ],
+            [ 'hello world', 'User:hello/there.css', null, null, CONTENT_MODEL_CSS ],
+            [ serialize( 'hello world' ), 'Dummy:Hello', null, null, DummyContentForTesting::MODEL_ID ],
+        ];
+    }
+
+    /**
+     * @dataProvider provideGetContentModel
+     * @covers Revision::getContentModel
+     */
+    public function testGetContentModel( $text, $title, $model, $format, $expectedModel ) {
+        $rev = $this->newTestRevision( $text, $title, $model, $format );
+
+        $this->assertEquals( $expectedModel, $rev->getContentModel() );
+    }
+
+    public function provideGetContentFormat() {
+        // NOTE: we expect the help namespace to always contain wikitext
+        return [
+            [ 'hello world', 'Help:Hello', null, null, CONTENT_FORMAT_WIKITEXT ],
+            [ 'hello world', 'Help:Hello', CONTENT_MODEL_CSS, null, CONTENT_FORMAT_CSS ],
+            [ 'hello world', 'User:hello/there.css', null, null, CONTENT_FORMAT_CSS ],
+            [ serialize( 'hello world' ), 'Dummy:Hello', null, null, DummyContentForTesting::MODEL_ID ],
+        ];
+    }
+
+    /**
+     * @dataProvider provideGetContentFormat
+     * @covers Revision::getContentFormat
+     */
+    public function testGetContentFormat( $text, $title, $model, $format, $expectedFormat ) {
+        $rev = $this->newTestRevision( $text, $title, $model, $format );
+
+        $this->assertEquals( $expectedFormat, $rev->getContentFormat() );
+    }
+
+    public function provideGetContentHandler() {
+        // NOTE: we expect the help namespace to always contain wikitext
+        return [
+            [ 'hello world', 'Help:Hello', null, null, WikitextContentHandler::class ],
+            [ 'hello world', 'User:hello/there.css', null, null, CssContentHandler::class ],
+            [ serialize( 'hello world' ), 'Dummy:Hello', null, null, DummyContentHandlerForTesting::class ],
+        ];
+    }
+
+    /**
+     * @dataProvider provideGetContentHandler
+     * @covers Revision::getContentHandler
+     */
+    public function testGetContentHandler( $text, $title, $model, $format, $expectedClass ) {
+        $rev = $this->newTestRevision( $text, $title, $model, $format );
+
+        $this->assertEquals( $expectedClass, get_class( $rev->getContentHandler() ) );
+    }
+
+    public function provideGetContent() {
+        // NOTE: we expect the help namespace to always contain wikitext
+        return [
+            [ 'hello world', 'Help:Hello', null, null, Revision::FOR_PUBLIC, 'hello world' ],
+            [
+                serialize( 'hello world' ),
+                'Hello',
+                DummyContentForTesting::MODEL_ID,
+                null,
+                Revision::FOR_PUBLIC,
+                serialize( 'hello world' )
+            ],
+            [
+                serialize( 'hello world' ),
+                'Dummy:Hello',
+                null,
+                null,
+                Revision::FOR_PUBLIC,
+                serialize( 'hello world' )
+            ],
+        ];
+    }
+
+    /**
+     * @dataProvider provideGetContent
+     * @covers Revision::getContent
+     */
+    public function testGetContent( $text, $title, $model, $format,
+        $audience, $expectedSerialization
+    ) {
+        $rev = $this->newTestRevision( $text, $title, $model, $format );
+        $content = $rev->getContent( $audience );
+
+        $this->assertEquals(
+            $expectedSerialization,
+            is_null( $content ) ? null : $content->serialize( $format )
+        );
+    }
+
+    /**
+     * @covers Revision::getContent
+     */
+    public function testGetContent_failure() {
+        $rev = new Revision( [
+            'page' => $this->testPage->getId(),
+            'content_model' => $this->testPage->getContentModel(),
+            'id' => 123456789, // not in the test DB
+        ] );
+
+        Wikimedia\suppressWarnings(); // bad text_id will trigger a warning.
+
+        $this->assertNull( $rev->getContent(),
+            "getContent() should return null if the revision's text blob could not be loaded." );
+
+        // NOTE: check this twice, once for lazy initialization, and once with the cached value.
+        $this->assertNull( $rev->getContent(),
+            "getContent() should return null if the revision's text blob could not be loaded." );
+
+        Wikimedia\restoreWarnings();
+    }
+
+    public function provideGetSize() {
+        return [
+            [ "hello world.", CONTENT_MODEL_WIKITEXT, 12 ],
+            [ serialize( "hello world." ), DummyContentForTesting::MODEL_ID, 12 ],
+        ];
+    }
+
+    /**
+     * @covers Revision::getSize
+     * @dataProvider provideGetSize
+     */
+    public function testGetSize( $text, $model, $expected_size ) {
+        $rev = $this->newTestRevision( $text, 'RevisionTest_testGetSize', $model );
+        $this->assertEquals( $expected_size, $rev->getSize() );
+    }
+
+    public function provideGetSha1() {
+        return [
+            [ "hello world.", CONTENT_MODEL_WIKITEXT, Revision::base36Sha1( "hello world." ) ],
+            [
+                serialize( "hello world." ),
+                DummyContentForTesting::MODEL_ID,
+                Revision::base36Sha1( serialize( "hello world." ) )
+            ],
+        ];
+    }
+
+    /**
+     * @covers Revision::getSha1
+     * @dataProvider provideGetSha1
+     */
+    public function testGetSha1( $text, $model, $expected_hash ) {
+        $rev = $this->newTestRevision( $text, 'RevisionTest_testGetSha1', $model );
+        $this->assertEquals( $expected_hash, $rev->getSha1() );
+    }
+
+    /**
+     * Tests whether $rev->getContent() returns a clone when needed.
+     *
+     * @covers Revision::getContent
+     */
+    public function testGetContentClone() {
+        $content = new RevisionTestModifyableContent( "foo" );
+
+        $rev = new Revision(
+            [
+                'id' => 42,
+                'page' => 23,
+                'title' => Title::newFromText( "testGetContentClone_dummy" ),
+
+                'content' => $content,
+                'length' => $content->getSize(),
+                'comment' => "testing",
+                'minor_edit' => false,
+            ]
+        );
+
+        /** @var RevisionTestModifyableContent $content */
+        $content = $rev->getContent( Revision::RAW );
+        $content->setText( "bar" );
+
+        /** @var RevisionTestModifyableContent $content2 */
+        $content2 = $rev->getContent( Revision::RAW );
+        // content is mutable, expect clone
+        $this->assertNotSame( $content, $content2, "expected a clone" );
+        // clone should contain the original text
+        $this->assertEquals( "foo", $content2->getText() );
+
+        $content2->setText( "bla bla" );
+        // clones should be independent
+        $this->assertEquals( "bar", $content->getText() );
+    }
+
+    /**
+     * Tests whether $rev->getContent() returns the same object repeatedly if appropriate.
+     * @covers Revision::getContent
+     */
+    public function testGetContentUncloned() {
+        $rev = $this->newTestRevision( "hello", "testGetContentUncloned_dummy", CONTENT_MODEL_WIKITEXT );
+        $content = $rev->getContent( Revision::RAW );
+        $content2 = $rev->getContent( Revision::RAW );
+
+        // for immutable content like wikitext, this should be the same object
+        $this->assertSame( $content, $content2 );
+    }
+
+    /**
+     * @covers Revision::loadFromId
+     */
+    public function testLoadFromId() {
+        $rev = $this->testPage->getRevision();
+        $this->hideDeprecated( 'Revision::loadFromId' );
+        $this->assertRevEquals(
+            $rev,
+            Revision::loadFromId( wfGetDB( DB_MASTER ), $rev->getId() )
+        );
+    }
+
+    /**
+     * @covers Revision::loadFromPageId
+     */
+    public function testLoadFromPageId() {
+        $this->assertRevEquals(
+            $this->testPage->getRevision(),
+            Revision::loadFromPageId( wfGetDB( DB_MASTER ), $this->testPage->getId() )
+        );
+    }
+
+    /**
+     * @covers Revision::loadFromPageId
+     */
+    public function testLoadFromPageIdWithLatestRevId() {
+        $this->assertRevEquals(
+            $this->testPage->getRevision(),
+            Revision::loadFromPageId(
+                wfGetDB( DB_MASTER ),
+                $this->testPage->getId(),
+                $this->testPage->getLatest()
+            )
+        );
+    }
+
+    /**
+     * @covers Revision::loadFromPageId
+     */
+    public function testLoadFromPageIdWithNotLatestRevId() {
+        $this->testPage->doEditContent( new WikitextContent( __METHOD__ ), __METHOD__ );
+        $this->assertRevEquals(
+            $this->testPage->getRevision()->getPrevious(),
+            Revision::loadFromPageId(
+                wfGetDB( DB_MASTER ),
+                $this->testPage->getId(),
+                $this->testPage->getRevision()->getPrevious()->getId()
+            )
+        );
+    }
+
+    /**
+     * @covers Revision::loadFromTitle
+     */
+    public function testLoadFromTitle() {
+        $this->assertRevEquals(
+            $this->testPage->getRevision(),
+            Revision::loadFromTitle( wfGetDB( DB_MASTER ), $this->testPage->getTitle() )
+        );
+    }
+
+    /**
+     * @covers Revision::loadFromTitle
+     */
+    public function testLoadFromTitleWithLatestRevId() {
+        $this->assertRevEquals(
+            $this->testPage->getRevision(),
+            Revision::loadFromTitle(
+                wfGetDB( DB_MASTER ),
+                $this->testPage->getTitle(),
+                $this->testPage->getLatest()
+            )
+        );
+    }
+
+    /**
+     * @covers Revision::loadFromTitle
+     */
+    public function testLoadFromTitleWithNotLatestRevId() {
+        $this->testPage->doEditContent( new WikitextContent( __METHOD__ ), __METHOD__ );
+        $this->assertRevEquals(
+            $this->testPage->getRevision()->getPrevious(),
+            Revision::loadFromTitle(
+                wfGetDB( DB_MASTER ),
+                $this->testPage->getTitle(),
+                $this->testPage->getRevision()->getPrevious()->getId()
+            )
+        );
+    }
+
+    /**
+     * @covers Revision::loadFromTimestamp()
+     */
+    public function testLoadFromTimestamp() {
+        $this->assertRevEquals(
+            $this->testPage->getRevision(),
+            Revision::loadFromTimestamp(
+                wfGetDB( DB_MASTER ),
+                $this->testPage->getTitle(),
+                $this->testPage->getRevision()->getTimestamp()
+            )
+        );
+    }
+
+    /**
+     * @covers Revision::getParentLengths
+     */
+    public function testGetParentLengths_noRevIds() {
+        $this->assertSame(
+            [],
+            Revision::getParentLengths(
+                wfGetDB( DB_MASTER ),
+                []
+            )
+        );
+    }
+
+    /**
+     * @covers Revision::getParentLengths
+     */
+    public function testGetParentLengths_oneRevId() {
+        $text = '831jr091jr0921kr21kr0921kjr0921j09rj1';
+        $textLength = strlen( $text );
+
+        $this->testPage->doEditContent( new WikitextContent( $text ), __METHOD__ );
+        $rev[1] = $this->testPage->getLatest();
+
+        $this->assertSame(
+            [ $rev[1] => $textLength ],
+            Revision::getParentLengths(
+                wfGetDB( DB_MASTER ),
+                [ $rev[1] ]
+            )
+        );
+    }
+
+    /**
+     * @covers Revision::getParentLengths
+     */
+    public function testGetParentLengths_multipleRevIds() {
+        $textOne = '831jr091jr0921kr21kr0921kjr0921j09rj1';
+        $textOneLength = strlen( $textOne );
+        $textTwo = '831jr091jr092121j09rj1';
+        $textTwoLength = strlen( $textTwo );
+
+        $this->testPage->doEditContent( new WikitextContent( $textOne ), __METHOD__ );
+        $rev[1] = $this->testPage->getLatest();
+        $this->testPage->doEditContent( new WikitextContent( $textTwo ), __METHOD__ );
+        $rev[2] = $this->testPage->getLatest();
+
+        $this->assertSame(
+            [ $rev[1] => $textOneLength, $rev[2] => $textTwoLength ],
+            Revision::getParentLengths(
+                wfGetDB( DB_MASTER ),
+                [ $rev[1], $rev[2] ]
+            )
+        );
+    }
+
+    /**
+     * @covers Revision::getTitle
+     */
+    public function testGetTitle_fromExistingRevision() {
+        $this->assertTrue(
+            $this->testPage->getTitle()->equals(
+                $this->testPage->getRevision()->getTitle()
+            )
+        );
+    }
+
+    /**
+     * @covers Revision::getTitle
+     */
+    public function testGetTitle_fromRevisionWhichWillLoadTheTitle() {
+        $rev = new Revision( [ 'id' => $this->testPage->getLatest() ] );
+        $this->assertTrue(
+            $this->testPage->getTitle()->equals(
+                $rev->getTitle()
+            )
+        );
+    }
+
+    /**
+     * @covers Revision::isMinor
+     */
+    public function testIsMinor_true() {
+        // Use a sysop to ensure we can mark edits as minor
+        $sysop = $this->getTestSysop()->getUser();
+
+        $this->testPage->doEditContent(
+            new WikitextContent( __METHOD__ ),
+            __METHOD__,
+            EDIT_MINOR,
+            false,
+            $sysop
+        );
+        $rev = $this->testPage->getRevision();
+
+        $this->assertSame( true, $rev->isMinor() );
+    }
+
+    /**
+     * @covers Revision::isMinor
+     */
+    public function testIsMinor_false() {
+        $this->testPage->doEditContent(
+            new WikitextContent( __METHOD__ ),
+            __METHOD__,
+            0
+        );
+        $rev = $this->testPage->getRevision();
+
+        $this->assertSame( false, $rev->isMinor() );
+    }
+
+    /**
+     * @covers Revision::getTimestamp
+     */
+    public function testGetTimestamp() {
+        $testTimestamp = wfTimestampNow();
+
+        $this->testPage->doEditContent(
+            new WikitextContent( __METHOD__ ),
+            __METHOD__
+        );
+        $rev = $this->testPage->getRevision();
+
+        $this->assertInternalType( 'string', $rev->getTimestamp() );
+        $this->assertTrue( strlen( $rev->getTimestamp() ) == strlen( 'YYYYMMDDHHMMSS' ) );
+        $this->assertContains( substr( $testTimestamp, 0, 10 ), $rev->getTimestamp() );
+    }
+
+    /**
+     * @covers Revision::getUser
+     * @covers Revision::getUserText
+     */
+    public function testGetUserAndText() {
+        $sysop = $this->getTestSysop()->getUser();
+
+        $this->testPage->doEditContent(
+            new WikitextContent( __METHOD__ ),
+            __METHOD__,
+            0,
+            false,
+            $sysop
+        );
+        $rev = $this->testPage->getRevision();
+
+        $this->assertSame( $sysop->getId(), $rev->getUser() );
+        $this->assertSame( $sysop->getName(), $rev->getUserText() );
+    }
+
+    /**
+     * @covers Revision::isDeleted
+     */
+    public function testIsDeleted_nothingDeleted() {
+        $rev = $this->testPage->getRevision();
+
+        $this->assertSame( false, $rev->isDeleted( Revision::DELETED_TEXT ) );
+        $this->assertSame( false, $rev->isDeleted( Revision::DELETED_COMMENT ) );
+        $this->assertSame( false, $rev->isDeleted( Revision::DELETED_RESTRICTED ) );
+        $this->assertSame( false, $rev->isDeleted( Revision::DELETED_USER ) );
+    }
+
+    /**
+     * @covers Revision::getVisibility
+     */
+    public function testGetVisibility_nothingDeleted() {
+        $rev = $this->testPage->getRevision();
+
+        $this->assertSame( 0, $rev->getVisibility() );
+    }
+
+    /**
+     * @covers Revision::getComment
+     */
+    public function testGetComment_notDeleted() {
+        $expectedSummary = 'goatlicious summary';
+
+        $this->testPage->doEditContent(
+            new WikitextContent( __METHOD__ ),
+            $expectedSummary
+        );
+        $rev = $this->testPage->getRevision();
+
+        $this->assertSame( $expectedSummary, $rev->getComment() );
+    }
+
+    /**
+     * @covers Revision::isUnpatrolled
+     */
+    public function testIsUnpatrolled_returnsRecentChangesId() {
+        $this->testPage->doEditContent( new WikitextContent( __METHOD__ ), __METHOD__ );
+        $rev = $this->testPage->getRevision();
+
+        $this->assertGreaterThan( 0, $rev->isUnpatrolled() );
+        $this->assertSame( $rev->getRecentChange()->getAttribute( 'rc_id' ), $rev->isUnpatrolled() );
+    }
+
+    /**
+     * @covers Revision::isUnpatrolled
+     */
+    public function testIsUnpatrolled_returnsZeroIfPatrolled() {
+        // This assumes that sysops are auto patrolled
+        $sysop = $this->getTestSysop()->getUser();
+        $this->testPage->doEditContent(
+            new WikitextContent( __METHOD__ ),
+            __METHOD__,
+            0,
+            false,
+            $sysop
+        );
+        $rev = $this->testPage->getRevision();
+
+        $this->assertSame( 0, $rev->isUnpatrolled() );
+    }
+
+    /**
+     * This is a simple blanket test for all simple content getters and is methods to provide some
+     * coverage before the split of Revision into multiple classes for MCR work.
+     * @covers Revision::getContent
+     * @covers Revision::getSerializedData
+     * @covers Revision::getContentModel
+     * @covers Revision::getContentFormat
+     * @covers Revision::getContentHandler
+     */
+    public function testSimpleContentGetters() {
+        $expectedText = 'testSimpleContentGetters in Revision. Goats love MCR...';
+        $expectedSummary = 'goatlicious testSimpleContentGetters summary';
+
+        $this->testPage->doEditContent(
+            new WikitextContent( $expectedText ),
+            $expectedSummary
+        );
+        $rev = $this->testPage->getRevision();
+
+        $this->assertSame( $expectedText, $rev->getContent()->getText() );
+        $this->assertSame( $expectedText, $rev->getSerializedData() );
+        $this->assertSame( $this->testPage->getContentModel(), $rev->getContentModel() );
+        $this->assertSame( $this->testPage->getContent()->getDefaultFormat(), $rev->getContentFormat() );
+        $this->assertSame( $this->testPage->getContentHandler(), $rev->getContentHandler() );
+    }
+
+    /**
+     * @covers Revision::newKnownCurrent
+     */
+    public function testNewKnownCurrent() {
+        // Setup the services
+        $this->overrideMwServices();
+        $cache = new WANObjectCache( [ 'cache' => new HashBagOStuff() ] );
+        $this->setService( 'MainWANObjectCache', $cache );
+        $db = wfGetDB( DB_MASTER );
+
+        $now = 1553893742;
+        $cache->setMockTime( $now );
+
+        // Get a fresh revision to use during testing
+        $this->testPage->doEditContent( new WikitextContent( __METHOD__ ), __METHOD__ );
+        $rev = $this->testPage->getRevision();
+
+        // Clear any previous cache for the revision during creation
+        $key = $cache->makeGlobalKey(
+            RevisionStore::ROW_CACHE_KEY,
+            $db->getDomainID(),
+            $rev->getPage(),
+            $rev->getId()
+        );
+        $cache->delete( $key, WANObjectCache::HOLDOFF_TTL_NONE );
+        $this->assertFalse( $cache->get( $key ) );
+
+        ++$now;
+
+        // Get the new revision and make sure it is in the cache and correct
+        $newRev = Revision::newKnownCurrent( $db, $rev->getPage(), $rev->getId() );
+        $this->assertRevEquals( $rev, $newRev );
+
+        $cachedRow = $cache->get( $key );
+        $this->assertNotFalse( $cachedRow );
+        $this->assertEquals( $rev->getId(), $cachedRow->rev_id );
+    }
+
+    public function testNewKnownCurrent_withPageId() {
+        $db = wfGetDB( DB_MASTER );
+
+        $this->testPage->doEditContent( new WikitextContent( __METHOD__ ), __METHOD__ );
+        $rev = $this->testPage->getRevision();
+
+        $pageId = $this->testPage->getId();
+
+        $newRev = Revision::newKnownCurrent( $db, $pageId, $rev->getId() );
+        $this->assertRevEquals( $rev, $newRev );
+    }
+
+    public function testNewKnownCurrent_returnsFalseWhenTitleDoesntExist() {
+        $db = wfGetDB( DB_MASTER );
+
+        $this->assertFalse( Revision::newKnownCurrent( $db, 0 ) );
+    }
+
+    public function provideUserCanBitfield() {
+        yield [ 0, 0, [], null, true ];
+        // Bitfields match, user has no permissions
+        yield [ Revision::DELETED_TEXT, Revision::DELETED_TEXT, [], null, false ];
+        yield [ Revision::DELETED_COMMENT, Revision::DELETED_COMMENT, [], null, false ];
+        yield [ Revision::DELETED_USER, Revision::DELETED_USER, [], null, false ];
+        yield [ Revision::DELETED_RESTRICTED, Revision::DELETED_RESTRICTED, [], null, false ];
+        // Bitfields match, user (admin) does have permissions
+        yield [ Revision::DELETED_TEXT, Revision::DELETED_TEXT, [ 'sysop' ], null, true ];
+        yield [ Revision::DELETED_COMMENT, Revision::DELETED_COMMENT, [ 'sysop' ], null, true ];
+        yield [ Revision::DELETED_USER, Revision::DELETED_USER, [ 'sysop' ], null, true ];
+        // Bitfields match, user (admin) does not have permissions
+        yield [ Revision::DELETED_RESTRICTED, Revision::DELETED_RESTRICTED, [ 'sysop' ], null, false ];
+        // Bitfields match, user (oversight) does have permissions
+        yield [ Revision::DELETED_RESTRICTED, Revision::DELETED_RESTRICTED, [ 'oversight' ], null, true ];
+        // Check permissions using the title
+        yield [
+            Revision::DELETED_TEXT,
+            Revision::DELETED_TEXT,
+            [ 'sysop' ],
+            __METHOD__,
+            true,
+        ];
+        yield [
+            Revision::DELETED_TEXT,
+            Revision::DELETED_TEXT,
+            [],
+            __METHOD__,
+            false,
+        ];
+    }
+
+    /**
+     * @dataProvider provideUserCanBitfield
+     * @covers Revision::userCanBitfield
+     */
+    public function testUserCanBitfield( $bitField, $field, $userGroups, $title, $expected ) {
+        $title = Title::newFromText( $title );
+
+        $this->setGroupPermissions(
+            [
+                'sysop' => [
+                    'deletedtext' => true,
+                    'deletedhistory' => true,
+                ],
+                'oversight' => [
+                    'viewsuppressed' => true,
+                    'suppressrevision' => true,
+                ],
+            ]
+        );
+        $user = $this->getTestUser( $userGroups )->getUser();
+
+        $this->assertSame(
+            $expected,
+            Revision::userCanBitfield( $bitField, $field, $user, $title )
+        );
+
+        // Fallback to $wgUser
+        $this->setMwGlobals(
+            'wgUser',
+            $user
+        );
+        $this->assertSame(
+            $expected,
+            Revision::userCanBitfield( $bitField, $field, null, $title )
+        );
+    }
+
+    public function provideUserCan() {
+        yield [ 0, 0, [], true ];
+        // Bitfields match, user has no permissions
+        yield [ Revision::DELETED_TEXT, Revision::DELETED_TEXT, [], false ];
+        yield [ Revision::DELETED_COMMENT, Revision::DELETED_COMMENT, [], false ];
+        yield [ Revision::DELETED_USER, Revision::DELETED_USER, [], false ];
+        yield [ Revision::DELETED_RESTRICTED, Revision::DELETED_RESTRICTED, [], false ];
+        // Bitfields match, user (admin) does have permissions
+        yield [ Revision::DELETED_TEXT, Revision::DELETED_TEXT, [ 'sysop' ], true ];
+        yield [ Revision::DELETED_COMMENT, Revision::DELETED_COMMENT, [ 'sysop' ], true ];
+        yield [ Revision::DELETED_USER, Revision::DELETED_USER, [ 'sysop' ], true ];
+        // Bitfields match, user (admin) does not have permissions
+        yield [ Revision::DELETED_RESTRICTED, Revision::DELETED_RESTRICTED, [ 'sysop' ], false ];
+        // Bitfields match, user (oversight) does have permissions
+        yield [ Revision::DELETED_RESTRICTED, Revision::DELETED_RESTRICTED, [ 'oversight' ], true ];
+    }
+
+    /**
+     * @dataProvider provideUserCan
+     * @covers Revision::userCan
+     */
+    public function testUserCan( $bitField, $field, $userGroups, $expected ) {
+        $this->setGroupPermissions(
+            [
+                'sysop' => [
+                    'deletedtext' => true,
+                    'deletedhistory' => true,
+                ],
+                'oversight' => [
+                    'viewsuppressed' => true,
+                    'suppressrevision' => true,
+                ],
+            ]
+        );
+        $user = $this->getTestUser( $userGroups )->getUser();
+        $revision = new Revision( [ 'deleted' => $bitField ], 0, $this->testPage->getTitle() );
+
+        $this->assertSame(
+            $expected,
+            $revision->userCan( $field, $user )
+        );
+    }
+
+    public function provideGetTextId() {
+        yield [ [], null ];
+
+        $slot = new SlotRecord( (object)[
+            'slot_revision_id' => 42,
+            'slot_content_id' => 1,
+            'content_address' => 'tt:789',
+            'model_name' => CONTENT_MODEL_WIKITEXT,
+            'role_name' => SlotRecord::MAIN,
+            'slot_origin' => 1,
+        ], new WikitextContent( 'Test' ) );
+
+        $rec = new MutableRevisionRecord( $this->testPage->getTitle() );
+        $rec->setId( 42 );
+        $rec->setSlot( $slot );
+
+        yield [ $rec, 789 ];
+    }
+
+    /**
+     * @dataProvider provideGetTextId
+     * @covers Revision::getTextId()
+     */
+    public function testGetTextId( $spec, $expected ) {
+        $rev = new Revision( $spec, 0, $this->testPage->getTitle() );
+        $this->assertSame( $expected, $rev->getTextId() );
+    }
+
+    abstract public function provideGetRevisionText();
+
+    /**
+     * @dataProvider provideGetRevisionText
+     * @covers Revision::getRevisionText
+     */
+    public function testGetRevisionText( array $queryInfoOptions, array $queryInfoExtra = [] ) {
+        $rev = $this->testPage->getRevisionRecord();
+
+        $queryInfo = Revision::getQueryInfo( $queryInfoOptions );
+        $queryInfo['tables'] = array_merge( $queryInfo['tables'], $queryInfoExtra['tables'] ?? [] );
+        $queryInfo['fields'] = array_merge( $queryInfo['fields'], $queryInfoExtra['fields'] ?? [] );
+        $queryInfo['joins'] = array_merge( $queryInfo['joins'], $queryInfoExtra['joins'] ?? [] );
+
+        $conds = [ 'rev_id' => $rev->getId() ];
+        $row = $this->db->selectRow(
+            $queryInfo['tables'],
+            $queryInfo['fields'],
+            $conds,
+            __METHOD__,
+            [],
+            $queryInfo['joins']
+        );
+
+        $expected = $rev->getContent( SlotRecord::MAIN )->serialize();
+
+        $this->hideDeprecated( 'Revision::getRevisionText (MCR without SCHEMA_COMPAT_WRITE_OLD)' );
+        $this->assertSame( $expected, Revision::getRevisionText( $row ) );
+    }
 
 }