--- conflicted
+++ resolved
@@ -9,35 +9,36 @@
  */
 class TitleMethodsTest extends MediaWikiTestCase {
 
-<<<<<<< HEAD
-	public static function provideEquals() {
-=======
 	public function setup() {
 		global $wgExtraNamespaces, $wgNamespaceContentModels, $wgContLang;
 
-		$wgExtraNamespaces[ 12302 ] = 'TEST-JS';
-		$wgExtraNamespaces[ 12303 ] = 'TEST-JS_TALK';
-
-		$wgNamespaceContentModels[ 12302 ] = CONTENT_MODEL_JAVASCRIPT;
+		$this->mergeMwGlobalArrayValue(
+			'wgExtraNamespaces',
+			array(
+				12302 => 'TEST-JS',
+				12303 => 'TEST-JS_TALK',
+			)
+		);
+
+		$this->mergeMwGlobalArrayValue(
+			'wgNamespaceContentModels',
+			array(
+				12302 => CONTENT_MODEL_JAVASCRIPT,
+			)
+		);
 
 		MWNamespace::getCanonicalNamespaces( true ); # reset namespace cache
 		$wgContLang->resetNamespaces(); # reset namespace cache
 	}
 
 	public function teardown() {
-		global $wgExtraNamespaces, $wgNamespaceContentModels, $wgContLang;
-
-		unset( $wgExtraNamespaces[ 12302 ] );
-		unset( $wgExtraNamespaces[ 12303 ] );
-
-		unset( $wgNamespaceContentModels[ 12302 ] );
+		global $wgContLang;
 
 		MWNamespace::getCanonicalNamespaces( true ); # reset namespace cache
 		$wgContLang->resetNamespaces(); # reset namespace cache
 	}
 
-	public function dataEquals() {
->>>>>>> bb51a58e
+	public static function provideEquals() {
 		return array(
 			array( 'Main Page', 'Main Page', true ),
 			array( 'Main Page', 'Not The Main Page', false ),
@@ -110,9 +111,6 @@
 		$this->assertEquals( $expectedBool, $title->hasSubjectNamespace( $ns ) );
 	}
 
-<<<<<<< HEAD
-	public static function provideIsCssOrJsPage() {
-=======
 	public function dataGetContentModel() {
 		return array(
 			array( 'Help:Foo', CONTENT_MODEL_WIKITEXT ),
@@ -154,8 +152,7 @@
 		$this->assertTrue( $title->hasContentModel( $expectedModelId ) );
 	}
 
-	public function dataIsCssOrJsPage() {
->>>>>>> bb51a58e
+	public static function provideIsCssOrJsPage() {
 		return array(
 			array( 'Help:Foo', false ),
 			array( 'Help:Foo.js', false ),
