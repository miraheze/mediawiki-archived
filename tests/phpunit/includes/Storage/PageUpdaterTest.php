--- conflicted
+++ resolved
@@ -25,14 +25,11 @@
 	public function setUp() {
 		parent::setUp();
 
-<<<<<<< HEAD
-=======
 		MediaWikiServices::getInstance()->getSlotRoleRegistry()->defineRoleWithModel(
 			'aux',
 			CONTENT_MODEL_WIKITEXT
 		);
 
->>>>>>> c733c855
 		$this->tablesUsed[] = 'logging';
 		$this->tablesUsed[] = 'recentchanges';
 	}
