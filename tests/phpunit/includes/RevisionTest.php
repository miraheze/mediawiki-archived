--- conflicted
+++ resolved
@@ -435,103 +435,6 @@
 	}
 
 	/**
-<<<<<<< HEAD
-	 * @return RevisionStore
-	 */
-	private function getRevisionStore() {
-		/** @var LoadBalancer $lb */
-		$lb = $this->getMockBuilder( LoadBalancer::class )
-			->disableOriginalConstructor()
-			->getMock();
-
-		$cache = $this->getWANObjectCache();
-
-		$blobStore = new RevisionStore(
-			$lb,
-			$this->getBlobStore(),
-			$cache,
-			MediaWikiServices::getInstance()->getCommentStore(),
-			MediaWikiServices::getInstance()->getContentModelStore(),
-			MediaWikiServices::getInstance()->getSlotRoleStore(),
-			MediaWikiServices::getInstance()->getSlotRoleRegistry(),
-			MIGRATION_OLD,
-			MediaWikiServices::getInstance()->getActorMigration()
-		);
-		return $blobStore;
-	}
-
-	public function provideGetRevisionTextWithLegacyEncoding() {
-		yield 'Utf8Native' => [
-			"Wiki est l'\xc3\xa9cole superieur !",
-			'iso-8859-1',
-			(object)[
-				'old_flags' => 'utf-8',
-				'old_text' => "Wiki est l'\xc3\xa9cole superieur !",
-			]
-		];
-		yield 'Utf8Legacy' => [
-			"Wiki est l'\xc3\xa9cole superieur !",
-			'iso-8859-1',
-			(object)[
-				'old_flags' => '',
-				'old_text' => "Wiki est l'\xe9cole superieur !",
-			]
-		];
-	}
-
-	/**
-	 * @covers Revision::getRevisionText
-	 * @dataProvider provideGetRevisionTextWithLegacyEncoding
-	 */
-	public function testGetRevisionWithLegacyEncoding( $expected, $encoding, $rowData ) {
-		$blobStore = $this->getBlobStore();
-		$blobStore->setLegacyEncoding( $encoding );
-		$this->setService( 'BlobStoreFactory', $this->mockBlobStoreFactory( $blobStore ) );
-
-		$this->testGetRevisionText( $expected, $rowData );
-	}
-
-	public function provideGetRevisionTextWithGzipAndLegacyEncoding() {
-		/**
-		 * WARNING!
-		 * Do not set the external flag!
-		 * Otherwise, getRevisionText will hit the live database (if ExternalStore is enabled)!
-		 */
-		yield 'Utf8NativeGzip' => [
-			"Wiki est l'\xc3\xa9cole superieur !",
-			'iso-8859-1',
-			(object)[
-				'old_flags' => 'gzip,utf-8',
-				'old_text' => gzdeflate( "Wiki est l'\xc3\xa9cole superieur !" ),
-			]
-		];
-		yield 'Utf8LegacyGzip' => [
-			"Wiki est l'\xc3\xa9cole superieur !",
-			'iso-8859-1',
-			(object)[
-				'old_flags' => 'gzip',
-				'old_text' => gzdeflate( "Wiki est l'\xe9cole superieur !" ),
-			]
-		];
-	}
-
-	/**
-	 * @covers Revision::getRevisionText
-	 * @dataProvider provideGetRevisionTextWithGzipAndLegacyEncoding
-	 */
-	public function testGetRevisionWithGzipAndLegacyEncoding( $expected, $encoding, $rowData ) {
-		$this->checkPHPExtension( 'zlib' );
-
-		$blobStore = $this->getBlobStore();
-		$blobStore->setLegacyEncoding( $encoding );
-		$this->setService( 'BlobStoreFactory', $this->mockBlobStoreFactory( $blobStore ) );
-
-		$this->testGetRevisionText( $expected, $rowData );
-	}
-
-	/**
-=======
->>>>>>> 9b8a1684
 	 * @covers Revision::compressRevisionText
 	 */
 	public function testCompressRevisionTextUtf8() {
