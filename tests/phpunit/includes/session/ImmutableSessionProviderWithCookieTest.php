<?php

namespace MediaWiki\Session;

use MediaWikiIntegrationTestCase;
use User;
use Wikimedia\TestingAccessWrapper;

/**
 * @group Session
 * @group Database
 * @covers MediaWiki\Session\ImmutableSessionProviderWithCookie
 */
class ImmutableSessionProviderWithCookieTest extends MediaWikiIntegrationTestCase {

	private function getProvider( $name, $prefix = null, $forceHTTPS = false ) {
		$config = new \HashConfig();
		$config->set( 'CookiePrefix', 'wgCookiePrefix' );
		$config->set( 'ForceHTTPS', $forceHTTPS );

		$params = [
			'sessionCookieName' => $name,
			'sessionCookieOptions' => [],
		];
		if ( $prefix !== null ) {
			$params['sessionCookieOptions']['prefix'] = $prefix;
		}

		$provider = $this->getMockBuilder( ImmutableSessionProviderWithCookie::class )
			->setConstructorArgs( [ $params ] )
			->getMockForAbstractClass();
		$provider->setLogger( new \TestLogger() );
		$provider->setConfig( $config );
		$provider->setManager( new SessionManager() );
		$provider->setHookContainer( $this->createHookContainer() );

		return $provider;
	}

	public function testConstructor() {
		$provider = $this->getMockBuilder( ImmutableSessionProviderWithCookie::class )
			->getMockForAbstractClass();
		$priv = TestingAccessWrapper::newFromObject( $provider );
		$this->assertNull( $priv->sessionCookieName );
		$this->assertSame( [], $priv->sessionCookieOptions );

		$provider = $this->getMockBuilder( ImmutableSessionProviderWithCookie::class )
			->setConstructorArgs( [ [
				'sessionCookieName' => 'Foo',
				'sessionCookieOptions' => [ 'Bar' ],
			] ] )
			->getMockForAbstractClass();
		$priv = TestingAccessWrapper::newFromObject( $provider );
		$this->assertSame( 'Foo', $priv->sessionCookieName );
		$this->assertSame( [ 'Bar' ], $priv->sessionCookieOptions );

		try {
			$provider = $this->getMockBuilder( ImmutableSessionProviderWithCookie::class )
				->setConstructorArgs( [ [
					'sessionCookieName' => false,
				] ] )
				->getMockForAbstractClass();
			$this->fail( 'Expected exception not thrown' );
		} catch ( \InvalidArgumentException $ex ) {
			$this->assertSame(
				'sessionCookieName must be a string',
				$ex->getMessage()
			);
		}

		try {
			$provider = $this->getMockBuilder( ImmutableSessionProviderWithCookie::class )
				->setConstructorArgs( [ [
					'sessionCookieOptions' => 'x',
				] ] )
				->getMockForAbstractClass();
			$this->fail( 'Expected exception not thrown' );
		} catch ( \InvalidArgumentException $ex ) {
			$this->assertSame(
				'sessionCookieOptions must be an array',
				$ex->getMessage()
			);
		}
	}

	public function testBasics() {
		$provider = $this->getProvider( null );
		$this->assertFalse( $provider->persistsSessionID() );
		$this->assertFalse( $provider->canChangeUser() );

		$provider = $this->getProvider( 'Foo' );
		$this->assertTrue( $provider->persistsSessionID() );
		$this->assertFalse( $provider->canChangeUser() );

		$msg = $provider->whyNoSession();
		$this->assertInstanceOf( \Message::class, $msg );
		$this->assertSame( 'sessionprovider-nocookies', $msg->getKey() );
	}

	public function testGetVaryCookies() {
		$provider = $this->getProvider( null );
		$this->assertSame( [], $provider->getVaryCookies() );

		$provider = $this->getProvider( 'Foo' );
		$this->assertSame( [ 'wgCookiePrefixFoo' ], $provider->getVaryCookies() );

		$provider = $this->getProvider( 'Foo', 'Bar' );
		$this->assertSame( [ 'BarFoo' ], $provider->getVaryCookies() );

		$provider = $this->getProvider( 'Foo', '' );
		$this->assertSame( [ 'Foo' ], $provider->getVaryCookies() );
	}

	public function testGetSessionIdFromCookie() {
		$this->setMwGlobals( 'wgCookiePrefix', 'wgCookiePrefix' );
		$request = new \FauxRequest();
		$request->setCookies( [
			'' => 'empty---------------------------',
			'Foo' => 'foo-----------------------------',
			'wgCookiePrefixFoo' => 'wgfoo---------------------------',
			'BarFoo' => 'foobar--------------------------',
			'bad' => 'bad',
		], '' );

		$provider = TestingAccessWrapper::newFromObject( $this->getProvider( null ) );
		try {
			$provider->getSessionIdFromCookie( $request );
			$this->fail( 'Expected exception not thrown' );
		} catch ( \BadMethodCallException $ex ) {
			$this->assertSame(
				'MediaWiki\\Session\\ImmutableSessionProviderWithCookie::getSessionIdFromCookie ' .
					'may not be called when $this->sessionCookieName === null',
				$ex->getMessage()
			);
		}

		$provider = TestingAccessWrapper::newFromObject( $this->getProvider( 'Foo' ) );
		$this->assertSame(
			'wgfoo---------------------------',
			$provider->getSessionIdFromCookie( $request )
		);

		$provider = TestingAccessWrapper::newFromObject( $this->getProvider( 'Foo', 'Bar' ) );
		$this->assertSame(
			'foobar--------------------------',
			$provider->getSessionIdFromCookie( $request )
		);

		$provider = TestingAccessWrapper::newFromObject( $this->getProvider( 'Foo', '' ) );
		$this->assertSame(
			'foo-----------------------------',
			$provider->getSessionIdFromCookie( $request )
		);

		$provider = TestingAccessWrapper::newFromObject( $this->getProvider( 'bad', '' ) );
		$this->assertSame( null, $provider->getSessionIdFromCookie( $request ) );

		$provider = TestingAccessWrapper::newFromObject( $this->getProvider( 'none', '' ) );
		$this->assertSame( null, $provider->getSessionIdFromCookie( $request ) );
	}

	protected function getSentRequest() {
		$sentResponse = $this->getMockBuilder( \FauxResponse::class )
			->setMethods( [ 'headersSent', 'setCookie', 'header' ] )
			->getMock();
		$sentResponse->expects( $this->any() )->method( 'headersSent' )
			->will( $this->returnValue( true ) );
		$sentResponse->expects( $this->never() )->method( 'setCookie' );
		$sentResponse->expects( $this->never() )->method( 'header' );

		$sentRequest = $this->getMockBuilder( \FauxRequest::class )
			->setMethods( [ 'response' ] )->getMock();
		$sentRequest->expects( $this->any() )->method( 'response' )
			->will( $this->returnValue( $sentResponse ) );
		return $sentRequest;
	}

	/**
	 * @dataProvider providePersistSession
	 * @param bool $secure
	 * @param bool $remember
	 * @param bool $forceHTTPS
	 */
	public function testPersistSession( $secure, $remember, $forceHTTPS ) {
		$this->setMwGlobals( [
			'wgCookieExpiration' => 100,
			'wgSecureLogin' => false,
			'wgForceHTTPS' => $forceHTTPS,
		] );

		$provider = $this->getProvider( 'session', null, $forceHTTPS );
		$provider->setLogger( new \Psr\Log\NullLogger() );
		$priv = TestingAccessWrapper::newFromObject( $provider );
		$priv->sessionCookieOptions = [
			'prefix' => 'x',
			'path' => 'CookiePath',
			'domain' => 'CookieDomain',
			'secure' => false,
			'httpOnly' => true,
		];

		$sessionId = 'aaaaaaaaaaaaaaaaaaaaaaaaaaaaaaaa';
		$user = User::newFromName( 'UTSysop' );
		$this->assertSame( $forceHTTPS, $user->requiresHTTPS(), 'sanity check' );

		$backend = new SessionBackend(
			new SessionId( $sessionId ),
			new SessionInfo( SessionInfo::MIN_PRIORITY, [
				'provider' => $provider,
				'id' => $sessionId,
				'persisted' => true,
				'userInfo' => UserInfo::newFromUser( $user, true ),
				'idIsSafe' => true,
			] ),
			new TestBagOStuff(),
			new \Psr\Log\NullLogger(),
			$this->createHookContainer(),
			10
		);
		TestingAccessWrapper::newFromObject( $backend )->usePhpSessionHandling = false;
		$backend->setRememberUser( $remember );
		$backend->setForceHTTPS( $secure );

		// No cookie
		$priv->sessionCookieName = null;
		$request = new \FauxRequest();
		$provider->persistSession( $backend, $request );
		$this->assertSame( [], $request->response()->getCookies() );

		// Cookie
		$priv->sessionCookieName = 'session';
		$request = new \FauxRequest();
		$time = time();
		$provider->persistSession( $backend, $request );

		$cookie = $request->response()->getCookieData( 'xsession' );
		$this->assertIsArray( $cookie );
		if ( isset( $cookie['expire'] ) && $cookie['expire'] > 0 ) {
			// Round expiry so we don't randomly fail if the seconds ticked during the test.
			$cookie['expire'] = round( $cookie['expire'] - $time, -2 );
		}
		$this->assertEquals( [
			'value' => $sessionId,
			'expire' => null,
			'path' => 'CookiePath',
			'domain' => 'CookieDomain',
			'secure' => $secure || $forceHTTPS,
			'httpOnly' => true,
			'raw' => false,
		], $cookie );

		$cookie = $request->response()->getCookieData( 'forceHTTPS' );
		if ( $secure && !$forceHTTPS ) {
<<<<<<< HEAD
			$this->assertInternalType( 'array', $cookie );
=======
			$this->assertIsArray( $cookie );
>>>>>>> 9b8a1684
			if ( isset( $cookie['expire'] ) && $cookie['expire'] > 0 ) {
				// Round expiry so we don't randomly fail if the seconds ticked during the test.
				$cookie['expire'] = round( $cookie['expire'] - $time, -2 );
			}
			$this->assertEquals( [
				'value' => 'true',
				'expire' => null,
				'path' => 'CookiePath',
				'domain' => 'CookieDomain',
				'secure' => false,
				'httpOnly' => true,
				'raw' => false,
			], $cookie );
		} else {
			$this->assertNull( $cookie );
		}

		// Headers sent
		$request = $this->getSentRequest();
		$provider->persistSession( $backend, $request );
		$this->assertSame( [], $request->response()->getCookies() );
	}

	public static function providePersistSession() {
		return \ArrayUtils::cartesianProduct(
			[ false, true ], // $secure
			[ false, true ], // $remember
			[ false, true ] // $forceHTTPS
		);
	}

	public function testUnpersistSession() {
		$provider = $this->getProvider( 'session', '' );
		$provider->setLogger( new \Psr\Log\NullLogger() );
		$priv = TestingAccessWrapper::newFromObject( $provider );

		// No cookie
		$priv->sessionCookieName = null;
		$request = new \FauxRequest();
		$provider->unpersistSession( $request );
		$this->assertSame( null, $request->response()->getCookie( 'session', '' ) );

		// Cookie
		$priv->sessionCookieName = 'session';
		$request = new \FauxRequest();
		$provider->unpersistSession( $request );
		$this->assertSame( '', $request->response()->getCookie( 'session', '' ) );

		// Headers sent
		$request = $this->getSentRequest();
		$provider->unpersistSession( $request );
		$this->assertSame( null, $request->response()->getCookie( 'session', '' ) );
	}

}<|MERGE_RESOLUTION|>--- conflicted
+++ resolved
@@ -251,11 +251,7 @@
 
 		$cookie = $request->response()->getCookieData( 'forceHTTPS' );
 		if ( $secure && !$forceHTTPS ) {
-<<<<<<< HEAD
-			$this->assertInternalType( 'array', $cookie );
-=======
 			$this->assertIsArray( $cookie );
->>>>>>> 9b8a1684
 			if ( isset( $cookie['expire'] ) && $cookie['expire'] > 0 ) {
 				// Round expiry so we don't randomly fail if the seconds ticked during the test.
 				$cookie['expire'] = round( $cookie['expire'] - $time, -2 );
