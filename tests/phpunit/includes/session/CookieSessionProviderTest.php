<?php

namespace MediaWiki\Session;

use MediaWikiTestCase;
use User;
use Psr\Log\LogLevel;

/**
 * @group Session
 * @group Database
 * @covers MediaWiki\Session\CookieSessionProvider
 */
class CookieSessionProviderTest extends MediaWikiTestCase {

	private function getConfig() {
		return new \HashConfig( [
			'CookiePrefix' => 'CookiePrefix',
			'CookiePath' => 'CookiePath',
			'CookieDomain' => 'CookieDomain',
			'CookieSecure' => true,
			'CookieHttpOnly' => true,
			'SessionName' => false,
			'CookieExpiration' => 100,
<<<<<<< HEAD
			'ExtendedLoginCookies' => [ 'UserID', 'Token' ],
=======
>>>>>>> 0ddb8064
			'ExtendedLoginCookieExpiration' => 200,
		] );
	}

	public function testConstructor() {
		try {
			new CookieSessionProvider();
			$this->fail( 'Expected exception not thrown' );
		} catch ( \InvalidArgumentException $ex ) {
			$this->assertSame(
				'MediaWiki\\Session\\CookieSessionProvider::__construct: priority must be specified',
				$ex->getMessage()
			);
		}

		try {
			new CookieSessionProvider( [ 'priority' => 'foo' ] );
			$this->fail( 'Expected exception not thrown' );
		} catch ( \InvalidArgumentException $ex ) {
			$this->assertSame(
				'MediaWiki\\Session\\CookieSessionProvider::__construct: Invalid priority',
				$ex->getMessage()
			);
		}
		try {
			new CookieSessionProvider( [ 'priority' => SessionInfo::MIN_PRIORITY - 1 ] );
			$this->fail( 'Expected exception not thrown' );
		} catch ( \InvalidArgumentException $ex ) {
			$this->assertSame(
				'MediaWiki\\Session\\CookieSessionProvider::__construct: Invalid priority',
				$ex->getMessage()
			);
		}
		try {
			new CookieSessionProvider( [ 'priority' => SessionInfo::MAX_PRIORITY + 1 ] );
			$this->fail( 'Expected exception not thrown' );
		} catch ( \InvalidArgumentException $ex ) {
			$this->assertSame(
				'MediaWiki\\Session\\CookieSessionProvider::__construct: Invalid priority',
				$ex->getMessage()
			);
		}

		try {
			new CookieSessionProvider( [ 'priority' => 1, 'cookieOptions' => null ] );
			$this->fail( 'Expected exception not thrown' );
		} catch ( \InvalidArgumentException $ex ) {
			$this->assertSame(
				'MediaWiki\\Session\\CookieSessionProvider::__construct: cookieOptions must be an array',
				$ex->getMessage()
			);
		}

		$config = $this->getConfig();
		$p = \TestingAccessWrapper::newFromObject(
			new CookieSessionProvider( [ 'priority' => 1 ] )
		);
		$p->setLogger( new \TestLogger() );
		$p->setConfig( $config );
		$this->assertEquals( 1, $p->priority );
		$this->assertEquals( [
			'callUserSetCookiesHook' => false,
			'sessionName' => 'CookiePrefix_session',
		], $p->params );
		$this->assertEquals( [
			'prefix' => 'CookiePrefix',
			'path' => 'CookiePath',
			'domain' => 'CookieDomain',
			'secure' => true,
			'httpOnly' => true,
		], $p->cookieOptions );

		$config->set( 'SessionName', 'SessionName' );
		$p = \TestingAccessWrapper::newFromObject(
			new CookieSessionProvider( [ 'priority' => 3 ] )
		);
		$p->setLogger( new \TestLogger() );
		$p->setConfig( $config );
		$this->assertEquals( 3, $p->priority );
		$this->assertEquals( [
			'callUserSetCookiesHook' => false,
			'sessionName' => 'SessionName',
		], $p->params );
		$this->assertEquals( [
			'prefix' => 'CookiePrefix',
			'path' => 'CookiePath',
			'domain' => 'CookieDomain',
			'secure' => true,
			'httpOnly' => true,
		], $p->cookieOptions );

		$p = \TestingAccessWrapper::newFromObject( new CookieSessionProvider( [
			'priority' => 10,
			'callUserSetCookiesHook' => true,
			'cookieOptions' => [
				'prefix' => 'XPrefix',
				'path' => 'XPath',
				'domain' => 'XDomain',
				'secure' => 'XSecure',
				'httpOnly' => 'XHttpOnly',
			],
			'sessionName' => 'XSession',
		] ) );
		$p->setLogger( new \TestLogger() );
		$p->setConfig( $config );
		$this->assertEquals( 10, $p->priority );
		$this->assertEquals( [
			'callUserSetCookiesHook' => true,
			'sessionName' => 'XSession',
		], $p->params );
		$this->assertEquals( [
			'prefix' => 'XPrefix',
			'path' => 'XPath',
			'domain' => 'XDomain',
			'secure' => 'XSecure',
			'httpOnly' => 'XHttpOnly',
		], $p->cookieOptions );
	}

	public function testBasics() {
		$provider = new CookieSessionProvider( [ 'priority' => 10 ] );

		$this->assertTrue( $provider->persistsSessionId() );
		$this->assertTrue( $provider->canChangeUser() );

		$extendedCookies = [ 'UserID', 'UserName', 'Token' ];

		$this->assertEquals(
			$extendedCookies,
			\TestingAccessWrapper::newFromObject( $provider )->getExtendedLoginCookies(),
			'List of extended cookies (subclasses can add values, but we\'re calling the core one here)'
		);

		$msg = $provider->whyNoSession();
		$this->assertInstanceOf( 'Message', $msg );
		$this->assertSame( 'sessionprovider-nocookies', $msg->getKey() );
	}

	public function testProvideSessionInfo() {
		$params = [
			'priority' => 20,
			'sessionName' => 'session',
			'cookieOptions' => [ 'prefix' => 'x' ],
		];
		$provider = new CookieSessionProvider( $params );
		$logger = new \TestLogger( true );
		$provider->setLogger( $logger );
		$provider->setConfig( $this->getConfig() );
		$provider->setManager( new SessionManager() );

		$user = static::getTestSysop()->getUser();
		$id = $user->getId();
		$name = $user->getName();
		$token = $user->getToken( true );

		$sessionId = 'aaaaaaaaaaaaaaaaaaaaaaaaaaaaaaaa';

		// No data
		$request = new \FauxRequest();
		$info = $provider->provideSessionInfo( $request );
		$this->assertNull( $info );
		$this->assertSame( [], $logger->getBuffer() );
		$logger->clearBuffer();

		// Session key only
		$request = new \FauxRequest();
		$request->setCookies( [
			'session' => $sessionId,
		], '' );
		$info = $provider->provideSessionInfo( $request );
		$this->assertNotNull( $info );
		$this->assertSame( $params['priority'], $info->getPriority() );
		$this->assertSame( $sessionId, $info->getId() );
		$this->assertNotNull( $info->getUserInfo() );
		$this->assertSame( 0, $info->getUserInfo()->getId() );
		$this->assertNull( $info->getUserInfo()->getName() );
		$this->assertFalse( $info->forceHTTPS() );
		$this->assertSame( [
			[
				LogLevel::DEBUG,
				'Session "{session}" requested without UserID cookie',
			],
		], $logger->getBuffer() );
		$logger->clearBuffer();

		// User, no session key
		$request = new \FauxRequest();
		$request->setCookies( [
			'xUserID' => $id,
			'xToken' => $token,
		], '' );
		$info = $provider->provideSessionInfo( $request );
		$this->assertNotNull( $info );
		$this->assertSame( $params['priority'], $info->getPriority() );
		$this->assertNotSame( $sessionId, $info->getId() );
		$this->assertNotNull( $info->getUserInfo() );
		$this->assertSame( $id, $info->getUserInfo()->getId() );
		$this->assertSame( $name, $info->getUserInfo()->getName() );
		$this->assertFalse( $info->forceHTTPS() );
		$this->assertSame( [], $logger->getBuffer() );
		$logger->clearBuffer();

		// User and session key
		$request = new \FauxRequest();
		$request->setCookies( [
			'session' => $sessionId,
			'xUserID' => $id,
			'xToken' => $token,
		], '' );
		$info = $provider->provideSessionInfo( $request );
		$this->assertNotNull( $info );
		$this->assertSame( $params['priority'], $info->getPriority() );
		$this->assertSame( $sessionId, $info->getId() );
		$this->assertNotNull( $info->getUserInfo() );
		$this->assertSame( $id, $info->getUserInfo()->getId() );
		$this->assertSame( $name, $info->getUserInfo()->getName() );
		$this->assertFalse( $info->forceHTTPS() );
		$this->assertSame( [], $logger->getBuffer() );
		$logger->clearBuffer();

		// User with bad token
		$request = new \FauxRequest();
		$request->setCookies( [
			'session' => $sessionId,
			'xUserID' => $id,
			'xToken' => 'BADTOKEN',
		], '' );
		$info = $provider->provideSessionInfo( $request );
		$this->assertNull( $info );
		$this->assertSame( [
			[
				LogLevel::WARNING,
				'Session "{session}" requested with invalid Token cookie.'
			],
		], $logger->getBuffer() );
		$logger->clearBuffer();

		// User id with no token
		$request = new \FauxRequest();
		$request->setCookies( [
			'session' => $sessionId,
			'xUserID' => $id,
		], '' );
		$info = $provider->provideSessionInfo( $request );
		$this->assertNotNull( $info );
		$this->assertSame( $params['priority'], $info->getPriority() );
		$this->assertSame( $sessionId, $info->getId() );
		$this->assertNotNull( $info->getUserInfo() );
		$this->assertFalse( $info->getUserInfo()->isVerified() );
		$this->assertSame( $id, $info->getUserInfo()->getId() );
		$this->assertSame( $name, $info->getUserInfo()->getName() );
		$this->assertFalse( $info->forceHTTPS() );
		$this->assertSame( [], $logger->getBuffer() );
		$logger->clearBuffer();

		$request = new \FauxRequest();
		$request->setCookies( [
			'xUserID' => $id,
		], '' );
		$info = $provider->provideSessionInfo( $request );
		$this->assertNull( $info );
		$this->assertSame( [], $logger->getBuffer() );
		$logger->clearBuffer();

		// User and session key, with forceHTTPS flag
		$request = new \FauxRequest();
		$request->setCookies( [
			'session' => $sessionId,
			'xUserID' => $id,
			'xToken' => $token,
			'forceHTTPS' => true,
		], '' );
		$info = $provider->provideSessionInfo( $request );
		$this->assertNotNull( $info );
		$this->assertSame( $params['priority'], $info->getPriority() );
		$this->assertSame( $sessionId, $info->getId() );
		$this->assertNotNull( $info->getUserInfo() );
		$this->assertSame( $id, $info->getUserInfo()->getId() );
		$this->assertSame( $name, $info->getUserInfo()->getName() );
		$this->assertTrue( $info->forceHTTPS() );
		$this->assertSame( [], $logger->getBuffer() );
		$logger->clearBuffer();

		// Invalid user id
		$request = new \FauxRequest();
		$request->setCookies( [
			'session' => $sessionId,
			'xUserID' => '-1',
		], '' );
		$info = $provider->provideSessionInfo( $request );
		$this->assertNull( $info );
		$this->assertSame( [], $logger->getBuffer() );
		$logger->clearBuffer();

		// User id with matching name
		$request = new \FauxRequest();
		$request->setCookies( [
			'session' => $sessionId,
			'xUserID' => $id,
			'xUserName' => $name,
		], '' );
		$info = $provider->provideSessionInfo( $request );
		$this->assertNotNull( $info );
		$this->assertSame( $params['priority'], $info->getPriority() );
		$this->assertSame( $sessionId, $info->getId() );
		$this->assertNotNull( $info->getUserInfo() );
		$this->assertFalse( $info->getUserInfo()->isVerified() );
		$this->assertSame( $id, $info->getUserInfo()->getId() );
		$this->assertSame( $name, $info->getUserInfo()->getName() );
		$this->assertFalse( $info->forceHTTPS() );
		$this->assertSame( [], $logger->getBuffer() );
		$logger->clearBuffer();

		// User id with wrong name
		$request = new \FauxRequest();
		$request->setCookies( [
			'session' => $sessionId,
			'xUserID' => $id,
			'xUserName' => 'Wrong',
		], '' );
		$info = $provider->provideSessionInfo( $request );
		$this->assertNull( $info );
		$this->assertSame( [
			[
				LogLevel::WARNING,
				'Session "{session}" requested with mismatched UserID and UserName cookies.',
			],
		], $logger->getBuffer() );
		$logger->clearBuffer();
	}

	public function testGetVaryCookies() {
		$provider = new CookieSessionProvider( [
			'priority' => 1,
			'sessionName' => 'MySessionName',
			'cookieOptions' => [ 'prefix' => 'MyCookiePrefix' ],
		] );
		$this->assertArrayEquals( [
			'MyCookiePrefixToken',
			'MyCookiePrefixLoggedOut',
			'MySessionName',
			'forceHTTPS',
		], $provider->getVaryCookies() );
	}

	public function testSuggestLoginUsername() {
		$provider = new CookieSessionProvider( [
			'priority' => 1,
			'sessionName' => 'MySessionName',
			'cookieOptions' => [ 'prefix' => 'x' ],
		] );

		$request = new \FauxRequest();
		$this->assertEquals( null, $provider->suggestLoginUsername( $request ) );

		$request->setCookies( [
			'xUserName' => 'Example',
		], '' );
		$this->assertEquals( 'Example', $provider->suggestLoginUsername( $request ) );
	}

	public function testPersistSession() {
		$provider = new CookieSessionProvider( [
			'priority' => 1,
			'sessionName' => 'MySessionName',
			'callUserSetCookiesHook' => false,
			'cookieOptions' => [ 'prefix' => 'x' ],
		] );
		$config = $this->getConfig();
		$provider->setLogger( new \TestLogger() );
		$provider->setConfig( $config );
		$provider->setManager( SessionManager::singleton() );

		$sessionId = 'aaaaaaaaaaaaaaaaaaaaaaaaaaaaaaaa';
		$store = new TestBagOStuff();
		$user = static::getTestSysop()->getUser();
		$anon = new User;

		$backend = new SessionBackend(
			new SessionId( $sessionId ),
			new SessionInfo( SessionInfo::MIN_PRIORITY, [
				'provider' => $provider,
				'id' => $sessionId,
				'persisted' => true,
				'idIsSafe' => true,
			] ),
			$store,
			new \Psr\Log\NullLogger(),
			10
		);
		\TestingAccessWrapper::newFromObject( $backend )->usePhpSessionHandling = false;

		$mock = $this->getMock( 'stdClass', [ 'onUserSetCookies' ] );
		$mock->expects( $this->never() )->method( 'onUserSetCookies' );
		$this->mergeMwGlobalArrayValue( 'wgHooks', [ 'UserSetCookies' => [ $mock ] ] );

		// Anonymous user
		$backend->setUser( $anon );
		$backend->setRememberUser( true );
		$backend->setForceHTTPS( false );
		$request = new \FauxRequest();
		$provider->persistSession( $backend, $request );
		$this->assertSame( $sessionId, $request->response()->getCookie( 'MySessionName' ) );
		$this->assertSame( '', $request->response()->getCookie( 'xUserID' ) );
		$this->assertSame( null, $request->response()->getCookie( 'xUserName' ) );
		$this->assertSame( '', $request->response()->getCookie( 'xToken' ) );
		$this->assertSame( '', $request->response()->getCookie( 'forceHTTPS' ) );
		$this->assertSame( [], $backend->getData() );

		// Logged-in user, no remember
		$backend->setUser( $user );
		$backend->setRememberUser( false );
		$backend->setForceHTTPS( false );
		$request = new \FauxRequest();
		$provider->persistSession( $backend, $request );
		$this->assertSame( $sessionId, $request->response()->getCookie( 'MySessionName' ) );
		$this->assertSame( (string)$user->getId(), $request->response()->getCookie( 'xUserID' ) );
		$this->assertSame( $user->getName(), $request->response()->getCookie( 'xUserName' ) );
		$this->assertSame( '', $request->response()->getCookie( 'xToken' ) );
		$this->assertSame( '', $request->response()->getCookie( 'forceHTTPS' ) );
		$this->assertSame( [], $backend->getData() );

		// Logged-in user, remember
		$backend->setUser( $user );
		$backend->setRememberUser( true );
		$backend->setForceHTTPS( true );
		$request = new \FauxRequest();
		$time = time();
		$provider->persistSession( $backend, $request );
		$this->assertSame( $sessionId, $request->response()->getCookie( 'MySessionName' ) );
		$this->assertSame( (string)$user->getId(), $request->response()->getCookie( 'xUserID' ) );
		$this->assertSame( $user->getName(), $request->response()->getCookie( 'xUserName' ) );
		$this->assertSame( $user->getToken(), $request->response()->getCookie( 'xToken' ) );
		$this->assertSame( 'true', $request->response()->getCookie( 'forceHTTPS' ) );
		$this->assertSame( [], $backend->getData() );
	}

	/**
	 * @dataProvider provideCookieData
	 * @param bool $secure
	 * @param bool $remember
	 */
	public function testCookieData( $secure, $remember ) {
		$this->setMwGlobals( [
			'wgSecureLogin' => false,
		] );

		$provider = new CookieSessionProvider( [
			'priority' => 1,
			'sessionName' => 'MySessionName',
			'callUserSetCookiesHook' => false,
			'cookieOptions' => [ 'prefix' => 'x' ],
		] );
		$config = $this->getConfig();
		$config->set( 'CookieSecure', $secure );
		$provider->setLogger( new \TestLogger() );
		$provider->setConfig( $config );
		$provider->setManager( SessionManager::singleton() );

		$sessionId = 'aaaaaaaaaaaaaaaaaaaaaaaaaaaaaaaa';
		$user = static::getTestSysop()->getUser();
		$this->assertFalse( $user->requiresHTTPS(), 'sanity check' );

		$backend = new SessionBackend(
			new SessionId( $sessionId ),
			new SessionInfo( SessionInfo::MIN_PRIORITY, [
				'provider' => $provider,
				'id' => $sessionId,
				'persisted' => true,
				'idIsSafe' => true,
			] ),
			new TestBagOStuff(),
			new \Psr\Log\NullLogger(),
			10
		);
		\TestingAccessWrapper::newFromObject( $backend )->usePhpSessionHandling = false;
		$backend->setUser( $user );
		$backend->setRememberUser( $remember );
		$backend->setForceHTTPS( $secure );
		$request = new \FauxRequest();
		$time = time();
		$provider->persistSession( $backend, $request );

		$defaults = [
			'expire' => (int)100,
			'path' => $config->get( 'CookiePath' ),
			'domain' => $config->get( 'CookieDomain' ),
			'secure' => $secure,
			'httpOnly' => $config->get( 'CookieHttpOnly' ),
			'raw' => false,
		];

		$normalExpiry = $config->get( 'CookieExpiration' );
		$extendedExpiry = $config->get( 'ExtendedLoginCookieExpiration' );
		$extendedExpiry = (int)( $extendedExpiry === null ? 0 : $extendedExpiry );
		$expect = [
			'MySessionName' => [
				'value' => (string)$sessionId,
				'expire' => 0,
			] + $defaults,
			'xUserID' => [
				'value' => (string)$user->getId(),
				'expire' => $remember ? $extendedExpiry : $normalExpiry,
			] + $defaults,
			'xUserName' => [
				'value' => $user->getName(),
				'expire' => $remember ? $extendedExpiry : $normalExpiry
			] + $defaults,
			'xToken' => [
				'value' => $remember ? $user->getToken() : '',
				'expire' => $remember ? $extendedExpiry : -31536000,
			] + $defaults,
			'forceHTTPS' => [
				'value' => $secure ? 'true' : '',
				'secure' => false,
				'expire' => $secure ? $remember ? $defaults['expire'] : 0 : -31536000,
			] + $defaults,
		];
		foreach ( $expect as $key => $value ) {
			$actual = $request->response()->getCookieData( $key );
			if ( $actual && $actual['expire'] > 0 ) {
				// Round expiry so we don't randomly fail if the seconds ticked during the test.
				$actual['expire'] = round( $actual['expire'] - $time, -2 );
			}
			$this->assertEquals( $value, $actual, "Cookie $key" );
		}
	}

	public static function provideCookieData() {
		return [
			[ false, false ],
			[ false, true ],
			[ true, false ],
			[ true, true ],
		];
	}

	protected function getSentRequest() {
		$sentResponse = $this->getMock( 'FauxResponse', [ 'headersSent', 'setCookie', 'header' ] );
		$sentResponse->expects( $this->any() )->method( 'headersSent' )
			->will( $this->returnValue( true ) );
		$sentResponse->expects( $this->never() )->method( 'setCookie' );
		$sentResponse->expects( $this->never() )->method( 'header' );

		$sentRequest = $this->getMock( 'FauxRequest', [ 'response' ] );
		$sentRequest->expects( $this->any() )->method( 'response' )
			->will( $this->returnValue( $sentResponse ) );
		return $sentRequest;
	}

	public function testPersistSessionWithHook() {
		$provider = new CookieSessionProvider( [
			'priority' => 1,
			'sessionName' => 'MySessionName',
			'callUserSetCookiesHook' => true,
			'cookieOptions' => [ 'prefix' => 'x' ],
		] );
		$provider->setLogger( new \Psr\Log\NullLogger() );
		$provider->setConfig( $this->getConfig() );
		$provider->setManager( SessionManager::singleton() );

		$sessionId = 'aaaaaaaaaaaaaaaaaaaaaaaaaaaaaaaa';
		$store = new TestBagOStuff();
		$user = static::getTestSysop()->getUser();
		$anon = new User;

		$backend = new SessionBackend(
			new SessionId( $sessionId ),
			new SessionInfo( SessionInfo::MIN_PRIORITY, [
				'provider' => $provider,
				'id' => $sessionId,
				'persisted' => true,
				'idIsSafe' => true,
			] ),
			$store,
			new \Psr\Log\NullLogger(),
			10
		);
		\TestingAccessWrapper::newFromObject( $backend )->usePhpSessionHandling = false;

		// Anonymous user
		$mock = $this->getMock( 'stdClass', [ 'onUserSetCookies' ] );
		$mock->expects( $this->never() )->method( 'onUserSetCookies' );
		$this->mergeMwGlobalArrayValue( 'wgHooks', [ 'UserSetCookies' => [ $mock ] ] );
		$backend->setUser( $anon );
		$backend->setRememberUser( true );
		$backend->setForceHTTPS( false );
		$request = new \FauxRequest();
		$provider->persistSession( $backend, $request );
		$this->assertSame( $sessionId, $request->response()->getCookie( 'MySessionName' ) );
		$this->assertSame( '', $request->response()->getCookie( 'xUserID' ) );
		$this->assertSame( null, $request->response()->getCookie( 'xUserName' ) );
		$this->assertSame( '', $request->response()->getCookie( 'xToken' ) );
		$this->assertSame( '', $request->response()->getCookie( 'forceHTTPS' ) );
		$this->assertSame( [], $backend->getData() );

		$provider->persistSession( $backend, $this->getSentRequest() );

		// Logged-in user, no remember
		$mock = $this->getMock( __CLASS__, [ 'onUserSetCookies' ] );
		$mock->expects( $this->once() )->method( 'onUserSetCookies' )
			->will( $this->returnCallback( function ( $u, &$sessionData, &$cookies ) use ( $user ) {
				$this->assertSame( $user, $u );
				$this->assertEquals( [
					'wsUserID' => $user->getId(),
					'wsUserName' => $user->getName(),
					'wsToken' => $user->getToken(),
				], $sessionData );
				$this->assertEquals( [
					'UserID' => $user->getId(),
					'UserName' => $user->getName(),
					'Token' => false,
				], $cookies );

				$sessionData['foo'] = 'foo!';
				$cookies['bar'] = 'bar!';
				return true;
			} ) );
		$this->mergeMwGlobalArrayValue( 'wgHooks', [ 'UserSetCookies' => [ $mock ] ] );
		$backend->setUser( $user );
		$backend->setRememberUser( false );
		$backend->setForceHTTPS( false );
		$backend->setLoggedOutTimestamp( $loggedOut = time() );
		$request = new \FauxRequest();
		$provider->persistSession( $backend, $request );
		$this->assertSame( $sessionId, $request->response()->getCookie( 'MySessionName' ) );
		$this->assertSame( (string)$user->getId(), $request->response()->getCookie( 'xUserID' ) );
		$this->assertSame( $user->getName(), $request->response()->getCookie( 'xUserName' ) );
		$this->assertSame( '', $request->response()->getCookie( 'xToken' ) );
		$this->assertSame( '', $request->response()->getCookie( 'forceHTTPS' ) );
		$this->assertSame( 'bar!', $request->response()->getCookie( 'xbar' ) );
		$this->assertSame( (string)$loggedOut, $request->response()->getCookie( 'xLoggedOut' ) );
		$this->assertEquals( [
			'wsUserID' => $user->getId(),
			'wsUserName' => $user->getName(),
			'wsToken' => $user->getToken(),
			'foo' => 'foo!',
		], $backend->getData() );

		$provider->persistSession( $backend, $this->getSentRequest() );

		// Logged-in user, remember
		$mock = $this->getMock( __CLASS__, [ 'onUserSetCookies' ] );
		$mock->expects( $this->once() )->method( 'onUserSetCookies' )
			->will( $this->returnCallback( function ( $u, &$sessionData, &$cookies ) use ( $user ) {
				$this->assertSame( $user, $u );
				$this->assertEquals( [
					'wsUserID' => $user->getId(),
					'wsUserName' => $user->getName(),
					'wsToken' => $user->getToken(),
				], $sessionData );
				$this->assertEquals( [
					'UserID' => $user->getId(),
					'UserName' => $user->getName(),
					'Token' => $user->getToken(),
				], $cookies );

				$sessionData['foo'] = 'foo 2!';
				$cookies['bar'] = 'bar 2!';
				return true;
			} ) );
		$this->mergeMwGlobalArrayValue( 'wgHooks', [ 'UserSetCookies' => [ $mock ] ] );
		$backend->setUser( $user );
		$backend->setRememberUser( true );
		$backend->setForceHTTPS( true );
		$backend->setLoggedOutTimestamp( 0 );
		$request = new \FauxRequest();
		$provider->persistSession( $backend, $request );
		$this->assertSame( $sessionId, $request->response()->getCookie( 'MySessionName' ) );
		$this->assertSame( (string)$user->getId(), $request->response()->getCookie( 'xUserID' ) );
		$this->assertSame( $user->getName(), $request->response()->getCookie( 'xUserName' ) );
		$this->assertSame( $user->getToken(), $request->response()->getCookie( 'xToken' ) );
		$this->assertSame( 'true', $request->response()->getCookie( 'forceHTTPS' ) );
		$this->assertSame( 'bar 2!', $request->response()->getCookie( 'xbar' ) );
		$this->assertSame( null, $request->response()->getCookie( 'xLoggedOut' ) );
		$this->assertEquals( [
			'wsUserID' => $user->getId(),
			'wsUserName' => $user->getName(),
			'wsToken' => $user->getToken(),
			'foo' => 'foo 2!',
		], $backend->getData() );

		$provider->persistSession( $backend, $this->getSentRequest() );
	}

	public function testUnpersistSession() {
		$provider = new CookieSessionProvider( [
			'priority' => 1,
			'sessionName' => 'MySessionName',
			'cookieOptions' => [ 'prefix' => 'x' ],
		] );
		$provider->setLogger( new \Psr\Log\NullLogger() );
		$provider->setConfig( $this->getConfig() );
		$provider->setManager( SessionManager::singleton() );

		$request = new \FauxRequest();
		$provider->unpersistSession( $request );
		$this->assertSame( '', $request->response()->getCookie( 'MySessionName' ) );
		$this->assertSame( '', $request->response()->getCookie( 'xUserID' ) );
		$this->assertSame( null, $request->response()->getCookie( 'xUserName' ) );
		$this->assertSame( '', $request->response()->getCookie( 'xToken' ) );
		$this->assertSame( '', $request->response()->getCookie( 'forceHTTPS' ) );

		$provider->unpersistSession( $this->getSentRequest() );
	}

	public function testSetLoggedOutCookie() {
		$provider = \TestingAccessWrapper::newFromObject( new CookieSessionProvider( [
			'priority' => 1,
			'sessionName' => 'MySessionName',
			'cookieOptions' => [ 'prefix' => 'x' ],
		] ) );
		$provider->setLogger( new \Psr\Log\NullLogger() );
		$provider->setConfig( $this->getConfig() );
		$provider->setManager( SessionManager::singleton() );

		$t1 = time();
		$t2 = time() - 86400 * 2;

		// Set it
		$request = new \FauxRequest();
		$provider->setLoggedOutCookie( $t1, $request );
		$this->assertSame( (string)$t1, $request->response()->getCookie( 'xLoggedOut' ) );

		// Too old
		$request = new \FauxRequest();
		$provider->setLoggedOutCookie( $t2, $request );
		$this->assertSame( null, $request->response()->getCookie( 'xLoggedOut' ) );

		// Don't reset if it's already set
		$request = new \FauxRequest();
		$request->setCookies( [
			'xLoggedOut' => $t1,
		], '' );
		$provider->setLoggedOutCookie( $t1, $request );
		$this->assertSame( null, $request->response()->getCookie( 'xLoggedOut' ) );
	}

	/**
	 * To be mocked for hooks, since PHPUnit can't otherwise mock methods that
	 * take references.
	 */
	public function onUserSetCookies( $user, &$sessionData, &$cookies ) {
	}

	public function testGetCookie() {
		$provider = new CookieSessionProvider( [
			'priority' => 1,
			'sessionName' => 'MySessionName',
			'cookieOptions' => [ 'prefix' => 'x' ],
		] );
		$provider->setLogger( new \Psr\Log\NullLogger() );
		$provider->setConfig( $this->getConfig() );
		$provider->setManager( SessionManager::singleton() );
		$provider = \TestingAccessWrapper::newFromObject( $provider );

		$request = new \FauxRequest();
		$request->setCookies( [
			'xFoo' => 'foo!',
			'xBar' => 'deleted',
		], '' );
		$this->assertSame( 'foo!', $provider->getCookie( $request, 'Foo', 'x' ) );
		$this->assertNull( $provider->getCookie( $request, 'Bar', 'x' ) );
		$this->assertNull( $provider->getCookie( $request, 'Baz', 'x' ) );
	}

	public function testGetRememberUserDuration() {
		$config = $this->getConfig();
		$provider = new CookieSessionProvider( [ 'priority' => 10 ] );
		$provider->setLogger( new \Psr\Log\NullLogger() );
		$provider->setConfig( $config );
		$provider->setManager( SessionManager::singleton() );

		$this->assertSame( 200, $provider->getRememberUserDuration() );

		$config->set( 'ExtendedLoginCookieExpiration', null );

		$this->assertSame( 100, $provider->getRememberUserDuration() );

		$config->set( 'ExtendedLoginCookieExpiration', 0 );

		$this->assertSame( null, $provider->getRememberUserDuration() );
	}

	public function testGetLoginCookieExpiration() {
		$config = $this->getConfig();
		$provider = \TestingAccessWrapper::newFromObject( new CookieSessionProvider( [
			'priority' => 10
		] ) );
		$provider->setLogger( new \Psr\Log\NullLogger() );
		$provider->setConfig( $config );
		$provider->setManager( SessionManager::singleton() );

<<<<<<< HEAD
		$this->assertSame( 200, $provider->getLoginCookieExpiration( 'Token' ) );
		$this->assertSame( 100, $provider->getLoginCookieExpiration( 'User' ) );

		$config->set( 'ExtendedLoginCookieExpiration', null );

		$this->assertSame( 100, $provider->getLoginCookieExpiration( 'Token' ) );
		$this->assertSame( 100, $provider->getLoginCookieExpiration( 'User' ) );
=======
		// First cookie is an extended cookie, remember me true
		$this->assertSame( 200, $provider->getLoginCookieExpiration( 'Token', true ) );
		$this->assertSame( 100, $provider->getLoginCookieExpiration( 'User', true ) );

		// First cookie is an extended cookie, remember me false
		$this->assertSame( 100, $provider->getLoginCookieExpiration( 'UserID', false ) );
		$this->assertSame( 100, $provider->getLoginCookieExpiration( 'User', false ) );

		$config->set( 'ExtendedLoginCookieExpiration', null );

		$this->assertSame( 100, $provider->getLoginCookieExpiration( 'Token', true ) );
		$this->assertSame( 100, $provider->getLoginCookieExpiration( 'User', true ) );

		$this->assertSame( 100, $provider->getLoginCookieExpiration( 'Token', false ) );
		$this->assertSame( 100, $provider->getLoginCookieExpiration( 'User', false ) );
>>>>>>> 0ddb8064
	}
}<|MERGE_RESOLUTION|>--- conflicted
+++ resolved
@@ -22,10 +22,6 @@
 			'CookieHttpOnly' => true,
 			'SessionName' => false,
 			'CookieExpiration' => 100,
-<<<<<<< HEAD
-			'ExtendedLoginCookies' => [ 'UserID', 'Token' ],
-=======
->>>>>>> 0ddb8064
 			'ExtendedLoginCookieExpiration' => 200,
 		] );
 	}
@@ -819,15 +815,6 @@
 		$provider->setConfig( $config );
 		$provider->setManager( SessionManager::singleton() );
 
-<<<<<<< HEAD
-		$this->assertSame( 200, $provider->getLoginCookieExpiration( 'Token' ) );
-		$this->assertSame( 100, $provider->getLoginCookieExpiration( 'User' ) );
-
-		$config->set( 'ExtendedLoginCookieExpiration', null );
-
-		$this->assertSame( 100, $provider->getLoginCookieExpiration( 'Token' ) );
-		$this->assertSame( 100, $provider->getLoginCookieExpiration( 'User' ) );
-=======
 		// First cookie is an extended cookie, remember me true
 		$this->assertSame( 200, $provider->getLoginCookieExpiration( 'Token', true ) );
 		$this->assertSame( 100, $provider->getLoginCookieExpiration( 'User', true ) );
@@ -843,6 +830,5 @@
 
 		$this->assertSame( 100, $provider->getLoginCookieExpiration( 'Token', false ) );
 		$this->assertSame( 100, $provider->getLoginCookieExpiration( 'User', false ) );
->>>>>>> 0ddb8064
 	}
 }