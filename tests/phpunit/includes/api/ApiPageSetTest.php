<?php

use MediaWiki\MediaWikiServices;
use Wikimedia\TestingAccessWrapper;

/**
 * @group API
 * @group medium
 * @group Database
 * @covers ApiPageSet
 */
class ApiPageSetTest extends ApiTestCase {
	public static function provideRedirectMergePolicy() {
		return [
			'By default nothing is merged' => [
				null,
				[]
			],

			'A simple merge policy adds the redirect data in' => [
				static function ( $current, $new ) {
					if ( !isset( $current['index'] ) || $new['index'] < $current['index'] ) {
						$current['index'] = $new['index'];
					}
					return $current;
				},
				[ 'index' => 1 ],
			],
		];
	}

	/**
	 * @dataProvider provideRedirectMergePolicy
	 */
	public function testRedirectMergePolicyWithArrayResult( $mergePolicy, $expect ) {
		list( $target, $pageSet ) = $this->createPageSetWithRedirect();
		$pageSet->setRedirectMergePolicy( $mergePolicy );
		$result = [
			$target->getArticleID() => []
		];
		$pageSet->populateGeneratorData( $result );
		$this->assertEquals( $expect, $result[$target->getArticleID()] );
	}

	/**
	 * @dataProvider provideRedirectMergePolicy
	 */
	public function testRedirectMergePolicyWithApiResult( $mergePolicy, $expect ) {
		list( $target, $pageSet ) = $this->createPageSetWithRedirect();
		$pageSet->setRedirectMergePolicy( $mergePolicy );
		$result = new ApiResult( false );
		$result->addValue( null, 'pages', [
			$target->getArticleID() => []
		] );
		$pageSet->populateGeneratorData( $result, [ 'pages' ] );
		$this->assertEquals(
			$expect,
			$result->getResultData( [ 'pages', $target->getArticleID() ] )
		);
	}

	protected function createPageSetWithRedirect( $targetContent = 'api page set test' ) {
		$target = Title::makeTitle( NS_MAIN, 'UTRedirectTarget' );
		$sourceA = Title::makeTitle( NS_MAIN, 'UTRedirectSourceA' );
		$sourceB = Title::makeTitle( NS_MAIN, 'UTRedirectSourceB' );
		self::editPage( 'UTRedirectTarget', $targetContent );
		self::editPage( 'UTRedirectSourceA', '#REDIRECT [[UTRedirectTarget]]' );
		self::editPage( 'UTRedirectSourceB', '#REDIRECT [[UTRedirectTarget]]' );

		$request = new FauxRequest( [ 'redirects' => 1 ] );
		$context = new RequestContext();
		$context->setRequest( $request );
		$main = new ApiMain( $context );
		$pageSet = new ApiPageSet( $main );

		$pageSet->setGeneratorData( $sourceA, [ 'index' => 1 ] );
		$pageSet->setGeneratorData( $sourceB, [ 'index' => 3 ] );
		$pageSet->populateFromTitles( [ $sourceA, $sourceB ] );

		return [ $target, $pageSet ];
	}

	public function testRedirectMergePolicyRedirectLoop() {
		$loopA = Title::makeTitle( NS_MAIN, 'UTPageRedirectOne' );
		$loopB = Title::makeTitle( NS_MAIN, 'UTPageRedirectTwo' );
		self::editPage( 'UTPageRedirectOne', '#REDIRECT [[UTPageRedirectTwo]]' );
		self::editPage( 'UTPageRedirectTwo', '#REDIRECT [[UTPageRedirectOne]]' );
		list( $target, $pageSet ) = $this->createPageSetWithRedirect(
			'#REDIRECT [[UTPageRedirectOne]]'
		);
<<<<<<< HEAD
		$pageSet->setRedirectMergePolicy( function ( $cur, $new ) {
=======
		$pageSet->setRedirectMergePolicy( static function ( $cur, $new ) {
>>>>>>> 30164539
			throw new \RuntimeException( 'unreachable, no merge when target is redirect loop' );
		} );
		// This could infinite loop in a bugged impl, but php doesn't offer
		// a great way to time constrain this.
		$result = new ApiResult( false );
		$pageSet->populateGeneratorData( $result );
		// Assert something, mostly we care that the above didn't infinite loop.
		// This verifies the page set followed our redirect chain and saw the loop.
		$this->assertEqualsCanonicalizing(
			[
				'UTRedirectSourceA', 'UTRedirectSourceB', 'UTRedirectTarget',
				'UTPageRedirectOne', 'UTPageRedirectTwo',
			],
<<<<<<< HEAD
			array_map( function ( $x ) {
=======
			array_map( static function ( $x ) {
>>>>>>> 30164539
				return $x->getPrefixedText();
			}, $pageSet->getTitles() )
		);
	}

	public function testHandleNormalization() {
		$context = new RequestContext();
		$context->setRequest( new FauxRequest( [ 'titles' => "a|B|a\xcc\x8a" ] ) );
		$main = new ApiMain( $context );
		$pageSet = new ApiPageSet( $main );
		$pageSet->execute();

		$this->assertSame(
			[ 0 => [ 'A' => -1, 'B' => -2, 'Å' => -3 ] ],
			$pageSet->getAllTitlesByNamespace()
		);
		$this->assertSame(
			[
				[ 'fromencoded' => true, 'from' => 'a%CC%8A', 'to' => 'å' ],
				[ 'fromencoded' => false, 'from' => 'a', 'to' => 'A' ],
				[ 'fromencoded' => false, 'from' => 'å', 'to' => 'Å' ],
			],
			$pageSet->getNormalizedTitlesAsResult()
		);
	}

	public function testSpecialRedirects() {
		$id1 = self::editPage( 'UTApiPageSet', 'UTApiPageSet in the default language' )
			->value['revision-record']->getPageId();
		$id2 = self::editPage( 'UTApiPageSet/de', 'UTApiPageSet in German' )
			->value['revision-record']->getPageId();

		$user = $this->getTestUser()->getUser();
		$userName = $user->getName();
		$userDbkey = str_replace( ' ', '_', $userName );
		$request = new FauxRequest( [
			'titles' => implode( '|', [
				'Special:MyContributions',
				'Special:MyPage',
				'Special:MyTalk/subpage',
				'Special:MyLanguage/UTApiPageSet',
			] ),
		] );
		$context = new RequestContext();
		$context->setRequest( $request );
		$context->setUser( $user );

		$main = new ApiMain( $context );
		$pageSet = new ApiPageSet( $main );
		$pageSet->execute();

		$this->assertEquals( [
		], $pageSet->getRedirectTitlesAsResult() );
		$this->assertEquals( [
			[ 'ns' => -1, 'title' => 'Special:MyContributions', 'special' => true ],
			[ 'ns' => -1, 'title' => 'Special:MyPage', 'special' => true ],
			[ 'ns' => -1, 'title' => 'Special:MyTalk/subpage', 'special' => true ],
			[ 'ns' => -1, 'title' => 'Special:MyLanguage/UTApiPageSet', 'special' => true ],
		], $pageSet->getInvalidTitlesAndRevisions() );
		$this->assertEquals( [
		], $pageSet->getAllTitlesByNamespace() );

		$request->setVal( 'redirects', 1 );
		$main = new ApiMain( $context );
		$pageSet = new ApiPageSet( $main );
		$pageSet->execute();

		$this->assertEquals( [
			[ 'from' => 'Special:MyPage', 'to' => "User:$userName" ],
			[ 'from' => 'Special:MyTalk/subpage', 'to' => "User talk:$userName/subpage" ],
			[ 'from' => 'Special:MyLanguage/UTApiPageSet', 'to' => 'UTApiPageSet' ],
		], $pageSet->getRedirectTitlesAsResult() );
		$this->assertEquals( [
			[ 'ns' => -1, 'title' => 'Special:MyContributions', 'special' => true ],
			[ 'ns' => 2, 'title' => "User:$userName", 'missing' => true ],
			[ 'ns' => 3, 'title' => "User talk:$userName/subpage", 'missing' => true ],
		], $pageSet->getInvalidTitlesAndRevisions() );
		$this->assertEquals( [
			0 => [ 'UTApiPageSet' => $id1 ],
			2 => [ $userDbkey => -2 ],
			3 => [ "$userDbkey/subpage" => -3 ],
		], $pageSet->getAllTitlesByNamespace() );

		$context->setLanguage( 'de' );
		$main = new ApiMain( $context );
		$pageSet = new ApiPageSet( $main );
		$pageSet->execute();

		$this->assertEquals( [
			[ 'from' => 'Special:MyPage', 'to' => "User:$userName" ],
			[ 'from' => 'Special:MyTalk/subpage', 'to' => "User talk:$userName/subpage" ],
			[ 'from' => 'Special:MyLanguage/UTApiPageSet', 'to' => 'UTApiPageSet/de' ],
		], $pageSet->getRedirectTitlesAsResult() );
		$this->assertEquals( [
			[ 'ns' => -1, 'title' => 'Special:MyContributions', 'special' => true ],
			[ 'ns' => 2, 'title' => "User:$userName", 'missing' => true ],
			[ 'ns' => 3, 'title' => "User talk:$userName/subpage", 'missing' => true ],
		], $pageSet->getInvalidTitlesAndRevisions() );
		$this->assertEquals( [
			0 => [ 'UTApiPageSet/de' => $id2 ],
			2 => [ $userDbkey => -2 ],
			3 => [ "$userDbkey/subpage" => -3 ],
		], $pageSet->getAllTitlesByNamespace() );
	}

	/**
	 * Test that ApiPageSet is calling GenderCache for provided user names to prefill the
	 * GenderCache and avoid a performance issue when loading each users' gender on it's own.
	 * The test is setting the "missLimit" to 0 on the GenderCache to trigger misses logic.
	 * When the "misses" property is no longer 0 at the end of the test,
	 * something was requested which is not part of the cache. Than the test is failing.
	 */
	public function testGenderCaching() {
		// Set up the user namespace to have gender aliases to trigger the gender cache
		$this->setMwGlobals( [
			'wgExtraGenderNamespaces' => [ NS_USER => [ 'male' => 'Male', 'female' => 'Female' ] ]
		] );
		$this->overrideMwServices();

		// User names to test with - it is not needed that the user exists in the database
		// to trigger gender cache
		$userNames = [
			'Female',
			'Unknown',
			'Male',
		];

		// Prepare the gender cache for testing - this is a fresh instance due to service override
		$genderCache = TestingAccessWrapper::newFromObject(
			MediaWikiServices::getInstance()->getGenderCache()
		);
		$genderCache->missLimit = 0;

		// Do an api request to trigger ApiPageSet code
		$this->doApiRequest( [
			'action' => 'query',
			'titles' => 'User:' . implode( '|User:', $userNames ),
		] );

		$this->assertSame( 0, $genderCache->misses,
			'ApiPageSet does not prefill the gender cache correctly' );
		$this->assertEquals( $userNames, array_keys( $genderCache->cache ),
			'ApiPageSet does not prefill all users into the gender cache' );
	}
}<|MERGE_RESOLUTION|>--- conflicted
+++ resolved
@@ -88,11 +88,7 @@
 		list( $target, $pageSet ) = $this->createPageSetWithRedirect(
 			'#REDIRECT [[UTPageRedirectOne]]'
 		);
-<<<<<<< HEAD
-		$pageSet->setRedirectMergePolicy( function ( $cur, $new ) {
-=======
 		$pageSet->setRedirectMergePolicy( static function ( $cur, $new ) {
->>>>>>> 30164539
 			throw new \RuntimeException( 'unreachable, no merge when target is redirect loop' );
 		} );
 		// This could infinite loop in a bugged impl, but php doesn't offer
@@ -106,11 +102,7 @@
 				'UTRedirectSourceA', 'UTRedirectSourceB', 'UTRedirectTarget',
 				'UTPageRedirectOne', 'UTPageRedirectTwo',
 			],
-<<<<<<< HEAD
-			array_map( function ( $x ) {
-=======
 			array_map( static function ( $x ) {
->>>>>>> 30164539
 				return $x->getPrefixedText();
 			}, $pageSet->getTitles() )
 		);
