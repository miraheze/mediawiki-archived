--- conflicted
+++ resolved
@@ -176,11 +176,7 @@
 		if ( $data[0]['login']['result'] === 'Success' ) {
 			// DWIM
 			global $wgUser;
-<<<<<<< HEAD
-			$wgUser = self::$users[$user]->getUser();
-=======
 			$wgUser = $testUser->getUser();
->>>>>>> 0ddb8064
 			RequestContext::getMain()->setUser( $wgUser );
 		}
 
