<?php

/**
 * @group API
 * @group medium
 *
 * @covers ApiMain
 */
class ApiMainTest extends ApiTestCase {

	/**
	 * Test that the API will accept a FauxRequest and execute.
	 */
	public function testApi() {
		$api = new ApiMain(
			new FauxRequest( [ 'action' => 'query', 'meta' => 'siteinfo' ] )
		);
		$api->execute();
		$data = $api->getResult()->getResultData();
		$this->assertInternalType( 'array', $data );
		$this->assertArrayHasKey( 'query', $data );
	}

	public static function provideAssert() {
		return [
			[ false, [], 'user', 'assertuserfailed' ],
			[ true, [], 'user', false ],
			[ true, [], 'bot', 'assertbotfailed' ],
			[ true, [ 'bot' ], 'user', false ],
			[ true, [ 'bot' ], 'bot', false ],
		];
	}

	/**
	 * Tests the assert={user|bot} functionality
	 *
	 * @covers ApiMain::checkAsserts
	 * @dataProvider provideAssert
	 * @param bool $registered
	 * @param array $rights
	 * @param string $assert
	 * @param string|bool $error False if no error expected
	 */
	public function testAssert( $registered, $rights, $assert, $error ) {
		$user = new User();
		if ( $registered ) {
			$user->setId( 1 );
		}
		$user->mRights = $rights;
		try {
			$this->doApiRequest( [
				'action' => 'query',
				'assert' => $assert,
			], null, null, $user );
			$this->assertFalse( $error ); // That no error was expected
		} catch ( UsageException $e ) {
			$this->assertEquals( $e->getCodeString(), $error );
		}
	}

	/**
	 * Test if all classes in the main module manager exists
	 */
	public function testClassNamesInModuleManager() {
		global $wgAutoloadLocalClasses, $wgAutoloadClasses;

		// wgAutoloadLocalClasses has precedence, just like in includes/AutoLoader.php
		$classes = $wgAutoloadLocalClasses + $wgAutoloadClasses;

		$api = new ApiMain(
			new FauxRequest( [ 'action' => 'query', 'meta' => 'siteinfo' ] )
		);
		$modules = $api->getModuleManager()->getNamesWithClasses();
		foreach ( $modules as $name => $class ) {
			$this->assertArrayHasKey(
				$class,
				$classes,
				'Class ' . $class . ' for api module ' . $name . ' not in autoloader (with exact case)'
			);
		}
	}

	/**
	 * Test HTTP precondition headers
	 *
	 * @covers ApiMain::checkConditionalRequestHeaders
	 * @dataProvider provideCheckConditionalRequestHeaders
	 * @param array $headers HTTP headers
	 * @param array $conditions Return data for ApiBase::getConditionalRequestData
	 * @param int $status Expected response status
	 * @param bool $post Request is a POST
	 */
	public function testCheckConditionalRequestHeaders(
		$headers, $conditions, $status, $post = false
	) {
		$request = new FauxRequest( [ 'action' => 'query', 'meta' => 'siteinfo' ], $post );
		$request->setHeaders( $headers );
		$request->response()->statusHeader( 200 ); // Why doesn't it default?

		$context = $this->apiContext->newTestContext( $request, null );
		$api = new ApiMain( $context );
		$priv = TestingAccessWrapper::newFromObject( $api );
		$priv->mInternalMode = false;

		$module = $this->getMockBuilder( 'ApiBase' )
			->setConstructorArgs( [ $api, 'mock' ] )
			->setMethods( [ 'getConditionalRequestData' ] )
			->getMockForAbstractClass();
		$module->expects( $this->any() )
			->method( 'getConditionalRequestData' )
			->will( $this->returnCallback( function ( $condition ) use ( $conditions ) {
				return isset( $conditions[$condition] ) ? $conditions[$condition] : null;
			} ) );

		$ret = $priv->checkConditionalRequestHeaders( $module );

		$this->assertSame( $status, $request->response()->getStatusCode() );
		$this->assertSame( $status === 200, $ret );
	}

	public static function provideCheckConditionalRequestHeaders() {
		$now = time();

		return [
			// Non-existing from module is ignored
			[ [ 'If-None-Match' => '"foo", "bar"' ], [], 200 ],
			[ [ 'If-Modified-Since' => 'Tue, 18 Aug 2015 00:00:00 GMT' ], [], 200 ],

			// No headers
			[
				[],
				[
					'etag' => '""',
					'last-modified' => '20150815000000',
				],
				200
			],

			// Basic If-None-Match
			[ [ 'If-None-Match' => '"foo", "bar"' ], [ 'etag' => '"bar"' ], 304 ],
			[ [ 'If-None-Match' => '"foo", "bar"' ], [ 'etag' => '"baz"' ], 200 ],
			[ [ 'If-None-Match' => '"foo"' ], [ 'etag' => 'W/"foo"' ], 304 ],
			[ [ 'If-None-Match' => 'W/"foo"' ], [ 'etag' => '"foo"' ], 304 ],
			[ [ 'If-None-Match' => 'W/"foo"' ], [ 'etag' => 'W/"foo"' ], 304 ],

			// Pointless, but supported
			[ [ 'If-None-Match' => '*' ], [], 304 ],

			// Basic If-Modified-Since
			[ [ 'If-Modified-Since' => wfTimestamp( TS_RFC2822, $now ) ],
				[ 'last-modified' => wfTimestamp( TS_MW, $now - 1 ) ], 304 ],
			[ [ 'If-Modified-Since' => wfTimestamp( TS_RFC2822, $now ) ],
				[ 'last-modified' => wfTimestamp( TS_MW, $now ) ], 304 ],
			[ [ 'If-Modified-Since' => wfTimestamp( TS_RFC2822, $now ) ],
				[ 'last-modified' => wfTimestamp( TS_MW, $now + 1 ) ], 200 ],

			// If-Modified-Since ignored when If-None-Match is given too
			[ [ 'If-None-Match' => '""', 'If-Modified-Since' => wfTimestamp( TS_RFC2822, $now ) ],
				[ 'etag' => '"x"', 'last-modified' => wfTimestamp( TS_MW, $now - 1 ) ], 200 ],
			[ [ 'If-None-Match' => '""', 'If-Modified-Since' => wfTimestamp( TS_RFC2822, $now ) ],
				[ 'last-modified' => wfTimestamp( TS_MW, $now - 1 ) ], 304 ],

			// Ignored for POST
			[ [ 'If-None-Match' => '"foo", "bar"' ], [ 'etag' => '"bar"' ], 200, true ],
			[ [ 'If-Modified-Since' => wfTimestamp( TS_RFC2822, $now ) ],
				[ 'last-modified' => wfTimestamp( TS_MW, $now - 1 ) ], 200, true ],

			// Other date formats allowed by the RFC
			[ [ 'If-Modified-Since' => gmdate( 'l, d-M-y H:i:s', $now ) . ' GMT' ],
				[ 'last-modified' => wfTimestamp( TS_MW, $now - 1 ) ], 304 ],
			[ [ 'If-Modified-Since' => gmdate( 'D M j H:i:s Y', $now ) ],
				[ 'last-modified' => wfTimestamp( TS_MW, $now - 1 ) ], 304 ],

			// Old browser extension to HTTP/1.0
			[ [ 'If-Modified-Since' => wfTimestamp( TS_RFC2822, $now ) . '; length=123' ],
				[ 'last-modified' => wfTimestamp( TS_MW, $now - 1 ) ], 304 ],

			// Invalid date formats should be ignored
			[ [ 'If-Modified-Since' => gmdate( 'Y-m-d H:i:s', $now ) . ' GMT' ],
				[ 'last-modified' => wfTimestamp( TS_MW, $now - 1 ) ], 200 ],
		];
	}

	/**
	 * Test conditional headers output
	 * @dataProvider provideConditionalRequestHeadersOutput
	 * @param array $conditions Return data for ApiBase::getConditionalRequestData
	 * @param array $headers Expected output headers
	 * @param bool $isError $isError flag
	 * @param bool $post Request is a POST
	 */
	public function testConditionalRequestHeadersOutput(
		$conditions, $headers, $isError = false, $post = false
	) {
		$request = new FauxRequest( [ 'action' => 'query', 'meta' => 'siteinfo' ], $post );
		$response = $request->response();

		$api = new ApiMain( $request );
		$priv = TestingAccessWrapper::newFromObject( $api );
		$priv->mInternalMode = false;

		$module = $this->getMockBuilder( 'ApiBase' )
			->setConstructorArgs( [ $api, 'mock' ] )
			->setMethods( [ 'getConditionalRequestData' ] )
			->getMockForAbstractClass();
		$module->expects( $this->any() )
			->method( 'getConditionalRequestData' )
			->will( $this->returnCallback( function ( $condition ) use ( $conditions ) {
				return isset( $conditions[$condition] ) ? $conditions[$condition] : null;
			} ) );
		$priv->mModule = $module;

		$priv->sendCacheHeaders( $isError );

		foreach ( [ 'Last-Modified', 'ETag' ] as $header ) {
			$this->assertEquals(
				isset( $headers[$header] ) ? $headers[$header] : null,
				$response->getHeader( $header ),
				$header
			);
		}
	}

	public static function provideConditionalRequestHeadersOutput() {
		return [
			[
				[],
				[]
			],
			[
				[ 'etag' => '"foo"' ],
				[ 'ETag' => '"foo"' ]
			],
			[
				[ 'last-modified' => '20150818000102' ],
				[ 'Last-Modified' => 'Tue, 18 Aug 2015 00:01:02 GMT' ]
			],
			[
				[ 'etag' => '"foo"', 'last-modified' => '20150818000102' ],
				[ 'ETag' => '"foo"', 'Last-Modified' => 'Tue, 18 Aug 2015 00:01:02 GMT' ]
			],
			[
				[ 'etag' => '"foo"', 'last-modified' => '20150818000102' ],
				[],
				true,
			],
			[
				[ 'etag' => '"foo"', 'last-modified' => '20150818000102' ],
				[],
				false,
				true,
			],
		];
	}

	/**
	 * @covers ApiMain::lacksSameOriginSecurity
	 */
	public function testLacksSameOriginSecurity() {
		// Basic test
<<<<<<< HEAD
		$main = new ApiMain( new FauxRequest( array( 'action' => 'query', 'meta' => 'siteinfo' ) ) );
=======
		$main = new ApiMain( new FauxRequest( [ 'action' => 'query', 'meta' => 'siteinfo' ] ) );
>>>>>>> a51acbb6
		$this->assertFalse( $main->lacksSameOriginSecurity(), 'Basic test, should have security' );

		// JSONp
		$main = new ApiMain(
<<<<<<< HEAD
			new FauxRequest( array( 'action' => 'query', 'format' => 'xml', 'callback' => 'foo'  ) )
=======
			new FauxRequest( [ 'action' => 'query', 'format' => 'xml', 'callback' => 'foo' ] )
>>>>>>> a51acbb6
		);
		$this->assertTrue( $main->lacksSameOriginSecurity(), 'JSONp, should lack security' );

		// Header
<<<<<<< HEAD
		$request = new FauxRequest( array( 'action' => 'query', 'meta' => 'siteinfo' ) );
=======
		$request = new FauxRequest( [ 'action' => 'query', 'meta' => 'siteinfo' ] );
>>>>>>> a51acbb6
		$request->setHeader( 'TrEaT-As-UnTrUsTeD', '' ); // With falsey value!
		$main = new ApiMain( $request );
		$this->assertTrue( $main->lacksSameOriginSecurity(), 'Header supplied, should lack security' );

		// Hook
<<<<<<< HEAD
		$this->mergeMwGlobalArrayValue( 'wgHooks', array(
			'RequestHasSameOriginSecurity' => array( function () { return false; } )
		) );
		$main = new ApiMain( new FauxRequest( array( 'action' => 'query', 'meta' => 'siteinfo' ) ) );
=======
		$this->mergeMwGlobalArrayValue( 'wgHooks', [
			'RequestHasSameOriginSecurity' => [ function () {
				return false;
			} ]
		] );
		$main = new ApiMain( new FauxRequest( [ 'action' => 'query', 'meta' => 'siteinfo' ] ) );
>>>>>>> a51acbb6
		$this->assertTrue( $main->lacksSameOriginSecurity(), 'Hook, should lack security' );
	}
}<|MERGE_RESOLUTION|>--- conflicted
+++ resolved
@@ -258,47 +258,28 @@
 	 */
 	public function testLacksSameOriginSecurity() {
 		// Basic test
-<<<<<<< HEAD
-		$main = new ApiMain( new FauxRequest( array( 'action' => 'query', 'meta' => 'siteinfo' ) ) );
-=======
 		$main = new ApiMain( new FauxRequest( [ 'action' => 'query', 'meta' => 'siteinfo' ] ) );
->>>>>>> a51acbb6
 		$this->assertFalse( $main->lacksSameOriginSecurity(), 'Basic test, should have security' );
 
 		// JSONp
 		$main = new ApiMain(
-<<<<<<< HEAD
-			new FauxRequest( array( 'action' => 'query', 'format' => 'xml', 'callback' => 'foo'  ) )
-=======
 			new FauxRequest( [ 'action' => 'query', 'format' => 'xml', 'callback' => 'foo' ] )
->>>>>>> a51acbb6
 		);
 		$this->assertTrue( $main->lacksSameOriginSecurity(), 'JSONp, should lack security' );
 
 		// Header
-<<<<<<< HEAD
-		$request = new FauxRequest( array( 'action' => 'query', 'meta' => 'siteinfo' ) );
-=======
 		$request = new FauxRequest( [ 'action' => 'query', 'meta' => 'siteinfo' ] );
->>>>>>> a51acbb6
 		$request->setHeader( 'TrEaT-As-UnTrUsTeD', '' ); // With falsey value!
 		$main = new ApiMain( $request );
 		$this->assertTrue( $main->lacksSameOriginSecurity(), 'Header supplied, should lack security' );
 
 		// Hook
-<<<<<<< HEAD
-		$this->mergeMwGlobalArrayValue( 'wgHooks', array(
-			'RequestHasSameOriginSecurity' => array( function () { return false; } )
-		) );
-		$main = new ApiMain( new FauxRequest( array( 'action' => 'query', 'meta' => 'siteinfo' ) ) );
-=======
 		$this->mergeMwGlobalArrayValue( 'wgHooks', [
 			'RequestHasSameOriginSecurity' => [ function () {
 				return false;
 			} ]
 		] );
 		$main = new ApiMain( new FauxRequest( [ 'action' => 'query', 'meta' => 'siteinfo' ] ) );
->>>>>>> a51acbb6
 		$this->assertTrue( $main->lacksSameOriginSecurity(), 'Hook, should lack security' );
 	}
 }