<?php

use MediaWiki\Block\CompositeBlock;
use MediaWiki\Block\DatabaseBlock;
use MediaWiki\Block\Restriction\NamespaceRestriction;
use MediaWiki\Block\Restriction\PageRestriction;
use MediaWiki\Block\SystemBlock;
use MediaWiki\Interwiki\ClassicInterwikiLookup;
use MediaWiki\MediaWikiServices;
use MediaWiki\User\UserIdentityValue;
use Wikimedia\Assert\PreconditionException;
use Wikimedia\TestingAccessWrapper;

/**
 * @group Database
 */
class UserTest extends MediaWikiIntegrationTestCase {

	/** Constant for self::testIsBlockedFrom */
	private const USER_TALK_PAGE = '<user talk page>';

	/**
	 * @var User
	 */
	protected $user;

	protected function setUp() : void {
		parent::setUp();

		$this->setMwGlobals( [
			'wgGroupPermissions' => [],
			'wgRevokePermissions' => [],
			'wgUseRCPatrol' => true,
			'wgWatchlistExpiry' => true,
			'wgAutoConfirmAge' => 0,
			'wgAutoConfirmCount' => 0,
		] );

		$this->setUpPermissionGlobals();

		$this->user = $this->getTestUser( 'unittesters' )->getUser();
	}

	private function setUpPermissionGlobals() {
		global $wgGroupPermissions, $wgRevokePermissions;

		# Data for regular $wgGroupPermissions test
		$wgGroupPermissions['unittesters'] = [
			'test' => true,
			'runtest' => true,
			'writetest' => false,
			'nukeworld' => false,
			'autoconfirmed' => false,
		];
		$wgGroupPermissions['testwriters'] = [
			'test' => true,
			'writetest' => true,
			'modifytest' => true,
			'autoconfirmed' => true,
		];

		# Data for regular $wgRevokePermissions test
		$wgRevokePermissions['formertesters'] = [
			'runtest' => true,
		];

		# For the options and watchlist tests
		$wgGroupPermissions['*'] = [
			'editmyoptions' => true,
			'editmywatchlist' => true,
			'viewmywatchlist' => true,
		];

		# For patrol tests
		$wgGroupPermissions['patroller'] = [
			'patrol' => true,
		];

		# For account creation when blocked test
		$wgGroupPermissions['accountcreator'] = [
			'createaccount' => true,
			'ipblock-exempt' => true
		];

		# For bot and ratelimit tests
		$wgGroupPermissions['bot'] = [
			'bot' => true,
			'noratelimit' => true,
		];
	}

	private function setSessionUser( User $user, WebRequest $request ) {
		RequestContext::getMain()->setUser( $user );
		RequestContext::getMain()->setRequest( $request );
		TestingAccessWrapper::newFromObject( $user )->mRequest = $request;
		$request->getSession()->setUser( $user );
	}

	/**
	 * @covers User::getGroupPermissions
	 */
	public function testGroupPermissions() {
		$rights = User::getGroupPermissions( [ 'unittesters' ] );
		$this->assertContains( 'runtest', $rights );
		$this->assertNotContains( 'writetest', $rights );
		$this->assertNotContains( 'modifytest', $rights );
		$this->assertNotContains( 'nukeworld', $rights );

		$rights = User::getGroupPermissions( [ 'unittesters', 'testwriters' ] );
		$this->assertContains( 'runtest', $rights );
		$this->assertContains( 'writetest', $rights );
		$this->assertContains( 'modifytest', $rights );
		$this->assertNotContains( 'nukeworld', $rights );
	}

	/**
	 * @covers User::getGroupPermissions
	 */
	public function testRevokePermissions() {
		$rights = User::getGroupPermissions( [ 'unittesters', 'formertesters' ] );
		$this->assertNotContains( 'runtest', $rights );
		$this->assertNotContains( 'writetest', $rights );
		$this->assertNotContains( 'modifytest', $rights );
		$this->assertNotContains( 'nukeworld', $rights );
	}

	/**
	 * TODO: Remove. This is the same as PermissionManagerTest::testGetUserPermissions
	 * @covers User::getRights
	 */
	public function testUserPermissions() {
		$rights = $this->user->getRights();
		$this->assertContains( 'runtest', $rights );
		$this->assertNotContains( 'writetest', $rights );
		$this->assertNotContains( 'modifytest', $rights );
		$this->assertNotContains( 'nukeworld', $rights );
	}

	/**
	 * TODO: Remove. This is the same as PermissionManagerTest::testGetUserPermissionsHooks
	 * @covers User::getRights
	 */
	public function testUserGetRightsHooks() {
		$user = $this->getTestUser( [ 'unittesters', 'testwriters' ] )->getUser();
		$userWrapper = TestingAccessWrapper::newFromObject( $user );

		$rights = $user->getRights();
		$this->assertContains( 'test', $rights, 'sanity check' );
		$this->assertContains( 'runtest', $rights, 'sanity check' );
		$this->assertContains( 'writetest', $rights, 'sanity check' );
		$this->assertNotContains( 'nukeworld', $rights, 'sanity check' );

		// Add a hook manipulating the rights
		$this->setTemporaryHook( 'UserGetRights', static function ( $user, &$rights ) {
			$rights[] = 'nukeworld';
			$rights = array_diff( $rights, [ 'writetest' ] );
		} );

		MediaWikiServices::getInstance()->getPermissionManager()->invalidateUsersRightsCache( $user );
		$rights = $user->getRights();
		$this->assertContains( 'test', $rights );
		$this->assertContains( 'runtest', $rights );
		$this->assertNotContains( 'writetest', $rights );
		$this->assertContains( 'nukeworld', $rights );

		// Add a Session that limits rights
		$mock = $this->getMockBuilder( stdClass::class )
			->setMethods( [ 'getAllowedUserRights', 'deregisterSession', 'getSessionId' ] )
			->getMock();
		$mock->method( 'getAllowedUserRights' )->willReturn( [ 'test', 'writetest' ] );
		$mock->method( 'getSessionId' )->willReturn(
			new MediaWiki\Session\SessionId( str_repeat( 'X', 32 ) )
		);
		$session = MediaWiki\Session\TestUtils::getDummySession( $mock );
		$mockRequest = $this->getMockBuilder( FauxRequest::class )
			->setMethods( [ 'getSession' ] )
			->getMock();
		$mockRequest->method( 'getSession' )->willReturn( $session );
		$userWrapper->mRequest = $mockRequest;

		$this->resetServices();
		$rights = $user->getRights();
		$this->assertContains( 'test', $rights );
		$this->assertNotContains( 'runtest', $rights );
		$this->assertNotContains( 'writetest', $rights );
		$this->assertNotContains( 'nukeworld', $rights );
	}

	/**
	 * @dataProvider provideGetGroupsWithPermission
	 * @covers User::getGroupsWithPermission
	 */
	public function testGetGroupsWithPermission( array $expected, $right ) {
		$result = User::getGroupsWithPermission( $right );
		$this->assertArrayEquals( $expected, $result );
	}

	public static function provideGetGroupsWithPermission() {
		return [
			[
				[ 'unittesters', 'testwriters' ],
				'test'
			],
			[
				[ 'unittesters' ],
				'runtest'
			],
			[
				[ 'testwriters' ],
				'writetest'
			],
			[
				[ 'testwriters' ],
				'modifytest'
			],
		];
	}

	/**
	 * @covers User::isAllowedAny
	 * @covers User::isAllowedAll
	 * @covers User::isAllowed
	 * @covers User::isNewbie
	 */
	public function testIsAllowed() {
		$this->assertFalse(
			$this->user->isAllowed( 'writetest' ),
			'Basic isAllowed works with a group not granted a right'
		);
		$this->assertTrue(
			$this->user->isAllowedAny( 'test', 'writetest' ),
			'A user with only one of the rights can pass isAllowedAll'
		);
		$this->assertTrue(
			$this->user->isAllowedAll( 'test', 'runtest' ),
			'A user with multiple rights can pass isAllowedAll'
		);
		$this->assertFalse(
			$this->user->isAllowedAll( 'test', 'runtest', 'writetest' ),
			'A user needs all rights specified to pass isAllowedAll'
		);
		$this->assertTrue(
			$this->user->isNewbie(),
			'Unit testers are not autoconfirmed yet'
		);

		$user = $this->getTestUser( 'testwriters' )->getUser();
		$this->assertTrue(
			$user->isAllowed( 'test' ),
			'Basic isAllowed works with a group granted a right'
		);
		$this->assertTrue(
			$user->isAllowed( 'writetest' ),
			'Testwriters pass isAllowed with `writetest`'
		);
		$this->assertFalse(
			$user->isNewbie(),
			'Test writers are autoconfirmed'
		);
	}

	/**
	 * @covers User::useRCPatrol
	 * @covers User::useNPPatrol
	 * @covers User::useFilePatrol
	 */
	public function testPatrolling() {
		$user = $this->getTestUser( 'patroller' )->getUser();

		$this->assertTrue( $user->useRCPatrol() );
		$this->assertTrue( $user->useNPPatrol() );
		$this->assertTrue( $user->useFilePatrol() );

		$this->assertFalse( $this->user->useRCPatrol() );
		$this->assertFalse( $this->user->useNPPatrol() );
		$this->assertFalse( $this->user->useFilePatrol() );
	}

	/**
	 * @covers User::getGroups
	 * @covers User::getGroupMemberships
	 * @covers User::isBot
	 */
	public function testBot() {
		$user = $this->getTestUser( 'bot' )->getUser();

		$this->assertSame( $user->getGroups(), [ 'bot' ] );
		$this->assertArrayHasKey( 'bot', $user->getGroupMemberships() );
		$this->assertTrue( $user->isBot() );

		$this->assertArrayNotHasKey( 'bot', $this->user->getGroupMemberships() );
		$this->assertFalse( $this->user->isBot() );
	}

	/**
	 * @dataProvider provideIPs
	 * @covers User::isIP
	 */
	public function testIsIP( $value, $result, $message ) {
		$this->assertSame( $result, $this->user->isIP( $value ), $message );
	}

	public static function provideIPs() {
		return [
			[ '', false, 'Empty string' ],
			[ ' ', false, 'Blank space' ],
			[ '10.0.0.0', true, 'IPv4 private 10/8' ],
			[ '10.255.255.255', true, 'IPv4 private 10/8' ],
			[ '192.168.1.1', true, 'IPv4 private 192.168/16' ],
			[ '203.0.113.0', true, 'IPv4 example' ],
			[ '2002:ffff:ffff:ffff:ffff:ffff:ffff:ffff', true, 'IPv6 example' ],
			// Not valid IPs but classified as such by MediaWiki for negated asserting
			// of whether this might be the identifier of a logged-out user or whether
			// to allow usernames like it.
			[ '300.300.300.300', true, 'Looks too much like an IPv4 address' ],
			[ '203.0.113.xxx', true, 'Assigned by UseMod to cloaked logged-out users' ],
		];
	}

	/**
	 * @dataProvider provideUserNames
	 * @covers User::isValidUserName
	 */
	public function testIsValidUserName( $username, $result, $message ) {
		$this->hideDeprecated( 'User::isValidUserName' );
		$this->assertSame( $result, $this->user->isValidUserName( $username ), $message );
	}

	public static function provideUserNames() {
		return [
			[ '', false, 'Empty string' ],
			[ ' ', false, 'Blank space' ],
			[ 'abcd', false, 'Starts with small letter' ],
			[ 'Ab/cd', false, 'Contains slash' ],
			[ 'Ab cd', true, 'Whitespace' ],
			[ '192.168.1.1', false, 'IP' ],
			[ '116.17.184.5/32', false, 'IP range' ],
			[ '::e:f:2001/96', false, 'IPv6 range' ],
			[ 'User:Abcd', false, 'Reserved Namespace' ],
			[ '12abcd232', true, 'Starts with Numbers' ],
			[ '?abcd', true, 'Start with ? mark' ],
			[ '#abcd', false, 'Start with #' ],
			[ 'Abcdകഖഗഘ', true, ' Mixed scripts' ],
			[ 'ജോസ്‌തോമസ്', false, 'ZWNJ- Format control character' ],
			[ 'Ab　cd', false, ' Ideographic space' ],
			[ '300.300.300.300', false, 'Looks too much like an IPv4 address' ],
			[ '302.113.311.900', false, 'Looks too much like an IPv4 address' ],
			[ '203.0.113.xxx', false, 'Reserved for usage by UseMod for cloaked logged-out users' ],
		];
	}

	/**
	 * Test User::editCount
	 * @group medium
	 * @covers User::getEditCount
	 * @covers User::setEditCountInternal
	 */
	public function testGetEditCount() {
		$user = $this->getMutableTestUser()->getUser();

		// let the user have a few (3) edits
		$page = WikiPage::factory( Title::makeTitle( NS_HELP, 'UserTest_EditCount' ) );
		for ( $i = 0; $i < 3; $i++ ) {
			$page->doEditContent(
				ContentHandler::makeContent( (string)$i, $page->getTitle() ),
				'test',
				0,
				false,
				$user
			);
		}

		$this->assertSame(
			3,
			$user->getEditCount(),
			'After three edits, the user edit count should be 3'
		);

		// increase the edit count
		$user->incEditCount();
		$user->clearInstanceCache();

		$this->assertSame(
			4,
			$user->getEditCount(),
			'After increasing the edit count manually, the user edit count should be 4'
		);

		// Update the edit count
		$user->setEditCountInternal( 42 );
		$this->assertSame(
			42,
			$user->getEditCount(),
			'After setting the edit count manually, the user edit count should be 42'
		);
	}

	/**
	 * Test User::editCount
	 * @group medium
	 * @covers User::getEditCount
	 * @covers User::incEditCount
	 */
	public function testGetEditCountForAnons() {
		$user = User::newFromName( 'Anonymous' );

		$this->assertNull(
			$user->getEditCount(),
			'Edit count starts null for anonymous users.'
		);

		$this->assertNull(
			$user->incEditCount(),
			'Edit count cannot be increased for anonymous users'
		);

		$this->assertNull(
			$user->getEditCount(),
			'Edit count remains null for anonymous users despite calls to increase it.'
		);
	}

	/**
	 * Test User::editCount
	 * @group medium
	 * @covers User::incEditCount
	 */
	public function testIncEditCount() {
		$user = $this->getMutableTestUser()->getUser();
		$user->incEditCount();

		$reloadedUser = User::newFromId( $user->getId() );
		$reloadedUser->incEditCount();

		$this->assertSame(
			2,
			$reloadedUser->getEditCount(),
			'Increasing the edit count after a fresh load leaves the object up to date.'
		);
	}

	/**
	 * Test changing user options.
	 * @covers User::setOption
	 * @covers User::getOptions
	 * @covers User::getBoolOption
	 * @covers User::getIntOption
	 * @covers User::getStubThreshold
	 */
	public function testOptions() {
		$this->setMwGlobals( [
			'wgMaxArticleSize' => 2,
		] );
		$user = $this->getMutableTestUser()->getUser();

		$user->setOption( 'userjs-someoption', 'test' );
		$user->setOption( 'userjs-someintoption', '42' );
		$user->setOption( 'rclimit', 200 );
		$user->setOption( 'wpwatchlistdays', '0' );
		$user->setOption( 'stubthreshold', 1024 );
		$user->setOption( 'userjs-usedefaultoverride', '' );
		$user->saveSettings();

		MediaWikiServices::getInstance()->getUserOptionsManager()->clearUserOptionsCache( $user );
		$this->assertSame( 'test', $user->getOption( 'userjs-someoption' ) );
		$this->assertTrue( $user->getBoolOption( 'userjs-someoption' ) );
		$this->assertEquals( 200, $user->getOption( 'rclimit' ) );
		$this->assertSame( 42, $user->getIntOption( 'userjs-someintoption' ) );
		$this->assertSame(
			123,
			$user->getIntOption( 'userjs-usedefaultoverride', 123 ),
			'Int options that are empty string can have a default returned'
		);
		$this->assertSame(
			1024,
			$user->getStubThreshold(),
			'Valid stub threshold preferences are respected'
		);

		MediaWikiServices::getInstance()->getUserOptionsManager()->clearUserOptionsCache( $user );
		MediaWikiServices::getInstance()->getMainWANObjectCache()->clearProcessCache();
		$this->assertSame( 'test', $user->getOption( 'userjs-someoption' ) );
		$this->assertTrue( $user->getBoolOption( 'userjs-someoption' ) );
		$this->assertEquals( 200, $user->getOption( 'rclimit' ) );
		$this->assertSame( 42, $user->getIntOption( 'userjs-someintoption' ) );
		$this->assertSame(
			0,
			$user->getIntOption( 'userjs-usedefaultoverride' ),
			'Int options that are empty string and have no default specified default to 0'
		);
		$this->assertSame(
			1024,
			$user->getStubThreshold(),
			'Valid stub threshold preferences are respected after cache is cleared'
		);

		// Check that an option saved as a string '0' is returned as an integer.
		MediaWikiServices::getInstance()->getUserOptionsManager()->clearUserOptionsCache( $user );
		$this->assertSame( 0, $user->getOption( 'wpwatchlistdays' ) );
		$this->assertFalse( $user->getBoolOption( 'wpwatchlistdays' ) );

		// Check that getStubThreashold resorts to 0 if invalid
		$user->setOption( 'stubthreshold', 4096 );
		$user->saveSettings();
		$this->assertSame(
			0,
			$user->getStubThreshold(),
			'If a stub threashold is impossible, it defaults to 0'
		);
	}

	/**
	 * T39963
	 * Make sure defaults are loaded when setOption is called.
	 * @covers User::setOption
	 */
	public function testAnonOptions() {
		global $wgDefaultUserOptions;
		$this->user->setOption( 'userjs-someoption', 'test' );
		$this->assertSame( $wgDefaultUserOptions['rclimit'], $this->user->getOption( 'rclimit' ) );
		$this->assertSame( 'test', $this->user->getOption( 'userjs-someoption' ) );
	}

	/**
	 * Test password validity checks. There are 3 checks in core,
	 *	- ensure the password meets the minimal length
	 *	- ensure the password is not the same as the username
	 *	- ensure the username/password combo isn't forbidden
	 * @covers User::checkPasswordValidity()
	 * @covers User::isValidPassword()
	 */
	public function testCheckPasswordValidity() {
		$this->setMwGlobals( [
			'wgPasswordPolicy' => [
				'policies' => [
					'sysop' => [
						'MinimalPasswordLength' => 8,
						'MinimumPasswordLengthToLogin' => 1,
						'PasswordCannotMatchUsername' => 1,
						'PasswordCannotBeSubstringInUsername' => 1,
					],
					'default' => [
						'MinimalPasswordLength' => 6,
						'PasswordCannotMatchUsername' => true,
						'PasswordCannotBeSubstringInUsername' => true,
						'PasswordCannotMatchDefaults' => true,
						'MaximalPasswordLength' => 40,
					],
				],
				'checks' => [
					'MinimalPasswordLength' => 'PasswordPolicyChecks::checkMinimalPasswordLength',
					'MinimumPasswordLengthToLogin' => 'PasswordPolicyChecks::checkMinimumPasswordLengthToLogin',
					'PasswordCannotMatchUsername' => 'PasswordPolicyChecks::checkPasswordCannotMatchUsername',
					'PasswordCannotBeSubstringInUsername' =>
						'PasswordPolicyChecks::checkPasswordCannotBeSubstringInUsername',
					'PasswordCannotMatchDefaults' => 'PasswordPolicyChecks::checkPasswordCannotMatchDefaults',
					'MaximalPasswordLength' => 'PasswordPolicyChecks::checkMaximalPasswordLength',
				],
			],
		] );

		// Sanity
		$this->assertTrue( $this->user->isValidPassword( 'Password1234' ) );

		// Minimum length
		$this->assertFalse( $this->user->isValidPassword( 'a' ) );
		$this->assertFalse( $this->user->checkPasswordValidity( 'a' )->isGood() );
		$this->assertTrue( $this->user->checkPasswordValidity( 'a' )->isOK() );

		// Maximum length
		$longPass = str_repeat( 'a', 41 );
		$this->assertFalse( $this->user->isValidPassword( $longPass ) );
		$this->assertFalse( $this->user->checkPasswordValidity( $longPass )->isGood() );
		$this->assertFalse( $this->user->checkPasswordValidity( $longPass )->isOK() );

		// Matches username
		$this->assertFalse( $this->user->checkPasswordValidity( $this->user->getName() )->isGood() );
		$this->assertTrue( $this->user->checkPasswordValidity( $this->user->getName() )->isOK() );

		$this->setTemporaryHook( 'isValidPassword', static function ( $password, &$result, $user ) {
			$result = 'isValidPassword returned false';
			return false;
		} );
		$status = $this->user->checkPasswordValidity( 'Password1234' );
		$this->assertTrue( $status->isOK() );
		$this->assertFalse( $status->isGood() );
		$this->assertSame( $status->getErrors()[0]['message'], 'isValidPassword returned false' );

		$this->removeTemporaryHook( 'isValidPassword' );

		$this->setTemporaryHook( 'isValidPassword', static function ( $password, &$result, $user ) {
			$result = true;
			return true;
		} );
		$status = $this->user->checkPasswordValidity( 'Password1234' );
		$this->assertTrue( $status->isOK() );
		$this->assertTrue( $status->isGood() );
		$this->assertSame( [], $status->getErrors() );

		$this->removeTemporaryHook( 'isValidPassword' );

		$this->setTemporaryHook( 'isValidPassword', static function ( $password, &$result, $user ) {
			$result = 'isValidPassword returned true';
			return true;
		} );
		$status = $this->user->checkPasswordValidity( 'Password1234' );
		$this->assertTrue( $status->isOK() );
		$this->assertFalse( $status->isGood() );
		$this->assertSame( $status->getErrors()[0]['message'], 'isValidPassword returned true' );

		$this->removeTemporaryHook( 'isValidPassword' );

		// On the forbidden list
		$user = User::newFromName( 'Useruser' );
		$this->assertFalse( $user->checkPasswordValidity( 'Passpass' )->isGood() );
	}

	/**
	 * @covers User::getCanonicalName()
	 * @dataProvider provideGetCanonicalName
	 */
	public function testGetCanonicalName( $name, array $expectedArray ) {
		// fake interwiki map for the 'Interwiki prefix' testcase
		$this->setMwGlobals( [
			'wgInterwikiCache' => ClassicInterwikiLookup::buildCdbHash( [
				[
					'iw_prefix' => 'interwiki',
					'iw_url' => 'http://example.com/',
					'iw_local' => 0,
					'iw_trans' => 0,
				],
			] ),
		] );

		foreach ( $expectedArray as $validate => $expected ) {
			$this->assertSame(
				$expected,
				User::getCanonicalName( $name, $validate === 'false' ? false : $validate ),
				$validate
			);
		}
	}

	public static function provideGetCanonicalName() {
		return [
			'Leading space' => [ ' Leading space', [ 'creatable' => 'Leading space' ] ],
			'Trailing space ' => [ 'Trailing space ', [ 'creatable' => 'Trailing space' ] ],
			'Namespace prefix' => [ 'Talk:Username', [ 'creatable' => false, 'usable' => false,
				'valid' => false, 'false' => 'Talk:Username' ] ],
			'Interwiki prefix' => [ 'interwiki:Username', [ 'creatable' => false, 'usable' => false,
				'valid' => false, 'false' => 'Interwiki:Username' ] ],
			'With hash' => [ 'name with # hash', [ 'creatable' => false, 'usable' => false ] ],
			'Multi spaces' => [ 'Multi  spaces', [ 'creatable' => 'Multi spaces',
				'usable' => 'Multi spaces' ] ],
			'Lowercase' => [ 'lowercase', [ 'creatable' => 'Lowercase' ] ],
			'Invalid character' => [ 'in[]valid', [ 'creatable' => false, 'usable' => false,
				'valid' => false, 'false' => 'In[]valid' ] ],
			'With slash' => [ 'with / slash', [ 'creatable' => false, 'usable' => false, 'valid' => false,
				'false' => 'With / slash' ] ],
		];
	}

	/**
	 * @covers User::getCanonicalName()
	 */
	public function testGetCanonicalName_bad() {
		$this->expectException( InvalidArgumentException::class );
		$this->expectExceptionMessage(
			'Invalid parameter value for validation'
		);
		User::getCanonicalName( 'ValidName', 'InvalidValidationValue' );
	}

	/**
	 * @covers User::equals
	 */
	public function testEquals() {
		$first = $this->getMutableTestUser()->getUser();
		$second = User::newFromName( $first->getName() );

		$this->assertTrue( $first->equals( $first ) );
		$this->assertTrue( $first->equals( $second ) );
		$this->assertTrue( $second->equals( $first ) );

		$third = $this->getMutableTestUser()->getUser();
		$fourth = $this->getMutableTestUser()->getUser();

		$this->assertFalse( $third->equals( $fourth ) );
		$this->assertFalse( $fourth->equals( $third ) );

		// Test users loaded from db with id
		$user = $this->getMutableTestUser()->getUser();
		$fifth = User::newFromId( $user->getId() );
		$sixth = User::newFromName( $user->getName() );
		$this->assertTrue( $fifth->equals( $sixth ) );
	}

	/**
	 * @covers User::getId
	 * @covers User::setId
	 */
	public function testUserId() {
		$this->assertGreaterThan( 0, $this->user->getId() );

		$user = User::newFromName( 'UserWithNoId' );
		$this->assertSame( 0, $user->getId() );

		$user->setId( 7 );
		$this->assertSame(
			7,
			$user->getId(),
			'Manually setting a user id via ::setId is reflected in ::getId'
		);

		$user = new User;
		$user->setName( '1.2.3.4' );
		$this->assertSame(
			0,
			$user->getId(),
			'IPs have an id of 0'
		);
	}

	/**
	 * @covers User::isRegistered
	 * @covers User::isLoggedIn
	 * @covers User::isAnon
	 * @covers User::logOut
	 */
	public function testIsRegistered() {
		$user = $this->getMutableTestUser()->getUser();
		$this->assertTrue( $user->isRegistered() );
		$this->assertTrue( $user->isLoggedIn() ); // Deprecated wrapper method
		$this->assertFalse( $user->isAnon() );

		$this->setTemporaryHook( 'UserLogout', static function ( &$user ) {
			return false;
		} );
		$user->logout();
		$this->assertTrue( $user->isRegistered() );

		$this->removeTemporaryHook( 'UserLogout' );
		$user->logout();
		$this->assertFalse( $user->isRegistered() );

		// Non-existent users are perceived as anonymous
		$user = User::newFromName( 'UTNonexistent' );
		$this->assertFalse( $user->isRegistered() );
		$this->assertFalse( $user->isLoggedIn() ); // Deprecated wrapper method
		$this->assertTrue( $user->isAnon() );

		$user = new User;
		$this->assertFalse( $user->isRegistered() );
		$this->assertFalse( $user->isLoggedIn() ); // Deprecated wrapper method
		$this->assertTrue( $user->isAnon() );
	}

	/**
	 * @covers User::setRealName
	 * @covers User::getRealName
	 */
	public function testRealName() {
		$user = $this->getMutableTestUser()->getUser();
		$realName = 'John Doe';

		$user->setRealName( $realName );
		$this->assertSame(
			$realName,
			$user->getRealName(),
			'Real name retrieved from cache'
		);

		$id = $user->getId();
		$user->saveSettings();

		$otherUser = User::newFromId( $id );
		$this->assertSame(
			$realName,
			$user->getRealName(),
			'Real name retrieved from database'
		);
	}

	/**
	 * @covers User::checkAndSetTouched
	 * @covers User::getDBTouched()
	 */
	public function testCheckAndSetTouched() {
		$user = $this->getMutableTestUser()->getUser();
		$user = TestingAccessWrapper::newFromObject( $user );
		$this->assertTrue( $user->isRegistered() );

		$touched = $user->getDBTouched();
		$this->assertTrue(
			$user->checkAndSetTouched(), "checkAndSetTouched() succedeed" );
		$this->assertGreaterThan(
			$touched, $user->getDBTouched(), "user_touched increased with casOnTouched()" );

		$touched = $user->getDBTouched();
		$this->assertTrue(
			$user->checkAndSetTouched(), "checkAndSetTouched() succedeed #2" );
		$this->assertGreaterThan(
			$touched, $user->getDBTouched(), "user_touched increased with casOnTouched() #2" );
	}

	/**
	 * @covers User::validateCache
	 * @covers User::getTouched
	 */
	public function testValidateCache() {
		$user = $this->getTestUser()->getUser();

		$initialTouchMW = $user->getTouched();
		$initialTouchUnix = ( new MWTimestamp( $initialTouchMW ) )->getTimestamp();

		$earlierUnix = $initialTouchUnix - 1000;
		$earlierMW = ( new MWTimestamp( $earlierUnix ) )->getTimestamp( TS_MW );
		$this->assertFalse(
			$user->validateCache( $earlierMW ),
			'Caches from before the value of getTouched() are not valid'
		);

		$laterUnix = $initialTouchUnix + 1000;
		$laterMW = ( new MWTimestamp( $laterUnix ) )->getTimestamp( TS_MW );
		$this->assertTrue(
			$user->validateCache( $laterMW ),
			'Caches from after the value of getTouched() are valid'
		);
	}

	/**
	 * @covers User::findUsersByGroup
	 */
	public function testFindUsersByGroup() {
		// FIXME: fails under postgres
		$this->markTestSkippedIfDbType( 'postgres' );

		$users = User::findUsersByGroup( [] );
		$this->assertSame( 0, iterator_count( $users ) );

		$users = User::findUsersByGroup( 'foo', 1, 1 );
		$this->assertSame( 0, iterator_count( $users ) );

		$user = $this->getMutableTestUser( [ 'foo' ] )->getUser();
		$users = User::findUsersByGroup( 'foo' );
		$this->assertSame( 1, iterator_count( $users ) );
		$users->rewind();
		$this->assertTrue( $user->equals( $users->current() ) );

		// arguments have OR relationship
		$user2 = $this->getMutableTestUser( [ 'bar' ] )->getUser();
		$users = User::findUsersByGroup( [ 'foo', 'bar' ] );
		$this->assertSame( 2, iterator_count( $users ) );
		$users->rewind();
		$this->assertTrue( $user->equals( $users->current() ) );
		$users->next();
		$this->assertTrue( $user2->equals( $users->current() ) );

		// users are not duplicated
		$user = $this->getMutableTestUser( [ 'baz', 'boom' ] )->getUser();
		$users = User::findUsersByGroup( [ 'baz', 'boom' ] );
		$this->assertSame( 1, iterator_count( $users ) );
		$users->rewind();
		$this->assertTrue( $user->equals( $users->current() ) );
	}

	/**
	 * @covers User::getBlockedStatus
	 */
	public function testSoftBlockRanges() {
		$this->setMwGlobals( 'wgSoftBlockRanges', [ '10.0.0.0/8' ] );

		// IP isn't in $wgSoftBlockRanges
		$user = new User();
		$request = new FauxRequest();
		$request->setIP( '192.168.0.1' );
		$this->setSessionUser( $user, $request );
		$this->assertNull( $user->getBlock() );

		// IP is in $wgSoftBlockRanges
		$user = new User();
		$request = new FauxRequest();
		$request->setIP( '10.20.30.40' );
		$this->setSessionUser( $user, $request );
		$block = $user->getBlock();
		$this->assertInstanceOf( SystemBlock::class, $block );
		$this->assertSame( 'wgSoftBlockRanges', $block->getSystemBlockType() );

		// Make sure the block is really soft
		$request = new FauxRequest();
		$request->setIP( '10.20.30.40' );
		$this->setSessionUser( $this->user, $request );
		$this->assertFalse( $this->user->isAnon(), 'sanity check' );
		$this->assertNull( $this->user->getBlock() );
	}

	public function provideIsPingLimitable() {
		yield 'Not ip excluded' => [ [], null, true ];
		yield 'Ip excluded' => [ [ '1.2.3.4' ], null, false ];
		yield 'Ip subnet excluded' => [ [ '1.2.3.0/8' ], null, false ];
		yield 'noratelimit right' => [ [], 'noratelimit', false ];
	}

	/**
	 * @dataProvider provideIsPingLimitable
	 * @covers User::isPingLimitable
	 * @param array $rateLimitExcludeIps
	 * @param string|null $rightOverride
	 * @param bool $expected
	 */
	public function testIsPingLimitable(
		array $rateLimitExcludeIps,
		?string $rightOverride,
		bool $expected
	) {
		$request = new FauxRequest();
		$request->setIP( '1.2.3.4' );
		$user = User::newFromSession( $request );
		// We are trying to test for current user behaviour
		// since we are interested in request IP
		RequestContext::getMain()->setUser( $user );

		$this->setMwGlobals( 'wgRateLimitsExcludedIPs', $rateLimitExcludeIps );
		if ( $rightOverride ) {
			$this->overrideUserPermissions( $user, $rightOverride );
		}
		$this->assertSame( $expected, $user->isPingLimitable() );
	}

	public function provideExperienceLevel() {
		return [
			[ 2, 2, 'newcomer' ],
			[ 12, 3, 'newcomer' ],
			[ 8, 5, 'newcomer' ],
			[ 15, 10, 'learner' ],
			[ 450, 20, 'learner' ],
			[ 460, 33, 'learner' ],
			[ 525, 28, 'learner' ],
			[ 538, 33, 'experienced' ],
			[ 9, null, 'newcomer' ],
			[ 10, null, 'learner' ],
			[ 501, null, 'experienced' ],
		];
	}

	/**
	 * @covers User::getExperienceLevel
	 * @dataProvider provideExperienceLevel
	 */
	public function testExperienceLevel( $editCount, $memberSince, $expLevel ) {
		$this->setMwGlobals( [
			'wgLearnerEdits' => 10,
			'wgLearnerMemberSince' => 4,
			'wgExperiencedUserEdits' => 500,
			'wgExperiencedUserMemberSince' => 30,
		] );

		$db = wfGetDB( DB_MASTER );
		$userQuery = User::getQueryInfo();
		$row = $db->selectRow(
			$userQuery['tables'],
			$userQuery['fields'],
			[ 'user_id' => $this->user->getId() ],
			__METHOD__,
			[],
			$userQuery['joins']
		);
		$row->user_editcount = $editCount;
		if ( $memberSince !== null ) {
			$row->user_registration = $db->timestamp( time() - $memberSince * 86400 );
		} else {
			$row->user_registration = null;
		}
		$user = User::newFromRow( $row );

		$this->assertSame( $expLevel, $user->getExperienceLevel() );
	}

	/**
	 * @covers User::getExperienceLevel
	 */
	public function testExperienceLevelAnon() {
		$user = User::newFromName( '10.11.12.13', false );

		$this->assertFalse( $user->getExperienceLevel() );
	}

	public static function provideIsLocallyBlockedProxy() {
		return [
			[ '1.2.3.4', '1.2.3.4' ],
			[ '1.2.3.4', '1.2.3.0/16' ],
		];
	}

	/**
	 * @covers User::newFromId
	 */
	public function testNewFromId() {
		$userId = $this->user->getId();
		$this->assertGreaterThan(
			0,
			$userId,
			'Sanity check: user has a working id'
		);

		$otherUser = User::newFromId( $userId );
		$this->assertTrue(
			$this->user->equals( $otherUser ),
			'User created by id should match user with that id'
		);
	}

	/**
	 * @covers User::newFromActorId
	 */
	public function testActorId() {
		// Newly-created user has an actor ID
		$user = User::createNew( 'UserTestActorId1' );
		$id = $user->getId();
		$this->assertGreaterThan( 0, $user->getActorId(), 'User::createNew sets an actor ID' );

		$user = User::newFromName( 'UserTestActorId2' );
		$user->addToDatabase();
		$this->assertGreaterThan( 0, $user->getActorId(), 'User::addToDatabase sets an actor ID' );

		$user = User::newFromName( 'UserTestActorId1' );
		$this->assertGreaterThan( 0, $user->getActorId(),
			'Actor ID can be retrieved for user loaded by name' );

		$user = User::newFromId( $id );
		$this->assertGreaterThan( 0, $user->getActorId(),
			'Actor ID can be retrieved for user loaded by ID' );

		$user2 = User::newFromActorId( $user->getActorId() );
		$this->assertSame( $user->getId(), $user2->getId(),
			'User::newFromActorId works for an existing user' );

		$queryInfo = User::getQueryInfo();
		$row = $this->db->selectRow( $queryInfo['tables'],
			$queryInfo['fields'], [ 'user_id' => $id ], __METHOD__ );
		$user = User::newFromRow( $row );
		$this->assertGreaterThan( 0, $user->getActorId(),
			'Actor ID can be retrieved for user loaded with User::selectFields()' );

		$user = User::newFromId( $id );
		$user->setName( 'UserTestActorId4-renamed' );
		$user->saveSettings();
		$this->assertSame(
			$user->getName(),
			$this->db->selectField(
				'actor', 'actor_name', [ 'actor_id' => $user->getActorId() ], __METHOD__
			),
			'User::saveSettings updates actor table for name change'
		);

		// For sanity
		$ip = '192.168.12.34';
		$this->db->delete( 'actor', [ 'actor_name' => $ip ], __METHOD__ );

		$user = User::newFromName( $ip, false );
		$this->assertSame( 0, $user->getActorId(), 'Anonymous user has no actor ID by default' );
		$this->filterDeprecated( '/Passing parameter of type IDatabase/' );
		$this->assertGreaterThan( 0, $user->getActorId( $this->db ),
			'Actor ID can be created for an anonymous user' );

		$user = User::newFromName( $ip, false );
		$this->assertGreaterThan( 0, $user->getActorId(),
			'Actor ID can be loaded for an anonymous user' );
		$user2 = User::newFromActorId( $user->getActorId() );
		$this->assertSame( $user->getName(), $user2->getName(),
			'User::newFromActorId works for an anonymous user' );
	}

	/**
	 * @covers User::getActorId
	 */
	public function testForeignGetActorId() {
		$user = User::newFromName( 'UserTestActorId1' );
		$this->expectException( PreconditionException::class );
		$user->getActorId( 'Foreign Wiki' );
	}

	/**
	 * @covers User::getWikiId
	 */
	public function testGetWiki() {
		$user = User::newFromName( 'UserTestActorId1' );
		$this->assertSame( User::LOCAL, $user->getWikiId() );
	}

	/**
	 * @covers User::assertWiki
	 */
	public function testAssertWiki() {
		$user = User::newFromName( 'UserTestActorId1' );

		$user->assertWiki( User::LOCAL );
		$this->assertTrue( true, 'User is for local wiki' );

		$this->expectException( PreconditionException::class );
		$user->assertWiki( 'Foreign Wiki' );
	}

	/**
	 * @covers User::newFromAnyId
	 */
	public function testNewFromAnyId() {
		// Registered user
		$user = $this->user;
		for ( $i = 1; $i <= 7; $i++ ) {
			$test = User::newFromAnyId(
				( $i & 1 ) ? $user->getId() : null,
				( $i & 2 ) ? $user->getName() : null,
				( $i & 4 ) ? $user->getActorId() : null
			);
			$this->assertSame( $user->getId(), $test->getId() );
			$this->assertSame( $user->getName(), $test->getName() );
			$this->assertSame( $user->getActorId(), $test->getActorId() );
		}

		// Anon user. Can't load by only user ID when that's 0.
		$user = User::newFromName( '192.168.12.34', false );
		// Make sure an actor ID exists
		MediaWikiServices::getInstance()->getActorNormalization()->acquireActorId( $user, $this->db );

		$test = User::newFromAnyId( null, '192.168.12.34', null );
		$this->assertSame( $user->getId(), $test->getId() );
		$this->assertSame( $user->getName(), $test->getName() );
		$this->assertSame( $user->getActorId(), $test->getActorId() );
		$test = User::newFromAnyId( null, null, $user->getActorId() );
		$this->assertSame( $user->getId(), $test->getId() );
		$this->assertSame( $user->getName(), $test->getName() );
		$this->assertSame( $user->getActorId(), $test->getActorId() );

		// Bogus data should still "work" as long as nothing triggers a ->load(),
		// and accessing the specified data shouldn't do that.
		$test = User::newFromAnyId( 123456, 'Bogus', 654321 );
		$this->assertSame( 123456, $test->getId() );
		$this->assertSame( 'Bogus', $test->getName() );
		$this->assertSame( 654321, $test->getActorId() );

		// Loading remote user by name from remote wiki should succeed
		$test = User::newFromAnyId( null, 'Bogus', null, 'foo' );
		$this->assertSame( 0, $test->getId() );
		$this->assertSame( 'Bogus', $test->getName() );
		$this->assertSame( 0, $test->getActorId() );
		$test = User::newFromAnyId( 123456, 'Bogus', 654321, 'foo' );
		$this->assertSame( 0, $test->getId() );
		$this->assertSame( 0, $test->getActorId() );

		// Exceptional cases
		try {
			User::newFromAnyId( null, null, null );
			$this->fail( 'Expected exception not thrown' );
		} catch ( InvalidArgumentException $ex ) {
		}
		try {
			User::newFromAnyId( 0, null, 0 );
			$this->fail( 'Expected exception not thrown' );
		} catch ( InvalidArgumentException $ex ) {
		}

		// Loading remote user by id from remote wiki should fail
		try {
			User::newFromAnyId( 123456, null, 654321, 'foo' );
			$this->fail( 'Expected exception not thrown' );
		} catch ( InvalidArgumentException $ex ) {
		}
	}

	/**
	 * @covers User::newFromIdentity
	 */
	public function testNewFromIdentity() {
		// Registered user
		$user = $this->user;

		$this->assertSame( $user, User::newFromIdentity( $user ) );

		// ID only
		$identity = new UserIdentityValue( $user->getId(), '', 0 );
		$result = User::newFromIdentity( $identity );
		$this->assertInstanceOf( User::class, $result );
		$this->assertSame( $user->getId(), $result->getId(), 'ID' );
		$this->assertSame( $user->getName(), $result->getName(), 'Name' );
		$this->assertSame( $user->getActorId(), $result->getActorId(), 'Actor' );

		// Name only
		$identity = new UserIdentityValue( 0, $user->getName(), 0 );
		$result = User::newFromIdentity( $identity );
		$this->assertInstanceOf( User::class, $result );
		$this->assertSame( $user->getId(), $result->getId(), 'ID' );
		$this->assertSame( $user->getName(), $result->getName(), 'Name' );
		$this->assertSame( $user->getActorId(), $result->getActorId(), 'Actor' );
	}

	/**
	 * @covers User::newFromConfirmationCode
	 */
	public function testNewFromConfirmationCode() {
		$user = User::newFromConfirmationCode( 'NotARealConfirmationCode' );
		$this->assertNull(
			$user,
			'Invalid confirmation codes result in null users when reading from replicas'
		);

		$user = User::newFromConfirmationCode( 'OtherFakeCode', User::READ_LATEST );
		$this->assertNull(
			$user,
			'Invalid confirmation codes result in null users when reading from master'
		);
	}

	/**
	 * @covers User::newFromName
	 * @covers User::getName
	 * @covers User::getUserPage
	 * @covers User::getTalkPage
	 * @covers User::getTitleKey
	 * @covers User::whoIs
	 * @dataProvider provideNewFromName
	 */
	public function testNewFromName( $name, $titleKey ) {
		$user = User::newFromName( $name );
		$this->assertSame( $user->getName(), $name );
		$this->assertEquals( $user->getUserPage(), Title::makeTitle( NS_USER, $name ) );
		$this->assertEquals( $user->getTalkPage(), Title::makeTitle( NS_USER_TALK, $name ) );
		$this->assertSame( $user->getTitleKey(), $titleKey );

		$status = $user->addToDatabase();
		$this->assertTrue( $status->isOK(), 'User can be added to the database' );
		$this->assertSame( $name, User::whoIs( $user->getId() ) );
	}

	public static function provideNewFromName() {
		return [
			[ 'Example1', 'Example1' ],
			[ 'Mediawiki easter egg', 'Mediawiki_easter_egg' ],
			[ 'See T22281 for more', 'See_T22281_for_more' ],
			[ 'DannyS712', 'DannyS712' ],
		];
	}

	/**
	 * @covers User::newFromName
	 */
	public function testNewFromName_extra() {
		$user = User::newFromName( '1.2.3.4' );
		$this->assertFalse( $user, 'IP addresses are not valid user names' );

		$user = User::newFromName( 'DannyS712', true );
		$otherUser = User::newFromName( 'DannyS712', 'valid' );
		$this->assertTrue(
			$user->equals( $otherUser ),
			'true maps to valid for backwards compatibility'
		);
	}

	/**
	 * @covers User::newFromSession
	 * @covers User::getRequest
	 */
	public function testSessionAndRequest() {
		$req1 = new WebRequest;
		$this->setRequest( $req1 );
		$user = User::newFromSession();
		$request = $user->getRequest();

		$this->assertSame(
			$req1,
			$request,
			'Creating a user without a request defaults to $wgRequest'
		);
		$req2 = new WebRequest;
		$this->assertNotSame(
			$req1,
			$req2,
			'Sanity check: passing a request that does not match $wgRequest'
		);
		$user = User::newFromSession( $req2 );
		$request = $user->getRequest();
		$this->assertSame(
			$req2,
			$request,
			'Creating a user by passing a WebRequest successfully sets the request, ' .
				'instead of using $wgRequest'
		);
	}

	/**
	 * @covers User::newFromRow
	 * @covers User::loadFromRow
	 */
	public function testNewFromRow() {
		// TODO: Create real tests here for loadFromRow
		$row = (object)[];
		$user = User::newFromRow( $row );
		$this->assertInstanceOf( User::class, $user, 'newFromRow returns a user object' );
	}

	/**
	 * @covers User::newFromRow
	 * @covers User::loadFromRow
	 */
	public function testNewFromRow_bad() {
		$this->expectException( InvalidArgumentException::class );
		$this->expectExceptionMessage( '$row must be an object' );
		User::newFromRow( [] );
	}

	/**
	 * @covers User::getBlockedStatus
	 * @covers User::getBlockId
	 * @covers User::getBlock
	 * @covers User::blockedBy
	 * @covers User::blockedFor
	 * @covers User::isHidden
	 * @covers User::isBlockedFrom
	 */
	public function testBlockInstanceCache() {
		// First, check the user isn't blocked
		$user = $this->getMutableTestUser()->getUser();
		$ut = Title::makeTitle( NS_USER_TALK, $user->getName() );
		$this->assertNull( $user->getBlock( false ), 'sanity check' );
		$this->assertSame( '', $user->blockedBy(), 'sanity check' );
		$this->assertSame( '', $user->blockedFor(), 'sanity check' );
		$this->assertFalse( $user->isHidden(), 'sanity check' );
		$this->assertFalse( $user->isBlockedFrom( $ut ), 'sanity check' );

		// Block the user
		$blocker = $this->getTestSysop()->getUser();
		$block = new DatabaseBlock( [
			'hideName' => true,
			'allowUsertalk' => false,
			'reason' => 'Because',
		] );
		$block->setTarget( $user );
		$block->setBlocker( $blocker );
		$blockStore = MediaWikiServices::getInstance()->getDatabaseBlockStore();
		$res = $blockStore->insertBlock( $block );
		$this->assertTrue( (bool)$res['id'], 'sanity check: Failed to insert block' );

		// Clear cache and confirm it loaded the block properly
		$user->clearInstanceCache();
		$this->assertInstanceOf( DatabaseBlock::class, $user->getBlock( false ) );
		$this->assertSame( $blocker->getName(), $user->blockedBy() );
		$this->assertSame( 'Because', $user->blockedFor() );
		$this->assertTrue( $user->isHidden() );
		$this->assertTrue( $user->isBlockedFrom( $ut ) );
		$this->assertSame( $res['id'], $user->getBlockId() );

		// Unblock
		$blockStore->deleteBlock( $block );

		// Clear cache and confirm it loaded the not-blocked properly
		$user->clearInstanceCache();
		$this->assertNull( $user->getBlock( false ) );
		$this->assertSame( '', $user->blockedBy() );
		$this->assertSame( '', $user->blockedFor() );
		$this->assertFalse( $user->isHidden() );
		$this->assertFalse( $user->isBlockedFrom( $ut ) );
		$this->assertFalse( $user->getBlockId() );
	}

	/**
	 * @covers User::getBlockedStatus
	 */
	public function testCompositeBlocks() {
		$user = $this->getMutableTestUser()->getUser();
		$request = $user->getRequest();
		$this->setSessionUser( $user, $request );

		$blockStore = MediaWikiServices::getInstance()->getDatabaseBlockStore();
		$ipBlock = new Block( [
			'address' => $user->getRequest()->getIP(),
			'by' => $this->getTestSysop()->getUser()->getId(),
			'createAccount' => true,
		] );
		$blockStore->insertBlock( $ipBlock );

		$userBlock = new Block( [
			'address' => $user,
			'by' => $this->getTestSysop()->getUser()->getId(),
			'createAccount' => false,
		] );
		$blockStore->insertBlock( $userBlock );

		$block = $user->getBlock();
		$this->assertInstanceOf( CompositeBlock::class, $block );
		$this->assertTrue( $block->isCreateAccountBlocked() );
		$this->assertTrue( $block->appliesToPasswordReset() );
		$this->assertTrue( $block->appliesToNamespace( NS_MAIN ) );
	}

	/**
	 * @covers User::isBlockedFrom
	 * @dataProvider provideIsBlockedFrom
	 * @param string|null $title Title to test.
	 * @param bool $expect Expected result from User::isBlockedFrom()
	 * @param array $options Additional test options:
	 *  - 'blockAllowsUTEdit': (bool, default true) Value for $wgBlockAllowsUTEdit
	 *  - 'allowUsertalk': (bool, default false) Passed to DatabaseBlock::__construct()
	 *  - 'pageRestrictions': (array|null) If non-empty, page restriction titles for the block.
	 */
	public function testIsBlockedFrom( $title, $expect, array $options = [] ) {
		$this->setMwGlobals( [
			'wgBlockAllowsUTEdit' => $options['blockAllowsUTEdit'] ?? true,
		] );

		$user = $this->user;

		if ( $title === self::USER_TALK_PAGE ) {
			$title = $user->getTalkPage();
		} else {
			$title = Title::newFromText( $title );
		}

		$restrictions = [];
		foreach ( $options['pageRestrictions'] ?? [] as $pagestr ) {
			$page = $this->getExistingTestPage(
				$pagestr === self::USER_TALK_PAGE ? $user->getTalkPage() : $pagestr
			);
			$restrictions[] = new PageRestriction( 0, $page->getId() );
		}
		foreach ( $options['namespaceRestrictions'] ?? [] as $ns ) {
			$restrictions[] = new NamespaceRestriction( 0, $ns );
		}

		$block = new DatabaseBlock( [
			'expiry' => wfTimestamp( TS_MW, wfTimestamp() + ( 40 * 60 * 60 ) ),
			'allowUsertalk' => $options['allowUsertalk'] ?? false,
			'sitewide' => !$restrictions,
		] );
		$block->setTarget( $user );
		$block->setBlocker( $this->getTestSysop()->getUser() );
		if ( $restrictions ) {
			$block->setRestrictions( $restrictions );
		}
		$blockStore = MediaWikiServices::getInstance()->getDatabaseBlockStore();
		$blockStore->insertBlock( $block );

		try {
			$this->assertSame( $expect, $user->isBlockedFrom( $title ) );
		} finally {
			$blockStore->deleteBlock( $block );
		}
	}

	public static function provideIsBlockedFrom() {
		return [
			'Sitewide block, basic operation' => [ 'Test page', true ],
			'Sitewide block, not allowing user talk' => [
				self::USER_TALK_PAGE, true, [
					'allowUsertalk' => false,
				]
			],
			'Sitewide block, allowing user talk' => [
				self::USER_TALK_PAGE, false, [
					'allowUsertalk' => true,
				]
			],
			'Sitewide block, allowing user talk but $wgBlockAllowsUTEdit is false' => [
				self::USER_TALK_PAGE, true, [
					'allowUsertalk' => true,
					'blockAllowsUTEdit' => false,
				]
			],
			'Partial block, blocking the page' => [
				'Test page', true, [
					'pageRestrictions' => [ 'Test page' ],
				]
			],
			'Partial block, not blocking the page' => [
				'Test page 2', false, [
					'pageRestrictions' => [ 'Test page' ],
				]
			],
			'Partial block, not allowing user talk but user talk page is not blocked' => [
				self::USER_TALK_PAGE, false, [
					'allowUsertalk' => false,
					'pageRestrictions' => [ 'Test page' ],
				]
			],
			'Partial block, allowing user talk but user talk page is blocked' => [
				self::USER_TALK_PAGE, true, [
					'allowUsertalk' => true,
					'pageRestrictions' => [ self::USER_TALK_PAGE ],
				]
			],
			'Partial block, user talk page is not blocked but $wgBlockAllowsUTEdit is false' => [
				self::USER_TALK_PAGE, false, [
					'allowUsertalk' => false,
					'pageRestrictions' => [ 'Test page' ],
					'blockAllowsUTEdit' => false,
				]
			],
			'Partial block, user talk page is blocked and $wgBlockAllowsUTEdit is false' => [
				self::USER_TALK_PAGE, true, [
					'allowUsertalk' => true,
					'pageRestrictions' => [ self::USER_TALK_PAGE ],
					'blockAllowsUTEdit' => false,
				]
			],
			'Partial user talk namespace block, not allowing user talk' => [
				self::USER_TALK_PAGE, true, [
					'allowUsertalk' => false,
					'namespaceRestrictions' => [ NS_USER_TALK ],
				]
			],
			'Partial user talk namespace block, allowing user talk' => [
				self::USER_TALK_PAGE, false, [
					'allowUsertalk' => true,
					'namespaceRestrictions' => [ NS_USER_TALK ],
				]
			],
			'Partial user talk namespace block, where $wgBlockAllowsUTEdit is false' => [
				self::USER_TALK_PAGE, true, [
					'allowUsertalk' => true,
					'namespaceRestrictions' => [ NS_USER_TALK ],
					'blockAllowsUTEdit' => false,
				]
			],
		];
	}

	/**
	 * @covers User::isBlockedFromEmailuser
	 * @covers User::isAllowedToCreateAccount
	 * @dataProvider provideIsBlockedFromAction
	 * @param bool $blockFromEmail Whether to block email access.
	 * @param bool $blockFromAccountCreation Whether to block account creation.
	 */
	public function testIsBlockedFromAction( $blockFromEmail, $blockFromAccountCreation ) {
		$user = $this->getTestUser( 'accountcreator' )->getUser();

		$block = new DatabaseBlock( [
			'expiry' => wfTimestamp( TS_MW, wfTimestamp() + ( 40 * 60 * 60 ) ),
			'sitewide' => true,
			'blockEmail' => $blockFromEmail,
			'createAccount' => $blockFromAccountCreation
		] );
		$block->setTarget( $user );
		$block->setBlocker( $this->getTestSysop()->getUser() );
		$blockStore = MediaWikiServices::getInstance()->getDatabaseBlockStore();
		$blockStore->insertBlock( $block );

		try {
			$this->assertSame( $blockFromEmail, $user->isBlockedFromEmailuser() );
			$this->assertSame( !$blockFromAccountCreation, $user->isAllowedToCreateAccount() );
		} finally {
			$blockStore->deleteBlock( $block );
		}
	}

	public static function provideIsBlockedFromAction() {
		return [
			'Block email access and account creation' => [ true, true ],
			'Block only email access' => [ true, false ],
			'Block only account creation' => [ false, true ],
			'Allow email access and account creation' => [ false, false ],
		];
	}

	/**
	 * @covers User::isBlockedFromUpload
	 * @dataProvider provideIsBlockedFromUpload
	 * @param bool $sitewide Whether to block sitewide.
	 * @param bool $expected Whether the user is expected to be blocked from uploads.
	 */
	public function testIsBlockedFromUpload( $sitewide, $expected ) {
		$block = new DatabaseBlock( [
			'expiry' => wfTimestamp( TS_MW, wfTimestamp() + ( 40 * 60 * 60 ) ),
			'sitewide' => $sitewide,
		] );
		$block->setTarget( $this->user );
		$block->setBlocker( $this->getTestSysop()->getUser() );
		$blockStore = MediaWikiServices::getInstance()->getDatabaseBlockStore();
		$blockStore->insertBlock( $block );

		try {
			$this->assertSame( $expected, $this->user->isBlockedFromUpload() );
		} finally {
			$blockStore->deleteBlock( $block );
		}
	}

	public static function provideIsBlockedFromUpload() {
		return [
			'sitewide blocks block uploads' => [ true, true ],
			'partial blocks allow uploads' => [ false, false ],
		];
	}

	/**
	 * @covers User::getFirstEditTimestamp
	 * @covers User::getLatestEditTimestamp
	 */
	public function testGetFirstLatestEditTimestamp() {
		$this->hideDeprecated( 'User::getFirstEditTimestamp' );
		$this->hideDeprecated( 'User::getLatestEditTimestamp' );
		$clock = MWTimestamp::convert( TS_UNIX, '20100101000000' );
		MWTimestamp::setFakeTime( static function () use ( &$clock ) {
			return $clock += 1000;
		} );
		try {
			$user = $this->user;
			$firstRevision = self::makeEdit( $user, 'Help:UserTest_GetEditTimestamp', 'one', 'test' );
			$secondRevision = self::makeEdit( $user, 'Help:UserTest_GetEditTimestamp', 'two', 'test' );
			// Sanity check: revisions timestamp are different
			$this->assertNotEquals( $firstRevision->getTimestamp(), $secondRevision->getTimestamp() );

			$this->assertSame( $firstRevision->getTimestamp(), $user->getFirstEditTimestamp() );
			$this->assertSame( $secondRevision->getTimestamp(), $user->getLatestEditTimestamp() );
		} finally {
			MWTimestamp::setFakeTime( false );
		}
	}

	/**
	 * @param User $user
	 * @param string $title
	 * @param string $content
	 * @param string $comment
	 * @return \MediaWiki\Revision\RevisionRecord|null
	 */
	private static function makeEdit( User $user, $title, $content, $comment ) {
		$page = WikiPage::factory( Title::newFromText( $title ) );
		$content = ContentHandler::makeContent( $content, $page->getTitle() );
		$updater = $page->newPageUpdater( $user );
		$updater->setContent( 'main', $content );
		return $updater->saveRevision( CommentStoreComment::newUnsavedComment( $comment ) );
	}

	/**
	 * @covers User::idFromName
	 */
	public function testExistingIdFromName() {
		$this->assertArrayHasKey(
			$this->user->getName(), User::$idCacheByName,
			'Test user should already be in the id cache.'
		);
		$this->assertSame(
			$this->user->getId(), User::idFromName( $this->user->getName() ),
			'Id is correctly retreived from the cache.'
		);
		$this->assertSame(
			$this->user->getId(), User::idFromName( $this->user->getName(), User::READ_LATEST ),
			'Id is correctly retreived from the database.'
		);
	}

	/**
	 * @covers User::idFromName
	 */
	public function testNonExistingIdFromName() {
		$this->assertArrayNotHasKey(
			'NotExisitngUser', User::$idCacheByName,
			'Non exisitng user should not be in the id cache.'
		);
		$this->assertNull( User::idFromName( 'NotExisitngUser' ) );
		$this->assertArrayHasKey(
			'NotExisitngUser', User::$idCacheByName,
			'Username will be cached when requested once.'
		);
		$this->assertNull( User::idFromName( 'NotExistingUser' ) );
		$this->assertNull( User::idFromName( 'Illegal|Name' ) );
	}

	/**
	 * @covers User::isSystemUser
	 */
	public function testIsSystemUser() {
		$this->assertFalse( $this->user->isSystemUser(), 'Normal users are not system users' );

		$user = User::newSystemUser( __METHOD__ );
		$this->assertTrue( $user->isSystemUser(), 'Users created with newSystemUser() are system users' );
	}

	/**
	 * @covers User::newSystemUser
	 * @dataProvider provideNewSystemUser
	 * @param string $exists How/whether to create the user before calling User::newSystemUser
	 *  - 'missing': Do not create the user
	 *  - 'actor': Create an anonymous actor
	 *  - 'user': Create a non-system user
	 *  - 'system': Create a system user
	 * @param string $options Options to User::newSystemUser
	 * @param array $testOpts Test options
	 * @param string $expect 'user', 'exception', or 'null'
	 */
	public function testNewSystemUser( $exists, $options, $testOpts, $expect ) {
		$this->filterDeprecated( '/User::newSystemUser options/' );
		$origUser = null;
		$actorId = null;

		switch ( $exists ) {
			case 'missing':
				$name = 'TestNewSystemUser ' . TestUserRegistry::getNextId();
				break;

			case 'actor':
				$name = 'TestNewSystemUser ' . TestUserRegistry::getNextId();
				$this->db->insert( 'actor', [ 'actor_name' => $name ] );
				$actorId = (int)$this->db->insertId();
				break;

			case 'user':
				$origUser = $this->getMutableTestUser()->getUser();
				$name = $origUser->getName();
				$actorId = $origUser->getActorId();
				break;

			case 'system':
				$name = 'TestNewSystemUser ' . TestUserRegistry::getNextId();
				$user = User::newSystemUser( $name ); // Heh.
				$actorId = $user->getActorId();
				// Use this hook as a proxy for detecting when a "steal" happens.
				$this->setTemporaryHook( 'InvalidateEmailComplete', function () {
					$this->fail( 'InvalidateEmailComplete hook should not have been called' );
				} );
				break;
		}

		$globals = $testOpts['globals'] ?? [];
		if ( !empty( $testOpts['reserved'] ) ) {
			$globals['wgReservedUsernames'] = [ $name ];
		}
		$this->setMwGlobals( $globals );
		$userNameUtils = MediaWikiServices::getInstance()->getUserNameUtils();
		$this->assertTrue( $userNameUtils->isValid( $name ) );
		$this->assertSame( empty( $testOpts['reserved'] ), User::isUsableName( $name ) );

		if ( $expect === 'exception' ) {
			// T248195: Duplicate entry errors will log the exception, don't fail because of that.
			$this->setNullLogger( 'DBQuery' );
			$this->expectException( Exception::class );
		}
		$user = User::newSystemUser( $name, $options );
		if ( $expect === 'null' ) {
			$this->assertNull( $user );
			if ( $origUser ) {
				$this->assertNotSame(
					User::INVALID_TOKEN, TestingAccessWrapper::newFromObject( $origUser )->mToken
				);
				$this->assertNotSame( '', $origUser->getEmail() );
				$this->assertFalse( $origUser->isSystemUser(), 'Normal users should not be system users' );
			}
		} else {
			$this->assertInstanceOf( User::class, $user );
			$this->assertSame( $name, $user->getName() );
			if ( $actorId !== null ) {
				$this->assertSame( $actorId, $user->getActorId() );
			}
			$this->assertSame( User::INVALID_TOKEN, TestingAccessWrapper::newFromObject( $user )->mToken );
			$this->assertSame( '', $user->getEmail() );
			$this->assertTrue( $user->isSystemUser(), 'Newly created system users should be system users' );
		}
	}

	public static function provideNewSystemUser() {
		return [
			'Basic creation' => [ 'missing', [], [], 'user' ],
			'No creation' => [ 'missing', [ 'create' => false ], [], 'null' ],
			'Validation fail' => [
				'missing',
				[ 'validate' => 'usable' ],
				[ 'reserved' => true ],
				'null'
			],
			'No stealing' => [ 'user', [], [], 'null' ],
			'Stealing allowed' => [ 'user', [ 'steal' => true ], [], 'user' ],
			'Stealing an already-system user' => [ 'system', [ 'steal' => true ], [], 'user' ],
			'Anonymous actor (T236444)' => [ 'actor', [], [ 'reserved' => true ], 'user' ],
			'Reserved but no anonymous actor' => [ 'missing', [], [ 'reserved' => true ], 'user' ],
			'Anonymous actor but no creation' => [ 'actor', [ 'create' => false ], [], 'null' ],
			'Anonymous actor but not reserved' => [ 'actor', [], [], 'exception' ],
		];
	}

	/**
	 * @covers User::getDefaultOption
	 * @covers User::getDefaultOptions
	 */
	public function testGetDefaultOptions() {
		$this->hideDeprecated( 'User::getDefaultOption' );
		$this->hideDeprecated( 'User::getDefaultOptions' );
		$this->resetServices();

		$this->setTemporaryHook( 'UserGetDefaultOptions', static function ( &$defaults ) {
			$defaults['extraoption'] = 42;
		} );

		$defaultOptions = User::getDefaultOptions();
		$this->assertArrayHasKey( 'search-match-redirect', $defaultOptions );
		$this->assertArrayHasKey( 'extraoption', $defaultOptions );

		$extraOption = User::getDefaultOption( 'extraoption' );
		$this->assertSame( 42, $extraOption );
	}

	/**
	 * @covers User::getDefaultOption
	 */
	public function testGetDefaultOption_deprecated() {
		$this->expectDeprecation();
		User::getDefaultOption( 'extraoption' );
	}

	/**
	 * @covers User::getDefaultOptions
	 */
	public function testGetDefaultOptions_deprecated() {
		$this->expectDeprecation();
		User::getDefaultOptions();
	}

	/**
	 * @covers User::getAutomaticGroups
	 */
	public function testGetAutomaticGroups() {
		$this->assertArrayEquals( [
			'*',
			'user',
			'autoconfirmed'
		], $this->user->getAutomaticGroups( true ) );

		$user = $this->getTestUser( [ 'bureaucrat', 'test' ] )->getUser();
		$this->assertArrayEquals( [
			'*',
			'user',
			'autoconfirmed'
		], $user->getAutomaticGroups( true ) );
		$user->addGroup( 'something' );
		$this->assertArrayEquals( [
			'*',
			'user',
			'autoconfirmed'
		], $user->getAutomaticGroups( true ) );

		$user = User::newFromName( 'UTUser1' );
		$this->assertSame( [ '*' ], $user->getAutomaticGroups( true ) );
		$this->setMwGlobals( [
			'wgAutopromote' => [
				'dummy' => APCOND_EMAILCONFIRMED
			]
		] );

		$this->user->confirmEmail();
		$this->assertArrayEquals( [
			'*',
			'user',
			'dummy'
		], $this->user->getAutomaticGroups( true ) );

		$user = $this->getTestUser( [ 'dummy' ] )->getUser();
		$user->confirmEmail();
		$this->assertArrayEquals( [
			'*',
			'user',
			'dummy'
		], $user->getAutomaticGroups( true ) );
	}

	/**
	 * @covers User::getEffectiveGroups
	 */
	public function testGetEffectiveGroups() {
		$user = $this->getTestUser()->getUser();
		$this->assertArrayEquals( [
			'*',
			'user',
			'autoconfirmed'
		], $user->getEffectiveGroups( true ) );

		$user = $this->getTestUser( [ 'bureaucrat', 'test' ] )->getUser();
		$this->assertArrayEquals( [
			'*',
			'user',
			'autoconfirmed',
			'bureaucrat',
			'test'
		], $user->getEffectiveGroups( true ) );

		$user = $this->getTestUser( [ 'autoconfirmed', 'test' ] )->getUser();
		$this->assertArrayEquals( [
			'*',
			'user',
			'autoconfirmed',
			'test'
		], $user->getEffectiveGroups( true ) );
	}

	/**
	 * @covers User::getGroups
	 */
	public function testGetGroups() {
		$user = $this->getTestUser( [ 'a', 'b' ] )->getUser();
		$this->assertArrayEquals( [ 'a', 'b' ], $user->getGroups() );
	}

	/**
	 * @covers User::getFormerGroups
	 */
	public function testGetFormerGroups() {
		$user = $this->getTestUser( [ 'a', 'b', 'c' ] )->getUser();
		$this->assertArrayEquals( [], $user->getFormerGroups() );
		$user->addGroup( 'test' );
		$user->removeGroup( 'test' );
		$this->assertArrayEquals( [ 'test' ], $user->getFormerGroups() );
	}

	/**
	 * @covers User::addGroup
	 */
	public function testAddGroup() {
		$user = $this->getTestUser()->getUser();
		$this->assertSame( [], $user->getGroups() );

		$this->assertTrue( $user->addGroup( 'test' ) );
		$this->assertArrayEquals( [ 'test' ], $user->getGroups() );

		$this->assertTrue( $user->addGroup( 'test2' ) );
		$this->assertArrayEquals( [ 'test', 'test2' ], $user->getGroups() );

		$this->setTemporaryHook( 'UserAddGroup', static function ( $user, &$group, &$expiry ) {
			return false;
		} );
		$this->assertFalse( $user->addGroup( 'test3' ) );
		$this->assertArrayEquals(
			[ 'test', 'test2' ],
			$user->getGroups(),
			'Hooks can stop addition of a group'
		);
	}

	/**
	 * @covers User::removeGroup
	 */
	public function testRemoveGroup() {
		$user = $this->getTestUser( [ 'test', 'test3' ] )->getUser();

		$this->assertTrue( $user->removeGroup( 'test' ) );
		$this->assertSame( [ 'test3' ], $user->getGroups() );

		$this->assertFalse(
			$user->removeGroup( 'test2' ),
			'A group membership that does not exist cannot be removed'
		);

		$this->setTemporaryHook( 'UserRemoveGroup', static function ( $user, &$group ) {
			return false;
		} );

		$this->assertFalse( $user->removeGroup( 'test3' ) );
		$this->assertSame( [ 'test3' ], $user->getGroups(), 'Hooks can stop removal of a group' );
	}

	/**
	 * @covers User::changeableGroups
	 */
	public function testChangeableGroups() {
		// todo: test changeableByGroup here as well
		$this->setMwGlobals( [
			'wgGroupPermissions' => [
				'doEverything' => [
					'userrights' => true,
				],
			],
			'wgAddGroups' => [
				'sysop' => [ 'rollback' ],
				'bureaucrat' => [ 'sysop', 'bureaucrat' ],
			],
			'wgRemoveGroups' => [
				'sysop' => [ 'rollback' ],
				'bureaucrat' => [ 'sysop' ],
			],
			'wgGroupsAddToSelf' => [
				'sysop' => [ 'flood' ],
			],
			'wgGroupsRemoveFromSelf' => [
				'flood' => [ 'flood' ],
			],
		] );

		$allGroups = User::getAllGroups();

		$user = $this->getTestUser( [ 'doEverything' ] )->getUser();
		$changeableGroups = $user->changeableGroups();
		$this->assertGroupsEquals(
			[
				'add' => $allGroups,
				'remove' => $allGroups,
				'add-self' => [],
				'remove-self' => [],
			],
			$changeableGroups
		);

		$user = $this->getTestUser( [ 'bureaucrat', 'sysop' ] )->getUser();
		$changeableGroups = $user->changeableGroups();
		$this->assertGroupsEquals(
			[
				'add' => [ 'bureaucrat', 'sysop', 'rollback' ],
				'remove' => [ 'sysop', 'rollback' ],
				'add-self' => [ 'flood' ],
				'remove-self' => [],
			],
			$changeableGroups
		);

		$user = $this->getTestUser( [ 'flood' ] )->getUser();
		$changeableGroups = $user->changeableGroups();
		$this->assertGroupsEquals(
			[
				'add' => [],
				'remove' => [],
				'add-self' => [],
				'remove-self' => [ 'flood' ],
			],
			$changeableGroups
		);
	}

	private function assertGroupsEquals( array $expected, array $actual ) {
		// assertArrayEquals can compare without requiring the same order,
		// but the elements of an array are still required to be in the same order,
		// so just compare each element
		$this->assertArrayEquals( $expected['add'], $actual['add'] );
		$this->assertArrayEquals( $expected['remove'], $actual['remove'] );
		$this->assertArrayEquals( $expected['add-self'], $actual['add-self'] );
		$this->assertArrayEquals( $expected['remove-self'], $actual['remove-self'] );
	}

	/**
	 * @covers User::isWatched
	 * @covers User::isTempWatched
	 * @covers User::addWatch
	 * @covers User::removeWatch
	 */
	public function testWatchlist() {
		$user = $this->user;
		$articleTitle = Title::makeTitle( NS_MAIN, 'FooBar' );

		$this->assertFalse( $user->isWatched( $articleTitle ), 'The article has not been watched yet' );

		$user->addWatch( $articleTitle );
		$this->assertTrue( $user->isWatched( $articleTitle ), 'The article has been watched' );
		$this->assertFalse(
			$user->isTempWatched( $articleTitle ),
			"The article hasn't been temporarily watched"
		);

		$user->removeWatch( $articleTitle );
		$this->assertFalse( $user->isWatched( $articleTitle ), 'The article has been unwatched' );
		$this->assertFalse(
			$user->isTempWatched( $articleTitle ),
			"The article hasn't been temporarily watched"
		);

		$user->addWatch( $articleTitle, true, '2 weeks' );
		$this->assertTrue(
			$user->isTempWatched( $articleTitle, 'The article has been tempoarily watched' )
		);

		$specialTitle = Title::makeTitle( NS_SPECIAL, 'Version' );
		$this->assertFalse( $user->isWatched( $specialTitle ), 'Special pages cannot be watched' );
		// Assume no exceptions
		$user->addWatch( $specialTitle );
		$user->removeWatch( $specialTitle );
	}

	/**
	 * @covers User::getName
	 * @covers User::setName
	 */
	public function testUserName() {
		$user = User::newFromName( 'DannyS712' );
		$this->assertSame(
			'DannyS712',
			$user->getName(),
			'Santiy check: Users created using ::newFromName should return the name used'
		);

		$user->setName( 'FooBarBaz' );
		$this->assertSame(
			'FooBarBaz',
			$user->getName(),
			'Changing a username via ::setName should be reflected in ::getName'
		);
	}

	/**
	 * @covers User::getEmail
	 * @covers User::setEmail
	 * @covers User::invalidateEmail
	 */
	public function testUserEmail() {
		$user = $this->user;

		$user->setEmail( 'TestEmail@mediawiki.org' );
		$this->assertSame(
			'TestEmail@mediawiki.org',
			$user->getEmail(),
			'Setting an email via ::setEmail should be reflected in ::getEmail'
		);

		$this->setTemporaryHook( 'UserSetEmail', function ( $user, &$email ) {
			$this->fail(
				'UserSetEmail hook should not be called when the new email ' .
				'is the same as the old email.'
			);
		} );
		$user->setEmail( 'TestEmail@mediawiki.org' );

		$this->removeTemporaryHook( 'UserSetEmail' );

		$this->setTemporaryHook( 'UserSetEmail', static function ( $user, &$email ) {
			$email = 'SettingIntercepted@mediawiki.org';
		} );
		$user->setEmail( 'NewEmail@mediawiki.org' );
		$this->assertSame(
			'SettingIntercepted@mediawiki.org',
			$user->getEmail(),
			'Hooks can override setting email addresses'
		);

		$this->setTemporaryHook( 'UserGetEmail', static function ( $user, &$email ) {
			$email = 'GettingIntercepted@mediawiki.org';
		} );
		$this->assertSame(
			'GettingIntercepted@mediawiki.org',
			$user->getEmail(),
			'Hooks can override getting email address'
		);

		$this->removeTemporaryHook( 'UserGetEmail' );
		$this->removeTemporaryHook( 'UserSetEmail' );

		$user->invalidateEmail();
		$this->assertSame(
			'',
			$user->getEmail(),
			'After invalidation, a user email should be an empty string'
		);
	}

	/**
	 * @covers User::setEmailWithConfirmation
	 */
	public function testSetEmailWithConfirmation_basic() {
		$user = $this->getTestUser()->getUser();
		$startingEmail = 'startingemail@mediawiki.org';
		$user->setEmail( $startingEmail );

		$this->setMwGlobals( [
			'wgEnableEmail' => false,
			'wgEmailAuthentication' => false
		] );
		$status = $user->setEmailWithConfirmation( 'test1@mediawiki.org' );
		$this->assertSame(
			$status->getErrors()[0]['message'],
			'emaildisabled',
			'Cannot set email when email is disabled'
		);
		$this->assertSame(
			$user->getEmail(),
			$startingEmail,
			'Email has not changed'
		);

		$this->setMwGlobals( [
			'wgEnableEmail' => true,
		] );
		$status = $user->setEmailWithConfirmation( $startingEmail );
		$this->assertTrue(
			$status->getValue(),
			'Returns true if the email specified is the current email'
		);
		$this->assertSame(
			$user->getEmail(),
			$startingEmail,
			'Email has not changed'
		);
	}

	/**
	 * @covers User::isItemLoaded
	 * @covers User::setItemLoaded
	 */
	public function testItemLoaded() {
		$user = User::newFromName( 'DannyS712' );
		$this->assertTrue(
			$user->isItemLoaded( 'name', 'only' ),
			'Users created by name have user names loaded'
		);
		$this->assertFalse(
			$user->isItemLoaded( 'all', 'all' ),
			'Not everything is loaded yet'
		);
		$user->load();
		$this->assertTrue(
			$user->isItemLoaded( 'FooBar', 'all' ),
			'All items now loaded'
		);
	}

	/**
	 * @covers User::requiresHTTPS
	 * @dataProvider provideRequiresHTTPS
	 */
	public function testRequiresHTTPS( $preference, $hook1, $hook2, bool $expected ) {
		$this->setMwGlobals( [
			'wgSecureLogin' => true,
			'wgForceHTTPS' => false,
		] );

		$user = User::newFromName( 'UserWhoMayRequireHTTPS' );
		$user->setOption( 'prefershttps', $preference );
		$user->saveSettings();

		$this->filterDeprecated( '/UserRequiresHTTPS hook/' );
		$this->setTemporaryHook( 'UserRequiresHTTPS', static function ( $user, &$https ) use ( $hook1 ) {
			$https = $hook1;
			return false;
		} );
		$this->filterDeprecated( '/CanIPUseHTTPS hook/' );
		$this->setTemporaryHook( 'CanIPUseHTTPS', function ( $ip, &$canDo ) use ( $hook2 ) {
			if ( $hook2 === 'notcalled' ) {
				$this->fail( 'CanIPUseHTTPS hook should not have been called' );
			}
			$canDo = $hook2;
			return false;
		} );

		$user = User::newFromName( $user->getName() );
		$this->assertSame( $user->requiresHTTPS(), $expected );
	}

	public static function provideRequiresHTTPS() {
		return [
			'Wants, hook requires, can' => [ true, true, true, true ],
			'Wants, hook requires, cannot' => [ true, true, false, false ],
			'Wants, hook prohibits, not called' => [ true, false, 'notcalled', false ],
			'Does not want, hook requires, can' => [ false, true, true, true ],
			'Does not want, hook requires, cannot' => [ false, true, false, false ],
			'Does not want, hook prohibits, not called' => [ false, false, 'notcalled', false ],
		];
	}

	/**
	 * @covers User::requiresHTTPS
	 */
	public function testRequiresHTTPS_disabled() {
		$this->setMwGlobals( [
			'wgSecureLogin' => false,
			'wgForceHTTPS' => false,
		] );

		$user = User::newFromName( 'UserWhoMayRequireHTTP' );
		$user->setOption( 'prefershttps', true );
		$user->saveSettings();

		$user = User::newFromName( $user->getName() );
		$this->assertFalse(
			$user->requiresHTTPS(),
			'User preference ignored if wgSecureLogin  is false'
		);
	}

	/**
	 * @covers User::requiresHTTPS
	 */
	public function testRequiresHTTPS_forced() {
		$this->setMwGlobals( [
			'wgSecureLogin' => true,
			'wgForceHTTPS' => true,
		] );

		$user = User::newFromName( 'UserWhoMayRequireHTTP' );
		$user->setOption( 'prefershttps', false );
		$user->saveSettings();

		$user = User::newFromName( $user->getName() );
		$this->assertTrue(
			$user->requiresHTTPS(),
			'User preference ignored if wgForceHTTPS is true'
		);
	}

	/**
	 * @covers User::isCreatableName
	 */
	public function testIsCreatableName() {
		$this->setMwGlobals( [
			'wgInvalidUsernameCharacters' => '@',
		] );

		$longUserName = str_repeat( 'x', 260 );

		$this->assertFalse(
			User::isCreatableName( $longUserName ),
			'longUserName is too long'
		);
		$this->assertFalse(
			User::isCreatableName( 'Foo@Bar' ),
			'User name contains invalid character'
		);
		$this->assertTrue(
			User::isCreatableName( 'FooBar' ),
			'User names with no issues can be created'
		);
	}

	/**
	 * @covers User::isUsableName
	 */
	public function testIsUsableName() {
		$this->setMwGlobals( [
			'wgReservedUsernames' => [
				'MediaWiki default',
				'msg:reserved-user'
			],
			'wgForceUIMsgAsContentMsg' => [
				'reserved-user'
			],
		] );

		$this->assertFalse(
			User::isUsableName( '' ),
			'Only valid user names are creatable'
		);
		$this->assertFalse(
			User::isUsableName( 'MediaWiki default' ),
			'Reserved names cannot be used'
		);
		$this->assertFalse(
			User::isUsableName( 'reserved-user' ),
			'Names can also be reserved via msg: '
		);
		$this->assertTrue(
			User::isUsableName( 'FooBar' ),
			'User names with no issues can be used'
		);
	}

	/**
	 * @covers User::addToDatabase
	 */
	public function testAddToDatabase_bad() {
		$user = new User();
		$this->expectException( RuntimeException::class );
		$this->expectExceptionMessage(
			'User name field is not set.'
		);
		$user->addToDatabase();
	}

	/**
	 * @covers User::pingLimiter
	 */
	public function testPingLimiterHook() {
		$this->setMwGlobals( [
			'wgRateLimits' => [
				'edit' => [
					'user' => [ 3, 60 ],
				],
			],
		] );

		// Hook leaves $result false
		$this->setTemporaryHook(
			'PingLimiter',
			static function ( &$user, $action, &$result, $incrBy ) {
				return false;
			}
		);
		$this->assertFalse(
			$this->user->pingLimiter(),
			'Hooks that just return false leave $result false'
		);
		$this->removeTemporaryHook( 'PingLimiter' );

		// Hook sets $result to true
		$this->setTemporaryHook(
			'PingLimiter',
			static function ( &$user, $action, &$result, $incrBy ) {
				$result = true;
				return false;
			}
		);
		$this->assertTrue(
			$this->user->pingLimiter(),
			'Hooks can set $result to true'
		);
		$this->removeTemporaryHook( 'PingLimiter' );

		// Unknown action
		$this->assertFalse(
			$this->user->pingLimiter( 'FakeActionWithNoRateLimit' ),
			'Actions with no rate limit set do not trip the rate limiter'
		);
	}

	/**
	 * @covers User::pingLimiter
	 */
	public function testPingLimiterWithStaleCache() {
		global $wgMainCacheType;

		$this->setMwGlobals( [
			'wgRateLimits' => [
				'edit' => [
					'user' => [ 1, 60 ],
				],
			],
		] );

		$cacheTime = 1600000000.0;
		$appTime = 1600000000;
		$cache = new HashBagOStuff();

		// TODO: make the main object cache a service we can override, T243233
		ObjectCache::$instances[$wgMainCacheType] = $cache;

		$cache->setMockTime( $cacheTime ); // this is a reference!
<<<<<<< HEAD
		MWTimestamp::setFakeTime( function () use ( &$appTime ) {
=======
		MWTimestamp::setFakeTime( static function () use ( &$appTime ) {
>>>>>>> 30164539
			return (int)$appTime;
		} );

		$this->assertFalse( $this->user->pingLimiter(), 'limit not reached' );
		$this->assertTrue( $this->user->pingLimiter(), 'limit reached' );

		// Make it so that rate limits are expired according to MWTimestamp::time(),
		// but not according to $cache->getCurrentTime(), emulating the conditions
		// that trigger T246991.
		$cacheTime += 10;
		$appTime += 100;

		$this->assertFalse( $this->user->pingLimiter(), 'limit expired' );
		$this->assertTrue( $this->user->pingLimiter(), 'limit functional after expiry' );
	}

	/**
	 * @covers User::pingLimiter
	 */
	public function testPingLimiterRate() {
		global $wgMainCacheType;

		$this->setMwGlobals( [
			'wgRateLimits' => [
				'edit' => [
					'user' => [ 3, 60 ],
				],
			],
		] );

		$fakeTime = 1600000000;
		$cache = new HashBagOStuff();

		// TODO: make the main object cache a service we can override, T243233
		ObjectCache::$instances[$wgMainCacheType] = $cache;

		$cache->setMockTime( $fakeTime ); // this is a reference!
<<<<<<< HEAD
		MWTimestamp::setFakeTime( function () use ( &$fakeTime ) {
=======
		MWTimestamp::setFakeTime( static function () use ( &$fakeTime ) {
>>>>>>> 30164539
			return (int)$fakeTime;
		} );

		// The limit is 3 per 60 second. Do 5 edits at an emulated 50 second interval.
		// They should all pass. This tests that the counter doesn't just keeps increasing
		// but gets reset in an appropriate way.
		$this->assertFalse( $this->user->pingLimiter(), 'first ping should pass' );

		$fakeTime += 50;
		$this->assertFalse( $this->user->pingLimiter(), 'second ping should pass' );

		$fakeTime += 50;
		$this->assertFalse( $this->user->pingLimiter(), 'third ping should pass' );

		$fakeTime += 50;
		$this->assertFalse( $this->user->pingLimiter(), 'fourth ping should pass' );

		$fakeTime += 50;
		$this->assertFalse( $this->user->pingLimiter(), 'fifth ping should pass' );
	}

	private function newFakeUser( $name, $ip, $id ) {
		$req = new FauxRequest();
		$req->setIP( $ip );

		$user = User::newFromName( $name, false );

		$access = TestingAccessWrapper::newFromObject( $user );
		$access->mRequest = $req;
		$access->mId = $id;
<<<<<<< HEAD
		$access->setItemLoaded( 'id' );
=======
		$access->mLoadedItems = true;
>>>>>>> 30164539

		$this->overrideUserPermissions( $user, [
			'noratelimit' => false,
		] );

		return $user;
	}

	private function newFakeAnon( $ip ) {
		return $this->newFakeUser( $ip, $ip, 0 );
	}

	/**
	 * @covers User::pingLimiter
	 */
	public function testPingLimiterGlobal() {
		$this->setMwGlobals( [
			'wgRateLimits' => [
				'edit' => [
					'anon' => [ 1, 60 ],
				],
				'purge' => [
					'ip' => [ 1, 60 ],
					'subnet' => [ 1, 60 ],
				],
				'rollback' => [
					'user' => [ 1, 60 ],
				],
				'move' => [
					'user-global' => [ 1, 60 ],
				],
				'delete' => [
					'ip-all' => [ 1, 60 ],
					'subnet-all' => [ 1, 60 ],
				],
			],
		] );

		// Set up a fake cache for storing limits
		$cache = new HashBagOStuff( [ 'keyspace' => 'xwiki' ] );

		global $wgMainCacheType;
		ObjectCache::$instances[$wgMainCacheType] = $cache;

		$cacheAccess = TestingAccessWrapper::newFromObject( $cache );
		$cacheAccess->keyspace = 'xwiki';

		$this->installMockContralIdProvider();

		// Set up some fake users
		$anon1 = $this->newFakeAnon( '1.2.3.4' );
		$anon2 = $this->newFakeAnon( '1.2.3.8' );
		$anon3 = $this->newFakeAnon( '6.7.8.9' );
		$anon4 = $this->newFakeAnon( '6.7.8.1' );

		// The mock ContralIdProvider uses the local id MOD 10 as the global ID.
		// So Frank has global ID 11, and Jane has global ID 56.
		// Kara's global ID is 0, which means no global ID.
		$frankX1 = $this->newFakeUser( 'Frank', '1.2.3.4', 111 );
		$frankX2 = $this->newFakeUser( 'Frank', '1.2.3.8', 111 );
		$frankY1 = $this->newFakeUser( 'Frank', '1.2.3.4', 211 );
		$janeX1 = $this->newFakeUser( 'Jane', '1.2.3.4', 456 );
		$janeX3 = $this->newFakeUser( 'Jane', '6.7.8.9', 456 );
		$janeY1 = $this->newFakeUser( 'Jane', '1.2.3.4', 756 );
		$karaX1 = $this->newFakeUser( 'Kara', '5.5.5.5', 100 );
		$karaY1 = $this->newFakeUser( 'Kara', '5.5.5.5', 200 );

		// Test limits on wiki X
		$this->assertFalse( $anon1->pingLimiter( 'edit' ), 'First anon edit' );
		$this->assertTrue( $anon2->pingLimiter( 'edit' ), 'Second anon edit' );

		$this->assertFalse( $anon1->pingLimiter( 'purge' ), 'Anon purge' );
		$this->assertTrue( $anon1->pingLimiter( 'purge' ), 'Anon purge via same IP' );

		$this->assertFalse( $anon3->pingLimiter( 'purge' ), 'Anon purge via different subnet' );
		$this->assertTrue( $anon2->pingLimiter( 'purge' ), 'Anon purge via same subnet' );

		$this->assertFalse( $frankX1->pingLimiter( 'rollback' ), 'First rollback' );
		$this->assertTrue( $frankX2->pingLimiter( 'rollback' ), 'Second rollback via different IP' );
		$this->assertFalse( $janeX1->pingLimiter( 'rollback' ), 'Rlbk by different user, same IP' );

		$this->assertFalse( $frankX1->pingLimiter( 'move' ), 'First move' );
		$this->assertTrue( $frankX2->pingLimiter( 'move' ), 'Second move via different IP' );
		$this->assertFalse( $janeX1->pingLimiter( 'move' ), 'Move by different user, same IP' );
		$this->assertFalse( $karaX1->pingLimiter( 'move' ), 'Move by another user' );
		$this->assertTrue( $karaX1->pingLimiter( 'move' ), 'Second move by another user' );

		$this->assertFalse( $frankX1->pingLimiter( 'delete' ), 'First delete' );
		$this->assertTrue( $janeX1->pingLimiter( 'delete' ), 'Delete via same IP' );

		$this->assertTrue( $frankX2->pingLimiter( 'delete' ), 'Delete via same subnet' );
		$this->assertFalse( $janeX3->pingLimiter( 'delete' ), 'Delete via different subnet' );

		// Now test how limits carry over to wiki Y
		$cacheAccess->keyspace = 'ywiki';

		$this->assertFalse( $anon3->pingLimiter( 'edit' ), 'Anon edit on wiki Y' );
		$this->assertTrue( $anon4->pingLimiter( 'purge' ), 'Anon purge on wiki Y, same subnet' );
		$this->assertFalse( $frankY1->pingLimiter( 'rollback' ), 'Rollback on wiki Y, same name' );
		$this->assertTrue( $frankY1->pingLimiter( 'move' ), 'Move on wiki Y, same name' );
		$this->assertTrue( $janeY1->pingLimiter( 'move' ), 'Move on wiki Y, different user' );
		$this->assertTrue( $frankY1->pingLimiter( 'delete' ), 'Delete on wiki Y, same IP' );

		// For a user without a global ID, user-global acts as a local restriction
		$this->assertFalse( $karaY1->pingLimiter( 'move' ), 'Move by another user' );
		$this->assertTrue( $karaY1->pingLimiter( 'move' ), 'Second move by another user' );
	}

	private function doTestNewTalk( User $user ) {
		$this->hideDeprecated( 'User::getNewtalk' );
		$this->hideDeprecated( 'User::setNewtalk' );
		$this->assertFalse( $user->getNewtalk(), 'Should be false before updated' );
		$user->setNewtalk( true );
		$this->assertTrue( $user->getNewtalk(), 'Should be true after updated' );
		$user->clearInstanceCache();
		$this->assertTrue( $user->getNewtalk(), 'Should be true after cache cleared' );
		$user->setNewtalk( false );
		$this->assertFalse( $user->getNewtalk(), 'Should be false after updated' );
		$user->clearInstanceCache();
		$this->assertFalse( $user->getNewtalk(), 'Should be false after cache cleared' );
	}

	/**
	 * @covers User::getNewtalk
	 * @covers User::setNewtalk
	 */
	public function testNewtalkRegistered() {
		$this->doTestNewTalk( $this->getTestUser()->getUser() );
	}

	/**
	 * @covers User::getNewtalk
	 * @covers User::setNewtalk
	 */
	public function testNewtalkAnon() {
		$this->doTestNewTalk( User::newFromName( __METHOD__ ) );
	}

	/**
	 * @covers User::getNewMessageLinks
	 * @covers User::getNewMessageRevisionId
	 */
	public function testGetNewMessageLinks() {
		$this->hideDeprecated( 'User::getNewMessageLinks' );
		$this->hideDeprecated( 'User::getNewMessageRevisionId' );
		$this->hideDeprecated( 'User::setNewtalk' );
		$this->hideDeprecated( 'Revision::__construct' );
		$this->hideDeprecated( 'Revision::getId' );

		$user = $this->getTestUser()->getUser();
		$userTalk = $user->getTalkPage();

		// Make sure time progresses between revisions.
		// MediaWikiIntegrationTestCase automatically restores the real clock.
		$clock = MWTimestamp::time();
		MWTimestamp::setFakeTime( static function () use ( &$clock ) {
			return ++$clock;
		} );

		$status = $this->editPage( $userTalk->getPrefixedText(), 'Message one' );
		$this->assertTrue( $status->isGood(), 'Sanity: create revision 1 of user talk' );
		/** @var RevisionRecord $firstRevRecord */
		$firstRevRecord = $status->getValue()['revision-record'];
		$status = $this->editPage( $userTalk->getPrefixedText(), 'Message two' );
		$this->assertTrue( $status->isGood(), 'Sanity: create revision 2 of user talk' );
		/** @var RevisionRecord $secondRevRecord */
		$secondRevRecord = $status->getValue()['revision-record'];

		$user->setNewtalk( true, $secondRevRecord );
		$links = $user->getNewMessageLinks();
		$this->assertTrue( count( $links ) > 0, 'Must have new message links' );
		$this->assertSame( $userTalk->getLocalURL(), $links[0]['link'] );
		$this->assertSame( $firstRevRecord->getId(), $links[0]['rev']->getId() );
		$this->assertSame( $firstRevRecord->getId(), $user->getNewMessageRevisionId() );
	}

	private function installMockContralIdProvider() {
		$mockCentralIdLookup = $this->createNoOpMock(
			CentralIdLookup::class,
			[ 'centralIdFromLocalUser', 'getProviderId' ]
		);

		$mockCentralIdLookup->method( 'centralIdFromLocalUser' )
<<<<<<< HEAD
			->willReturnCallback( function ( User $user ) {
=======
			->willReturnCallback( static function ( User $user ) {
>>>>>>> 30164539
				return $user->getId() % 100;
			} );

		$this->setMwGlobals( [
			'wgCentralIdLookupProvider' => 'test',
			'wgCentralIdLookupProviders' => [
				'test' => [
<<<<<<< HEAD
					'factory' => function () use ( $mockCentralIdLookup ) {
=======
					'factory' => static function () use ( $mockCentralIdLookup ) {
>>>>>>> 30164539
						return $mockCentralIdLookup;
					}
				]
			]
		] );
	}
<<<<<<< HEAD
=======

	/**
	 * @covers User::loadFromDatabase
	 * @covers User::loadDefaults
	 */
	public function testBadUserID() {
		$user = User::newFromId( 999999999 );
		$this->assertSame( 'Unknown user', $user->getName() );
	}

	/**
	 * @covers User::probablyCan
	 * @covers User::definitelyCan
	 * @covers User::authorizeRead
	 * @covers User::authorizeWrite
	 */
	public function testAuthorityMethods() {
		$user = $this->getTestUser()->getUser();
		$page = Title::makeTitle( NS_MAIN, 'Test' );
		$this->assertFalse( $user->probablyCan( 'create', $page ) );
		$this->assertFalse( $user->definitelyCan( 'create', $page ) );
		$this->assertFalse( $user->authorizeRead( 'create', $page ) );
		$this->assertFalse( $user->authorizeWrite( 'create', $page ) );

		$this->overrideUserPermissions( $user, 'createpage' );
		$this->assertTrue( $user->probablyCan( 'create', $page ) );
		$this->assertTrue( $user->definitelyCan( 'create', $page ) );
		$this->assertTrue( $user->authorizeRead( 'create', $page ) );
		$this->assertTrue( $user->authorizeWrite( 'create', $page ) );
	}

	/**
	 * @covers User::isAllowed
	 * @covers User::__sleep
	 */
	public function testSerializationRoudTripWithAuthority() {
		$user = $this->getTestUser()->getUser();
		$isAllowed = $user->isAllowed( 'read' ); // Memoize the Authority
		$unserializedUser = unserialize( serialize( $user ) );
		$this->assertSame( $user->getId(), $unserializedUser->getId() );
		$this->assertSame( $isAllowed, $unserializedUser->isAllowed( 'read' ) );
	}
>>>>>>> 30164539
}<|MERGE_RESOLUTION|>--- conflicted
+++ resolved
@@ -2423,11 +2423,7 @@
 		ObjectCache::$instances[$wgMainCacheType] = $cache;
 
 		$cache->setMockTime( $cacheTime ); // this is a reference!
-<<<<<<< HEAD
-		MWTimestamp::setFakeTime( function () use ( &$appTime ) {
-=======
 		MWTimestamp::setFakeTime( static function () use ( &$appTime ) {
->>>>>>> 30164539
 			return (int)$appTime;
 		} );
 
@@ -2465,11 +2461,7 @@
 		ObjectCache::$instances[$wgMainCacheType] = $cache;
 
 		$cache->setMockTime( $fakeTime ); // this is a reference!
-<<<<<<< HEAD
-		MWTimestamp::setFakeTime( function () use ( &$fakeTime ) {
-=======
 		MWTimestamp::setFakeTime( static function () use ( &$fakeTime ) {
->>>>>>> 30164539
 			return (int)$fakeTime;
 		} );
 
@@ -2500,11 +2492,7 @@
 		$access = TestingAccessWrapper::newFromObject( $user );
 		$access->mRequest = $req;
 		$access->mId = $id;
-<<<<<<< HEAD
-		$access->setItemLoaded( 'id' );
-=======
 		$access->mLoadedItems = true;
->>>>>>> 30164539
 
 		$this->overrideUserPermissions( $user, [
 			'noratelimit' => false,
@@ -2688,11 +2676,7 @@
 		);
 
 		$mockCentralIdLookup->method( 'centralIdFromLocalUser' )
-<<<<<<< HEAD
-			->willReturnCallback( function ( User $user ) {
-=======
 			->willReturnCallback( static function ( User $user ) {
->>>>>>> 30164539
 				return $user->getId() % 100;
 			} );
 
@@ -2700,19 +2684,13 @@
 			'wgCentralIdLookupProvider' => 'test',
 			'wgCentralIdLookupProviders' => [
 				'test' => [
-<<<<<<< HEAD
-					'factory' => function () use ( $mockCentralIdLookup ) {
-=======
 					'factory' => static function () use ( $mockCentralIdLookup ) {
->>>>>>> 30164539
 						return $mockCentralIdLookup;
 					}
 				]
 			]
 		] );
 	}
-<<<<<<< HEAD
-=======
 
 	/**
 	 * @covers User::loadFromDatabase
@@ -2755,5 +2733,4 @@
 		$this->assertSame( $user->getId(), $unserializedUser->getId() );
 		$this->assertSame( $isAllowed, $unserializedUser->isAllowed( 'read' ) );
 	}
->>>>>>> 30164539
 }