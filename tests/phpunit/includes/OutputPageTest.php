<?php

use Wikimedia\TestingAccessWrapper;

/**
 * @author Matthew Flaschen
 *
 * @group Database
 * @group Output
 */
class OutputPageTest extends MediaWikiTestCase {
	const SCREEN_MEDIA_QUERY = 'screen and (min-width: 982px)';
	const SCREEN_ONLY_MEDIA_QUERY = 'only screen and (min-width: 982px)';

	// @codingStandardsIgnoreStart Generic.Files.LineLength
	const RSS_RC_LINK = '<link rel="alternate" type="application/rss+xml" title=" RSS feed" href="/w/index.php?title=Special:RecentChanges&amp;feed=rss"/>';
	const ATOM_RC_LINK = '<link rel="alternate" type="application/atom+xml" title=" Atom feed" href="/w/index.php?title=Special:RecentChanges&amp;feed=atom"/>';

	const RSS_TEST_LINK = '<link rel="alternate" type="application/rss+xml" title="&quot;Test&quot; RSS feed" href="fake-link"/>';
	const ATOM_TEST_LINK = '<link rel="alternate" type="application/atom+xml" title="&quot;Test&quot; Atom feed" href="fake-link"/>';
	// @codingStandardsIgnoreEnd

	// Ensure that we don't affect the global ResourceLoader state.
	protected function setUp() {
		parent::setUp();
		ResourceLoader::clearCache();
	}
	protected function tearDown() {
		parent::tearDown();
		ResourceLoader::clearCache();
	}

	/**
	 * @dataProvider provideRedirect
	 *
	 * @covers OutputPage::__construct
	 * @covers OutputPage::redirect
	 * @covers OutputPage::getRedirect
	 */
	public function testRedirect( $url, $code = null ) {
		$op = $this->newInstance();
		if ( isset( $code ) ) {
			$op->redirect( $url, $code );
		} else {
			$op->redirect( $url );
		}
		$expectedUrl = str_replace( "\n", '', $url );
		$this->assertSame( $expectedUrl, $op->getRedirect() );
		$this->assertSame( $expectedUrl, $op->mRedirect );
		$this->assertSame( $code ?? '302', $op->mRedirectCode );
	}

	public function provideRedirect() {
		return [
			[ 'http://example.com' ],
			[ 'http://example.com', '400' ],
			[ 'http://example.com', 'squirrels!!!' ],
			[ "a\nb" ],
		];
	}

	private function setupFeedLinks( $feed, $types ) {
		$outputPage = $this->newInstance( [
			'AdvertisedFeedTypes' => $types,
			'Feed' => $feed,
			'OverrideSiteFeed' => false,
			'Script' => '/w',
			'Sitename' => false,
		] );
		$outputPage->setTitle( Title::makeTitle( NS_MAIN, 'Test' ) );
		$this->setMwGlobals( [
			'wgScript' => '/w/index.php',
		] );
		return $outputPage;
	}

	private function assertFeedLinks( $outputPage, $message, $present, $non_present ) {
		$links = $outputPage->getHeadLinksArray();
		foreach ( $present as $link ) {
			$this->assertContains( $link, $links, $message );
		}
		foreach ( $non_present as $link ) {
			$this->assertNotContains( $link, $links, $message );
		}
	}

	private function assertFeedUILinks( $outputPage, $ui_links ) {
		if ( $ui_links ) {
			$this->assertTrue( $outputPage->isSyndicated(), 'Syndication should be offered' );
			$this->assertGreaterThan( 0, count( $outputPage->getSyndicationLinks() ),
				'Some syndication links should be there' );
		} else {
			$this->assertFalse( $outputPage->isSyndicated(), 'No syndication should be offered' );
			$this->assertEquals( 0, count( $outputPage->getSyndicationLinks() ),
				'No syndication links should be there' );
		}
	}

	public static function provideFeedLinkData() {
		return [
			[
				true, [ 'rss' ], 'Only RSS RC link should be offerred',
				[ self::RSS_RC_LINK ], [ self::ATOM_RC_LINK ]
			],
			[
				true, [ 'atom' ], 'Only Atom RC link should be offerred',
				[ self::ATOM_RC_LINK ], [ self::RSS_RC_LINK ]
			],
			[
				true, [], 'No RC feed formats should be offerred',
				[], [ self::ATOM_RC_LINK, self::RSS_RC_LINK ]
			],
			[
				false, [ 'atom' ], 'No RC feeds should be offerred',
				[], [ self::ATOM_RC_LINK, self::RSS_RC_LINK ]
			],
		];
	}

	/**
	 * @covers OutputPage::setCopyrightUrl
	 * @covers OutputPage::getHeadLinksArray
	 */
	public function testSetCopyrightUrl() {
		$op = $this->newInstance();
		$op->setCopyrightUrl( 'http://example.com' );

		$this->assertSame(
			Html::element( 'link', [ 'rel' => 'license', 'href' => 'http://example.com' ] ),
			$op->getHeadLinksArray()['copyright']
		);
	}

	/**
	 * @dataProvider provideFeedLinkData
	 * @covers OutputPage::getHeadLinksArray
	 */
	public function testRecentChangesFeed( $feed, $advertised_feed_types,
				$message, $present, $non_present ) {
		$outputPage = $this->setupFeedLinks( $feed, $advertised_feed_types );
		$this->assertFeedLinks( $outputPage, $message, $present, $non_present );
	}

	public static function provideAdditionalFeedData() {
		return [
			[
				true, [ 'atom' ], 'Additional Atom feed should be offered',
				'atom',
				[ self::ATOM_TEST_LINK, self::ATOM_RC_LINK ],
				[ self::RSS_TEST_LINK, self::RSS_RC_LINK ],
				true,
			],
			[
				true, [ 'rss' ], 'Additional RSS feed should be offered',
				'rss',
				[ self::RSS_TEST_LINK, self::RSS_RC_LINK ],
				[ self::ATOM_TEST_LINK, self::ATOM_RC_LINK ],
				true,
			],
			[
				true, [ 'rss' ], 'Additional Atom feed should NOT be offered with RSS enabled',
				'atom',
				[ self::RSS_RC_LINK ],
				[ self::RSS_TEST_LINK, self::ATOM_TEST_LINK, self::ATOM_RC_LINK ],
				false,
			],
			[
				false, [ 'atom' ], 'Additional Atom feed should NOT be offered, all feeds disabled',
				'atom',
				[],
				[
					self::RSS_TEST_LINK, self::ATOM_TEST_LINK,
					self::ATOM_RC_LINK, self::ATOM_RC_LINK,
				],
				false,
			],
		];
	}

	/**
	 * @dataProvider provideAdditionalFeedData
	 * @covers OutputPage::getHeadLinksArray
	 * @covers OutputPage::addFeedLink
	 * @covers OutputPage::getSyndicationLinks
	 * @covers OutputPage::isSyndicated
	 */
	public function testAdditionalFeeds( $feed, $advertised_feed_types, $message,
			$additional_feed_type, $present, $non_present, $any_ui_links ) {
		$outputPage = $this->setupFeedLinks( $feed, $advertised_feed_types );
		$outputPage->addFeedLink( $additional_feed_type, 'fake-link' );
		$this->assertFeedLinks( $outputPage, $message, $present, $non_present );
		$this->assertFeedUILinks( $outputPage, $any_ui_links );
	}

	// @todo How to test setStatusCode?

	/**
	 * @covers OutputPage::addMeta
	 * @covers OutputPage::getMetaTags
	 * @covers OutputPage::getHeadLinksArray
	 */
	public function testMetaTags() {
		$op = $this->newInstance();
		$op->addMeta( 'http:expires', '0' );
		$op->addMeta( 'keywords', 'first' );
		$op->addMeta( 'keywords', 'second' );
		$op->addMeta( 'og:title', 'Ta-duh' );

		$expected = [
			[ 'http:expires', '0' ],
			[ 'keywords', 'first' ],
			[ 'keywords', 'second' ],
			[ 'og:title', 'Ta-duh' ],
		];
		$this->assertSame( $expected, $op->getMetaTags() );

		$links = $op->getHeadLinksArray();
		$this->assertContains( '<meta http-equiv="expires" content="0"/>', $links );
		$this->assertContains( '<meta name="keywords" content="first"/>', $links );
		$this->assertContains( '<meta name="keywords" content="second"/>', $links );
		$this->assertContains( '<meta property="og:title" content="Ta-duh"/>', $links );
		$this->assertArrayNotHasKey( 'meta-robots', $links );
	}

	/**
	 * @covers OutputPage::addLink
	 * @covers OutputPage::getLinkTags
	 * @covers OutputPage::getHeadLinksArray
	 */
	public function testAddLink() {
		$op = $this->newInstance();

		$links = [
			[],
			[ 'rel' => 'foo', 'href' => 'http://example.com' ],
		];

		foreach ( $links as $link ) {
			$op->addLink( $link );
		}

		$this->assertSame( $links, $op->getLinkTags() );

		$result = $op->getHeadLinksArray();

		foreach ( $links as $link ) {
			$this->assertContains( Html::element( 'link', $link ), $result );
		}
	}

	/**
	 * @covers OutputPage::setCanonicalUrl
	 * @covers OutputPage::getCanonicalUrl
	 * @covers OutputPage::getHeadLinksArray
	 */
	public function testSetCanonicalUrl() {
		$op = $this->newInstance();
		$op->setCanonicalUrl( 'http://example.comm' );
		$op->setCanonicalUrl( 'http://example.com' );

		$this->assertSame( 'http://example.com', $op->getCanonicalUrl() );

		$headLinks = $op->getHeadLinksArray();

		$this->assertContains( Html::element( 'link', [
			'rel' => 'canonical', 'href' => 'http://example.com'
		] ), $headLinks );

		$this->assertNotContains( Html::element( 'link', [
			'rel' => 'canonical', 'href' => 'http://example.comm'
		] ), $headLinks );
	}

	/**
	 * @covers OutputPage::addScript
	 */
	public function testAddScript() {
		$op = $this->newInstance();
		$op->addScript( 'some random string' );

		$this->assertContains( "\nsome random string\n", "\n" . $op->getBottomScripts() . "\n" );
	}

	/**
	 * @covers OutputPage::addScriptFile
	 */
	public function testAddScriptFile() {
		$op = $this->newInstance();
		$op->addScriptFile( '/somescript.js' );
		$op->addScriptFile( '//example.com/somescript.js' );

		$this->assertContains(
			"\n" . Html::linkedScript( '/somescript.js', $op->getCSPNonce() ) .
				Html::linkedScript( '//example.com/somescript.js', $op->getCSPNonce() ) . "\n",
			"\n" . $op->getBottomScripts() . "\n"
		);
	}

	/**
	 * Test that addScriptFile() throws due to deprecation.
	 *
	 * @covers OutputPage::addScriptFile
	 */
	public function testAddDeprecatedScriptFileWarning() {
		$this->setExpectedException( PHPUnit_Framework_Error_Deprecated::class,
			'Use of OutputPage::addScriptFile was deprecated in MediaWiki 1.24.' );

		$op = $this->newInstance();
		$op->addScriptFile( 'ignored-script.js' );
	}

	/**
	 * Test the actual behavior of the method (in the case where it doesn't throw, e.g., in
	 * production).
	 *
	 * @covers OutputPage::addScriptFile
	 */
	public function testAddDeprecatedScriptFileNoOp() {
		$this->hideDeprecated( 'OutputPage::addScriptFile' );
		$op = $this->newInstance();
		$op->addScriptFile( 'ignored-script.js' );

		$this->assertNotContains( 'ignored-script.js', '' . $op->getBottomScripts() );
	}

	/**
	 * @covers OutputPage::addInlineScript
	 */
	public function testAddInlineScript() {
		$op = $this->newInstance();
		$op->addInlineScript( 'let foo = "bar";' );
		$op->addInlineScript( 'alert( foo );' );

		$this->assertContains(
			"\n" . Html::inlineScript( "\nlet foo = \"bar\";\n", $op->getCSPNonce() ) . "\n" .
				Html::inlineScript( "\nalert( foo );\n", $op->getCSPNonce() ) . "\n",
			"\n" . $op->getBottomScripts() . "\n"
		);
	}

	// @todo How to test filterModules(), warnModuleTargetFilter(), getModules(), etc.?

	/**
	 * @covers OutputPage::getTarget
	 * @covers OutputPage::setTarget
	 */
	public function testSetTarget() {
		$op = $this->newInstance();
		$op->setTarget( 'foo' );

		$this->assertSame( 'foo', $op->getTarget() );
		// @todo What else?  Test some actual effect?
	}

	// @todo How to test addContentOverride(Callback)?

	/**
	 * @covers OutputPage::getHeadItemsArray
	 * @covers OutputPage::addHeadItem
	 * @covers OutputPage::addHeadItems
	 * @covers OutputPage::hasHeadItem
	 */
	public function testHeadItems() {
		$op = $this->newInstance();
		$op->addHeadItem( 'a', 'b' );
		$op->addHeadItems( [ 'c' => '<d>&amp;', 'e' => 'f', 'a' => 'q' ] );
		$op->addHeadItem( 'e', 'g' );
		$op->addHeadItems( 'x' );

		$this->assertSame( [ 'a' => 'q', 'c' => '<d>&amp;', 'e' => 'g', 'x' ],
			$op->getHeadItemsArray() );

		$this->assertTrue( $op->hasHeadItem( 'a' ) );
		$this->assertTrue( $op->hasHeadItem( 'c' ) );
		$this->assertTrue( $op->hasHeadItem( 'e' ) );
		$this->assertTrue( $op->hasHeadItem( '0' ) );

		$this->assertContains( "\nq\n<d>&amp;\ng\nx\n",
			'' . $op->headElement( $op->getContext()->getSkin() ) );
	}

	/**
	 * @covers OutputPage::getHeadItemsArray
	 * @covers OutputPage::addParserOutputMetadata
	 * @covers OutputPage::addParserOutput
	 */
	public function testHeadItemsParserOutput() {
		$op = $this->newInstance();
		$stubPO1 = $this->createParserOutputStub( 'getHeadItems', [ 'a' => 'b' ] );
		$op->addParserOutputMetadata( $stubPO1 );
		$stubPO2 = $this->createParserOutputStub( 'getHeadItems',
			[ 'c' => '<d>&amp;', 'e' => 'f', 'a' => 'q' ] );
		$op->addParserOutputMetadata( $stubPO2 );
		$stubPO3 = $this->createParserOutputStub( 'getHeadItems', [ 'e' => 'g' ] );
		$op->addParserOutput( $stubPO3 );
		$stubPO4 = $this->createParserOutputStub( 'getHeadItems', [ 'x' ] );
		$op->addParserOutputMetadata( $stubPO4 );

		$this->assertSame( [ 'a' => 'q', 'c' => '<d>&amp;', 'e' => 'g', 'x' ],
			$op->getHeadItemsArray() );

		$this->assertTrue( $op->hasHeadItem( 'a' ) );
		$this->assertTrue( $op->hasHeadItem( 'c' ) );
		$this->assertTrue( $op->hasHeadItem( 'e' ) );
		$this->assertTrue( $op->hasHeadItem( '0' ) );
		$this->assertFalse( $op->hasHeadItem( 'b' ) );

		$this->assertContains( "\nq\n<d>&amp;\ng\nx\n",
			'' . $op->headElement( $op->getContext()->getSkin() ) );
	}

	/**
	 * @covers OutputPage::addBodyClasses
	 */
	public function testAddBodyClasses() {
		$op = $this->newInstance();
		$op->addBodyClasses( 'a' );
		$op->addBodyClasses( 'mediawiki' );
		$op->addBodyClasses( 'b c' );
		$op->addBodyClasses( [ 'd', 'e' ] );
		$op->addBodyClasses( 'a' );

		$this->assertContains( '"a mediawiki b c d e ltr',
			'' . $op->headElement( $op->getContext()->getSkin() ) );
	}

	/**
	 * @covers OutputPage::setArticleBodyOnly
	 * @covers OutputPage::getArticleBodyOnly
	 */
	public function testArticleBodyOnly() {
		$op = $this->newInstance();
		$this->assertFalse( $op->getArticleBodyOnly() );

		$op->setArticleBodyOnly( true );
		$this->assertTrue( $op->getArticleBodyOnly() );

		$op->addHTML( '<b>a</b>' );

		$this->assertSame( '<b>a</b>', $op->output( true ) );
	}

	/**
	 * @covers OutputPage::setProperty
	 * @covers OutputPage::getProperty
	 */
	public function testProperties() {
		$op = $this->newInstance();

		$this->assertNull( $op->getProperty( 'foo' ) );

		$op->setProperty( 'foo', 'bar' );
		$op->setProperty( 'baz', 'quz' );

		$this->assertSame( 'bar', $op->getProperty( 'foo' ) );
		$this->assertSame( 'quz', $op->getProperty( 'baz' ) );
	}

	/**
	 * @dataProvider provideCheckLastModified
	 *
	 * @covers OutputPage::checkLastModified
	 * @covers OutputPage::getCdnCacheEpoch
	 */
	public function testCheckLastModified(
		$timestamp, $ifModifiedSince, $expected, $config = [], $callback = null
	) {
		$request = new FauxRequest();
		if ( $ifModifiedSince ) {
			if ( is_numeric( $ifModifiedSince ) ) {
				// Unix timestamp
				$ifModifiedSince = date( 'D, d M Y H:i:s', $ifModifiedSince ) . ' GMT';
			}
			$request->setHeader( 'If-Modified-Since', $ifModifiedSince );
		}

		if ( !isset( $config['CacheEpoch'] ) ) {
			// Make sure it's not too recent
			$config['CacheEpoch'] = '20000101000000';
		}

		$op = $this->newInstance( $config, $request );

		if ( $callback ) {
			$callback( $op, $this );
		}

		// Avoid a complaint about not being able to disable compression
		Wikimedia\suppressWarnings();
		try {
			$this->assertEquals( $expected, $op->checkLastModified( $timestamp ) );
		} finally {
			Wikimedia\restoreWarnings();
		}
	}

	public function provideCheckLastModified() {
		$lastModified = time() - 3600;
		return [
			'Timestamp 0' =>
				[ '0', $lastModified, false ],
			'Timestamp Unix epoch' =>
				[ '19700101000000', $lastModified, false ],
			'Timestamp same as If-Modified-Since' =>
				[ $lastModified, $lastModified, true ],
			'Timestamp one second after If-Modified-Since' =>
				[ $lastModified + 1, $lastModified, false ],
			'No If-Modified-Since' =>
				[ $lastModified + 1, null, false ],
			'Malformed If-Modified-Since' =>
				[ $lastModified + 1, 'GIBBERING WOMBATS !!!', false ],
			'Non-standard IE-style If-Modified-Since' =>
				[ $lastModified, date( 'D, d M Y H:i:s', $lastModified ) . ' GMT; length=5202',
					true ],
			// @todo Should we fix this behavior to match the spec?  Probably no reason to.
			'If-Modified-Since not per spec but we accept it anyway because strtotime does' =>
				[ $lastModified, "@$lastModified", true ],
			'$wgCachePages = false' =>
				[ $lastModified, $lastModified, false, [ 'CachePages' => false ] ],
			'$wgCacheEpoch' =>
				[ $lastModified, $lastModified, false,
					[ 'CacheEpoch' => wfTimestamp( TS_MW, $lastModified + 1 ) ] ],
			'Recently-touched user' =>
				[ $lastModified, $lastModified, false, [],
				function ( $op ) {
					$op->getContext()->setUser( $this->getTestUser()->getUser() );
				} ],
			'After Squid expiry' =>
				[ $lastModified, $lastModified, false,
					[ 'UseSquid' => true, 'SquidMaxage' => 3599 ] ],
			'Hook allows cache use' =>
				[ $lastModified + 1, $lastModified, true, [],
				function ( $op, $that ) {
					$that->setTemporaryHook( 'OutputPageCheckLastModified',
						function ( &$modifiedTimes ) {
							$modifiedTimes = [ 1 ];
						}
					);
				} ],
			'Hooks prohibits cache use' =>
				[ $lastModified, $lastModified, false, [],
				function ( $op, $that ) {
					$that->setTemporaryHook( 'OutputPageCheckLastModified',
						function ( &$modifiedTimes ) {
							$modifiedTimes = [ max( $modifiedTimes ) + 1 ];
						}
					);
				} ],
		];
	}

	/**
	 * @dataProvider provideCdnCacheEpoch
	 *
	 * @covers OutputPage::getCdnCacheEpoch
	 */
	public function testCdnCacheEpoch( $params ) {
		$out = TestingAccessWrapper::newFromObject( $this->newInstance() );
		$reqTime = strtotime( $params['reqTime'] );
		$pageTime = strtotime( $params['pageTime'] );
		$actual = max( $pageTime, $out->getCdnCacheEpoch( $reqTime, $params['maxAge'] ) );

		$this->assertEquals(
			$params['expect'],
			gmdate( DateTime::ATOM, $actual ),
			'cdn epoch'
		);
	}

	public static function provideCdnCacheEpoch() {
		$base = [
			'pageTime' => '2011-04-01T12:00:00+00:00',
			'maxAge' => 24 * 3600,
		];
		return [
			'after 1s' => [ $base + [
				'reqTime' => '2011-04-01T12:00:01+00:00',
				'expect' => '2011-04-01T12:00:00+00:00',
			] ],
			'after 23h' => [ $base + [
				'reqTime' => '2011-04-02T11:00:00+00:00',
				'expect' => '2011-04-01T12:00:00+00:00',
			] ],
			'after 24h and a bit' => [ $base + [
				'reqTime' => '2011-04-02T12:34:56+00:00',
				'expect' => '2011-04-01T12:34:56+00:00',
			] ],
			'after a year' => [ $base + [
				'reqTime' => '2012-05-06T00:12:07+00:00',
				'expect' => '2012-05-05T00:12:07+00:00',
			] ],
		];
	}

	// @todo How to test setLastModified?

	/**
	 * @covers OutputPage::setRobotPolicy
	 * @covers OutputPage::getHeadLinksArray
	 */
	public function testSetRobotPolicy() {
		$op = $this->newInstance();
		$op->setRobotPolicy( 'noindex, nofollow' );

		$links = $op->getHeadLinksArray();
		$this->assertContains( '<meta name="robots" content="noindex,nofollow"/>', $links );
	}

	/**
	 * @covers OutputPage::setIndexPolicy
	 * @covers OutputPage::setFollowPolicy
	 * @covers OutputPage::getHeadLinksArray
	 */
	public function testSetIndexFollowPolicies() {
		$op = $this->newInstance();
		$op->setIndexPolicy( 'noindex' );
		$op->setFollowPolicy( 'nofollow' );

		$links = $op->getHeadLinksArray();
		$this->assertContains( '<meta name="robots" content="noindex,nofollow"/>', $links );
	}

	private function extractHTMLTitle( OutputPage $op ) {
		$html = $op->headElement( $op->getContext()->getSkin() );

		// OutputPage should always output the title in a nice format such that regexes will work
		// fine.  If it doesn't, we'll fail the tests.
		preg_match_all( '!<title>(.*?)</title>!', $html, $matches );

		$this->assertLessThanOrEqual( 1, count( $matches[1] ), 'More than one <title>!' );

		if ( !count( $matches[1] ) ) {
			return null;
		}

		return $matches[1][0];
	}

	/**
	 * Shorthand for getting the text of a message, in content language.
	 */
	private static function getMsgText( $op, ...$msgParams ) {
		return $op->msg( ...$msgParams )->inContentLanguage()->text();
	}

	/**
	 * @covers OutputPage::setHTMLTitle
	 * @covers OutputPage::getHTMLTitle
	 */
	public function testHTMLTitle() {
		$op = $this->newInstance();

		// Default
		$this->assertSame( '', $op->getHTMLTitle() );
		$this->assertSame( '', $op->getPageTitle() );
		$this->assertSame(
			$this->getMsgText( $op, 'pagetitle', '' ),
			$this->extractHTMLTitle( $op )
		);

		// Set to string
		$op->setHTMLTitle( 'Potatoes will eat me' );

		$this->assertSame( 'Potatoes will eat me', $op->getHTMLTitle() );
		$this->assertSame( 'Potatoes will eat me', $this->extractHTMLTitle( $op ) );
		// Shouldn't have changed the page title
		$this->assertSame( '', $op->getPageTitle() );

		// Set to message
		$msg = $op->msg( 'mainpage' );

		$op->setHTMLTitle( $msg );
		$this->assertSame( $msg->text(), $op->getHTMLTitle() );
		$this->assertSame( $msg->text(), $this->extractHTMLTitle( $op ) );
		$this->assertSame( '', $op->getPageTitle() );
	}

	/**
	 * @covers OutputPage::setRedirectedFrom
	 */
	public function testSetRedirectedFrom() {
		$op = $this->newInstance();

		$op->setRedirectedFrom( Title::newFromText( 'Talk:Some page' ) );
		$this->assertSame( 'Talk:Some_page', $op->getJSVars()['wgRedirectedFrom'] );
	}

	/**
	 * @covers OutputPage::setPageTitle
	 * @covers OutputPage::getPageTitle
	 */
	public function testPageTitle() {
		// We don't test the actual HTML output anywhere, because that's up to the skin.
		$op = $this->newInstance();

		// Test default
		$this->assertSame( '', $op->getPageTitle() );
		$this->assertSame( '', $op->getHTMLTitle() );

		// Test set to plain text
		$op->setPageTitle( 'foobar' );

		$this->assertSame( 'foobar', $op->getPageTitle() );
		// HTML title should change as well
		$this->assertSame( $this->getMsgText( $op, 'pagetitle', 'foobar' ), $op->getHTMLTitle() );

		// Test set to text with good and bad HTML.  We don't try to be comprehensive here, that
		// belongs in Sanitizer tests.
		$op->setPageTitle( '<script>a</script>&amp;<i>b</i>' );

		$this->assertSame( '&lt;script&gt;a&lt;/script&gt;&amp;<i>b</i>', $op->getPageTitle() );
		$this->assertSame(
			$this->getMsgText( $op, 'pagetitle', '<script>a</script>&b' ),
			$op->getHTMLTitle()
		);

		// Test set to message
		$text = $this->getMsgText( $op, 'mainpage' );

		$op->setPageTitle( $op->msg( 'mainpage' )->inContentLanguage() );
		$this->assertSame( $text, $op->getPageTitle() );
		$this->assertSame( $this->getMsgText( $op, 'pagetitle', $text ), $op->getHTMLTitle() );
	}

	/**
	 * @covers OutputPage::setTitle
	 */
	public function testSetTitle() {
		$op = $this->newInstance();

		$this->assertSame( 'My test page', $op->getTitle()->getPrefixedText() );

		$op->setTitle( Title::newFromText( 'Another test page' ) );

		$this->assertSame( 'Another test page', $op->getTitle()->getPrefixedText() );
	}

	/**
	 * @covers OutputPage::setSubtitle
	 * @covers OutputPage::clearSubtitle
	 * @covers OutputPage::addSubtitle
	 * @covers OutputPage::getSubtitle
	 */
	public function testSubtitle() {
		$op = $this->newInstance();

		$this->assertSame( '', $op->getSubtitle() );

		$op->addSubtitle( '<b>foo</b>' );

		$this->assertSame( '<b>foo</b>', $op->getSubtitle() );

		$op->addSubtitle( $op->msg( 'mainpage' )->inContentLanguage() );

		$this->assertSame(
			"<b>foo</b><br />\n\t\t\t\t" . $this->getMsgText( $op, 'mainpage' ),
			$op->getSubtitle()
		);

		$op->setSubtitle( 'There can be only one' );

		$this->assertSame( 'There can be only one', $op->getSubtitle() );

		$op->clearSubtitle();

		$this->assertSame( '', $op->getSubtitle() );
	}

	/**
	 * @dataProvider provideBacklinkSubtitle
	 *
	 * @covers OutputPage::buildBacklinkSubtitle
	 */
	public function testBuildBacklinkSubtitle( $titles, $queries, $contains, $notContains ) {
		if ( count( $titles ) > 1 ) {
			// Not applicable
			$this->assertTrue( true );
			return;
		}

		$title = Title::newFromText( $titles[0] );
		$query = $queries[0];

		$this->editPage( 'Page 1', '' );
		$this->editPage( 'Page 2', '#REDIRECT [[Page 1]]' );

		$str = OutputPage::buildBacklinkSubtitle( $title, $query )->text();

		foreach ( $contains as $substr ) {
			$this->assertContains( $substr, $str );
		}

		foreach ( $notContains as $substr ) {
			$this->assertNotContains( $substr, $str );
		}
	}

	/**
	 * @dataProvider provideBacklinkSubtitle
	 *
	 * @covers OutputPage::addBacklinkSubtitle
	 * @covers OutputPage::getSubtitle
	 */
	public function testAddBacklinkSubtitle( $titles, $queries, $contains, $notContains ) {
		$this->editPage( 'Page 1', '' );
		$this->editPage( 'Page 2', '#REDIRECT [[Page 1]]' );

		$op = $this->newInstance();
		foreach ( $titles as $i => $unused ) {
			$op->addBacklinkSubtitle( Title::newFromText( $titles[$i] ), $queries[$i] );
		}

		$str = $op->getSubtitle();

		foreach ( $contains as $substr ) {
			$this->assertContains( $substr, $str );
		}

		foreach ( $notContains as $substr ) {
			$this->assertNotContains( $substr, $str );
		}
	}

	public function provideBacklinkSubtitle() {
		return [
			[
				[ 'Page 1' ],
				[ [] ],
				[ 'Page 1' ],
				[ 'redirect', 'Page 2' ],
			],
			[
				[ 'Page 2' ],
				[ [] ],
				[ 'redirect=no' ],
				[ 'Page 1' ],
			],
			[
				[ 'Page 1' ],
				[ [ 'action' => 'edit' ] ],
				[ 'action=edit' ],
				[],
			],
			[
				[ 'Page 1', 'Page 2' ],
				[ [], [] ],
				[ 'Page 1', 'Page 2', "<br />\n\t\t\t\t" ],
				[],
			],
			// @todo Anything else to test?
		];
	}

	/**
	 * @covers OutputPage::setPrintable
	 * @covers OutputPage::isPrintable
	 */
	public function testPrintable() {
		$op = $this->newInstance();

		$this->assertFalse( $op->isPrintable() );

		$op->setPrintable();

		$this->assertTrue( $op->isPrintable() );
	}

	/**
	 * @covers OutputPage::disable
	 * @covers OutputPage::isDisabled
	 */
	public function testDisable() {
		$op = $this->newInstance();

		$this->assertFalse( $op->isDisabled() );
		$this->assertNotSame( '', $op->output( true ) );

		$op->disable();

		$this->assertTrue( $op->isDisabled() );
		$this->assertSame( '', $op->output( true ) );
	}

	/**
	 * @covers OutputPage::showNewSectionLink
	 * @covers OutputPage::addParserOutputMetadata
	 * @covers OutputPage::addParserOutput
	 */
	public function testShowNewSectionLink() {
		$op = $this->newInstance();

		$this->assertFalse( $op->showNewSectionLink() );

		$pOut1 = $this->createParserOutputStub( 'getNewSection', true );
		$op->addParserOutputMetadata( $pOut1 );
		$this->assertTrue( $op->showNewSectionLink() );

		$pOut2 = $this->createParserOutputStub( 'getNewSection', false );
		$op->addParserOutput( $pOut2 );
		$this->assertFalse( $op->showNewSectionLink() );
	}

	/**
	 * @covers OutputPage::forceHideNewSectionLink
	 * @covers OutputPage::addParserOutputMetadata
	 * @covers OutputPage::addParserOutput
	 */
	public function testForceHideNewSectionLink() {
		$op = $this->newInstance();

		$this->assertFalse( $op->forceHideNewSectionLink() );

		$pOut1 = $this->createParserOutputStub( 'getHideNewSection', true );
		$op->addParserOutputMetadata( $pOut1 );
		$this->assertTrue( $op->forceHideNewSectionLink() );

		$pOut2 = $this->createParserOutputStub( 'getHideNewSection', false );
		$op->addParserOutput( $pOut2 );
		$this->assertFalse( $op->forceHideNewSectionLink() );
	}

	/**
	 * @covers OutputPage::setSyndicated
	 * @covers OutputPage::isSyndicated
	 */
	public function testSetSyndicated() {
		$op = $this->newInstance( [ 'Feed' => true ] );
		$this->assertFalse( $op->isSyndicated() );

		$op->setSyndicated();
		$this->assertTrue( $op->isSyndicated() );

		$op->setSyndicated( false );
		$this->assertFalse( $op->isSyndicated() );

		$op = $this->newInstance(); // Feed => false by default
		$this->assertFalse( $op->isSyndicated() );

		$op->setSyndicated();
		$this->assertFalse( $op->isSyndicated() );
	}

	/**
	 * @covers OutputPage::isSyndicated
	 * @covers OutputPage::setFeedAppendQuery
	 * @covers OutputPage::addFeedLink
	 * @covers OutputPage::getSyndicationLinks()
	 */
	public function testFeedLinks() {
		$op = $this->newInstance( [ 'Feed' => true ] );
		$this->assertSame( [], $op->getSyndicationLinks() );

		$op->addFeedLink( 'not a supported format', 'abc' );
		$this->assertFalse( $op->isSyndicated() );
		$this->assertSame( [], $op->getSyndicationLinks() );

		$feedTypes = $op->getConfig()->get( 'AdvertisedFeedTypes' );

		$op->addFeedLink( $feedTypes[0], 'def' );
		$this->assertTrue( $op->isSyndicated() );
		$this->assertSame( [ $feedTypes[0] => 'def' ], $op->getSyndicationLinks() );

		$op->setFeedAppendQuery( false );
		$expected = [];
		foreach ( $feedTypes as $type ) {
			$expected[$type] = $op->getTitle()->getLocalURL( "feed=$type" );
		}
		$this->assertSame( $expected, $op->getSyndicationLinks() );

		$op->setFeedAppendQuery( 'apples=oranges' );
		foreach ( $feedTypes as $type ) {
			$expected[$type] = $op->getTitle()->getLocalURL( "feed=$type&apples=oranges" );
		}
		$this->assertSame( $expected, $op->getSyndicationLinks() );

		$op = $this->newInstance(); // Feed => false by default
		$this->assertSame( [], $op->getSyndicationLinks() );

		$op->addFeedLink( $feedTypes[0], 'def' );
		$this->assertFalse( $op->isSyndicated() );
		$this->assertSame( [], $op->getSyndicationLinks() );
	}

	/**
	 * @covers OutputPage::setArticleFlag
	 * @covers OutputPage::isArticle
	 * @covers OutputPage::setArticleRelated
	 * @covers OutputPage::isArticleRelated
	 */
	function testArticleFlags() {
		$op = $this->newInstance();
		$this->assertFalse( $op->isArticle() );
		$this->assertTrue( $op->isArticleRelated() );

		$op->setArticleRelated( false );
		$this->assertFalse( $op->isArticle() );
		$this->assertFalse( $op->isArticleRelated() );

		$op->setArticleFlag( true );
		$this->assertTrue( $op->isArticle() );
		$this->assertTrue( $op->isArticleRelated() );

		$op->setArticleFlag( false );
		$this->assertFalse( $op->isArticle() );
		$this->assertTrue( $op->isArticleRelated() );

		$op->setArticleFlag( true );
		$op->setArticleRelated( false );
		$this->assertFalse( $op->isArticle() );
		$this->assertFalse( $op->isArticleRelated() );
	}

	/**
	 * @covers OutputPage::addLanguageLinks
	 * @covers OutputPage::setLanguageLinks
	 * @covers OutputPage::getLanguageLinks
	 * @covers OutputPage::addParserOutputMetadata
	 * @covers OutputPage::addParserOutput
	 */
	function testLanguageLinks() {
		$op = $this->newInstance();
		$this->assertSame( [], $op->getLanguageLinks() );

		$op->addLanguageLinks( [ 'fr:A', 'it:B' ] );
		$this->assertSame( [ 'fr:A', 'it:B' ], $op->getLanguageLinks() );

		$op->addLanguageLinks( [ 'de:C', 'es:D' ] );
		$this->assertSame( [ 'fr:A', 'it:B', 'de:C', 'es:D' ], $op->getLanguageLinks() );

		$op->setLanguageLinks( [ 'pt:E' ] );
		$this->assertSame( [ 'pt:E' ], $op->getLanguageLinks() );

		$pOut1 = $this->createParserOutputStub( 'getLanguageLinks', [ 'he:F', 'ar:G' ] );
		$op->addParserOutputMetadata( $pOut1 );
		$this->assertSame( [ 'pt:E', 'he:F', 'ar:G' ], $op->getLanguageLinks() );

		$pOut2 = $this->createParserOutputStub( 'getLanguageLinks', [ 'pt:H' ] );
		$op->addParserOutput( $pOut2 );
		$this->assertSame( [ 'pt:E', 'he:F', 'ar:G', 'pt:H' ], $op->getLanguageLinks() );
	}

	// @todo Are these category links tests too abstract and complicated for what they test?  Would
	// it make sense to just write out all the tests by hand with maybe some copy-and-paste?

	/**
	 * @dataProvider provideGetCategories
	 *
	 * @covers OutputPage::addCategoryLinks
	 * @covers OutputPage::getCategories
	 * @covers OutputPage::getCategoryLinks
	 *
	 * @param array $args Array of form [ category name => sort key ]
	 * @param array $fakeResults Array of form [ category name => value to return from mocked
	 *   LinkBatch ]
	 * @param callable $variantLinkCallback Callback to replace findVariantLink() call
	 * @param array $expectedNormal Expected return value of getCategoryLinks['normal']
	 * @param array $expectedHidden Expected return value of getCategoryLinks['hidden']
	 */
	public function testAddCategoryLinks(
		array $args, array $fakeResults, callable $variantLinkCallback = null,
		array $expectedNormal, array $expectedHidden
	) {
		$expectedNormal = $this->extractExpectedCategories( $expectedNormal, 'add' );
		$expectedHidden = $this->extractExpectedCategories( $expectedHidden, 'add' );

		$op = $this->setupCategoryTests( $fakeResults, $variantLinkCallback );

		$op->addCategoryLinks( $args );

		$this->doCategoryAsserts( $op, $expectedNormal, $expectedHidden );
		$this->doCategoryLinkAsserts( $op, $expectedNormal, $expectedHidden );
	}

	/**
	 * @dataProvider provideGetCategories
	 *
	 * @covers OutputPage::addCategoryLinks
	 * @covers OutputPage::getCategories
	 * @covers OutputPage::getCategoryLinks
	 */
	public function testAddCategoryLinksOneByOne(
		array $args, array $fakeResults, callable $variantLinkCallback = null,
		array $expectedNormal, array $expectedHidden
	) {
		if ( count( $args ) <= 1 ) {
			// @todo Should this be skipped instead of passed?
			$this->assertTrue( true );
			return;
		}

		$expectedNormal = $this->extractExpectedCategories( $expectedNormal, 'onebyone' );
		$expectedHidden = $this->extractExpectedCategories( $expectedHidden, 'onebyone' );

		$op = $this->setupCategoryTests( $fakeResults, $variantLinkCallback );

		foreach ( $args as $key => $val ) {
			$op->addCategoryLinks( [ $key => $val ] );
		}

		$this->doCategoryAsserts( $op, $expectedNormal, $expectedHidden );
		$this->doCategoryLinkAsserts( $op, $expectedNormal, $expectedHidden );
	}

	/**
	 * @dataProvider provideGetCategories
	 *
	 * @covers OutputPage::setCategoryLinks
	 * @covers OutputPage::getCategories
	 * @covers OutputPage::getCategoryLinks
	 */
	public function testSetCategoryLinks(
		array $args, array $fakeResults, callable $variantLinkCallback = null,
		array $expectedNormal, array $expectedHidden
	) {
		$expectedNormal = $this->extractExpectedCategories( $expectedNormal, 'set' );
		$expectedHidden = $this->extractExpectedCategories( $expectedHidden, 'set' );

		$op = $this->setupCategoryTests( $fakeResults, $variantLinkCallback );

		$op->setCategoryLinks( [ 'Initial page' => 'Initial page' ] );
		$op->setCategoryLinks( $args );

		// We don't reset the categories, for some reason, only the links
		$expectedNormalCats = array_merge( [ 'Initial page' ], $expectedNormal );
		$expectedCats = array_merge( $expectedHidden, $expectedNormalCats );

		$this->doCategoryAsserts( $op, $expectedNormalCats, $expectedHidden );
		$this->doCategoryLinkAsserts( $op, $expectedNormal, $expectedHidden );
	}

	/**
	 * @dataProvider provideGetCategories
	 *
	 * @covers OutputPage::addParserOutputMetadata
	 * @covers OutputPage::addParserOutput
	 * @covers OutputPage::getCategories
	 * @covers OutputPage::getCategoryLinks
	 */
	public function testParserOutputCategoryLinks(
		array $args, array $fakeResults, callable $variantLinkCallback = null,
		array $expectedNormal, array $expectedHidden
	) {
		$expectedNormal = $this->extractExpectedCategories( $expectedNormal, 'pout' );
		$expectedHidden = $this->extractExpectedCategories( $expectedHidden, 'pout' );

		$op = $this->setupCategoryTests( $fakeResults, $variantLinkCallback );

		$stubPO = $this->createParserOutputStub( 'getCategories', $args );

		// addParserOutput and addParserOutputMetadata should behave identically for us, so
		// alternate to get coverage for both without adding extra tests
		static $idx = 0;
		$idx++;
		$method = [ 'addParserOutputMetadata', 'addParserOutput' ][$idx % 2];
		$op->$method( $stubPO );

		$this->doCategoryAsserts( $op, $expectedNormal, $expectedHidden );
		$this->doCategoryLinkAsserts( $op, $expectedNormal, $expectedHidden );
	}

	/**
	 * We allow different expectations for different tests as an associative array, like
	 * [ 'set' => [ ... ], 'default' => [ ... ] ] if setCategoryLinks() will give a different
	 * result.
	 */
	private function extractExpectedCategories( array $expected, $key ) {
		if ( !$expected || isset( $expected[0] ) ) {
			return $expected;
		}
		return $expected[$key] ?? $expected['default'];
	}

	private function setupCategoryTests(
		array $fakeResults, callable $variantLinkCallback = null
	) : OutputPage {
		$this->setMwGlobals( 'wgUsePigLatinVariant', true );

		$op = $this->getMockBuilder( OutputPage::class )
			->setConstructorArgs( [ new RequestContext() ] )
				   ->setMethods( [ 'addCategoryLinksToLBAndGetResult', 'getTitle' ] )
			->getMock();

		$title = Title::newFromText( 'My test page' );
		$op->expects( $this->any() )
			->method( 'getTitle' )
			->will( $this->returnValue( $title ) );

		$op->expects( $this->any() )
			->method( 'addCategoryLinksToLBAndGetResult' )
			->will( $this->returnCallback( function ( array $categories ) use ( $fakeResults ) {
				$return = [];
				foreach ( $categories as $category => $unused ) {
					if ( isset( $fakeResults[$category] ) ) {
						$return[] = $fakeResults[$category];
					}
				}
				return new FakeResultWrapper( $return );
			} ) );

		if ( $variantLinkCallback ) {
			$mockContLang = $this->getMockBuilder( Language::class )
				->setConstructorArgs( [ 'en' ] )
				->setMethods( [ 'findVariantLink' ] )
				->getMock();
			$mockContLang->expects( $this->any() )
				->method( 'findVariantLink' )
				->will( $this->returnCallback( $variantLinkCallback ) );
			$this->setContentLang( $mockContLang );
		}

		$this->assertSame( [], $op->getCategories() );

		return $op;
	}

	private function doCategoryAsserts( $op, $expectedNormal, $expectedHidden ) {
		$this->assertSame( array_merge( $expectedHidden, $expectedNormal ), $op->getCategories() );
		$this->assertSame( $expectedNormal, $op->getCategories( 'normal' ) );
		$this->assertSame( $expectedHidden, $op->getCategories( 'hidden' ) );
	}

	private function doCategoryLinkAsserts( $op, $expectedNormal, $expectedHidden ) {
		$catLinks = $op->getCategoryLinks();
		$this->assertSame( (bool)$expectedNormal + (bool)$expectedHidden, count( $catLinks ) );
		if ( $expectedNormal ) {
			$this->assertSame( count( $expectedNormal ), count( $catLinks['normal'] ) );
		}
		if ( $expectedHidden ) {
			$this->assertSame( count( $expectedHidden ), count( $catLinks['hidden'] ) );
		}

		foreach ( $expectedNormal as $i => $name ) {
			$this->assertContains( $name, $catLinks['normal'][$i] );
		}
		foreach ( $expectedHidden as $i => $name ) {
			$this->assertContains( $name, $catLinks['hidden'][$i] );
		}
	}

	public function provideGetCategories() {
		return [
			'No categories' => [ [], [], null, [], [] ],
			'Simple test' => [
				[ 'Test1' => 'Some sortkey', 'Test2' => 'A different sortkey' ],
				[ 'Test1' => (object)[ 'pp_value' => 1, 'page_title' => 'Test1' ],
					'Test2' => (object)[ 'page_title' => 'Test2' ] ],
				null,
				[ 'Test2' ],
				[ 'Test1' ],
			],
			'Invalid title' => [
				[ '[' => '[', 'Test' => 'Test' ],
				[ 'Test' => (object)[ 'page_title' => 'Test' ] ],
				null,
				[ 'Test' ],
				[],
			],
			'Variant link' => [
				[ 'Test' => 'Test', 'Estay' => 'Estay' ],
				[ 'Test' => (object)[ 'page_title' => 'Test' ] ],
				function ( &$link, &$title ) {
					if ( $link === 'Estay' ) {
						$link = 'Test';
						$title = Title::makeTitleSafe( NS_CATEGORY, $link );
					}
				},
				// For adding one by one, the variant gets added as well as the original category,
				// but if you add them all together the second time gets skipped.
				[ 'onebyone' => [ 'Test', 'Test' ], 'default' => [ 'Test' ] ],
				[],
			],
		];
	}

	/**
	 * @covers OutputPage::getCategories
	 */
	public function testGetCategoriesInvalid() {
		$this->setExpectedException( InvalidArgumentException::class,
			'Invalid category type given: hiddne' );

		$op = $this->newInstance();
		$op->getCategories( 'hiddne' );
	}

	// @todo Should we test addCategoryLinksToLBAndGetResult?  If so, how?  Insert some test rows in
	// the DB?

	/**
	 * @covers OutputPage::setIndicators
	 * @covers OutputPage::getIndicators
	 * @covers OutputPage::addParserOutputMetadata
	 * @covers OutputPage::addParserOutput
	 */
	public function testIndicators() {
		$op = $this->newInstance();
		$this->assertSame( [], $op->getIndicators() );

		$op->setIndicators( [] );
		$this->assertSame( [], $op->getIndicators() );

		// Test sorting alphabetically
		$op->setIndicators( [ 'b' => 'x', 'a' => 'y' ] );
		$this->assertSame( [ 'a' => 'y', 'b' => 'x' ], $op->getIndicators() );

		// Test overwriting existing keys
		$op->setIndicators( [ 'c' => 'z', 'a' => 'w' ] );
		$this->assertSame( [ 'a' => 'w', 'b' => 'x', 'c' => 'z' ], $op->getIndicators() );

		// Test with addParserOutputMetadata
		$pOut1 = $this->createParserOutputStub( 'getIndicators', [ 'c' => 'u', 'd' => 'v' ] );
		$op->addParserOutputMetadata( $pOut1 );
		$this->assertSame( [ 'a' => 'w', 'b' => 'x', 'c' => 'u', 'd' => 'v' ],
			$op->getIndicators() );

		// Test with addParserOutput
		$pOut2 = $this->createParserOutputStub( 'getIndicators', [ 'a' => '!!!' ] );
		$op->addParserOutput( $pOut2 );
		$this->assertSame( [ 'a' => '!!!', 'b' => 'x', 'c' => 'u', 'd' => 'v' ],
			$op->getIndicators() );
	}

	/**
	 * @covers OutputPage::addHelpLink
	 * @covers OutputPage::getIndicators
	 */
	public function testAddHelpLink() {
		$op = $this->newInstance();

		$op->addHelpLink( 'Manual:PHP unit testing' );
		$indicators = $op->getIndicators();
		$this->assertSame( [ 'mw-helplink' ], array_keys( $indicators ) );
		$this->assertContains( 'Manual:PHP_unit_testing', $indicators['mw-helplink'] );

		$op->addHelpLink( 'https://phpunit.de', true );
		$indicators = $op->getIndicators();
		$this->assertSame( [ 'mw-helplink' ], array_keys( $indicators ) );
		$this->assertContains( 'https://phpunit.de', $indicators['mw-helplink'] );
		$this->assertNotContains( 'mediawiki', $indicators['mw-helplink'] );
		$this->assertNotContains( 'Manual:PHP', $indicators['mw-helplink'] );
	}

	/**
	 * @covers OutputPage::prependHTML
	 * @covers OutputPage::addHTML
	 * @covers OutputPage::addElement
	 * @covers OutputPage::clearHTML
	 * @covers OutputPage::getHTML
	 */
	public function testBodyHTML() {
		$op = $this->newInstance();
		$this->assertSame( '', $op->getHTML() );

		$op->addHTML( 'a' );
		$this->assertSame( 'a', $op->getHTML() );

		$op->addHTML( 'b' );
		$this->assertSame( 'ab', $op->getHTML() );

		$op->prependHTML( 'c' );
		$this->assertSame( 'cab', $op->getHTML() );

		$op->addElement( 'p', [ 'id' => 'foo' ], 'd' );
		$this->assertSame( 'cab<p id="foo">d</p>', $op->getHTML() );

		$op->clearHTML();
		$this->assertSame( '', $op->getHTML() );
	}

	/**
	 * @dataProvider provideRevisionId
	 * @covers OutputPage::setRevisionId
	 * @covers OutputPage::getRevisionId
	 */
	public function testRevisionId( $newVal, $expected ) {
		$op = $this->newInstance();

		$this->assertNull( $op->setRevisionId( $newVal ) );
		$this->assertSame( $expected, $op->getRevisionId() );
		$this->assertSame( $expected, $op->setRevisionId( null ) );
		$this->assertNull( $op->getRevisionId() );
	}

	public function provideRevisionId() {
		return [
			[ null, null ],
			[ 7, 7 ],
			[ -1, -1 ],
			[ 3.2, 3 ],
			[ '0', 0 ],
			[ '32% finished', 32 ],
			[ false, 0 ],
		];
	}

	/**
	 * @covers OutputPage::setRevisionTimestamp
	 * @covers OutputPage::getRevisionTimestamp
	 */
	public function testRevisionTimestamp() {
		$op = $this->newInstance();
		$this->assertNull( $op->getRevisionTimestamp() );

		$this->assertNull( $op->setRevisionTimestamp( 'abc' ) );
		$this->assertSame( 'abc', $op->getRevisionTimestamp() );
		$this->assertSame( 'abc', $op->setRevisionTimestamp( null ) );
		$this->assertNull( $op->getRevisionTimestamp() );
	}

	/**
	 * @covers OutputPage::setFileVersion
	 * @covers OutputPage::getFileVersion
	 */
	public function testFileVersion() {
		$op = $this->newInstance();
		$this->assertNull( $op->getFileVersion() );

		$stubFile = $this->createMock( File::class );
		$stubFile->method( 'exists' )->willReturn( true );
		$stubFile->method( 'getTimestamp' )->willReturn( '12211221123321' );
		$stubFile->method( 'getSha1' )->willReturn( 'bf3ffa7047dc080f5855377a4f83cd18887e3b05' );

		$op->setFileVersion( $stubFile );

		$this->assertEquals(
			[ 'time' => '12211221123321', 'sha1' => 'bf3ffa7047dc080f5855377a4f83cd18887e3b05' ],
			$op->getFileVersion()
		);

		$stubMissingFile = $this->createMock( File::class );
		$stubMissingFile->method( 'exists' )->willReturn( false );

		$op->setFileVersion( $stubMissingFile );
		$this->assertNull( $op->getFileVersion() );

		$op->setFileVersion( $stubFile );
		$this->assertNotNull( $op->getFileVersion() );

		$op->setFileVersion( null );
		$this->assertNull( $op->getFileVersion() );
	}

	/**
	 * Call either with arguments $methodName, $returnValue; or an array
	 * [ $methodName => $returnValue, $methodName => $returnValue, ... ]
	 */
	private function createParserOutputStub( ...$args ) {
		if ( count( $args ) === 0 ) {
			$retVals = [];
		} elseif ( count( $args ) === 1 ) {
			$retVals = $args[0];
		} elseif ( count( $args ) === 2 ) {
			$retVals = [ $args[0] => $args[1] ];
		}
		$pOut = $this->getMock( ParserOutput::class );
		foreach ( $retVals as $method => $retVal ) {
			$pOut->method( $method )->willReturn( $retVal );
		}

		$arrayReturningMethods = [
			'getCategories',
			'getFileSearchOptions',
			'getHeadItems',
			'getIndicators',
			'getLanguageLinks',
			'getOutputHooks',
			'getTemplateIds',
		];

		foreach ( $arrayReturningMethods as $method ) {
			$pOut->method( $method )->willReturn( [] );
		}

		return $pOut;
	}

	/**
	 * @covers OutputPage::getTemplateIds
	 * @covers OutputPage::addParserOutputMetadata
	 * @covers OutputPage::addParserOutput
	 */
	public function testTemplateIds() {
		$op = $this->newInstance();
		$this->assertSame( [], $op->getTemplateIds() );

		// Test with no template id's
		$stubPOEmpty = $this->createParserOutputStub();
		$op->addParserOutputMetadata( $stubPOEmpty );
		$this->assertSame( [], $op->getTemplateIds() );

		// Test with some arbitrary template id's
		$ids = [
			NS_MAIN => [ 'A' => 3, 'B' => 17 ],
			NS_TALK => [ 'C' => 31 ],
			NS_MEDIA => [ 'D' => -1 ],
		];

		$stubPO1 = $this->createParserOutputStub( 'getTemplateIds', $ids );

		$op->addParserOutputMetadata( $stubPO1 );
		$this->assertSame( $ids, $op->getTemplateIds() );

		// Test merging with a second set of id's
		$stubPO2 = $this->createParserOutputStub( 'getTemplateIds', [
			NS_MAIN => [ 'E' => 1234 ],
			NS_PROJECT => [ 'F' => 5678 ],
		] );

		$finalIds = [
			NS_MAIN => [ 'E' => 1234, 'A' => 3, 'B' => 17 ],
			NS_TALK => [ 'C' => 31 ],
			NS_MEDIA => [ 'D' => -1 ],
			NS_PROJECT => [ 'F' => 5678 ],
		];

		$op->addParserOutput( $stubPO2 );
		$this->assertSame( $finalIds, $op->getTemplateIds() );

		// Test merging with an empty set of id's
		$op->addParserOutputMetadata( $stubPOEmpty );
		$this->assertSame( $finalIds, $op->getTemplateIds() );
	}

	/**
	 * @covers OutputPage::getFileSearchOptions
	 * @covers OutputPage::addParserOutputMetadata
	 * @covers OutputPage::addParserOutput
	 */
	public function testFileSearchOptions() {
		$op = $this->newInstance();
		$this->assertSame( [], $op->getFileSearchOptions() );

		// Test with no files
		$stubPOEmpty = $this->createParserOutputStub();

		$op->addParserOutputMetadata( $stubPOEmpty );
		$this->assertSame( [], $op->getFileSearchOptions() );

		// Test with some arbitrary files
		$files1 = [
			'A' => [ 'time' => null, 'sha1' => '' ],
			'B' => [
				'time' => '12211221123321',
				'sha1' => 'bf3ffa7047dc080f5855377a4f83cd18887e3b05',
			],
		];

		$stubPO1 = $this->createParserOutputStub( 'getFileSearchOptions', $files1 );

		$op->addParserOutput( $stubPO1 );
		$this->assertSame( $files1, $op->getFileSearchOptions() );

		// Test merging with a second set of files
		$files2 = [
			'C' => [ 'time' => null, 'sha1' => '' ],
			'B' => [ 'time' => null, 'sha1' => '' ],
		];

		$stubPO2 = $this->createParserOutputStub( 'getFileSearchOptions', $files2 );

		$op->addParserOutputMetadata( $stubPO2 );
		$this->assertSame( array_merge( $files1, $files2 ), $op->getFileSearchOptions() );

		// Test merging with an empty set of files
		$op->addParserOutput( $stubPOEmpty );
		$this->assertSame( array_merge( $files1, $files2 ), $op->getFileSearchOptions() );
	}

	/**
	 * @dataProvider provideAddWikiText
	 * @covers OutputPage::addWikiText
	 * @covers OutputPage::addWikiTextAsInterface
	 * @covers OutputPage::wrapWikiTextAsInterface
	 * @covers OutputPage::addWikiTextAsContent
	 * @covers OutputPage::addWikiTextWithTitle
	 * @covers OutputPage::addWikiTextTitle
	 * @covers OutputPage::addWikiTextTidy
	 * @covers OutputPage::addWikiTextTitleTidy
	 * @covers OutputPage::getHTML
	 */
	public function testAddWikiText( $method, array $args, $expected ) {
		$op = $this->newInstance();
		$this->assertSame( '', $op->getHTML() );

		$this->hideDeprecated( 'OutputPage::addWikiText' );
		$this->hideDeprecated( 'OutputPage::addWikiTextTitle' );
		$this->hideDeprecated( 'OutputPage::addWikiTextWithTitle' );
		$this->hideDeprecated( 'OutputPage::addWikiTextTidy' );
		$this->hideDeprecated( 'OutputPage::addWikiTextTitleTidy' );
		$this->hideDeprecated( 'disabling tidy' );

		if ( in_array(
			$method,
			[ 'addWikiTextWithTitle', 'addWikiTextTitleTidy', 'addWikiTextTitle' ]
		) && count( $args ) >= 2 && $args[1] === null ) {
			// Special placeholder because we can't get the actual title in the provider
			$args[1] = $op->getTitle();
		}
		if ( in_array(
			$method,
			[ 'addWikiTextAsInterface', 'addWikiTextAsContent' ]
		) && count( $args ) >= 3 && $args[2] === null ) {
			// Special placeholder because we can't get the actual title in the provider
			$args[2] = $op->getTitle();
		}

		$op->$method( ...$args );
		$this->assertSame( $expected, $op->getHTML() );
	}

	public function provideAddWikiText() {
		$tests = [
			'addWikiText' => [
				// Not tidied; this API is deprecated.
				'Simple wikitext' => [
					[ "'''Bold'''" ],
					"<p><b>Bold</b>\n</p>",
				], 'List at start' => [
					[ '* List' ],
					"<ul><li>List</li></ul>\n",
				], 'List not at start' => [
					[ '* Not a list', false ],
					'* Not a list',
				], 'Non-interface' => [
					[ "'''Bold'''", true, false ],
					"<p><b>Bold</b>\n</p>",
				], 'No section edit links' => [
					[ '== Title ==' ],
					"<h2><span class=\"mw-headline\" id=\"Title\">Title</span></h2>",
				],
			],
			'addWikiTextWithTitle' => [
				// Untidied; this API is deprecated
				'With title at start' => [
					[ '* {{PAGENAME}}', Title::newFromText( 'Talk:Some page' ) ],
					"<ul><li>Some page</li></ul>\n",
				], 'With title at start' => [
					[ '* {{PAGENAME}}', Title::newFromText( 'Talk:Some page' ), false ],
					"* Some page",
				],
			],
			'addWikiTextAsInterface' => [
				// Preferred interface: output is tidied
				'Simple wikitext' => [
					[ "'''Bold'''" ],
					"<p><b>Bold</b>\n</p>",
				], 'Untidy wikitext' => [
					[ "<b>Bold" ],
					"<p><b>Bold\n</b></p>",
				], 'List at start' => [
					[ '* List' ],
					"<ul><li>List</li></ul>\n",
				], 'List not at start' => [
					[ '* Not a list', false ],
					'<p>* Not a list</p>',
				], 'No section edit links' => [
					[ '== Title ==' ],
					"<h2><span class=\"mw-headline\" id=\"Title\">Title</span></h2>",
				], 'With title at start' => [
					[ '* {{PAGENAME}}', true, Title::newFromText( 'Talk:Some page' ) ],
					"<ul><li>Some page</li></ul>\n",
				], 'With title at start' => [
					[ '* {{PAGENAME}}', false, Title::newFromText( 'Talk:Some page' ), false ],
					"<p>* Some page</p>",
				], 'Untidy input' => [
					[ '<b>{{PAGENAME}}', true, Title::newFromText( 'Talk:Some page' ) ],
					"<p><b>Some page\n</b></p>",
				],
			],
			'addWikiTextAsContent' => [
				// Preferred interface: output is tidied
				'SpecialNewimages' => [
					[ "<p lang='en' dir='ltr'>\nMy message" ],
					'<p lang="en" dir="ltr">' . "\nMy message</p>"
				], 'List at start' => [
					[ '* List' ],
					"<ul><li>List</li></ul>",
				], 'List not at start' => [
					[ '* <b>Not a list', false ],
					'<p>* <b>Not a list</b></p>',
				], 'With title at start' => [
					[ '* {{PAGENAME}}', true, Title::newFromText( 'Talk:Some page' ) ],
					"<ul><li>Some page</li></ul>\n",
				], 'With title at start' => [
					[ '* {{PAGENAME}}', false, Title::newFromText( 'Talk:Some page' ), false ],
					"<p>* Some page</p>",
				], 'EditPage' => [
					[ "<div class='mw-editintro'>{{PAGENAME}}", true, Title::newFromText( 'Talk:Some page' ) ],
					'<div class="mw-editintro">' . "Some page</div>"
				],
			],
			'wrapWikiTextAsInterface' => [
				'Simple' => [
					[ 'wrapperClass', 'text' ],
					"<div class=\"wrapperClass\"><p>text\n</p></div>"
				], 'Spurious </div>' => [
					[ 'wrapperClass', 'text</div><div>more' ],
					"<div class=\"wrapperClass\"><p>text</p><div>more</div></div>"
				], 'Extra newlines would break <p> wrappers' => [
					[ 'two classes', "1\n\n2\n\n3" ],
					"<div class=\"two classes\"><p>1\n</p><p>2\n</p><p>3\n</p></div>"
				], 'Other unclosed tags' => [
					[ 'error', 'a<b>c<i>d' ],
					"<div class=\"error\"><p>a<b>c<i>d\n</i></b></p></div>"
				],
			],
			'wrapWikiTextAsInterface' => [
				'Simple' => [
					[ 'wrapperClass', 'text' ],
					"<div class=\"wrapperClass\"><p>text\n</p></div>"
				], 'Spurious </div>' => [
					[ 'wrapperClass', 'text</div><div>more' ],
					"<div class=\"wrapperClass\"><p>text</p><div>more\n</div></div>"
				], 'Extra newlines would break <p> wrappers' => [
					[ 'two classes', "1\n\n2\n\n3" ],
					"<div class=\"two classes\"><p>1\n</p><p>2\n</p><p>3\n</p></div>"
				], 'Other unclosed tags' => [
					[ 'error', 'a<b>c<i>d' ],
					"<div class=\"error\"><p>a<b>c<i>d\n</i></b></p></div>"
				],
			],
		];

		// Test all the others on addWikiTextTitle as well
		foreach ( $tests['addWikiText'] as $key => $val ) {
			$args = [ $val[0][0], null, $val[0][1] ?? true, false, $val[0][2] ?? true ];
			$tests['addWikiTextTitle']["$key (addWikiTextTitle)"] =
				array_merge( [ $args ], array_slice( $val, 1 ) );
		}
		foreach ( $tests['addWikiTextWithTitle'] as $key => $val ) {
			$args = [ $val[0][0], $val[0][1], $val[0][2] ?? true ];
			$tests['addWikiTextTitle']["$key (addWikiTextTitle)"] =
				array_merge( [ $args ], array_slice( $val, 1 ) );
		}
		foreach ( $tests['addWikiTextAsInterface'] as $key => $val ) {
			$args = [ $val[0][0], $val[0][2] ?? null, $val[0][1] ?? true, true, true ];
			$tests['addWikiTextTitle']["$key (addWikiTextTitle)"] =
				array_merge( [ $args ], array_slice( $val, 1 ) );
		}
		foreach ( $tests['addWikiTextAsContent'] as $key => $val ) {
			$args = [ $val[0][0], $val[0][2] ?? null, $val[0][1] ?? true, true, false ];
			$tests['addWikiTextTitle']["$key (addWikiTextTitle)"] =
				array_merge( [ $args ], array_slice( $val, 1 ) );
		}
		// addWikiTextTidy / addWikiTextTitleTidy were old aliases of
		// addWikiTextAsContent
		foreach ( $tests['addWikiTextAsContent'] as $key => $val ) {
			if ( count( $val[0] ) > 2 ) {
				$args = [ $val[0][0], $val[0][2], $val[0][1] ?? true ];
				$tests['addWikiTextTitleTidy']["$key (addWikiTextTitleTidy)"] =
					array_merge( [ $args ], array_slice( $val, 1 ) );
			} else {
				$args = [ $val[0][0], $val[0][1] ?? true ];
				$tests['addWikiTextTidy']["$key (addWikiTextTidy)"] =
					array_merge( [ $args ], array_slice( $val, 1 ) );
			}
		}

		// We have to reformat our array to match what PHPUnit wants
		$ret = [];
		foreach ( $tests as $key => $subarray ) {
			foreach ( $subarray as $subkey => $val ) {
				$val = array_merge( [ $key ], $val );
				$ret[$subkey] = $val;
			}
		}

		return $ret;
	}

	/**
	 * @covers OutputPage::addWikiText
	 */
	public function testAddWikiTextNoTitle() {
		$this->hideDeprecated( 'OutputPage::addWikiText' );
		$this->setExpectedException( MWException::class, 'Title is null' );

		$op = $this->newInstance( [], null, 'notitle' );
		$op->addWikiText( 'a' );
	}

	/**
	 * @covers OutputPage::addWikiTextAsInterface
	 */
	public function testAddWikiTextAsInterfaceNoTitle() {
		$this->setExpectedException( MWException::class, 'Title is null' );

		$op = $this->newInstance( [], null, 'notitle' );
		$op->addWikiTextAsInterface( 'a' );
	}

	/**
	 * @covers OutputPage::addWikiTextAsContent
	 */
	public function testAddWikiTextAsContentNoTitle() {
		$this->setExpectedException( MWException::class, 'Title is null' );

		$op = $this->newInstance( [], null, 'notitle' );
		$op->addWikiTextAsContent( 'a' );
	}

	/**
	 * @covers OutputPage::addWikiMsg
	 */
	public function testAddWikiMsg() {
		$msg = wfMessage( 'parentheses' );
		$this->assertSame( '(a)', $msg->rawParams( 'a' )->plain() );

		$op = $this->newInstance();
		$this->assertSame( '', $op->getHTML() );
		$op->addWikiMsg( 'parentheses', "<b>a" );
		// The input is bad unbalanced HTML, but the output is tidied
		$this->assertSame( "<p>(<b>a)\n</b></p>", $op->getHTML() );
	}

	/**
	 * @covers OutputPage::wrapWikiMsg
	 */
	public function testWrapWikiMsg() {
		$msg = wfMessage( 'parentheses' );
		$this->assertSame( '(a)', $msg->rawParams( 'a' )->plain() );

		$op = $this->newInstance();
		$this->assertSame( '', $op->getHTML() );
		$op->wrapWikiMsg( '[$1]', [ 'parentheses', "<b>a" ] );
		// The input is bad unbalanced HTML, but the output is tidied
		$this->assertSame( "<p>[(<b>a)]\n</b></p>", $op->getHTML() );
	}

	/**
	 * @covers OutputPage::addParserOutputMetadata
	 * @covers OutputPage::addParserOutput
	 */
	public function testNoGallery() {
		$op = $this->newInstance();
		$this->assertFalse( $op->mNoGallery );

		$stubPO1 = $this->createParserOutputStub( 'getNoGallery', true );
		$op->addParserOutputMetadata( $stubPO1 );
		$this->assertTrue( $op->mNoGallery );

		$stubPO2 = $this->createParserOutputStub( 'getNoGallery', false );
		$op->addParserOutput( $stubPO2 );
		$this->assertFalse( $op->mNoGallery );
	}

	private static $parserOutputHookCalled;

	/**
	 * @covers OutputPage::addParserOutputMetadata
	 */
	public function testParserOutputHooks() {
		$op = $this->newInstance();
		$pOut = $this->createParserOutputStub( 'getOutputHooks', [
			[ 'myhook', 'banana' ],
			[ 'yourhook', 'kumquat' ],
			[ 'theirhook', 'hippopotamus' ],
		] );

		self::$parserOutputHookCalled = [];

		$this->setMwGlobals( 'wgParserOutputHooks', [
			'myhook' => function ( OutputPage $innerOp, ParserOutput $innerPOut, $data )
			use ( $op, $pOut ) {
				$this->assertSame( $op, $innerOp );
				$this->assertSame( $pOut, $innerPOut );
				$this->assertSame( 'banana', $data );
				self::$parserOutputHookCalled[] = 'closure';
			},
			'yourhook' => [ $this, 'parserOutputHookCallback' ],
			'theirhook' => [ __CLASS__, 'parserOutputHookCallbackStatic' ],
			'uncalled' => function () {
				$this->assertTrue( false );
			},
		] );

		$op->addParserOutputMetadata( $pOut );

		$this->assertSame( [ 'closure', 'callback', 'static' ], self::$parserOutputHookCalled );
	}

	public function parserOutputHookCallback(
		OutputPage $op, ParserOutput $pOut, $data
	) {
		$this->assertSame( 'kumquat', $data );

		self::$parserOutputHookCalled[] = 'callback';
	}

	public static function parserOutputHookCallbackStatic(
		OutputPage $op, ParserOutput $pOut, $data
	) {
		// All the assert methods are actually static, who knew!
		self::assertSame( 'hippopotamus', $data );

		self::$parserOutputHookCalled[] = 'static';
	}

	// @todo Make sure to test the following in addParserOutputMetadata() as well when we add tests
	// for them:
	//   * addModules()
	//   * addModuleStyles()
	//   * addJsConfigVars()
	//   * enableOOUI()
	// Otherwise those lines of addParserOutputMetadata() will be reported as covered, but we won't
	// be testing they actually work.

	/**
	 * @covers OutputPage::addParserOutputText
	 */
	public function testAddParserOutputText() {
		$op = $this->newInstance();
		$this->assertSame( '', $op->getHTML() );

		$pOut = $this->createParserOutputStub( 'getText', '<some text>' );

		$op->addParserOutputMetadata( $pOut );
		$this->assertSame( '', $op->getHTML() );

		$op->addParserOutputText( $pOut );
		$this->assertSame( '<some text>', $op->getHTML() );
	}

	/**
	 * @covers OutputPage::addParserOutput
	 */
	public function testAddParserOutput() {
		$op = $this->newInstance();
		$this->assertSame( '', $op->getHTML() );
		$this->assertFalse( $op->showNewSectionLink() );

		$pOut = $this->createParserOutputStub( [
			'getText' => '<some text>',
			'getNewSection' => true,
		] );

		$op->addParserOutput( $pOut );
		$this->assertSame( '<some text>', $op->getHTML() );
		$this->assertTrue( $op->showNewSectionLink() );
	}

	/**
	 * @covers OutputPage::addTemplate
	 */
	public function testAddTemplate() {
		$template = $this->getMock( QuickTemplate::class );
		$template->method( 'getHTML' )->willReturn( '<abc>&def;' );

		$op = $this->newInstance();
		$op->addTemplate( $template );

		$this->assertSame( '<abc>&def;', $op->getHTML() );
	}

	/**
	 * @dataProvider provideParse
	 * @covers OutputPage::parse
	 * @param array $args To pass to parse()
	 * @param string $expectedHTML Expected return value for parse()
	 * @param string $expectedHTML Expected return value for parseInline(), if different
	 */
	public function testParse( array $args, $expectedHTML ) {
		$this->hideDeprecated( 'OutputPage::parse' );
		$op = $this->newInstance();
		$this->assertSame( $expectedHTML, $op->parse( ...$args ) );
	}

	/**
	 * @dataProvider provideParse
	 * @covers OutputPage::parseInline
	 */
	public function testParseInline( array $args, $expectedHTML, $expectedHTMLInline = null ) {
		if ( count( $args ) > 3 ) {
			// $language param not supported
			$this->assertTrue( true );
			return;
		}
		$this->hideDeprecated( 'OutputPage::parseInline' );
		$op = $this->newInstance();
		$this->assertSame( $expectedHTMLInline ?? $expectedHTML, $op->parseInline( ...$args ) );
	}

	public function provideParse() {
		return [
			'List at start of line (content)' => [
				[ '* List', true, false ],
<<<<<<< HEAD
				"<div class=\"mw-parser-output\"><ul><li>List</li></ul>\n</div>",
				"<ul><li>List</li></ul>\n",
			],
			'List at start of line (interface)' => [
				[ '* List', true, true ],
				"<ul><li>List</li></ul>\n",
=======
				"<div class=\"mw-parser-output\"><ul><li>List</li></ul></div>",
				"<ul><li>List</li></ul>",
			],
			'List at start of line (interface)' => [
				[ '* List', true, true ],
				"<ul><li>List</li></ul>",
>>>>>>> c733c855
			],
			'List not at start (content)' => [
				[ "* ''Not'' list", false, false ],
				'<div class="mw-parser-output">* <i>Not</i> list</div>',
				'* <i>Not</i> list',
<<<<<<< HEAD
			],
			'List not at start (interface)' => [
				[ "* ''Not'' list", false, true ],
				'* <i>Not</i> list',
			],
=======
			],
			'List not at start (interface)' => [
				[ "* ''Not'' list", false, true ],
				'* <i>Not</i> list',
			],
>>>>>>> c733c855
			'Interface message' => [
				[ "''Italic''", true, true ],
				"<p><i>Italic</i>\n</p>",
				'<i>Italic</i>',
			],
			'formatnum (content)' => [
				[ '{{formatnum:123456.789}}', true, false ],
				"<div class=\"mw-parser-output\"><p>123,456.789\n</p></div>",
				"123,456.789",
<<<<<<< HEAD
			],
			'formatnum (interface)' => [
				[ '{{formatnum:123456.789}}', true, true ],
				"<p>123,456.789\n</p>",
				"123,456.789",
			],
=======
			],
			'formatnum (interface)' => [
				[ '{{formatnum:123456.789}}', true, true ],
				"<p>123,456.789\n</p>",
				"123,456.789",
			],
>>>>>>> c733c855
			'Language (content)' => [
				[ '{{formatnum:123456.789}}', true, false, Language::factory( 'is' ) ],
				"<div class=\"mw-parser-output\"><p>123.456,789\n</p></div>",
			],
			'Language (interface)' => [
				[ '{{formatnum:123456.789}}', true, true, Language::factory( 'is' ) ],
				"<p>123.456,789\n</p>",
				'123.456,789',
			],
			'No section edit links' => [
				[ '== Header ==' ],
				'<div class="mw-parser-output"><h2><span class="mw-headline" id="Header">' .
<<<<<<< HEAD
					"Header</span></h2>\n</div>",
				'<h2><span class="mw-headline" id="Header">Header</span></h2>' .
					"\n",
=======
					"Header</span></h2></div>",
				'<h2><span class="mw-headline" id="Header">Header</span></h2>',
>>>>>>> c733c855
			]
		];
	}

	/**
	 * @dataProvider provideParseAs
	 * @covers OutputPage::parseAsContent
	 * @param array $args To pass to parse()
	 * @param string $expectedHTML Expected return value for parseAsContent()
	 * @param string $expectedHTML Expected return value for parseInlineAsInterface(), if different
	 */
	public function testParseAsContent(
		array $args, $expectedHTML, $expectedHTMLInline = null
	) {
		$op = $this->newInstance();
		$this->assertSame( $expectedHTML, $op->parseAsContent( ...$args ) );
	}

	/**
	 * @dataProvider provideParseAs
	 * @covers OutputPage::parseAsInterface
	 * @param array $args To pass to parse()
	 * @param string $expectedHTML Expected return value for parseAsInterface()
	 * @param string $expectedHTML Expected return value for parseInlineAsInterface(), if different
	 */
	public function testParseAsInterface(
		array $args, $expectedHTML, $expectedHTMLInline = null
	) {
		$op = $this->newInstance();
		$this->assertSame( $expectedHTML, $op->parseAsInterface( ...$args ) );
	}

	/**
	 * @dataProvider provideParseAs
	 * @covers OutputPage::parseInlineAsInterface
	 */
	public function testParseInlineAsInterface(
		array $args, $expectedHTML, $expectedHTMLInline = null
	) {
		$op = $this->newInstance();
		$this->assertSame(
			$expectedHTMLInline ?? $expectedHTML,
			$op->parseInlineAsInterface( ...$args )
		);
	}

	public function provideParseAs() {
		return [
			'List at start of line' => [
				[ '* List', true ],
<<<<<<< HEAD
				"<ul><li>List</li></ul>\n",
=======
				"<ul><li>List</li></ul>",
>>>>>>> c733c855
			],
			'List not at start' => [
				[ "* ''Not'' list", false ],
				'<p>* <i>Not</i> list</p>',
				'* <i>Not</i> list',
			],
			'Italics' => [
				[ "''Italic''", true ],
				"<p><i>Italic</i>\n</p>",
				'<i>Italic</i>',
			],
			'formatnum' => [
				[ '{{formatnum:123456.789}}', true ],
				"<p>123,456.789\n</p>",
				"123,456.789",
			],
			'No section edit links' => [
				[ '== Header ==' ],
<<<<<<< HEAD
				'<h2><span class="mw-headline" id="Header">Header</span></h2>' .
					"\n",
=======
				'<h2><span class="mw-headline" id="Header">Header</span></h2>',
>>>>>>> c733c855
			]
		];
	}

	/**
	 * @covers OutputPage::parse
	 */
	public function testParseNullTitle() {
<<<<<<< HEAD
=======
		$this->hideDeprecated( 'OutputPage::parse' );
>>>>>>> c733c855
		$this->setExpectedException( MWException::class, 'Empty $mTitle in OutputPage::parseInternal' );
		$op = $this->newInstance( [], null, 'notitle' );
		$op->parse( '' );
	}

	/**
	 * @covers OutputPage::parseInline
	 */
	public function testParseInlineNullTitle() {
<<<<<<< HEAD
=======
		$this->hideDeprecated( 'OutputPage::parseInline' );
>>>>>>> c733c855
		$this->setExpectedException( MWException::class, 'Empty $mTitle in OutputPage::parseInternal' );
		$op = $this->newInstance( [], null, 'notitle' );
		$op->parseInline( '' );
	}

	/**
	 * @covers OutputPage::parseAsContent
	 */
	public function testParseAsContentNullTitle() {
		$this->setExpectedException( MWException::class, 'Empty $mTitle in OutputPage::parseInternal' );
		$op = $this->newInstance( [], null, 'notitle' );
		$op->parseAsContent( '' );
	}

	/**
	 * @covers OutputPage::parseAsInterface
	 */
	public function testParseAsInterfaceNullTitle() {
		$this->setExpectedException( MWException::class, 'Empty $mTitle in OutputPage::parseInternal' );
		$op = $this->newInstance( [], null, 'notitle' );
		$op->parseAsInterface( '' );
	}

	/**
	 * @covers OutputPage::parseInlineAsInterface
	 */
	public function testParseInlineAsInterfaceNullTitle() {
		$this->setExpectedException( MWException::class, 'Empty $mTitle in OutputPage::parseInternal' );
		$op = $this->newInstance( [], null, 'notitle' );
		$op->parseInlineAsInterface( '' );
	}

	/**
	 * @covers OutputPage::setCdnMaxage
	 * @covers OutputPage::lowerCdnMaxage
	 */
	public function testCdnMaxage() {
		$op = $this->newInstance();
		$wrapper = TestingAccessWrapper::newFromObject( $op );
		$this->assertSame( 0, $wrapper->mCdnMaxage );

		$op->setCdnMaxage( -1 );
		$this->assertSame( -1, $wrapper->mCdnMaxage );

		$op->setCdnMaxage( 120 );
		$this->assertSame( 120, $wrapper->mCdnMaxage );

		$op->setCdnMaxage( 60 );
		$this->assertSame( 60, $wrapper->mCdnMaxage );

		$op->setCdnMaxage( 180 );
		$this->assertSame( 180, $wrapper->mCdnMaxage );

		$op->lowerCdnMaxage( 240 );
		$this->assertSame( 180, $wrapper->mCdnMaxage );

		$op->setCdnMaxage( 300 );
		$this->assertSame( 240, $wrapper->mCdnMaxage );

		$op->lowerCdnMaxage( 120 );
		$this->assertSame( 120, $wrapper->mCdnMaxage );

		$op->setCdnMaxage( 180 );
		$this->assertSame( 120, $wrapper->mCdnMaxage );

		$op->setCdnMaxage( 60 );
		$this->assertSame( 60, $wrapper->mCdnMaxage );

		$op->setCdnMaxage( 240 );
		$this->assertSame( 120, $wrapper->mCdnMaxage );
	}

	/** @var int Faked time to set for tests that need it */
	private static $fakeTime;

	/**
	 * @dataProvider provideAdaptCdnTTL
	 * @covers OutputPage::adaptCdnTTL
	 * @param array $args To pass to adaptCdnTTL()
	 * @param int $expected Expected new value of mCdnMaxageLimit
	 * @param array $options Associative array:
	 *  initialMaxage => Maxage to set before calling adaptCdnTTL() (default 86400)
	 */
	public function testAdaptCdnTTL( array $args, $expected, array $options = [] ) {
		try {
			MWTimestamp::setFakeTime( self::$fakeTime );

			$op = $this->newInstance();
			// Set a high maxage so that it will get reduced by adaptCdnTTL().  The default maxage
			// is 0, so adaptCdnTTL() won't mutate the object at all.
			$initial = $options['initialMaxage'] ?? 86400;
			$op->setCdnMaxage( $initial );

			$op->adaptCdnTTL( ...$args );
		} finally {
			MWTimestamp::setFakeTime( false );
		}

		$wrapper = TestingAccessWrapper::newFromObject( $op );

		// Special rules for false/null
		if ( $args[0] === null || $args[0] === false ) {
			$this->assertSame( $initial, $wrapper->mCdnMaxage, 'member value' );
			$op->setCdnMaxage( $expected + 1 );
			$this->assertSame( $expected + 1, $wrapper->mCdnMaxage, 'member value after new set' );
			return;
		}

		$this->assertSame( $expected, $wrapper->mCdnMaxageLimit, 'limit value' );

		if ( $initial >= $expected ) {
			$this->assertSame( $expected, $wrapper->mCdnMaxage, 'member value' );
		} else {
			$this->assertSame( $initial, $wrapper->mCdnMaxage, 'member value' );
		}

		$op->setCdnMaxage( $expected + 1 );
		$this->assertSame( $expected, $wrapper->mCdnMaxage, 'member value after new set' );
	}

	public function provideAdaptCdnTTL() {
		global $wgSquidMaxage;
		$now = time();
		self::$fakeTime = $now;
		return [
			'Five minutes ago' => [ [ $now - 300 ], 270 ],
			'Now' => [ [ +0 ], IExpiringStore::TTL_MINUTE ],
			'Five minutes from now' => [ [ $now + 300 ], IExpiringStore::TTL_MINUTE ],
			'Five minutes ago, initial maxage four minutes' =>
				[ [ $now - 300 ], 270, [ 'initialMaxage' => 240 ] ],
			'A very long time ago' => [ [ $now - 1000000000 ], $wgSquidMaxage ],
			'Initial maxage zero' => [ [ $now - 300 ], 270, [ 'initialMaxage' => 0 ] ],

			'false' => [ [ false ], IExpiringStore::TTL_MINUTE ],
			'null' => [ [ null ], IExpiringStore::TTL_MINUTE ],
			"'0'" => [ [ '0' ], IExpiringStore::TTL_MINUTE ],
			'Empty string' => [ [ '' ], IExpiringStore::TTL_MINUTE ],
			// @todo These give incorrect results due to timezones, how to test?
			//"'now'" => [ [ 'now' ], IExpiringStore::TTL_MINUTE ],
			//"'parse error'" => [ [ 'parse error' ], IExpiringStore::TTL_MINUTE ],

			'Now, minTTL 0' => [ [ $now, 0 ], IExpiringStore::TTL_MINUTE ],
			'Now, minTTL 0.000001' => [ [ $now, 0.000001 ], 0 ],
			'A very long time ago, maxTTL even longer' =>
				[ [ $now - 1000000000, 0, 1000000001 ], 900000000 ],
		];
	}

	/**
	 * @covers OutputPage::enableClientCache
	 * @covers OutputPage::addParserOutputMetadata
	 * @covers OutputPage::addParserOutput
	 */
	public function testClientCache() {
		$op = $this->newInstance();

		// Test initial value
		$this->assertSame( true, $op->enableClientCache( null ) );
		// Test that calling with null doesn't change the value
		$this->assertSame( true, $op->enableClientCache( null ) );

		// Test setting to false
		$this->assertSame( true, $op->enableClientCache( false ) );
		$this->assertSame( false, $op->enableClientCache( null ) );
		// Test that calling with null doesn't change the value
		$this->assertSame( false, $op->enableClientCache( null ) );

		// Test that a cacheable ParserOutput doesn't set to true
		$pOutCacheable = $this->createParserOutputStub( 'isCacheable', true );
		$op->addParserOutputMetadata( $pOutCacheable );
		$this->assertSame( false, $op->enableClientCache( null ) );

		// Test setting back to true
		$this->assertSame( false, $op->enableClientCache( true ) );
		$this->assertSame( true, $op->enableClientCache( null ) );

		// Test that an uncacheable ParserOutput does set to false
		$pOutUncacheable = $this->createParserOutputStub( 'isCacheable', false );
		$op->addParserOutput( $pOutUncacheable );
		$this->assertSame( false, $op->enableClientCache( null ) );
	}

	/**
	 * @covers OutputPage::getCacheVaryCookies
	 */
	public function testGetCacheVaryCookies() {
		global $wgCookiePrefix, $wgDBname;
		$op = $this->newInstance();
		$prefix = $wgCookiePrefix !== false ? $wgCookiePrefix : $wgDBname;
		$expectedCookies = [
			"{$prefix}Token",
			"{$prefix}LoggedOut",
			"{$prefix}_session",
			'forceHTTPS',
			'cookie1',
			'cookie2',
		];

		// We have to reset the cookies because getCacheVaryCookies may have already been called
		TestingAccessWrapper::newFromClass( OutputPage::class )->cacheVaryCookies = null;

		$this->setMwGlobals( 'wgCacheVaryCookies', [ 'cookie1' ] );
		$this->setTemporaryHook( 'GetCacheVaryCookies',
			function ( $innerOP, &$cookies ) use ( $op, $expectedCookies ) {
				$this->assertSame( $op, $innerOP );
				$cookies[] = 'cookie2';
				$this->assertSame( $expectedCookies, $cookies );
			}
		);

		$this->assertSame( $expectedCookies, $op->getCacheVaryCookies() );
	}

	/**
	 * @covers OutputPage::haveCacheVaryCookies
	 */
	public function testHaveCacheVaryCookies() {
		$request = new FauxRequest();
		$op = $this->newInstance( [], $request );

		// No cookies are set.
		$this->assertFalse( $op->haveCacheVaryCookies() );

		// 'Token' is present but empty, so it shouldn't count.
		$request->setCookie( 'Token', '' );
		$this->assertFalse( $op->haveCacheVaryCookies() );

		// 'Token' present and nonempty.
		$request->setCookie( 'Token', '123' );
		$this->assertTrue( $op->haveCacheVaryCookies() );
	}

	/**
	 * @dataProvider provideVaryHeaders
	 *
	 * @covers OutputPage::addVaryHeader
	 * @covers OutputPage::getVaryHeader
	 * @covers OutputPage::getKeyHeader
	 *
	 * @param array[] $calls For each array, call addVaryHeader() with those arguments
	 * @param string[] $cookies Array of cookie names to vary on
	 * @param string $vary Text of expected Vary header (including the 'Vary: ')
	 * @param string $key Text of expected Key header (including the 'Key: ')
	 */
	public function testVaryHeaders( array $calls, array $cookies, $vary, $key ) {
		// Get rid of default Vary fields
		$op = $this->getMockBuilder( OutputPage::class )
			->setConstructorArgs( [ new RequestContext() ] )
			->setMethods( [ 'getCacheVaryCookies' ] )
			->getMock();
		$op->expects( $this->any() )
			->method( 'getCacheVaryCookies' )
			->will( $this->returnValue( $cookies ) );
		TestingAccessWrapper::newFromObject( $op )->mVaryHeader = [];

		$this->hideDeprecated( '$wgUseKeyHeader' );
		foreach ( $calls as $call ) {
			$op->addVaryHeader( ...$call );
		}
		$this->assertEquals( $vary, $op->getVaryHeader(), 'Vary:' );
		$this->assertEquals( $key, $op->getKeyHeader(), 'Key:' );
	}

	public function provideVaryHeaders() {
		// note: getKeyHeader() automatically adds Vary: Cookie
		return [
			'No header' => [
				[],
				[],
				'Vary: ',
				'Key: Cookie',
			],
			'Single header' => [
				[
					[ 'Cookie' ],
				],
				[],
				'Vary: Cookie',
				'Key: Cookie',
			],
			'Non-unique headers' => [
				[
					[ 'Cookie' ],
					[ 'Accept-Language' ],
					[ 'Cookie' ],
				],
				[],
				'Vary: Cookie, Accept-Language',
				'Key: Cookie,Accept-Language',
			],
			'Two headers with single options' => [
				[
					[ 'Cookie', [ 'param=phpsessid' ] ],
					[ 'Accept-Language', [ 'substr=en' ] ],
				],
				[],
				'Vary: Cookie, Accept-Language',
				'Key: Cookie;param=phpsessid,Accept-Language;substr=en',
			],
			'One header with multiple options' => [
				[
					[ 'Cookie', [ 'param=phpsessid', 'param=userId' ] ],
				],
				[],
				'Vary: Cookie',
				'Key: Cookie;param=phpsessid;param=userId',
			],
			'Duplicate option' => [
				[
					[ 'Cookie', [ 'param=phpsessid' ] ],
					[ 'Cookie', [ 'param=phpsessid' ] ],
					[ 'Accept-Language', [ 'substr=en', 'substr=en' ] ],
				],
				[],
				'Vary: Cookie, Accept-Language',
				'Key: Cookie;param=phpsessid,Accept-Language;substr=en',
			],
			'Same header, different options' => [
				[
					[ 'Cookie', [ 'param=phpsessid' ] ],
					[ 'Cookie', [ 'param=userId' ] ],
				],
				[],
				'Vary: Cookie',
				'Key: Cookie;param=phpsessid;param=userId',
			],
			'No header, vary cookies' => [
				[],
				[ 'cookie1', 'cookie2' ],
				'Vary: Cookie',
				'Key: Cookie;param=cookie1;param=cookie2',
			],
			'Cookie header with option plus vary cookies' => [
				[
					[ 'Cookie', [ 'param=cookie1' ] ],
				],
				[ 'cookie2', 'cookie3' ],
				'Vary: Cookie',
				'Key: Cookie;param=cookie1;param=cookie2;param=cookie3',
			],
			'Non-cookie header plus vary cookies' => [
				[
					[ 'Accept-Language' ],
				],
				[ 'cookie' ],
				'Vary: Accept-Language, Cookie',
				'Key: Accept-Language,Cookie;param=cookie',
			],
			'Cookie and non-cookie headers plus vary cookies' => [
				[
					[ 'Cookie', [ 'param=cookie1' ] ],
					[ 'Accept-Language' ],
				],
				[ 'cookie2' ],
				'Vary: Cookie, Accept-Language',
				'Key: Cookie;param=cookie1;param=cookie2,Accept-Language',
			],
		];
	}

	/**
	 * @covers OutputPage::getVaryHeader
	 */
	public function testVaryHeaderDefault() {
		$op = $this->newInstance();
		$this->assertSame( 'Vary: Accept-Encoding, Cookie', $op->getVaryHeader() );
	}

	/**
	 * @dataProvider provideLinkHeaders
	 *
	 * @covers OutputPage::addLinkHeader
	 * @covers OutputPage::getLinkHeader
	 */
	public function testLinkHeaders( array $headers, $result ) {
		$op = $this->newInstance();

		foreach ( $headers as $header ) {
			$op->addLinkHeader( $header );
		}

		$this->assertEquals( $result, $op->getLinkHeader() );
	}

	public function provideLinkHeaders() {
		return [
			[
				[],
				false
			],
			[
				[ '<https://foo/bar.jpg>;rel=preload;as=image' ],
				'Link: <https://foo/bar.jpg>;rel=preload;as=image',
			],
			[
				[
					'<https://foo/bar.jpg>;rel=preload;as=image',
					'<https://foo/baz.jpg>;rel=preload;as=image'
				],
				'Link: <https://foo/bar.jpg>;rel=preload;as=image,<https://foo/baz.jpg>;' .
					'rel=preload;as=image',
			],
		];
	}

	/**
	 * @dataProvider provideAddAcceptLanguage
	 * @covers OutputPage::addAcceptLanguage
	 * @covers OutputPage::getKeyHeader
	 */
	public function testAddAcceptLanguage(
		$code, array $variants, array $expected, array $options = []
	) {
		$req = new FauxRequest( in_array( 'varianturl', $options ) ? [ 'variant' => 'x' ] : [] );
		$op = $this->newInstance( [], $req, in_array( 'notitle', $options ) ? 'notitle' : null );

		if ( !in_array( 'notitle', $options ) ) {
			$mockLang = $this->getMock( Language::class );

			if ( in_array( 'varianturl', $options ) ) {
				$mockLang->expects( $this->never() )->method( $this->anything() );
			} else {
				$mockLang->method( 'hasVariants' )->willReturn( count( $variants ) > 1 );
				$mockLang->method( 'getVariants' )->willReturn( $variants );
				$mockLang->method( 'getCode' )->willReturn( $code );
			}

			$mockTitle = $this->getMock( Title::class );
			$mockTitle->method( 'getPageLanguage' )->willReturn( $mockLang );

			$op->setTitle( $mockTitle );
		}

		// This will run addAcceptLanguage()
		$op->sendCacheControl();

		$this->hideDeprecated( '$wgUseKeyHeader' );
		$keyHeader = $op->getKeyHeader();

		if ( !$expected ) {
			$this->assertFalse( strpos( 'Accept-Language', $keyHeader ) );
			return;
		}

		$keyHeader = explode( ' ', $keyHeader, 2 )[1];
		$keyHeader = explode( ',', $keyHeader );

		$acceptLanguage = null;
		foreach ( $keyHeader as $item ) {
			if ( strpos( $item, 'Accept-Language;' ) === 0 ) {
				$acceptLanguage = $item;
				break;
			}
		}

		$expectedString = 'Accept-Language;substr=' . implode( ';substr=', $expected );
		$this->assertSame( $expectedString, $acceptLanguage );
	}

	public function provideAddAcceptLanguage() {
		return [
			'No variants' => [ 'en', [ 'en' ], [] ],
			'One simple variant' => [ 'en', [ 'en', 'en-x-piglatin' ], [ 'en-x-piglatin' ] ],
			'Multiple variants with BCP47 alternatives' => [
				'zh',
				[ 'zh', 'zh-hans', 'zh-cn', 'zh-tw' ],
				[ 'zh-hans', 'zh-Hans', 'zh-cn', 'zh-Hans-CN', 'zh-tw', 'zh-Hant-TW' ],
			],
			'No title' => [ 'en', [ 'en', 'en-x-piglatin' ], [], [ 'notitle' ] ],
			'Variant in URL' => [ 'en', [ 'en', 'en-x-piglatin' ], [], [ 'varianturl' ] ],
		];
	}

	/**
	 * @covers OutputPage::preventClickjacking
	 * @covers OutputPage::allowClickjacking
	 * @covers OutputPage::getPreventClickjacking
	 * @covers OutputPage::addParserOutputMetadata
	 * @covers OutputPage::addParserOutput
	 */
	public function testClickjacking() {
		$op = $this->newInstance();
		$this->assertTrue( $op->getPreventClickjacking() );

		$op->allowClickjacking();
		$this->assertFalse( $op->getPreventClickjacking() );

		$op->preventClickjacking();
		$this->assertTrue( $op->getPreventClickjacking() );

		$op->preventClickjacking( false );
		$this->assertFalse( $op->getPreventClickjacking() );

		$pOut1 = $this->createParserOutputStub( 'preventClickjacking', true );
		$op->addParserOutputMetadata( $pOut1 );
		$this->assertTrue( $op->getPreventClickjacking() );

		// The ParserOutput can't allow, only prevent
		$pOut2 = $this->createParserOutputStub( 'preventClickjacking', false );
		$op->addParserOutputMetadata( $pOut2 );
		$this->assertTrue( $op->getPreventClickjacking() );

		// Reset to test with addParserOutput()
		$op->allowClickjacking();
		$this->assertFalse( $op->getPreventClickjacking() );

		$op->addParserOutput( $pOut1 );
		$this->assertTrue( $op->getPreventClickjacking() );

		$op->addParserOutput( $pOut2 );
		$this->assertTrue( $op->getPreventClickjacking() );
	}

	/**
	 * @dataProvider provideGetFrameOptions
	 * @covers OutputPage::getFrameOptions
	 * @covers OutputPage::preventClickjacking
	 */
	public function testGetFrameOptions(
		$breakFrames, $preventClickjacking, $editPageFrameOptions, $expected
	) {
		$op = $this->newInstance( [
			'BreakFrames' => $breakFrames,
			'EditPageFrameOptions' => $editPageFrameOptions,
		] );
		$op->preventClickjacking( $preventClickjacking );

		$this->assertSame( $expected, $op->getFrameOptions() );
	}

	public function provideGetFrameOptions() {
		return [
			'BreakFrames true' => [ true, false, false, 'DENY' ],
			'Allow clickjacking locally' => [ false, false, 'DENY', false ],
			'Allow clickjacking globally' => [ false, true, false, false ],
			'DENY globally' => [ false, true, 'DENY', 'DENY' ],
			'SAMEORIGIN' => [ false, true, 'SAMEORIGIN', 'SAMEORIGIN' ],
			'BreakFrames with SAMEORIGIN' => [ true, true, 'SAMEORIGIN', 'DENY' ],
		];
	}

	/**
	 * See ResourceLoaderClientHtmlTest for full coverage.
	 *
	 * @dataProvider provideMakeResourceLoaderLink
	 *
	 * @covers OutputPage::makeResourceLoaderLink
	 */
	public function testMakeResourceLoaderLink( $args, $expectedHtml ) {
		$this->setMwGlobals( [
			'wgResourceLoaderDebug' => false,
			'wgLoadScript' => 'http://127.0.0.1:8080/w/load.php',
			'wgCSPReportOnlyHeader' => true,
		] );
		$class = new ReflectionClass( OutputPage::class );
		$method = $class->getMethod( 'makeResourceLoaderLink' );
		$method->setAccessible( true );
		$ctx = new RequestContext();
		$ctx->setSkin( SkinFactory::getDefaultInstance()->makeSkin( 'fallback' ) );
		$ctx->setLanguage( 'en' );
		$out = new OutputPage( $ctx );
		$nonce = $class->getProperty( 'CSPNonce' );
		$nonce->setAccessible( true );
		$nonce->setValue( $out, 'secret' );
		$rl = $out->getResourceLoader();
		$rl->setMessageBlobStore( $this->createMock( MessageBlobStore::class ) );
		$rl->register( [
			'test.foo' => new ResourceLoaderTestModule( [
				'script' => 'mw.test.foo( { a: true } );',
				'styles' => '.mw-test-foo { content: "style"; }',
			] ),
			'test.bar' => new ResourceLoaderTestModule( [
				'script' => 'mw.test.bar( { a: true } );',
				'styles' => '.mw-test-bar { content: "style"; }',
			] ),
			'test.baz' => new ResourceLoaderTestModule( [
				'script' => 'mw.test.baz( { a: true } );',
				'styles' => '.mw-test-baz { content: "style"; }',
			] ),
			'test.quux' => new ResourceLoaderTestModule( [
				'script' => 'mw.test.baz( { token: 123 } );',
				'styles' => '/* pref-animate=off */ .mw-icon { transition: none; }',
				'group' => 'private',
			] ),
			'test.noscript' => new ResourceLoaderTestModule( [
				'styles' => '.stuff { color: red; }',
				'group' => 'noscript',
			] ),
			'test.group.foo' => new ResourceLoaderTestModule( [
				'script' => 'mw.doStuff( "foo" );',
				'group' => 'foo',
			] ),
			'test.group.bar' => new ResourceLoaderTestModule( [
				'script' => 'mw.doStuff( "bar" );',
				'group' => 'bar',
			] ),
		] );
		$links = $method->invokeArgs( $out, $args );
		$actualHtml = strval( $links );
		$this->assertEquals( $expectedHtml, $actualHtml );
	}

	public static function provideMakeResourceLoaderLink() {
		// phpcs:disable Generic.Files.LineLength
		return [
			// Single only=scripts load
			[
				[ 'test.foo', ResourceLoaderModule::TYPE_SCRIPTS ],
				"<script nonce=\"secret\">(window.RLQ=window.RLQ||[]).push(function(){"
					. 'mw.loader.load("http://127.0.0.1:8080/w/load.php?lang=en\u0026modules=test.foo\u0026only=scripts\u0026skin=fallback");'
					. "});</script>"
			],
			// Multiple only=styles load
			[
				[ [ 'test.baz', 'test.foo', 'test.bar' ], ResourceLoaderModule::TYPE_STYLES ],

				'<link rel="stylesheet" href="http://127.0.0.1:8080/w/load.php?lang=en&amp;modules=test.bar%2Cbaz%2Cfoo&amp;only=styles&amp;skin=fallback"/>'
			],
			// Private embed (only=scripts)
			[
				[ 'test.quux', ResourceLoaderModule::TYPE_SCRIPTS ],
				"<script nonce=\"secret\">(window.RLQ=window.RLQ||[]).push(function(){"
					. "mw.test.baz({token:123});\nmw.loader.state({\"test.quux\":\"ready\"});"
					. "});</script>"
			],
			// Load private module (combined)
			[
				[ 'test.quux', ResourceLoaderModule::TYPE_COMBINED ],
				"<script nonce=\"secret\">(window.RLQ=window.RLQ||[]).push(function(){"
					. "mw.loader.implement(\"test.quux@1ev0ijv\",function($,jQuery,require,module){"
					. "mw.test.baz({token:123});},{\"css\":[\".mw-icon{transition:none}"
					. "\"]});});</script>"
			],
			// Load no modules
			[
				[ [], ResourceLoaderModule::TYPE_COMBINED ],
				'',
			],
			// noscript group
			[
				[ 'test.noscript', ResourceLoaderModule::TYPE_STYLES ],
				'<noscript><link rel="stylesheet" href="http://127.0.0.1:8080/w/load.php?lang=en&amp;modules=test.noscript&amp;only=styles&amp;skin=fallback"/></noscript>'
			],
			// Load two modules in separate groups
			[
				[ [ 'test.group.foo', 'test.group.bar' ], ResourceLoaderModule::TYPE_COMBINED ],
				"<script nonce=\"secret\">(window.RLQ=window.RLQ||[]).push(function(){"
					. 'mw.loader.load("http://127.0.0.1:8080/w/load.php?lang=en\u0026modules=test.group.bar\u0026skin=fallback");'
					. 'mw.loader.load("http://127.0.0.1:8080/w/load.php?lang=en\u0026modules=test.group.foo\u0026skin=fallback");'
					. "});</script>"
			],
		];
		// phpcs:enable
	}

	/**
	 * @dataProvider provideBuildExemptModules
	 *
	 * @covers OutputPage::buildExemptModules
	 */
	public function testBuildExemptModules( array $exemptStyleModules, $expect ) {
		$this->setMwGlobals( [
			'wgResourceLoaderDebug' => false,
			'wgLoadScript' => '/w/load.php',
			// Stub wgCacheEpoch as it influences getVersionHash used for the
			// urls in the expected HTML
			'wgCacheEpoch' => '20140101000000',
		] );

		// Set up stubs
		$ctx = new RequestContext();
		$ctx->setSkin( SkinFactory::getDefaultInstance()->makeSkin( 'fallback' ) );
		$ctx->setLanguage( 'en' );
		$op = $this->getMockBuilder( OutputPage::class )
			->setConstructorArgs( [ $ctx ] )
			->setMethods( [ 'buildCssLinksArray' ] )
			->getMock();
		$op->expects( $this->any() )
			->method( 'buildCssLinksArray' )
			->willReturn( [] );
		$rl = $op->getResourceLoader();
		$rl->setMessageBlobStore( $this->createMock( MessageBlobStore::class ) );

		// Register custom modules
		$rl->register( [
			'example.site.a' => new ResourceLoaderTestModule( [ 'group' => 'site' ] ),
			'example.site.b' => new ResourceLoaderTestModule( [ 'group' => 'site' ] ),
			'example.user' => new ResourceLoaderTestModule( [ 'group' => 'user' ] ),
		] );

		$op = TestingAccessWrapper::newFromObject( $op );
		$op->rlExemptStyleModules = $exemptStyleModules;
		$this->assertEquals(
			$expect,
			strval( $op->buildExemptModules() )
		);
	}

	public static function provideBuildExemptModules() {
		// phpcs:disable Generic.Files.LineLength
		return [
			'empty' => [
				'exemptStyleModules' => [],
				'<meta name="ResourceLoaderDynamicStyles" content=""/>',
			],
			'empty sets' => [
				'exemptStyleModules' => [ 'site' => [], 'noscript' => [], 'private' => [], 'user' => [] ],
				'<meta name="ResourceLoaderDynamicStyles" content=""/>',
			],
			'default logged-out' => [
				'exemptStyleModules' => [ 'site' => [ 'site.styles' ] ],
				'<meta name="ResourceLoaderDynamicStyles" content=""/>' . "\n" .
				'<link rel="stylesheet" href="/w/load.php?lang=en&amp;modules=site.styles&amp;only=styles&amp;skin=fallback"/>',
			],
			'default logged-in' => [
				'exemptStyleModules' => [ 'site' => [ 'site.styles' ], 'user' => [ 'user.styles' ] ],
				'<meta name="ResourceLoaderDynamicStyles" content=""/>' . "\n" .
				'<link rel="stylesheet" href="/w/load.php?lang=en&amp;modules=site.styles&amp;only=styles&amp;skin=fallback"/>' . "\n" .
				'<link rel="stylesheet" href="/w/load.php?lang=en&amp;modules=user.styles&amp;only=styles&amp;skin=fallback&amp;version=1ai9g6t"/>',
			],
			'custom modules' => [
				'exemptStyleModules' => [
					'site' => [ 'site.styles', 'example.site.a', 'example.site.b' ],
					'user' => [ 'user.styles', 'example.user' ],
				],
				'<meta name="ResourceLoaderDynamicStyles" content=""/>' . "\n" .
				'<link rel="stylesheet" href="/w/load.php?lang=en&amp;modules=example.site.a%2Cb&amp;only=styles&amp;skin=fallback"/>' . "\n" .
				'<link rel="stylesheet" href="/w/load.php?lang=en&amp;modules=site.styles&amp;only=styles&amp;skin=fallback"/>' . "\n" .
				'<link rel="stylesheet" href="/w/load.php?lang=en&amp;modules=example.user&amp;only=styles&amp;skin=fallback&amp;version=0a56zyi"/>' . "\n" .
				'<link rel="stylesheet" href="/w/load.php?lang=en&amp;modules=user.styles&amp;only=styles&amp;skin=fallback&amp;version=1ai9g6t"/>',
			],
		];
		// phpcs:enable
	}

	/**
	 * @dataProvider provideTransformFilePath
	 * @covers OutputPage::transformFilePath
	 * @covers OutputPage::transformResourcePath
	 */
	public function testTransformResourcePath( $baseDir, $basePath, $uploadDir = null,
		$uploadPath = null, $path = null, $expected = null
	) {
		if ( $path === null ) {
			// Skip optional $uploadDir and $uploadPath
			$path = $uploadDir;
			$expected = $uploadPath;
			$uploadDir = "$baseDir/images";
			$uploadPath = "$basePath/images";
		}
		$this->setMwGlobals( 'IP', $baseDir );
		$conf = new HashConfig( [
			'ResourceBasePath' => $basePath,
			'UploadDirectory' => $uploadDir,
			'UploadPath' => $uploadPath,
		] );

		// Some of these paths don't exist and will cause warnings
		Wikimedia\suppressWarnings();
		$actual = OutputPage::transformResourcePath( $conf, $path );
		Wikimedia\restoreWarnings();

		$this->assertEquals( $expected ?: $path, $actual );
	}

	public static function provideTransformFilePath() {
		$baseDir = dirname( __DIR__ ) . '/data/media';
		return [
			// File that matches basePath, and exists. Hash found and appended.
			[
				'baseDir' => $baseDir, 'basePath' => '/w',
				'/w/test.jpg',
				'/w/test.jpg?edcf2'
			],
			// File that matches basePath, but not found on disk. Empty query.
			[
				'baseDir' => $baseDir, 'basePath' => '/w',
				'/w/unknown.png',
				'/w/unknown.png?'
			],
			// File not matching basePath. Ignored.
			[
				'baseDir' => $baseDir, 'basePath' => '/w',
				'/files/test.jpg'
			],
			// Empty string. Ignored.
			[
				'baseDir' => $baseDir, 'basePath' => '/w',
				'',
				''
			],
			// Similar path, but with domain component. Ignored.
			[
				'baseDir' => $baseDir, 'basePath' => '/w',
				'//example.org/w/test.jpg'
			],
			[
				'baseDir' => $baseDir, 'basePath' => '/w',
				'https://example.org/w/test.jpg'
			],
			// Unrelated path with domain component. Ignored.
			[
				'baseDir' => $baseDir, 'basePath' => '/w',
				'https://example.org/files/test.jpg'
			],
			[
				'baseDir' => $baseDir, 'basePath' => '/w',
				'//example.org/files/test.jpg'
			],
			// Unrelated path with domain, and empty base path (root mw install). Ignored.
			[
				'baseDir' => $baseDir, 'basePath' => '',
				'https://example.org/files/test.jpg'
			],
			[
				'baseDir' => $baseDir, 'basePath' => '',
				// T155310
				'//example.org/files/test.jpg'
			],
			// Check UploadPath before ResourceBasePath (T155146)
			[
				'baseDir' => dirname( $baseDir ), 'basePath' => '',
				'uploadDir' => $baseDir, 'uploadPath' => '/images',
				'/images/test.jpg',
				'/images/test.jpg?edcf2'
			],
		];
	}

	/**
	 * Tests a particular case of transformCssMedia, using the given input, globals,
	 * expected return, and message
	 *
	 * Asserts that $expectedReturn is returned.
	 *
	 * options['printableQuery'] - value of query string for printable, or omitted for none
	 * options['handheldQuery'] - value of query string for handheld, or omitted for none
	 * options['media'] - passed into the method under the same name
	 * options['expectedReturn'] - expected return value
	 * options['message'] - PHPUnit message for assertion
	 *
	 * @param array $args Key-value array of arguments as shown above
	 */
	protected function assertTransformCssMediaCase( $args ) {
		$queryData = [];
		if ( isset( $args['printableQuery'] ) ) {
			$queryData['printable'] = $args['printableQuery'];
		}

		if ( isset( $args['handheldQuery'] ) ) {
			$queryData['handheld'] = $args['handheldQuery'];
		}

		$fauxRequest = new FauxRequest( $queryData, false );
		$this->setMwGlobals( [
			'wgRequest' => $fauxRequest,
		] );

		$actualReturn = OutputPage::transformCssMedia( $args['media'] );
		$this->assertSame( $args['expectedReturn'], $actualReturn, $args['message'] );
	}

	/**
	 * Tests print requests
	 *
	 * @covers OutputPage::transformCssMedia
	 */
	public function testPrintRequests() {
		$this->assertTransformCssMediaCase( [
			'printableQuery' => '1',
			'media' => 'screen',
			'expectedReturn' => null,
			'message' => 'On printable request, screen returns null'
		] );

		$this->assertTransformCssMediaCase( [
			'printableQuery' => '1',
			'media' => self::SCREEN_MEDIA_QUERY,
			'expectedReturn' => null,
			'message' => 'On printable request, screen media query returns null'
		] );

		$this->assertTransformCssMediaCase( [
			'printableQuery' => '1',
			'media' => self::SCREEN_ONLY_MEDIA_QUERY,
			'expectedReturn' => null,
			'message' => 'On printable request, screen media query with only returns null'
		] );

		$this->assertTransformCssMediaCase( [
			'printableQuery' => '1',
			'media' => 'print',
			'expectedReturn' => '',
			'message' => 'On printable request, media print returns empty string'
		] );
	}

	/**
	 * Tests screen requests, without either query parameter set
	 *
	 * @covers OutputPage::transformCssMedia
	 */
	public function testScreenRequests() {
		$this->assertTransformCssMediaCase( [
			'media' => 'screen',
			'expectedReturn' => 'screen',
			'message' => 'On screen request, screen media type is preserved'
		] );

		$this->assertTransformCssMediaCase( [
			'media' => 'handheld',
			'expectedReturn' => 'handheld',
			'message' => 'On screen request, handheld media type is preserved'
		] );

		$this->assertTransformCssMediaCase( [
			'media' => self::SCREEN_MEDIA_QUERY,
			'expectedReturn' => self::SCREEN_MEDIA_QUERY,
			'message' => 'On screen request, screen media query is preserved.'
		] );

		$this->assertTransformCssMediaCase( [
			'media' => self::SCREEN_ONLY_MEDIA_QUERY,
			'expectedReturn' => self::SCREEN_ONLY_MEDIA_QUERY,
			'message' => 'On screen request, screen media query with only is preserved.'
		] );

		$this->assertTransformCssMediaCase( [
			'media' => 'print',
			'expectedReturn' => 'print',
			'message' => 'On screen request, print media type is preserved'
		] );
	}

	/**
	 * Tests handheld behavior
	 *
	 * @covers OutputPage::transformCssMedia
	 */
	public function testHandheld() {
		$this->assertTransformCssMediaCase( [
			'handheldQuery' => '1',
			'media' => 'handheld',
			'expectedReturn' => '',
			'message' => 'On request with handheld querystring and media is handheld, returns empty string'
		] );

		$this->assertTransformCssMediaCase( [
			'handheldQuery' => '1',
			'media' => 'screen',
			'expectedReturn' => null,
			'message' => 'On request with handheld querystring and media is screen, returns null'
		] );
	}

	/**
	 * @covers OutputPage::isTOCEnabled
	 * @covers OutputPage::addParserOutputMetadata
	 * @covers OutputPage::addParserOutput
	 */
	public function testIsTOCEnabled() {
		$op = $this->newInstance();
		$this->assertFalse( $op->isTOCEnabled() );

		$pOut1 = $this->createParserOutputStub( 'getTOCHTML', false );
		$op->addParserOutputMetadata( $pOut1 );
		$this->assertFalse( $op->isTOCEnabled() );

		$pOut2 = $this->createParserOutputStub( 'getTOCHTML', true );
		$op->addParserOutput( $pOut2 );
		$this->assertTrue( $op->isTOCEnabled() );

		// The parser output doesn't disable the TOC after it was enabled
		$op->addParserOutputMetadata( $pOut1 );
		$this->assertTrue( $op->isTOCEnabled() );
	}

	/**
	 * @dataProvider providePreloadLinkHeaders
	 * @covers ResourceLoaderSkinModule::getPreloadLinks
	 * @covers ResourceLoaderSkinModule::getLogoPreloadlinks
	 */
	public function testPreloadLinkHeaders( $config, $result ) {
		$this->setMwGlobals( $config );
		$ctx = $this->getMockBuilder( ResourceLoaderContext::class )
			->disableOriginalConstructor()->getMock();
		$module = new ResourceLoaderSkinModule();

		$this->assertEquals( [ $result ], $module->getHeaders( $ctx ) );
	}

	public function providePreloadLinkHeaders() {
		return [
			[
				[
					'wgResourceBasePath' => '/w',
					'wgLogo' => '/img/default.png',
					'wgLogoHD' => [
						'1.5x' => '/img/one-point-five.png',
						'2x' => '/img/two-x.png',
					],
				],
				'Link: </img/default.png>;rel=preload;as=image;media=' .
				'not all and (min-resolution: 1.5dppx),' .
				'</img/one-point-five.png>;rel=preload;as=image;media=' .
				'(min-resolution: 1.5dppx) and (max-resolution: 1.999999dppx),' .
				'</img/two-x.png>;rel=preload;as=image;media=(min-resolution: 2dppx)'
			],
			[
				[
					'wgResourceBasePath' => '/w',
					'wgLogo' => '/img/default.png',
					'wgLogoHD' => false,
				],
				'Link: </img/default.png>;rel=preload;as=image'
			],
			[
				[
					'wgResourceBasePath' => '/w',
					'wgLogo' => '/img/default.png',
					'wgLogoHD' => [
						'2x' => '/img/two-x.png',
					],
				],
				'Link: </img/default.png>;rel=preload;as=image;media=' .
				'not all and (min-resolution: 2dppx),' .
				'</img/two-x.png>;rel=preload;as=image;media=(min-resolution: 2dppx)'
			],
			[
				[
					'wgResourceBasePath' => '/w',
					'wgLogo' => '/img/default.png',
					'wgLogoHD' => [
						'svg' => '/img/vector.svg',
					],
				],
				'Link: </img/vector.svg>;rel=preload;as=image'

			],
			[
				[
					'wgResourceBasePath' => '/w',
					'wgLogo' => '/w/test.jpg',
					'wgLogoHD' => false,
					'wgUploadPath' => '/w/images',
					'IP' => dirname( __DIR__ ) . '/data/media',
				],
				'Link: </w/test.jpg?edcf2>;rel=preload;as=image',
			],
		];
	}

	/**
	 * @return OutputPage
	 */
	private function newInstance( $config = [], WebRequest $request = null, $options = [] ) {
		$context = new RequestContext();

		$context->setConfig( new MultiConfig( [
			new HashConfig( $config + [
				'AppleTouchIcon' => false,
				'DisableLangConversion' => true,
				'EnableCanonicalServerLink' => false,
				'Favicon' => false,
				'Feed' => false,
				'LanguageCode' => false,
				'ReferrerPolicy' => false,
				'RightsPage' => false,
				'RightsUrl' => false,
				'UniversalEditButton' => false,
			] ),
			$context->getConfig()
		] ) );

		if ( !in_array( 'notitle', (array)$options ) ) {
			$context->setTitle( Title::newFromText( 'My test page' ) );
		}

		if ( $request ) {
			$context->setRequest( $request );
		}

		return new OutputPage( $context );
	}
}<|MERGE_RESOLUTION|>--- conflicted
+++ resolved
@@ -1704,21 +1704,6 @@
 					"<div class=\"error\"><p>a<b>c<i>d\n</i></b></p></div>"
 				],
 			],
-			'wrapWikiTextAsInterface' => [
-				'Simple' => [
-					[ 'wrapperClass', 'text' ],
-					"<div class=\"wrapperClass\"><p>text\n</p></div>"
-				], 'Spurious </div>' => [
-					[ 'wrapperClass', 'text</div><div>more' ],
-					"<div class=\"wrapperClass\"><p>text</p><div>more\n</div></div>"
-				], 'Extra newlines would break <p> wrappers' => [
-					[ 'two classes', "1\n\n2\n\n3" ],
-					"<div class=\"two classes\"><p>1\n</p><p>2\n</p><p>3\n</p></div>"
-				], 'Other unclosed tags' => [
-					[ 'error', 'a<b>c<i>d' ],
-					"<div class=\"error\"><p>a<b>c<i>d\n</i></b></p></div>"
-				],
-			],
 		];
 
 		// Test all the others on addWikiTextTitle as well
@@ -1984,39 +1969,22 @@
 		return [
 			'List at start of line (content)' => [
 				[ '* List', true, false ],
-<<<<<<< HEAD
-				"<div class=\"mw-parser-output\"><ul><li>List</li></ul>\n</div>",
-				"<ul><li>List</li></ul>\n",
-			],
-			'List at start of line (interface)' => [
-				[ '* List', true, true ],
-				"<ul><li>List</li></ul>\n",
-=======
 				"<div class=\"mw-parser-output\"><ul><li>List</li></ul></div>",
 				"<ul><li>List</li></ul>",
 			],
 			'List at start of line (interface)' => [
 				[ '* List', true, true ],
 				"<ul><li>List</li></ul>",
->>>>>>> c733c855
 			],
 			'List not at start (content)' => [
 				[ "* ''Not'' list", false, false ],
 				'<div class="mw-parser-output">* <i>Not</i> list</div>',
 				'* <i>Not</i> list',
-<<<<<<< HEAD
 			],
 			'List not at start (interface)' => [
 				[ "* ''Not'' list", false, true ],
 				'* <i>Not</i> list',
 			],
-=======
-			],
-			'List not at start (interface)' => [
-				[ "* ''Not'' list", false, true ],
-				'* <i>Not</i> list',
-			],
->>>>>>> c733c855
 			'Interface message' => [
 				[ "''Italic''", true, true ],
 				"<p><i>Italic</i>\n</p>",
@@ -2026,21 +1994,12 @@
 				[ '{{formatnum:123456.789}}', true, false ],
 				"<div class=\"mw-parser-output\"><p>123,456.789\n</p></div>",
 				"123,456.789",
-<<<<<<< HEAD
 			],
 			'formatnum (interface)' => [
 				[ '{{formatnum:123456.789}}', true, true ],
 				"<p>123,456.789\n</p>",
 				"123,456.789",
 			],
-=======
-			],
-			'formatnum (interface)' => [
-				[ '{{formatnum:123456.789}}', true, true ],
-				"<p>123,456.789\n</p>",
-				"123,456.789",
-			],
->>>>>>> c733c855
 			'Language (content)' => [
 				[ '{{formatnum:123456.789}}', true, false, Language::factory( 'is' ) ],
 				"<div class=\"mw-parser-output\"><p>123.456,789\n</p></div>",
@@ -2053,14 +2012,8 @@
 			'No section edit links' => [
 				[ '== Header ==' ],
 				'<div class="mw-parser-output"><h2><span class="mw-headline" id="Header">' .
-<<<<<<< HEAD
-					"Header</span></h2>\n</div>",
-				'<h2><span class="mw-headline" id="Header">Header</span></h2>' .
-					"\n",
-=======
 					"Header</span></h2></div>",
 				'<h2><span class="mw-headline" id="Header">Header</span></h2>',
->>>>>>> c733c855
 			]
 		];
 	}
@@ -2111,11 +2064,7 @@
 		return [
 			'List at start of line' => [
 				[ '* List', true ],
-<<<<<<< HEAD
-				"<ul><li>List</li></ul>\n",
-=======
 				"<ul><li>List</li></ul>",
->>>>>>> c733c855
 			],
 			'List not at start' => [
 				[ "* ''Not'' list", false ],
@@ -2134,12 +2083,7 @@
 			],
 			'No section edit links' => [
 				[ '== Header ==' ],
-<<<<<<< HEAD
-				'<h2><span class="mw-headline" id="Header">Header</span></h2>' .
-					"\n",
-=======
 				'<h2><span class="mw-headline" id="Header">Header</span></h2>',
->>>>>>> c733c855
 			]
 		];
 	}
@@ -2148,10 +2092,7 @@
 	 * @covers OutputPage::parse
 	 */
 	public function testParseNullTitle() {
-<<<<<<< HEAD
-=======
 		$this->hideDeprecated( 'OutputPage::parse' );
->>>>>>> c733c855
 		$this->setExpectedException( MWException::class, 'Empty $mTitle in OutputPage::parseInternal' );
 		$op = $this->newInstance( [], null, 'notitle' );
 		$op->parse( '' );
@@ -2161,10 +2102,7 @@
 	 * @covers OutputPage::parseInline
 	 */
 	public function testParseInlineNullTitle() {
-<<<<<<< HEAD
-=======
 		$this->hideDeprecated( 'OutputPage::parseInline' );
->>>>>>> c733c855
 		$this->setExpectedException( MWException::class, 'Empty $mTitle in OutputPage::parseInternal' );
 		$op = $this->newInstance( [], null, 'notitle' );
 		$op->parseInline( '' );
