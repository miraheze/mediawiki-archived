<?php

namespace MediaWiki\Tests\Revision;

use CommentStoreComment;
use Content;
use ContentHandler;
use Exception;
use HashBagOStuff;
use IDBAccessObject;
use InvalidArgumentException;
use Language;
use MediaWiki\Linker\LinkTarget;
use MediaWiki\MediaWikiServices;
use MediaWiki\Revision\IncompleteRevisionException;
use MediaWiki\Revision\MutableRevisionRecord;
use MediaWiki\Revision\RevisionArchiveRecord;
use MediaWiki\Revision\RevisionRecord;
use MediaWiki\Revision\RevisionStoreRecord;
use MediaWiki\Revision\RevisionSlots;
use MediaWiki\Revision\RevisionStore;
use MediaWiki\Revision\SlotRecord;
use MediaWiki\Storage\BlobStoreFactory;
use MediaWiki\Storage\SqlBlobStore;
use MediaWiki\User\UserIdentityValue;
use MediaWikiTestCase;
use PHPUnit_Framework_MockObject_MockObject;
use Revision;
use TestUserRegistry;
use Title;
use WANObjectCache;
use Wikimedia\Rdbms\Database;
use Wikimedia\Rdbms\DatabaseDomain;
use Wikimedia\Rdbms\DatabaseSqlite;
use Wikimedia\Rdbms\FakeResultWrapper;
use Wikimedia\Rdbms\LoadBalancer;
use Wikimedia\Rdbms\TransactionProfiler;
use WikiPage;
use WikitextContent;

/**
 * @group Database
 * @group RevisionStore
 */
abstract class RevisionStoreDbTestBase extends MediaWikiTestCase {

	/**
	 * @var Title
	 */
	private $testPageTitle;

	/**
	 * @var WikiPage
	 */
	private $testPage;

	/**
	 * @return int
	 */
	abstract protected function getMcrMigrationStage();

	/**
	 * @return bool
	 */
	protected function getContentHandlerUseDB() {
		return true;
	}

	/**
	 * @return string[]
	 */
	abstract protected function getMcrTablesToReset();

	public function setUp() {
		parent::setUp();
		$this->tablesUsed[] = 'archive';
		$this->tablesUsed[] = 'page';
		$this->tablesUsed[] = 'revision';
		$this->tablesUsed[] = 'comment';

		$this->tablesUsed += $this->getMcrTablesToReset();

		$this->setMwGlobals( [
			'wgMultiContentRevisionSchemaMigrationStage' => $this->getMcrMigrationStage(),
			'wgContentHandlerUseDB' => $this->getContentHandlerUseDB(),
<<<<<<< HEAD
			'wgActorTableSchemaMigrationStage' => SCHEMA_COMPAT_NEW,
=======
>>>>>>> e2509cbd
		] );
	}

	protected function addCoreDBData() {
		// Blank out. This would fail with a modified schema, and we don't need it.
	}

	/**
	 * @return Title
	 */
	protected function getTestPageTitle() {
		if ( $this->testPageTitle ) {
			return $this->testPageTitle;
		}

		$this->testPageTitle = Title::newFromText( 'UTPage-' . __CLASS__ );
		return $this->testPageTitle;
	}

	/**
	 * @param string|null $pageTitle whether to force-create a new page
	 * @return WikiPage
	 */
	protected function getTestPage( $pageTitle = null ) {
		if ( is_null( $pageTitle ) && $this->testPage ) {
			return $this->testPage;
		}

		$title = is_null( $pageTitle ) ? $this->getTestPageTitle() : Title::newFromText( $pageTitle );
		$page = WikiPage::factory( $title );

		if ( !$page->exists() ) {
			// Make sure we don't write to the live db.
			$this->ensureMockDatabaseConnection( wfGetDB( DB_MASTER ) );

			$user = static::getTestSysop()->getUser();

			$page->doEditContent(
				new WikitextContent( 'UTContent-' . __CLASS__ ),
				'UTPageSummary-' . __CLASS__,
				EDIT_NEW | EDIT_SUPPRESS_RC,
				false,
				$user
			);
		}

		if ( is_null( $pageTitle ) ) {
			$this->testPage = $page;
		}
		return $page;
	}

	/**
	 * @return LoadBalancer|PHPUnit_Framework_MockObject_MockObject
	 */
	private function getLoadBalancerMock( array $server ) {
		$domain = new DatabaseDomain( $server['dbname'], null, $server['tablePrefix'] );

		$lb = $this->getMockBuilder( LoadBalancer::class )
			->setMethods( [ 'reallyOpenConnection' ] )
			->setConstructorArgs( [
				[ 'servers' => [ $server ], 'localDomain' => $domain ]
			] )
			->getMock();

		$lb->method( 'reallyOpenConnection' )->willReturnCallback(
			function ( array $server, $dbNameOverride ) {
				return $this->getDatabaseMock( $server );
			}
		);

		return $lb;
	}

	/**
	 * @return Database|PHPUnit_Framework_MockObject_MockObject
	 */
	private function getDatabaseMock( array $params ) {
		$db = $this->getMockBuilder( DatabaseSqlite::class )
			->setMethods( [ 'select', 'doQuery', 'open', 'closeConnection', 'isOpen' ] )
			->setConstructorArgs( [ $params ] )
			->getMock();

		$db->method( 'select' )->willReturn( new FakeResultWrapper( [] ) );
		$db->method( 'isOpen' )->willReturn( true );

		return $db;
	}

	public function provideDomainCheck() {
		yield [ false, 'test', '' ];
		yield [ 'test', 'test', '' ];

		yield [ false, 'test', 'foo_' ];
		yield [ 'test-foo_', 'test', 'foo_' ];

		yield [ false, 'dash-test', '' ];
		yield [ 'dash-test', 'dash-test', '' ];

		yield [ false, 'underscore_test', 'foo_' ];
		yield [ 'underscore_test-foo_', 'underscore_test', 'foo_' ];
	}

	/**
	 * @dataProvider provideDomainCheck
	 * @covers \MediaWiki\Revision\RevisionStore::checkDatabaseDomain
	 */
	public function testDomainCheck( $wikiId, $dbName, $dbPrefix ) {
		$this->setMwGlobals(
			[
				'wgDBname' => $dbName,
				'wgDBprefix' => $dbPrefix,
			]
		);

		$loadBalancer = $this->getLoadBalancerMock(
			[
				'host' => '*dummy*',
				'dbDirectory' => '*dummy*',
				'user' => 'test',
				'password' => 'test',
				'flags' => 0,
				'variables' => [],
				'schema' => '',
				'cliMode' => true,
				'agent' => '',
				'load' => 100,
				'profiler' => null,
				'trxProfiler' => new TransactionProfiler(),
				'connLogger' => new \Psr\Log\NullLogger(),
				'queryLogger' => new \Psr\Log\NullLogger(),
				'errorLogger' => function () {
				},
				'deprecationLogger' => function () {
				},
				'type' => 'test',
				'dbname' => $dbName,
				'tablePrefix' => $dbPrefix,
			]
		);
		$db = $loadBalancer->getConnection( DB_REPLICA );

		/** @var SqlBlobStore $blobStore */
		$blobStore = $this->getMockBuilder( SqlBlobStore::class )
			->disableOriginalConstructor()
			->getMock();

		$store = new RevisionStore(
			$loadBalancer,
			$blobStore,
			new WANObjectCache( [ 'cache' => new HashBagOStuff() ] ),
			MediaWikiServices::getInstance()->getCommentStore(),
			MediaWikiServices::getInstance()->getContentModelStore(),
			MediaWikiServices::getInstance()->getSlotRoleStore(),
			MediaWikiServices::getInstance()->getSlotRoleRegistry(),
			$this->getMcrMigrationStage(),
			MediaWikiServices::getInstance()->getActorMigration(),
			$wikiId
		);

		$count = $store->countRevisionsByPageId( $db, 0 );

		// Dummy check to make PhpUnit happy. We are really only interested in
		// countRevisionsByPageId not failing due to the DB domain check.
		$this->assertSame( 0, $count );
	}

	protected function assertLinkTargetsEqual( LinkTarget $l1, LinkTarget $l2 ) {
		$this->assertEquals( $l1->getDBkey(), $l2->getDBkey() );
		$this->assertEquals( $l1->getNamespace(), $l2->getNamespace() );
		$this->assertEquals( $l1->getFragment(), $l2->getFragment() );
		$this->assertEquals( $l1->getInterwiki(), $l2->getInterwiki() );
	}

	protected function assertRevisionRecordsEqual( RevisionRecord $r1, RevisionRecord $r2 ) {
		$this->assertEquals(
			$r1->getPageAsLinkTarget()->getNamespace(),
			$r2->getPageAsLinkTarget()->getNamespace()
		);

		$this->assertEquals(
			$r1->getPageAsLinkTarget()->getText(),
			$r2->getPageAsLinkTarget()->getText()
		);

		if ( $r1->getParentId() ) {
			$this->assertEquals( $r1->getParentId(), $r2->getParentId() );
		}

		$this->assertEquals( $r1->getUser()->getName(), $r2->getUser()->getName() );
		$this->assertEquals( $r1->getUser()->getId(), $r2->getUser()->getId() );
		$this->assertEquals( $r1->getComment(), $r2->getComment() );
		$this->assertEquals( $r1->getTimestamp(), $r2->getTimestamp() );
		$this->assertEquals( $r1->getVisibility(), $r2->getVisibility() );
		$this->assertEquals( $r1->getSha1(), $r2->getSha1() );
		$this->assertEquals( $r1->getSize(), $r2->getSize() );
		$this->assertEquals( $r1->getPageId(), $r2->getPageId() );
		$this->assertArrayEquals( $r1->getSlotRoles(), $r2->getSlotRoles() );
		$this->assertEquals( $r1->getWikiId(), $r2->getWikiId() );
		$this->assertEquals( $r1->isMinor(), $r2->isMinor() );
		foreach ( $r1->getSlotRoles() as $role ) {
			$this->assertSlotRecordsEqual( $r1->getSlot( $role ), $r2->getSlot( $role ) );
			$this->assertTrue( $r1->getContent( $role )->equals( $r2->getContent( $role ) ) );
		}
		foreach ( [
			RevisionRecord::DELETED_TEXT,
			RevisionRecord::DELETED_COMMENT,
			RevisionRecord::DELETED_USER,
			RevisionRecord::DELETED_RESTRICTED,
		] as $field ) {
			$this->assertEquals( $r1->isDeleted( $field ), $r2->isDeleted( $field ) );
		}
	}

	protected function assertSlotRecordsEqual( SlotRecord $s1, SlotRecord $s2 ) {
		$this->assertSame( $s1->getRole(), $s2->getRole() );
		$this->assertSame( $s1->getModel(), $s2->getModel() );
		$this->assertSame( $s1->getFormat(), $s2->getFormat() );
		$this->assertSame( $s1->getSha1(), $s2->getSha1() );
		$this->assertSame( $s1->getSize(), $s2->getSize() );
		$this->assertTrue( $s1->getContent()->equals( $s2->getContent() ) );

		$s1->hasRevision() ? $this->assertSame( $s1->getRevision(), $s2->getRevision() ) : null;
		$s1->hasAddress() ? $this->assertSame( $s1->hasAddress(), $s2->hasAddress() ) : null;
	}

	protected function assertRevisionCompleteness( RevisionRecord $r ) {
		$this->assertTrue( $r->hasSlot( SlotRecord::MAIN ) );
		$this->assertInstanceOf( SlotRecord::class, $r->getSlot( SlotRecord::MAIN ) );
		$this->assertInstanceOf( Content::class, $r->getContent( SlotRecord::MAIN ) );

		foreach ( $r->getSlotRoles() as $role ) {
			$this->assertSlotCompleteness( $r, $r->getSlot( $role ) );
		}
	}

	protected function assertSlotCompleteness( RevisionRecord $r, SlotRecord $slot ) {
		$this->assertTrue( $slot->hasAddress() );
		$this->assertSame( $r->getId(), $slot->getRevision() );

		$this->assertInstanceOf( Content::class, $slot->getContent() );
	}

	/**
	 * @param mixed[] $details
	 *
	 * @return RevisionRecord
	 */
	private function getRevisionRecordFromDetailsArray( $details = [] ) {
		// Convert some values that can't be provided by dataProviders
		if ( isset( $details['user'] ) && $details['user'] === true ) {
			$details['user'] = $this->getTestUser()->getUser();
		}
		if ( isset( $details['page'] ) && $details['page'] === true ) {
			$details['page'] = $this->getTestPage()->getId();
		}
		if ( isset( $details['parent'] ) && $details['parent'] === true ) {
			$details['parent'] = $this->getTestPage()->getLatest();
		}

		// Create the RevisionRecord with any available data
		$rev = new MutableRevisionRecord( $this->getTestPageTitle() );
		isset( $details['slot'] ) ? $rev->setSlot( $details['slot'] ) : null;
		isset( $details['parent'] ) ? $rev->setParentId( $details['parent'] ) : null;
		isset( $details['page'] ) ? $rev->setPageId( $details['page'] ) : null;
		isset( $details['size'] ) ? $rev->setSize( $details['size'] ) : null;
		isset( $details['sha1'] ) ? $rev->setSha1( $details['sha1'] ) : null;
		isset( $details['comment'] ) ? $rev->setComment( $details['comment'] ) : null;
		isset( $details['timestamp'] ) ? $rev->setTimestamp( $details['timestamp'] ) : null;
		isset( $details['minor'] ) ? $rev->setMinorEdit( $details['minor'] ) : null;
		isset( $details['user'] ) ? $rev->setUser( $details['user'] ) : null;
		isset( $details['visibility'] ) ? $rev->setVisibility( $details['visibility'] ) : null;
		isset( $details['id'] ) ? $rev->setId( $details['id'] ) : null;

		if ( isset( $details['content'] ) ) {
			foreach ( $details['content'] as $role => $content ) {
				$rev->setContent( $role, $content );
			}
		}

		return $rev;
	}

	public function provideInsertRevisionOn_successes() {
		yield 'Bare minimum revision insertion' => [
			[
				'slot' => SlotRecord::newUnsaved( SlotRecord::MAIN, new WikitextContent( 'Chicken' ) ),
				'page' => true,
				'comment' => $this->getRandomCommentStoreComment(),
				'timestamp' => '20171117010101',
				'user' => true,
			],
		];
		yield 'Detailed revision insertion' => [
			[
				'slot' => SlotRecord::newUnsaved( SlotRecord::MAIN, new WikitextContent( 'Chicken' ) ),
				'parent' => true,
				'page' => true,
				'comment' => $this->getRandomCommentStoreComment(),
				'timestamp' => '20171117010101',
				'user' => true,
				'minor' => true,
				'visibility' => RevisionRecord::DELETED_RESTRICTED,
			],
		];
	}

	protected function getRandomCommentStoreComment() {
		return CommentStoreComment::newUnsavedComment( __METHOD__ . '.' . rand( 0, 1000 ) );
	}

	/**
	 * @dataProvider provideInsertRevisionOn_successes
	 * @covers \MediaWiki\Revision\RevisionStore::insertRevisionOn
	 * @covers \MediaWiki\Revision\RevisionStore::insertSlotRowOn
	 * @covers \MediaWiki\Revision\RevisionStore::insertContentRowOn
	 */
	public function testInsertRevisionOn_successes(
		array $revDetails = []
	) {
		$title = $this->getTestPageTitle();
		$rev = $this->getRevisionRecordFromDetailsArray( $revDetails );

		$store = MediaWikiServices::getInstance()->getRevisionStore();
		$return = $store->insertRevisionOn( $rev, wfGetDB( DB_MASTER ) );

		// is the new revision correct?
		$this->assertRevisionCompleteness( $return );
		$this->assertLinkTargetsEqual( $title, $return->getPageAsLinkTarget() );
		$this->assertRevisionRecordsEqual( $rev, $return );

		// can we load it from the store?
		$loaded = $store->getRevisionById( $return->getId() );
		$this->assertRevisionCompleteness( $loaded );
		$this->assertRevisionRecordsEqual( $return, $loaded );

		// can we find it directly in the database?
		$this->assertRevisionExistsInDatabase( $return );
	}

	protected function assertRevisionExistsInDatabase( RevisionRecord $rev ) {
		$row = $this->revisionToRow( new Revision( $rev ), [] );

		// unset nulled fields
		unset( $row->rev_content_model );
		unset( $row->rev_content_format );

		// unset fake fields
		unset( $row->rev_comment_text );
		unset( $row->rev_comment_data );
		unset( $row->rev_comment_cid );
		unset( $row->rev_comment_id );

		$store = MediaWikiServices::getInstance()->getRevisionStore();
		$queryInfo = $store->getQueryInfo( [ 'user' ] );

		$row = get_object_vars( $row );

		// Use aliased fields from $queryInfo, e.g. rev_user
		$keys = array_keys( $row );
		$keys = array_combine( $keys, $keys );
		$fields = array_intersect_key( $queryInfo['fields'], $keys ) + $keys;

		// assertSelect() fails unless the orders match.
		ksort( $fields );
		ksort( $row );

		$this->assertSelect(
			$queryInfo['tables'],
			$fields,
			[ 'rev_id' => $rev->getId() ],
			[ array_values( $row ) ],
			[],
			$queryInfo['joins']
		);
	}

	/**
	 * @param SlotRecord $a
	 * @param SlotRecord $b
	 */
	protected function assertSameSlotContent( SlotRecord $a, SlotRecord $b ) {
		// Assert that the same blob address has been used.
		$this->assertSame( $a->getAddress(), $b->getAddress() );
	}

	/**
	 * @covers \MediaWiki\Revision\RevisionStore::insertRevisionOn
	 */
	public function testInsertRevisionOn_blobAddressExists() {
		$title = $this->getTestPageTitle();
		$revDetails = [
			'slot' => SlotRecord::newUnsaved( SlotRecord::MAIN, new WikitextContent( 'Chicken' ) ),
			'parent' => true,
			'comment' => $this->getRandomCommentStoreComment(),
			'timestamp' => '20171117010101',
			'user' => true,
		];

		$store = MediaWikiServices::getInstance()->getRevisionStore();

		// Insert the first revision
		$revOne = $this->getRevisionRecordFromDetailsArray( $revDetails );
		$firstReturn = $store->insertRevisionOn( $revOne, wfGetDB( DB_MASTER ) );
		$this->assertLinkTargetsEqual( $title, $firstReturn->getPageAsLinkTarget() );
		$this->assertRevisionRecordsEqual( $revOne, $firstReturn );

		// Insert a second revision inheriting the same blob address
		$revDetails['slot'] = SlotRecord::newInherited( $firstReturn->getSlot( SlotRecord::MAIN ) );
		$revTwo = $this->getRevisionRecordFromDetailsArray( $revDetails );
		$secondReturn = $store->insertRevisionOn( $revTwo, wfGetDB( DB_MASTER ) );
		$this->assertLinkTargetsEqual( $title, $secondReturn->getPageAsLinkTarget() );
		$this->assertRevisionRecordsEqual( $revTwo, $secondReturn );

		$firstMainSlot = $firstReturn->getSlot( SlotRecord::MAIN );
		$secondMainSlot = $secondReturn->getSlot( SlotRecord::MAIN );

		$this->assertSameSlotContent( $firstMainSlot, $secondMainSlot );

		// And that different revisions have been created.
		$this->assertNotSame( $firstReturn->getId(), $secondReturn->getId() );

		// Make sure the slot rows reference the correct revision
		$this->assertSame( $firstReturn->getId(), $firstMainSlot->getRevision() );
		$this->assertSame( $secondReturn->getId(), $secondMainSlot->getRevision() );
	}

	public function provideInsertRevisionOn_failures() {
		yield 'no slot' => [
			[
				'comment' => $this->getRandomCommentStoreComment(),
				'timestamp' => '20171117010101',
				'user' => true,
			],
			new InvalidArgumentException( 'main slot must be provided' )
		];
		yield 'no main slot' => [
			[
				'slot' => SlotRecord::newUnsaved( 'aux', new WikitextContent( 'Turkey' ) ),
				'comment' => $this->getRandomCommentStoreComment(),
				'timestamp' => '20171117010101',
				'user' => true,
			],
			new InvalidArgumentException( 'main slot must be provided' )
		];
		yield 'no timestamp' => [
			[
				'slot' => SlotRecord::newUnsaved( SlotRecord::MAIN, new WikitextContent( 'Chicken' ) ),
				'comment' => $this->getRandomCommentStoreComment(),
				'user' => true,
			],
			new IncompleteRevisionException( 'timestamp field must not be NULL!' )
		];
		yield 'no comment' => [
			[
				'slot' => SlotRecord::newUnsaved( SlotRecord::MAIN, new WikitextContent( 'Chicken' ) ),
				'timestamp' => '20171117010101',
				'user' => true,
			],
			new IncompleteRevisionException( 'comment must not be NULL!' )
		];
		yield 'no user' => [
			[
				'slot' => SlotRecord::newUnsaved( SlotRecord::MAIN, new WikitextContent( 'Chicken' ) ),
				'comment' => $this->getRandomCommentStoreComment(),
				'timestamp' => '20171117010101',
			],
			new IncompleteRevisionException( 'user must not be NULL!' )
		];
	}

	/**
	 * @dataProvider provideInsertRevisionOn_failures
	 * @covers \MediaWiki\Revision\RevisionStore::insertRevisionOn
	 */
	public function testInsertRevisionOn_failures(
		array $revDetails = [],
		Exception $exception
	) {
		$rev = $this->getRevisionRecordFromDetailsArray( $revDetails );

		$store = MediaWikiServices::getInstance()->getRevisionStore();

		$this->setExpectedException(
			get_class( $exception ),
			$exception->getMessage(),
			$exception->getCode()
		);
		$store->insertRevisionOn( $rev, wfGetDB( DB_MASTER ) );
	}

	public function provideNewNullRevision() {
		yield [
			Title::newFromText( 'UTPage_notAutoCreated' ),
			[ 'content' => [ 'main' => new WikitextContent( 'Flubber1' ) ] ],
			CommentStoreComment::newUnsavedComment( __METHOD__ . ' comment1' ),
			true,
		];
		yield [
			Title::newFromText( 'UTPage_notAutoCreated' ),
			[ 'content' => [ 'main' => new WikitextContent( 'Flubber2' ) ] ],
			CommentStoreComment::newUnsavedComment( __METHOD__ . ' comment2', [ 'a' => 1 ] ),
			false,
		];
	}

	/**
	 * @dataProvider provideNewNullRevision
	 * @covers \MediaWiki\Revision\RevisionStore::newNullRevision
	 * @covers \MediaWiki\Revision\RevisionStore::findSlotContentId
	 */
	public function testNewNullRevision( Title $title, $revDetails, $comment, $minor = false ) {
		$user = TestUserRegistry::getMutableTestUser( __METHOD__ )->getUser();
		$page = WikiPage::factory( $title );

		if ( !$page->exists() ) {
			$page->doEditContent( new WikitextContent( __METHOD__ ), __METHOD__, EDIT_NEW );
		}

		$revDetails['page'] = $page->getId();
		$revDetails['timestamp'] = wfTimestampNow();
		$revDetails['comment'] = CommentStoreComment::newUnsavedComment( 'Base' );
		$revDetails['user'] = $user;

		$baseRev = $this->getRevisionRecordFromDetailsArray( $revDetails );
		$store = MediaWikiServices::getInstance()->getRevisionStore();

		$dbw = wfGetDB( DB_MASTER );
		$baseRev = $store->insertRevisionOn( $baseRev, $dbw );
		$page->updateRevisionOn( $dbw, new Revision( $baseRev ), $page->getLatest() );

		$record = $store->newNullRevision(
			wfGetDB( DB_MASTER ),
			$title,
			$comment,
			$minor,
			$user
		);

		$this->assertEquals( $title->getNamespace(), $record->getPageAsLinkTarget()->getNamespace() );
		$this->assertEquals( $title->getDBkey(), $record->getPageAsLinkTarget()->getDBkey() );
		$this->assertEquals( $comment, $record->getComment() );
		$this->assertEquals( $minor, $record->isMinor() );
		$this->assertEquals( $user->getName(), $record->getUser()->getName() );
		$this->assertEquals( $baseRev->getId(), $record->getParentId() );

		$this->assertArrayEquals(
			$baseRev->getSlotRoles(),
			$record->getSlotRoles()
		);

		foreach ( $baseRev->getSlotRoles() as $role ) {
			$parentSlot = $baseRev->getSlot( $role );
			$slot = $record->getSlot( $role );

			$this->assertTrue( $slot->isInherited(), 'isInherited' );
			$this->assertSame( $parentSlot->getOrigin(), $slot->getOrigin(), 'getOrigin' );
			$this->assertSameSlotContent( $parentSlot, $slot );
		}
	}

	/**
	 * @covers \MediaWiki\Revision\RevisionStore::newNullRevision
	 */
	public function testNewNullRevision_nonExistingTitle() {
		$store = MediaWikiServices::getInstance()->getRevisionStore();
		$record = $store->newNullRevision(
			wfGetDB( DB_MASTER ),
			Title::newFromText( __METHOD__ . '.iDontExist!' ),
			CommentStoreComment::newUnsavedComment( __METHOD__ . ' comment' ),
			false,
			TestUserRegistry::getMutableTestUser( __METHOD__ )->getUser()
		);
		$this->assertNull( $record );
	}

	/**
	 * @covers \MediaWiki\Revision\RevisionStore::getRcIdIfUnpatrolled
	 */
	public function testGetRcIdIfUnpatrolled_returnsRecentChangesId() {
		$page = $this->getTestPage();
		$status = $page->doEditContent( new WikitextContent( __METHOD__ ), __METHOD__ );
		/** @var Revision $rev */
		$rev = $status->value['revision'];

		$store = MediaWikiServices::getInstance()->getRevisionStore();
		$revisionRecord = $store->getRevisionById( $rev->getId() );
		$result = $store->getRcIdIfUnpatrolled( $revisionRecord );

		$this->assertGreaterThan( 0, $result );
		$this->assertSame(
			$store->getRecentChange( $revisionRecord )->getAttribute( 'rc_id' ),
			$result
		);
	}

	/**
	 * @covers \MediaWiki\Revision\RevisionStore::getRcIdIfUnpatrolled
	 */
	public function testGetRcIdIfUnpatrolled_returnsZeroIfPatrolled() {
		// This assumes that sysops are auto patrolled
		$sysop = $this->getTestSysop()->getUser();
		$page = $this->getTestPage();
		$status = $page->doEditContent(
			new WikitextContent( __METHOD__ ),
			__METHOD__,
			0,
			false,
			$sysop
		);
		/** @var Revision $rev */
		$rev = $status->value['revision'];

		$store = MediaWikiServices::getInstance()->getRevisionStore();
		$revisionRecord = $store->getRevisionById( $rev->getId() );
		$result = $store->getRcIdIfUnpatrolled( $revisionRecord );

		$this->assertSame( 0, $result );
	}

	/**
	 * @covers \MediaWiki\Revision\RevisionStore::getRecentChange
	 */
	public function testGetRecentChange() {
		$page = $this->getTestPage();
		$content = new WikitextContent( __METHOD__ );
		$status = $page->doEditContent( $content, __METHOD__ );
		/** @var Revision $rev */
		$rev = $status->value['revision'];

		$store = MediaWikiServices::getInstance()->getRevisionStore();
		$revRecord = $store->getRevisionById( $rev->getId() );
		$recentChange = $store->getRecentChange( $revRecord );

		$this->assertEquals( $rev->getId(), $recentChange->getAttribute( 'rc_this_oldid' ) );
		$this->assertEquals( $rev->getRecentChange(), $recentChange );
	}

	/**
	 * @covers \MediaWiki\Revision\RevisionStore::getRevisionById
	 */
	public function testGetRevisionById() {
		$page = $this->getTestPage();
		$content = new WikitextContent( __METHOD__ );
		$status = $page->doEditContent( $content, __METHOD__ );
		/** @var Revision $rev */
		$rev = $status->value['revision'];

		$store = MediaWikiServices::getInstance()->getRevisionStore();
		$revRecord = $store->getRevisionById( $rev->getId() );

		$this->assertSame( $rev->getId(), $revRecord->getId() );
		$this->assertTrue( $revRecord->getSlot( SlotRecord::MAIN )->getContent()->equals( $content ) );
		$this->assertSame( __METHOD__, $revRecord->getComment()->text );
	}

	/**
	 * @covers \MediaWiki\Revision\RevisionStore::getRevisionByTitle
	 */
	public function testGetRevisionByTitle() {
		$page = $this->getTestPage();
		$content = new WikitextContent( __METHOD__ );
		$status = $page->doEditContent( $content, __METHOD__ );
		/** @var Revision $rev */
		$rev = $status->value['revision'];

		$store = MediaWikiServices::getInstance()->getRevisionStore();
		$revRecord = $store->getRevisionByTitle( $page->getTitle() );

		$this->assertSame( $rev->getId(), $revRecord->getId() );
		$this->assertTrue( $revRecord->getSlot( SlotRecord::MAIN )->getContent()->equals( $content ) );
		$this->assertSame( __METHOD__, $revRecord->getComment()->text );
	}

	/**
	 * @covers \MediaWiki\Revision\RevisionStore::getRevisionByPageId
	 */
	public function testGetRevisionByPageId() {
		$page = $this->getTestPage();
		$content = new WikitextContent( __METHOD__ );
		$status = $page->doEditContent( $content, __METHOD__ );
		/** @var Revision $rev */
		$rev = $status->value['revision'];

		$store = MediaWikiServices::getInstance()->getRevisionStore();
		$revRecord = $store->getRevisionByPageId( $page->getId() );

		$this->assertSame( $rev->getId(), $revRecord->getId() );
		$this->assertTrue( $revRecord->getSlot( SlotRecord::MAIN )->getContent()->equals( $content ) );
		$this->assertSame( __METHOD__, $revRecord->getComment()->text );
	}

	/**
	 * @covers \MediaWiki\Revision\RevisionStore::getRevisionByTimestamp
	 */
	public function testGetRevisionByTimestamp() {
		// Make sure there is 1 second between the last revision and the rev we create...
		// Otherwise we might not get the correct revision and the test may fail...
		// :(
		$page = $this->getTestPage();
		sleep( 1 );
		$content = new WikitextContent( __METHOD__ );
		$status = $page->doEditContent( $content, __METHOD__ );
		/** @var Revision $rev */
		$rev = $status->value['revision'];

		$store = MediaWikiServices::getInstance()->getRevisionStore();
		$revRecord = $store->getRevisionByTimestamp(
			$page->getTitle(),
			$rev->getTimestamp()
		);

		$this->assertSame( $rev->getId(), $revRecord->getId() );
		$this->assertTrue( $revRecord->getSlot( SlotRecord::MAIN )->getContent()->equals( $content ) );
		$this->assertSame( __METHOD__, $revRecord->getComment()->text );
	}

	protected function revisionToRow( Revision $rev, $options = [ 'page', 'user', 'comment' ] ) {
		// XXX: the WikiPage object loads another RevisionRecord from the database. Not great.
		$page = WikiPage::factory( $rev->getTitle() );

		$fields = [
			'rev_id' => (string)$rev->getId(),
			'rev_page' => (string)$rev->getPage(),
			'rev_timestamp' => $this->db->timestamp( $rev->getTimestamp() ),
			'rev_user_text' => (string)$rev->getUserText(),
			'rev_user' => (string)$rev->getUser() ?: null,
			'rev_minor_edit' => $rev->isMinor() ? '1' : '0',
			'rev_deleted' => (string)$rev->getVisibility(),
			'rev_len' => (string)$rev->getSize(),
			'rev_parent_id' => (string)$rev->getParentId(),
			'rev_sha1' => (string)$rev->getSha1(),
		];

		if ( in_array( 'page', $options ) ) {
			$fields += [
				'page_namespace' => (string)$page->getTitle()->getNamespace(),
				'page_title' => $page->getTitle()->getDBkey(),
				'page_id' => (string)$page->getId(),
				'page_latest' => (string)$page->getLatest(),
				'page_is_redirect' => $page->isRedirect() ? '1' : '0',
				'page_len' => (string)$page->getContent()->getSize(),
			];
		}

		if ( in_array( 'user', $options ) ) {
			$fields += [
				'user_name' => (string)$rev->getUserText(),
			];
		}

		if ( in_array( 'comment', $options ) ) {
			$fields += [
				'rev_comment_text' => $rev->getComment(),
				'rev_comment_data' => null,
				'rev_comment_cid' => null,
			];
		}

		if ( $rev->getId() ) {
			$fields += [
				'rev_id' => (string)$rev->getId(),
			];
		}

		return (object)$fields;
	}

	protected function assertRevisionRecordMatchesRevision(
		Revision $rev,
		RevisionRecord $record
	) {
		$this->assertSame( $rev->getId(), $record->getId() );
		$this->assertSame( $rev->getPage(), $record->getPageId() );
		$this->assertSame( $rev->getTimestamp(), $record->getTimestamp() );
		$this->assertSame( $rev->getUserText(), $record->getUser()->getName() );
		$this->assertSame( $rev->getUser(), $record->getUser()->getId() );
		$this->assertSame( $rev->isMinor(), $record->isMinor() );
		$this->assertSame( $rev->getVisibility(), $record->getVisibility() );
		$this->assertSame( $rev->getSize(), $record->getSize() );
		/**
		 * @note As of MW 1.31, the database schema allows the parent ID to be
		 * NULL to indicate that it is unknown.
		 */
		$expectedParent = $rev->getParentId();
		if ( $expectedParent === null ) {
			$expectedParent = 0;
		}
		$this->assertSame( $expectedParent, $record->getParentId() );
		$this->assertSame( $rev->getSha1(), $record->getSha1() );
		$this->assertSame( $rev->getComment(), $record->getComment()->text );
		$this->assertSame( $rev->getContentFormat(),
			$record->getContent( SlotRecord::MAIN )->getDefaultFormat() );
		$this->assertSame( $rev->getContentModel(), $record->getContent( SlotRecord::MAIN )->getModel() );
		$this->assertLinkTargetsEqual( $rev->getTitle(), $record->getPageAsLinkTarget() );

		$revRec = $rev->getRevisionRecord();
		$revMain = $revRec->getSlot( SlotRecord::MAIN );
		$recMain = $record->getSlot( SlotRecord::MAIN );

		$this->assertSame( $revMain->hasOrigin(), $recMain->hasOrigin(), 'hasOrigin' );
		$this->assertSame( $revMain->hasAddress(), $recMain->hasAddress(), 'hasAddress' );
		$this->assertSame( $revMain->hasContentId(), $recMain->hasContentId(), 'hasContentId' );

		if ( $revMain->hasOrigin() ) {
			$this->assertSame( $revMain->getOrigin(), $recMain->getOrigin(), 'getOrigin' );
		}

		if ( $revMain->hasAddress() ) {
			$this->assertSame( $revMain->getAddress(), $recMain->getAddress(), 'getAddress' );
		}

		if ( $revMain->hasContentId() ) {
			// XXX: the content ID value is ill-defined when SCHEMA_COMPAT_WRITE_BOTH and
			//      SCHEMA_COMPAT_READ_OLD is set, since revision insertion will report the
			//      content ID used with the new schema, while loading the revision from the
			//      old schema will report an emulated ID.
			if ( $this->getMcrMigrationStage() & SCHEMA_COMPAT_READ_NEW ) {
				$this->assertSame( $revMain->getContentId(), $recMain->getContentId(), 'getContentId' );
			}
		}
	}

	/**
	 * @covers \MediaWiki\Revision\RevisionStore::newRevisionFromRowAndSlots
	 * @covers \MediaWiki\Revision\RevisionStore::getQueryInfo
	 */
	public function testNewRevisionFromRowAndSlot_getQueryInfo() {
		$page = $this->getTestPage();
		$text = __METHOD__ . 'o-ö';
		/** @var Revision $rev */
		$rev = $page->doEditContent(
			new WikitextContent( $text ),
			__METHOD__ . 'a'
		)->value['revision'];

		$store = MediaWikiServices::getInstance()->getRevisionStore();
		$info = $store->getQueryInfo();
		$row = $this->db->selectRow(
			$info['tables'],
			$info['fields'],
			[ 'rev_id' => $rev->getId() ],
			__METHOD__,
			[],
			$info['joins']
		);

		$info = $store->getSlotsQueryInfo( [ 'content' ] );
		$slotRows = $this->db->select(
			$info['tables'],
			$info['fields'],
			$this->getSlotRevisionConditions( $rev->getId() ),
			__METHOD__,
			[],
			$info['joins']
		);

		$record = $store->newRevisionFromRowAndSlots(
			$row,
			iterator_to_array( $slotRows ),
			[],
			$page->getTitle()
		);
		$this->assertRevisionRecordMatchesRevision( $rev, $record );
		$this->assertSame( $text, $rev->getContent()->serialize() );
	}

	/**
	 * Conditions to use together with getSlotsQueryInfo() when selecting slot rows for a given
	 * revision.
	 *
	 * @return array
	 */
	abstract protected function getSlotRevisionConditions( $revId );

	/**
	 * @covers \MediaWiki\Revision\RevisionStore::newRevisionFromRow
	 * @covers \MediaWiki\Revision\RevisionStore::newRevisionFromRowAndSlots
	 * @covers \MediaWiki\Revision\RevisionStore::getQueryInfo
	 */
	public function testNewRevisionFromRow_getQueryInfo() {
		$page = $this->getTestPage();
		$text = __METHOD__ . 'a-ä';
		/** @var Revision $rev */
		$rev = $page->doEditContent(
			new WikitextContent( $text ),
			__METHOD__ . 'a'
		)->value['revision'];

		$store = MediaWikiServices::getInstance()->getRevisionStore();
		$info = $store->getQueryInfo();
		$row = $this->db->selectRow(
			$info['tables'],
			$info['fields'],
			[ 'rev_id' => $rev->getId() ],
			__METHOD__,
			[],
			$info['joins']
		);
		$record = $store->newRevisionFromRow(
			$row,
			[],
			$page->getTitle()
		);
		$this->assertRevisionRecordMatchesRevision( $rev, $record );
		$this->assertSame( $text, $rev->getContent()->serialize() );
	}

	/**
	 * @covers \MediaWiki\Revision\RevisionStore::newRevisionFromRow
	 * @covers \MediaWiki\Revision\RevisionStore::newRevisionFromRowAndSlots
	 */
	public function testNewRevisionFromRow_anonEdit() {
		$page = $this->getTestPage();
		$text = __METHOD__ . 'a-ä';
		/** @var Revision $rev */
		$rev = $page->doEditContent(
			new WikitextContent( $text ),
			__METHOD__ . 'a'
		)->value['revision'];

		$store = MediaWikiServices::getInstance()->getRevisionStore();
		$record = $store->newRevisionFromRow(
			$this->revisionToRow( $rev ),
			[],
			$page->getTitle()
		);
		$this->assertRevisionRecordMatchesRevision( $rev, $record );
		$this->assertSame( $text, $rev->getContent()->serialize() );
	}

	/**
	 * @covers \MediaWiki\Revision\RevisionStore::newRevisionFromRow
	 * @covers \MediaWiki\Revision\RevisionStore::newRevisionFromRowAndSlots
	 */
	public function testNewRevisionFromRow_anonEdit_legacyEncoding() {
		$this->setMwGlobals( 'wgLegacyEncoding', 'windows-1252' );
		$page = $this->getTestPage();
		$text = __METHOD__ . 'a-ä';
		/** @var Revision $rev */
		$rev = $page->doEditContent(
			new WikitextContent( $text ),
			__METHOD__ . 'a'
		)->value['revision'];

		$store = MediaWikiServices::getInstance()->getRevisionStore();
		$record = $store->newRevisionFromRow(
			$this->revisionToRow( $rev ),
			[],
			$page->getTitle()
		);
		$this->assertRevisionRecordMatchesRevision( $rev, $record );
		$this->assertSame( $text, $rev->getContent()->serialize() );
	}

	/**
	 * @covers \MediaWiki\Revision\RevisionStore::newRevisionFromRow
	 * @covers \MediaWiki\Revision\RevisionStore::newRevisionFromRowAndSlots
	 */
	public function testNewRevisionFromRow_userEdit() {
		$page = $this->getTestPage();
		$text = __METHOD__ . 'b-ä';
		/** @var Revision $rev */
		$rev = $page->doEditContent(
			new WikitextContent( $text ),
			__METHOD__ . 'b',
			0,
			false,
			$this->getTestUser()->getUser()
		)->value['revision'];

		$store = MediaWikiServices::getInstance()->getRevisionStore();
		$record = $store->newRevisionFromRow(
			$this->revisionToRow( $rev ),
			[],
			$page->getTitle()
		);
		$this->assertRevisionRecordMatchesRevision( $rev, $record );
		$this->assertSame( $text, $rev->getContent()->serialize() );
	}

	/**
	 * @covers \MediaWiki\Revision\RevisionStore::newRevisionFromArchiveRow
	 * @covers \MediaWiki\Revision\RevisionStore::getArchiveQueryInfo
	 */
	public function testNewRevisionFromArchiveRow_getArchiveQueryInfo() {
		$store = MediaWikiServices::getInstance()->getRevisionStore();
		$title = Title::newFromText( __METHOD__ );
		$text = __METHOD__ . '-bä';
		$page = WikiPage::factory( $title );
		/** @var Revision $orig */
		$orig = $page->doEditContent( new WikitextContent( $text ), __METHOD__ )
			->value['revision'];
		$page->doDeleteArticle( __METHOD__ );

		$db = wfGetDB( DB_MASTER );
		$arQuery = $store->getArchiveQueryInfo();
		$res = $db->select(
			$arQuery['tables'], $arQuery['fields'], [ 'ar_rev_id' => $orig->getId() ],
			__METHOD__, [], $arQuery['joins']
		);
		$this->assertTrue( is_object( $res ), 'query failed' );

		$row = $res->fetchObject();
		$res->free();
		$record = $store->newRevisionFromArchiveRow( $row );

		$this->assertRevisionRecordMatchesRevision( $orig, $record );
		$this->assertSame( $text, $record->getContent( SlotRecord::MAIN )->serialize() );
	}

	/**
	 * @covers \MediaWiki\Revision\RevisionStore::newRevisionFromArchiveRow
	 */
	public function testNewRevisionFromArchiveRow_legacyEncoding() {
		$this->setMwGlobals( 'wgLegacyEncoding', 'windows-1252' );
		$store = MediaWikiServices::getInstance()->getRevisionStore();
		$title = Title::newFromText( __METHOD__ );
		$text = __METHOD__ . '-bä';
		$page = WikiPage::factory( $title );
		/** @var Revision $orig */
		$orig = $page->doEditContent( new WikitextContent( $text ), __METHOD__ )
			->value['revision'];
		$page->doDeleteArticle( __METHOD__ );

		$db = wfGetDB( DB_MASTER );
		$arQuery = $store->getArchiveQueryInfo();
		$res = $db->select(
			$arQuery['tables'], $arQuery['fields'], [ 'ar_rev_id' => $orig->getId() ],
			__METHOD__, [], $arQuery['joins']
		);
		$this->assertTrue( is_object( $res ), 'query failed' );

		$row = $res->fetchObject();
		$res->free();
		$record = $store->newRevisionFromArchiveRow( $row );

		$this->assertRevisionRecordMatchesRevision( $orig, $record );
		$this->assertSame( $text, $record->getContent( SlotRecord::MAIN )->serialize() );
	}

	/**
	 * @covers \MediaWiki\Revision\RevisionStore::newRevisionFromArchiveRow
	 */
	public function testNewRevisionFromArchiveRow_no_user() {
		$store = MediaWikiServices::getInstance()->getRevisionStore();

		$row = (object)[
			'ar_id' => '1',
			'ar_page_id' => '2',
			'ar_namespace' => '0',
			'ar_title' => 'Something',
			'ar_rev_id' => '2',
			'ar_text_id' => '47',
			'ar_timestamp' => '20180528192356',
			'ar_minor_edit' => '0',
			'ar_deleted' => '0',
			'ar_len' => '78',
			'ar_parent_id' => '0',
			'ar_sha1' => 'deadbeef',
			'ar_comment_text' => 'whatever',
			'ar_comment_data' => null,
			'ar_comment_cid' => null,
			'ar_user' => '0',
			'ar_user_text' => '', // this is the important bit
			'ar_actor' => null,
			'ar_content_format' => null,
			'ar_content_model' => null,
		];

		\Wikimedia\suppressWarnings();
		$record = $store->newRevisionFromArchiveRow( $row );
		\Wikimedia\suppressWarnings( true );

		$this->assertInstanceOf( RevisionRecord::class, $record );
		$this->assertInstanceOf( UserIdentityValue::class, $record->getUser() );
		$this->assertSame( 'Unknown user', $record->getUser()->getName() );
	}

	/**
	 * @covers \MediaWiki\Revision\RevisionStore::newRevisionFromRow
	 * @covers \MediaWiki\Revision\RevisionStore::newRevisionFromRowAndSlots
	 */
	public function testNewRevisionFromRow_no_user() {
		$store = MediaWikiServices::getInstance()->getRevisionStore();
		$title = Title::newFromText( __METHOD__ );

		$row = (object)[
			'rev_id' => '2',
			'rev_page' => '2',
			'page_namespace' => '0',
			'page_title' => $title->getText(),
			'rev_text_id' => '47',
			'rev_timestamp' => '20180528192356',
			'rev_minor_edit' => '0',
			'rev_deleted' => '0',
			'rev_len' => '78',
			'rev_parent_id' => '0',
			'rev_sha1' => 'deadbeef',
			'rev_comment_text' => 'whatever',
			'rev_comment_data' => null,
			'rev_comment_cid' => null,
			'rev_user' => '0',
			'rev_user_text' => '', // this is the important bit
			'rev_actor' => null,
			'rev_content_format' => null,
			'rev_content_model' => null,
		];

		\Wikimedia\suppressWarnings();
		$record = $store->newRevisionFromRow( $row, 0, $title );
		\Wikimedia\suppressWarnings( true );

		$this->assertNotNull( $record );
		$this->assertNotNull( $record->getUser() );
		$this->assertNotEmpty( $record->getUser()->getName() );
	}

	/**
	 * @covers \MediaWiki\Revision\RevisionStore::insertRevisionOn
	 */
	public function testInsertRevisionOn_archive() {
		// This is a round trip test for deletion and undeletion of a
		// revision row via the archive table.

		$store = MediaWikiServices::getInstance()->getRevisionStore();
		$title = Title::newFromText( __METHOD__ );

		$page = WikiPage::factory( $title );
		/** @var Revision $origRev */
		$page->doEditContent( new WikitextContent( "First" ), __METHOD__ . '-first' );
		$origRev = $page->doEditContent( new WikitextContent( "Foo" ), __METHOD__ )
			->value['revision'];
		$orig = $origRev->getRevisionRecord();
		$page->doDeleteArticle( __METHOD__ );

		// re-create page, so we can later load revisions for it
		$page->doEditContent( new WikitextContent( 'Two' ), __METHOD__ );

		$db = wfGetDB( DB_MASTER );
		$arQuery = $store->getArchiveQueryInfo();
		$row = $db->selectRow(
			$arQuery['tables'], $arQuery['fields'], [ 'ar_rev_id' => $orig->getId() ],
			__METHOD__, [], $arQuery['joins']
		);

		$this->assertNotFalse( $row, 'query failed' );

		$record = $store->newRevisionFromArchiveRow(
			$row,
			0,
			$title,
			[ 'page_id' => $title->getArticleID() ]
		);

		$restored = $store->insertRevisionOn( $record, $db );

		// is the new revision correct?
		$this->assertRevisionCompleteness( $restored );
		$this->assertRevisionRecordsEqual( $record, $restored );

		// does the new revision use the original slot?
		$recMain = $record->getSlot( SlotRecord::MAIN );
		$restMain = $restored->getSlot( SlotRecord::MAIN );
		$this->assertSame( $recMain->getAddress(), $restMain->getAddress() );
		$this->assertSame( $recMain->getContentId(), $restMain->getContentId() );
		$this->assertSame( $recMain->getOrigin(), $restMain->getOrigin() );
		$this->assertSame( 'Foo', $restMain->getContent()->serialize() );

		// can we load it from the store?
		$loaded = $store->getRevisionById( $restored->getId() );
		$this->assertNotNull( $loaded );
		$this->assertRevisionCompleteness( $loaded );
		$this->assertRevisionRecordsEqual( $restored, $loaded );

		// can we find it directly in the database?
		$this->assertRevisionExistsInDatabase( $restored );
	}

	/**
	 * @covers \MediaWiki\Revision\RevisionStore::loadRevisionFromId
	 */
	public function testLoadRevisionFromId() {
		$title = Title::newFromText( __METHOD__ );
		$page = WikiPage::factory( $title );
		/** @var Revision $rev */
		$rev = $page->doEditContent( new WikitextContent( __METHOD__ ), __METHOD__ )
			->value['revision'];

		$store = MediaWikiServices::getInstance()->getRevisionStore();
		$result = $store->loadRevisionFromId( wfGetDB( DB_MASTER ), $rev->getId() );
		$this->assertRevisionRecordMatchesRevision( $rev, $result );
	}

	/**
	 * @covers \MediaWiki\Revision\RevisionStore::loadRevisionFromPageId
	 */
	public function testLoadRevisionFromPageId() {
		$title = Title::newFromText( __METHOD__ );
		$page = WikiPage::factory( $title );
		/** @var Revision $rev */
		$rev = $page->doEditContent( new WikitextContent( __METHOD__ ), __METHOD__ )
			->value['revision'];

		$store = MediaWikiServices::getInstance()->getRevisionStore();
		$result = $store->loadRevisionFromPageId( wfGetDB( DB_MASTER ), $page->getId() );
		$this->assertRevisionRecordMatchesRevision( $rev, $result );
	}

	/**
	 * @covers \MediaWiki\Revision\RevisionStore::loadRevisionFromTitle
	 */
	public function testLoadRevisionFromTitle() {
		$title = Title::newFromText( __METHOD__ );
		$page = WikiPage::factory( $title );
		/** @var Revision $rev */
		$rev = $page->doEditContent( new WikitextContent( __METHOD__ ), __METHOD__ )
			->value['revision'];

		$store = MediaWikiServices::getInstance()->getRevisionStore();
		$result = $store->loadRevisionFromTitle( wfGetDB( DB_MASTER ), $title );
		$this->assertRevisionRecordMatchesRevision( $rev, $result );
	}

	/**
	 * @covers \MediaWiki\Revision\RevisionStore::loadRevisionFromTimestamp
	 */
	public function testLoadRevisionFromTimestamp() {
		$title = Title::newFromText( __METHOD__ );
		$page = WikiPage::factory( $title );
		/** @var Revision $revOne */
		$revOne = $page->doEditContent( new WikitextContent( __METHOD__ ), __METHOD__ )
			->value['revision'];
		// Sleep to ensure different timestamps... )(evil)
		sleep( 1 );
		/** @var Revision $revTwo */
		$revTwo = $page->doEditContent( new WikitextContent( __METHOD__ . 'a' ), '' )
			->value['revision'];

		$store = MediaWikiServices::getInstance()->getRevisionStore();
		$this->assertNull(
			$store->loadRevisionFromTimestamp( wfGetDB( DB_MASTER ), $title, '20150101010101' )
		);
		$this->assertSame(
			$revOne->getId(),
			$store->loadRevisionFromTimestamp(
				wfGetDB( DB_MASTER ),
				$title,
				$revOne->getTimestamp()
			)->getId()
		);
		$this->assertSame(
			$revTwo->getId(),
			$store->loadRevisionFromTimestamp(
				wfGetDB( DB_MASTER ),
				$title,
				$revTwo->getTimestamp()
			)->getId()
		);
	}

	/**
	 * @covers \MediaWiki\Revision\RevisionStore::listRevisionSizes
	 */
	public function testGetParentLengths() {
		$page = WikiPage::factory( Title::newFromText( __METHOD__ ) );
		/** @var Revision $revOne */
		$revOne = $page->doEditContent(
			new WikitextContent( __METHOD__ ), __METHOD__
		)->value['revision'];
		/** @var Revision $revTwo */
		$revTwo = $page->doEditContent(
			new WikitextContent( __METHOD__ . '2' ), __METHOD__
		)->value['revision'];

		$store = MediaWikiServices::getInstance()->getRevisionStore();
		$this->assertSame(
			[
				$revOne->getId() => strlen( __METHOD__ ),
			],
			$store->listRevisionSizes(
				wfGetDB( DB_MASTER ),
				[ $revOne->getId() ]
			)
		);
		$this->assertSame(
			[
				$revOne->getId() => strlen( __METHOD__ ),
				$revTwo->getId() => strlen( __METHOD__ ) + 1,
			],
			$store->listRevisionSizes(
				wfGetDB( DB_MASTER ),
				[ $revOne->getId(), $revTwo->getId() ]
			)
		);
	}

	/**
	 * @covers \MediaWiki\Revision\RevisionStore::getPreviousRevision
	 */
	public function testGetPreviousRevision() {
		$page = WikiPage::factory( Title::newFromText( __METHOD__ ) );
		/** @var Revision $revOne */
		$revOne = $page->doEditContent(
			new WikitextContent( __METHOD__ ), __METHOD__
		)->value['revision'];
		/** @var Revision $revTwo */
		$revTwo = $page->doEditContent(
			new WikitextContent( __METHOD__ . '2' ), __METHOD__
		)->value['revision'];

		$store = MediaWikiServices::getInstance()->getRevisionStore();
		$this->assertNull(
			$store->getPreviousRevision( $store->getRevisionById( $revOne->getId() ) )
		);
		$this->assertSame(
			$revOne->getId(),
			$store->getPreviousRevision( $store->getRevisionById( $revTwo->getId() ) )->getId()
		);
	}

	/**
	 * @covers \MediaWiki\Revision\RevisionStore::getNextRevision
	 */
	public function testGetNextRevision() {
		$page = WikiPage::factory( Title::newFromText( __METHOD__ ) );
		/** @var Revision $revOne */
		$revOne = $page->doEditContent(
			new WikitextContent( __METHOD__ ), __METHOD__
		)->value['revision'];
		/** @var Revision $revTwo */
		$revTwo = $page->doEditContent(
			new WikitextContent( __METHOD__ . '2' ), __METHOD__
		)->value['revision'];

		$store = MediaWikiServices::getInstance()->getRevisionStore();
		$this->assertSame(
			$revTwo->getId(),
			$store->getNextRevision( $store->getRevisionById( $revOne->getId() ) )->getId()
		);
		$this->assertNull(
			$store->getNextRevision( $store->getRevisionById( $revTwo->getId() ) )
		);
	}

	public function provideNonHistoryRevision() {
		$title = Title::newFromText( __METHOD__ );
		$rev = new MutableRevisionRecord( $title );
		yield [ $rev ];

		$user = new UserIdentityValue( 7, 'Frank', 0 );
		$comment = CommentStoreComment::newUnsavedComment( 'Test' );
		$row = (object)[
			'ar_id' => 3,
			'ar_rev_id' => 34567,
			'ar_page_id' => 5,
			'ar_deleted' => 0,
			'ar_minor_edit' => 0,
			'ar_timestamp' => '20180101020202',
		];
		$slots = new RevisionSlots( [] );
		$rev = new RevisionArchiveRecord( $title, $user, $comment, $row, $slots );
		yield [ $rev ];
	}

	/**
	 * @dataProvider provideNonHistoryRevision
	 * @covers \MediaWiki\Revision\RevisionStore::getPreviousRevision
	 */
	public function testGetPreviousRevision_bad( RevisionRecord $rev ) {
		$store = MediaWikiServices::getInstance()->getRevisionStore();
		$this->assertNull( $store->getPreviousRevision( $rev ) );
	}

	/**
	 * @dataProvider provideNonHistoryRevision
	 * @covers \MediaWiki\Revision\RevisionStore::getNextRevision
	 */
	public function testGetNextRevision_bad( RevisionRecord $rev ) {
		$store = MediaWikiServices::getInstance()->getRevisionStore();
		$this->assertNull( $store->getNextRevision( $rev ) );
	}

	/**
	 * @covers \MediaWiki\Revision\RevisionStore::getTimestampFromId
	 */
	public function testGetTimestampFromId_found() {
		$page = $this->getTestPage();
		/** @var Revision $rev */
		$rev = $page->doEditContent( new WikitextContent( __METHOD__ ), __METHOD__ )
			->value['revision'];

		$store = MediaWikiServices::getInstance()->getRevisionStore();
		$result = $store->getTimestampFromId( $rev->getId() );

		$this->assertSame( $rev->getTimestamp(), $result );
	}

	/**
	 * @covers \MediaWiki\Revision\RevisionStore::getTimestampFromId
	 */
	public function testGetTimestampFromId_notFound() {
		$page = $this->getTestPage();
		/** @var Revision $rev */
		$rev = $page->doEditContent( new WikitextContent( __METHOD__ ), __METHOD__ )
			->value['revision'];

		$store = MediaWikiServices::getInstance()->getRevisionStore();
		$result = $store->getTimestampFromId( $rev->getId() + 1 );

		$this->assertFalse( $result );
	}

	/**
	 * @covers \MediaWiki\Revision\RevisionStore::countRevisionsByPageId
	 */
	public function testCountRevisionsByPageId() {
		$store = MediaWikiServices::getInstance()->getRevisionStore();
		$page = WikiPage::factory( Title::newFromText( __METHOD__ ) );

		$this->assertSame(
			0,
			$store->countRevisionsByPageId( wfGetDB( DB_MASTER ), $page->getId() )
		);
		$page->doEditContent( new WikitextContent( 'a' ), 'a' );
		$this->assertSame(
			1,
			$store->countRevisionsByPageId( wfGetDB( DB_MASTER ), $page->getId() )
		);
		$page->doEditContent( new WikitextContent( 'b' ), 'b' );
		$this->assertSame(
			2,
			$store->countRevisionsByPageId( wfGetDB( DB_MASTER ), $page->getId() )
		);
	}

	/**
	 * @covers \MediaWiki\Revision\RevisionStore::countRevisionsByTitle
	 */
	public function testCountRevisionsByTitle() {
		$store = MediaWikiServices::getInstance()->getRevisionStore();
		$page = WikiPage::factory( Title::newFromText( __METHOD__ ) );

		$this->assertSame(
			0,
			$store->countRevisionsByTitle( wfGetDB( DB_MASTER ), $page->getTitle() )
		);
		$page->doEditContent( new WikitextContent( 'a' ), 'a' );
		$this->assertSame(
			1,
			$store->countRevisionsByTitle( wfGetDB( DB_MASTER ), $page->getTitle() )
		);
		$page->doEditContent( new WikitextContent( 'b' ), 'b' );
		$this->assertSame(
			2,
			$store->countRevisionsByTitle( wfGetDB( DB_MASTER ), $page->getTitle() )
		);
	}

	/**
	 * @covers \MediaWiki\Revision\RevisionStore::userWasLastToEdit
	 */
	public function testUserWasLastToEdit_false() {
		$sysop = $this->getTestSysop()->getUser();
		$page = $this->getTestPage();
		$page->doEditContent( new WikitextContent( __METHOD__ ), __METHOD__ );

		$store = MediaWikiServices::getInstance()->getRevisionStore();
		$result = $store->userWasLastToEdit(
			wfGetDB( DB_MASTER ),
			$page->getId(),
			$sysop->getId(),
			'20160101010101'
		);
		$this->assertFalse( $result );
	}

	/**
	 * @covers \MediaWiki\Revision\RevisionStore::userWasLastToEdit
	 */
	public function testUserWasLastToEdit_true() {
		$startTime = wfTimestampNow();
		$sysop = $this->getTestSysop()->getUser();
		$page = $this->getTestPage();
		$page->doEditContent(
			new WikitextContent( __METHOD__ ),
			__METHOD__,
			0,
			false,
			$sysop
		);

		$store = MediaWikiServices::getInstance()->getRevisionStore();
		$result = $store->userWasLastToEdit(
			wfGetDB( DB_MASTER ),
			$page->getId(),
			$sysop->getId(),
			$startTime
		);
		$this->assertTrue( $result );
	}

	/**
	 * @covers \MediaWiki\Revision\RevisionStore::getKnownCurrentRevision
	 */
	public function testGetKnownCurrentRevision() {
		$page = $this->getTestPage();
		/** @var Revision $rev */
		$rev = $page->doEditContent(
			new WikitextContent( __METHOD__ . 'b' ),
			__METHOD__ . 'b',
			0,
			false,
			$this->getTestUser()->getUser()
		)->value['revision'];

		$store = MediaWikiServices::getInstance()->getRevisionStore();
		$record = $store->getKnownCurrentRevision(
			$page->getTitle(),
			$rev->getId()
		);

		$this->assertRevisionRecordMatchesRevision( $rev, $record );
	}

	public function provideNewMutableRevisionFromArray() {
		yield 'Basic array, content object' => [
			[
				'id' => 2,
				'page' => 1,
				'timestamp' => '20171017114835',
				'user_text' => '111.0.1.2',
				'user' => 0,
				'minor_edit' => false,
				'deleted' => 0,
				'len' => 46,
				'parent_id' => 1,
				'sha1' => 'rdqbbzs3pkhihgbs8qf2q9jsvheag5z',
				'comment' => 'Goat Comment!',
				'content' => new WikitextContent( 'Some Content' ),
			]
		];
		yield 'Basic array, serialized text' => [
			[
				'id' => 2,
				'page' => 1,
				'timestamp' => '20171017114835',
				'user_text' => '111.0.1.2',
				'user' => 0,
				'minor_edit' => false,
				'deleted' => 0,
				'len' => 46,
				'parent_id' => 1,
				'sha1' => 'rdqbbzs3pkhihgbs8qf2q9jsvheag5z',
				'comment' => 'Goat Comment!',
				'text' => ( new WikitextContent( 'Söme Content' ) )->serialize(),
			]
		];
		yield 'Basic array, serialized text, utf-8 flags' => [
			[
				'id' => 2,
				'page' => 1,
				'timestamp' => '20171017114835',
				'user_text' => '111.0.1.2',
				'user' => 0,
				'minor_edit' => false,
				'deleted' => 0,
				'len' => 46,
				'parent_id' => 1,
				'sha1' => 'rdqbbzs3pkhihgbs8qf2q9jsvheag5z',
				'comment' => 'Goat Comment!',
				'text' => ( new WikitextContent( 'Söme Content' ) )->serialize(),
				'flags' => 'utf-8',
			]
		];
		yield 'Basic array, with title' => [
			[
				'title' => Title::newFromText( 'SomeText' ),
				'timestamp' => '20171017114835',
				'user_text' => '111.0.1.2',
				'user' => 0,
				'minor_edit' => false,
				'deleted' => 0,
				'len' => 46,
				'parent_id' => 1,
				'sha1' => 'rdqbbzs3pkhihgbs8qf2q9jsvheag5z',
				'comment' => 'Goat Comment!',
				'content' => new WikitextContent( 'Some Content' ),
			]
		];
		yield 'Basic array, no user field' => [
			[
				'id' => 2,
				'page' => 1,
				'timestamp' => '20171017114835',
				'user_text' => '111.0.1.3',
				'minor_edit' => false,
				'deleted' => 0,
				'len' => 46,
				'parent_id' => 1,
				'sha1' => 'rdqbbzs3pkhihgbs8qf2q9jsvheag5z',
				'comment' => 'Goat Comment!',
				'content' => new WikitextContent( 'Some Content' ),
			]
		];
	}

	/**
	 * @dataProvider provideNewMutableRevisionFromArray
	 * @covers \MediaWiki\Revision\RevisionStore::newMutableRevisionFromArray
	 */
	public function testNewMutableRevisionFromArray( array $array ) {
		$store = MediaWikiServices::getInstance()->getRevisionStore();

		// HACK: if $array['page'] is given, make sure that the page exists
		if ( isset( $array['page'] ) ) {
			$t = Title::newFromID( $array['page'] );
			if ( !$t || !$t->exists() ) {
				$t = Title::makeTitle( NS_MAIN, __METHOD__ );
				$info = $this->insertPage( $t );
				$array['page'] = $info['id'];
			}
		}

		$result = $store->newMutableRevisionFromArray( $array );

		if ( isset( $array['id'] ) ) {
			$this->assertSame( $array['id'], $result->getId() );
		}
		if ( isset( $array['page'] ) ) {
			$this->assertSame( $array['page'], $result->getPageId() );
		}
		$this->assertSame( $array['timestamp'], $result->getTimestamp() );
		$this->assertSame( $array['user_text'], $result->getUser()->getName() );
		if ( isset( $array['user'] ) ) {
			$this->assertSame( $array['user'], $result->getUser()->getId() );
		}
		$this->assertSame( (bool)$array['minor_edit'], $result->isMinor() );
		$this->assertSame( $array['deleted'], $result->getVisibility() );
		$this->assertSame( $array['len'], $result->getSize() );
		$this->assertSame( $array['parent_id'], $result->getParentId() );
		$this->assertSame( $array['sha1'], $result->getSha1() );
		$this->assertSame( $array['comment'], $result->getComment()->text );
		if ( isset( $array['content'] ) ) {
			foreach ( $array['content'] as $role => $content ) {
				$this->assertTrue(
					$result->getContent( $role )->equals( $content )
				);
			}
		} elseif ( isset( $array['text'] ) ) {
			$this->assertSame( $array['text'],
				$result->getSlot( SlotRecord::MAIN )->getContent()->serialize() );
		} elseif ( isset( $array['content_format'] ) ) {
			$this->assertSame(
				$array['content_format'],
				$result->getSlot( SlotRecord::MAIN )->getContent()->getDefaultFormat()
			);
			$this->assertSame( $array['content_model'], $result->getSlot( SlotRecord::MAIN )->getModel() );
		}
	}

	/**
	 * @dataProvider provideNewMutableRevisionFromArray
	 * @covers \MediaWiki\Revision\RevisionStore::newMutableRevisionFromArray
	 */
	public function testNewMutableRevisionFromArray_legacyEncoding( array $array ) {
		$cache = new WANObjectCache( [ 'cache' => new HashBagOStuff() ] );
		$services = MediaWikiServices::getInstance();
		$lb = $services->getDBLoadBalancer();
		$access = $services->getExternalStoreAccess();
		$blobStore = new SqlBlobStore( $lb, $access, $cache );
		$blobStore->setLegacyEncoding( 'windows-1252', Language::factory( 'en' ) );

		$factory = $this->getMockBuilder( BlobStoreFactory::class )
			->setMethods( [ 'newBlobStore', 'newSqlBlobStore' ] )
			->disableOriginalConstructor()
			->getMock();
		$factory->expects( $this->any() )
			->method( 'newBlobStore' )
			->willReturn( $blobStore );
		$factory->expects( $this->any() )
			->method( 'newSqlBlobStore' )
			->willReturn( $blobStore );

		$this->setService( 'BlobStoreFactory', $factory );

		$this->testNewMutableRevisionFromArray( $array );
	}

	/**
	 * Creates a new revision for testing caching behavior
	 *
	 * @param WikiPage $page the page for the new revision
	 * @param RevisionStore $store store object to use for creating the revision
	 * @return bool|RevisionStoreRecord the revision created, or false if missing
	 */
	private function createRevisionStoreCacheRecord( $page, $store ) {
		$user = MediaWikiTestCase::getMutableTestUser()->getUser();
		$updater = $page->newPageUpdater( $user );
		$updater->setContent( SlotRecord::MAIN, new WikitextContent( __METHOD__ ) );
		$summary = CommentStoreComment::newUnsavedComment( __METHOD__ );
		$rev = $updater->saveRevision( $summary, EDIT_NEW );
		return $store->getKnownCurrentRevision( $page->getTitle(), $rev->getId() );
	}

	/**
	 * @covers \MediaWiki\Revision\RevisionStore::getKnownCurrentRevision
	 */
	public function testGetKnownCurrentRevision_userNameChange() {
		$cache = new WANObjectCache( [ 'cache' => new HashBagOStuff() ] );
		$this->setService( 'MainWANObjectCache', $cache );

		$store = MediaWikiServices::getInstance()->getRevisionStore();
		$page = $this->getNonexistingTestPage();
		$rev = $this->createRevisionStoreCacheRecord( $page, $store );

		// Grab the user name
		$userNameBefore = $rev->getUser()->getName();

		// Change the user name in the database, "behind the back" of the cache
		$newUserName = "Renamed $userNameBefore";
		$this->db->update( 'revision',
			[ 'rev_user_text' => $newUserName ],
			[ 'rev_id' => $rev->getId() ] );
		$this->db->update( 'user',
			[ 'user_name' => $newUserName ],
			[ 'user_id' => $rev->getUser()->getId() ] );
		$this->db->update( 'actor',
			[ 'actor_name' => $newUserName ],
			[ 'actor_user' => $rev->getUser()->getId() ] );

		// Reload the revision and regrab the user name.
		$revAfter = $store->getKnownCurrentRevision( $page->getTitle(), $rev->getId() );
		$userNameAfter = $revAfter->getUser()->getName();

		// The two user names should be different.
		// If they are the same, we are seeing a cached value, which is bad.
		$this->assertNotSame( $userNameBefore, $userNameAfter );

		// This is implied by the above assertion, but explicitly check it, for completeness
		$this->assertSame( $newUserName, $userNameAfter );
	}

	/**
	 * @covers \MediaWiki\Revision\RevisionStore::getKnownCurrentRevision
	 */
	public function testGetKnownCurrentRevision_revDelete() {
		$cache = new WANObjectCache( [ 'cache' => new HashBagOStuff() ] );
		$this->setService( 'MainWANObjectCache', $cache );

		$store = MediaWikiServices::getInstance()->getRevisionStore();
		$page = $this->getNonexistingTestPage();
		$rev = $this->createRevisionStoreCacheRecord( $page, $store );

		// Grab the deleted bitmask
		$deletedBefore = $rev->getVisibility();

		// Change the deleted bitmask in the database, "behind the back" of the cache
		$this->db->update( 'revision',
			[ 'rev_deleted' => RevisionRecord::DELETED_TEXT ],
			[ 'rev_id' => $rev->getId() ] );

		// Reload the revision and regrab the visibility flag.
		$revAfter = $store->getKnownCurrentRevision( $page->getTitle(), $rev->getId() );
		$deletedAfter = $revAfter->getVisibility();

		// The two deleted flags should be different.
		// If they are the same, we are seeing a cached value, which is bad.
		$this->assertNotSame( $deletedBefore, $deletedAfter );

		// This is implied by the above assertion, but explicitly check it, for completeness
		$this->assertSame( RevisionRecord::DELETED_TEXT, $deletedAfter );
	}

	/**
	 * @covers \MediaWiki\Revision\RevisionStore::newRevisionFromRow
	 */
	public function testNewRevisionFromRow_userNameChange() {
		$page = $this->getTestPage();
		$text = __METHOD__;
		/** @var Revision $rev */
		$rev = $page->doEditContent(
			new WikitextContent( $text ),
			__METHOD__,
			0,
			false,
			$this->getMutableTestUser()->getUser()
		)->value['revision'];

		$store = MediaWikiServices::getInstance()->getRevisionStore();
		$record = $store->newRevisionFromRow(
			$this->revisionToRow( $rev ),
			[],
			$page->getTitle()
		);

		// Grab the user name
		$userNameBefore = $record->getUser()->getName();

		// Change the user name in the database
		$newUserName = "Renamed $userNameBefore";
		$this->db->update( 'revision',
			[ 'rev_user_text' => $newUserName ],
			[ 'rev_id' => $record->getId() ] );
		$this->db->update( 'user',
			[ 'user_name' => $newUserName ],
			[ 'user_id' => $record->getUser()->getId() ] );
		$this->db->update( 'actor',
			[ 'actor_name' => $newUserName ],
			[ 'actor_user' => $record->getUser()->getId() ] );

		// Reload the record, passing $fromCache as true to force fresh info from the db,
		// and regrab the user name
		$recordAfter = $store->newRevisionFromRow(
			$this->revisionToRow( $rev ),
			[],
			$page->getTitle(),
			true
		);
		$userNameAfter = $recordAfter->getUser()->getName();

		// The two user names should be different.
		// If they are the same, we are seeing a cached value, which is bad.
		$this->assertNotSame( $userNameBefore, $userNameAfter );

		// This is implied by the above assertion, but explicitly check it, for completeness
		$this->assertSame( $newUserName, $userNameAfter );
	}

	/**
	 * @covers \MediaWiki\Revision\RevisionStore::newRevisionFromRow
	 */
	public function testNewRevisionFromRow_revDelete() {
		$page = $this->getTestPage();
		$text = __METHOD__;
		/** @var Revision $rev */
		$rev = $page->doEditContent(
			new WikitextContent( $text ),
			__METHOD__
		)->value['revision'];

		$store = MediaWikiServices::getInstance()->getRevisionStore();
		$record = $store->newRevisionFromRow(
			$this->revisionToRow( $rev ),
			[],
			$page->getTitle()
		);

		// Grab the deleted bitmask
		$deletedBefore = $record->getVisibility();

		// Change the deleted bitmask in the database
		$this->db->update( 'revision',
			[ 'rev_deleted' => RevisionRecord::DELETED_TEXT ],
			[ 'rev_id' => $record->getId() ] );

		// Reload the record, passing $fromCache as true to force fresh info from the db,
		// and regrab the deleted bitmask
		$recordAfter = $store->newRevisionFromRow(
			$this->revisionToRow( $rev ),
			[],
			$page->getTitle(),
			true
		);
		$deletedAfter = $recordAfter->getVisibility();

		// The two deleted flags should be different, because we modified the database.
		$this->assertNotSame( $deletedBefore, $deletedAfter );

		// This is implied by the above assertion, but explicitly check it, for completeness
		$this->assertSame( RevisionRecord::DELETED_TEXT, $deletedAfter );
	}

	public function provideGetContentBlobsForBatchOptions() {
		yield 'all slots' => [ null ];
		yield 'no slots' => [ [] ];
		yield 'main slot' => [ [ SlotRecord::MAIN ] ];
	}

	/**
	 * @dataProvider provideGetContentBlobsForBatchOptions
	 * @covers       \MediaWiki\Revision\RevisionStore::newRevisionsFromBatch
	 * @param array|null $slots
	 * @throws \MWException
	 */
	public function testGetContentBlobsForBatch( $slots ) {
		$page1 = $this->getTestPage();
		$text = __METHOD__ . 'b-ä';
		$editStatus = $this->editPage( $page1->getTitle()->getPrefixedDBkey(), $text . '1' );
		$this->assertTrue( $editStatus->isGood(), 'Sanity: must create revision 1' );
		/** @var Revision $rev1 */
		$rev1 = $editStatus->getValue()['revision'];

		$page2 = $this->getTestPage( $page1->getTitle()->getPrefixedText() . '_other' );
		$editStatus = $this->editPage( $page2->getTitle()->getPrefixedDBkey(), $text . '2' );
		$this->assertTrue( $editStatus->isGood(), 'Sanity: must create revision 2' );
		/** @var Revision $rev2 */
		$rev2 = $editStatus->getValue()['revision'];

		$store = MediaWikiServices::getInstance()->getRevisionStore();
		$result = $store->getContentBlobsForBatch( [ $rev1->getId(), $rev2->getId() ], $slots );
		$this->assertTrue( $result->isGood() );
		$this->assertEmpty( $result->getErrors() );

		$rowSetsByRevId = $result->getValue();
		$this->assertArrayHasKey( $rev1->getId(), $rowSetsByRevId );
		$this->assertArrayHasKey( $rev2->getId(), $rowSetsByRevId );

		$rev1rows = $rowSetsByRevId[$rev1->getId()];
		$rev2rows = $rowSetsByRevId[$rev2->getId()];

		if ( is_array( $slots ) && !in_array( SlotRecord::MAIN, $slots ) ) {
			$this->assertArrayNotHasKey( SlotRecord::MAIN, $rev1rows );
			$this->assertArrayNotHasKey( SlotRecord::MAIN, $rev2rows );
		} else {
			$this->assertArrayHasKey( SlotRecord::MAIN, $rev1rows );
			$this->assertArrayHasKey( SlotRecord::MAIN, $rev2rows );

			$mainSlotRow1 = $rev1rows[ SlotRecord::MAIN ];
			$mainSlotRow2 = $rev2rows[ SlotRecord::MAIN ];

			if ( $mainSlotRow1->model_name ) {
				$this->assertSame( $rev1->getContentModel(), $mainSlotRow1->model_name );
				$this->assertSame( $rev2->getContentModel(), $mainSlotRow2->model_name );
			}

			$this->assertSame( $text . '1', $mainSlotRow1->blob_data );
			$this->assertSame( $text . '2', $mainSlotRow2->blob_data );
		}
	}

	/**
	 * @covers \MediaWiki\Revision\RevisionStore::newRevisionsFromBatch
	 */
	public function testGetContentBlobsForBatch_emptyBatch() {
		$rows = new FakeResultWrapper( [] );
		$result = MediaWikiServices::getInstance()->getRevisionStore()
			->getContentBlobsForBatch( $rows );
		$this->assertTrue( $result->isGood() );
		$this->assertEmpty( $result->getValue() );
		$this->assertEmpty( $result->getErrors() );
	}

	public function provideNewRevisionsFromBatchOptions() {
		yield 'No preload slots or content, single page' => [
			[ 'comment' ],
			null,
			[]
		];
		yield 'Preload slots and content, single page' => [
			[ 'comment' ],
			null,
			[
				'slots' => [ SlotRecord::MAIN ],
				'content' => true
			]
		];
		yield 'Ask for no slots' => [
			[ 'comment' ],
			null,
			[ 'slots' => [] ]
		];
		yield 'No preload slots or content, multiple pages' => [
			[ 'comment' ],
			'Other_Page',
			[]
		];
		yield 'Preload slots and content, multiple pages' => [
			[ 'comment' ],
			'Other_Page',
			[
				'slots' => [ SlotRecord::MAIN ],
				'content' => true
			]
		];
		yield 'Preload slots and content, multiple pages, preload page fields' => [
			[ 'page', 'comment' ],
			'Other_Page',
			[
				'slots' => [ SlotRecord::MAIN ],
				'content' => true
			]
		];
	}

	/**
	 * @dataProvider provideNewRevisionsFromBatchOptions
	 * @covers       \MediaWiki\Revision\RevisionStore::newRevisionsFromBatch
	 * @param array|null $queryOptions options to provide to revisionToRow
	 * @param string|null $otherPageTitle
	 * @param array|null $options
	 * @throws \MWException
	 */
	public function testNewRevisionsFromBatch_preloadContent(
		$queryOptions,
		$otherPageTitle = null,
		array $options = []
	) {
		$page1 = $this->getTestPage();
		$text = __METHOD__ . 'b-ä';
		$editStatus = $this->editPage( $page1->getTitle()->getPrefixedDBkey(), $text . '1' );
		$this->assertTrue( $editStatus->isGood(), 'Sanity: must create revision 1' );
		/** @var Revision $rev1 */
		$rev1 = $editStatus->getValue()['revision'];

		$page2 = $this->getTestPage( $otherPageTitle );
		$editStatus = $this->editPage( $page2->getTitle()->getPrefixedDBkey(), $text . '2' );
		$this->assertTrue( $editStatus->isGood(), 'Sanity: must create revision 2' );
		/** @var Revision $rev2 */
		$rev2 = $editStatus->getValue()['revision'];

		$store = MediaWikiServices::getInstance()->getRevisionStore();
		$result = $store->newRevisionsFromBatch(
			[
				$this->revisionToRow( $rev1, $queryOptions ),
				$this->revisionToRow( $rev2, $queryOptions )
			],
			$options
		);
		$this->assertTrue( $result->isGood() );
		$this->assertEmpty( $result->getErrors() );
		/** @var RevisionRecord[] $records */
		$records = $result->getValue();
		$this->assertRevisionRecordMatchesRevision( $rev1, $records[$rev1->getId()] );
		$this->assertRevisionRecordMatchesRevision( $rev2, $records[$rev2->getId()] );

		$this->assertSame( $text . '1',
			ContentHandler::getContentText( $records[$rev1->getId()]->getContent( SlotRecord::MAIN ) ) );
		$this->assertSame( $text . '2',
			ContentHandler::getContentText( $records[$rev2->getId()]->getContent( SlotRecord::MAIN ) ) );
		$this->assertEquals( $page1->getTitle()->getDBkey(),
			$records[$rev1->getId()]->getPageAsLinkTarget()->getDBkey() );
		$this->assertEquals( $page2->getTitle()->getDBkey(),
			$records[$rev2->getId()]->getPageAsLinkTarget()->getDBkey() );
	}

	/**
	 * @covers \MediaWiki\Revision\RevisionStore::newRevisionsFromBatch
	 */
	public function testNewRevisionsFromBatch_emptyBatch() {
		$rows = new FakeResultWrapper( [] );
		$result = MediaWikiServices::getInstance()->getRevisionStore()
			->newRevisionsFromBatch(
				$rows,
				[
					'slots' => [ SlotRecord::MAIN ],
					'content' => true
				]
			);
		$this->assertTrue( $result->isGood() );
		$this->assertEmpty( $result->getValue() );
		$this->assertEmpty( $result->getErrors() );
	}

	/**
	 * @covers \MediaWiki\Revision\RevisionStore::newRevisionsFromBatch
	 */
	public function testNewRevisionsFromBatch_wrongTitle() {
		$page1 = $this->getTestPage();
		$text = __METHOD__ . 'b-ä';
		$editStatus = $this->editPage( $page1->getTitle()->getPrefixedDBkey(), $text . '1' );
		$this->assertTrue( $editStatus->isGood(), 'Sanity: must create revision 1' );
		/** @var Revision $rev1 */
		$rev1 = $editStatus->getValue()['revision'];

		$this->setExpectedException( InvalidArgumentException::class );
		MediaWikiServices::getInstance()->getRevisionStore()
			->newRevisionsFromBatch(
				[ $this->revisionToRow( $rev1 ) ],
				[],
				IDBAccessObject::READ_NORMAL,
				$this->getTestPage( 'Title_Other_Then_The_One_Revision_Belongs_To' )->getTitle()
			);
	}

	/**
	 * @covers \MediaWiki\Revision\RevisionStore::newRevisionsFromBatch
	 */
	public function testNewRevisionsFromBatch_DuplicateRows() {
		$page1 = $this->getTestPage();
		$text = __METHOD__ . 'b-ä';
		$editStatus = $this->editPage( $page1->getTitle()->getPrefixedDBkey(), $text . '1' );
		$this->assertTrue( $editStatus->isGood(), 'Sanity: must create revision 1' );
		/** @var Revision $rev1 */
		$rev1 = $editStatus->getValue()['revision'];

		$status = MediaWikiServices::getInstance()->getRevisionStore()
			->newRevisionsFromBatch( [ $this->revisionToRow( $rev1 ), $this->revisionToRow( $rev1 ) ] );

		$this->assertFalse( $status->isGood() );
		$this->assertTrue( $status->hasMessage( 'internalerror' ) );
	}

}<|MERGE_RESOLUTION|>--- conflicted
+++ resolved
@@ -44,2140 +44,2136 @@
  */
 abstract class RevisionStoreDbTestBase extends MediaWikiTestCase {
 
-	/**
-	 * @var Title
-	 */
-	private $testPageTitle;
-
-	/**
-	 * @var WikiPage
-	 */
-	private $testPage;
-
-	/**
-	 * @return int
-	 */
-	abstract protected function getMcrMigrationStage();
-
-	/**
-	 * @return bool
-	 */
-	protected function getContentHandlerUseDB() {
-		return true;
-	}
-
-	/**
-	 * @return string[]
-	 */
-	abstract protected function getMcrTablesToReset();
-
-	public function setUp() {
-		parent::setUp();
-		$this->tablesUsed[] = 'archive';
-		$this->tablesUsed[] = 'page';
-		$this->tablesUsed[] = 'revision';
-		$this->tablesUsed[] = 'comment';
-
-		$this->tablesUsed += $this->getMcrTablesToReset();
-
-		$this->setMwGlobals( [
-			'wgMultiContentRevisionSchemaMigrationStage' => $this->getMcrMigrationStage(),
-			'wgContentHandlerUseDB' => $this->getContentHandlerUseDB(),
-<<<<<<< HEAD
-			'wgActorTableSchemaMigrationStage' => SCHEMA_COMPAT_NEW,
-=======
->>>>>>> e2509cbd
-		] );
-	}
-
-	protected function addCoreDBData() {
-		// Blank out. This would fail with a modified schema, and we don't need it.
-	}
-
-	/**
-	 * @return Title
-	 */
-	protected function getTestPageTitle() {
-		if ( $this->testPageTitle ) {
-			return $this->testPageTitle;
-		}
-
-		$this->testPageTitle = Title::newFromText( 'UTPage-' . __CLASS__ );
-		return $this->testPageTitle;
-	}
-
-	/**
-	 * @param string|null $pageTitle whether to force-create a new page
-	 * @return WikiPage
-	 */
-	protected function getTestPage( $pageTitle = null ) {
-		if ( is_null( $pageTitle ) && $this->testPage ) {
-			return $this->testPage;
-		}
-
-		$title = is_null( $pageTitle ) ? $this->getTestPageTitle() : Title::newFromText( $pageTitle );
-		$page = WikiPage::factory( $title );
-
-		if ( !$page->exists() ) {
-			// Make sure we don't write to the live db.
-			$this->ensureMockDatabaseConnection( wfGetDB( DB_MASTER ) );
-
-			$user = static::getTestSysop()->getUser();
-
-			$page->doEditContent(
-				new WikitextContent( 'UTContent-' . __CLASS__ ),
-				'UTPageSummary-' . __CLASS__,
-				EDIT_NEW | EDIT_SUPPRESS_RC,
-				false,
-				$user
-			);
-		}
-
-		if ( is_null( $pageTitle ) ) {
-			$this->testPage = $page;
-		}
-		return $page;
-	}
-
-	/**
-	 * @return LoadBalancer|PHPUnit_Framework_MockObject_MockObject
-	 */
-	private function getLoadBalancerMock( array $server ) {
-		$domain = new DatabaseDomain( $server['dbname'], null, $server['tablePrefix'] );
-
-		$lb = $this->getMockBuilder( LoadBalancer::class )
-			->setMethods( [ 'reallyOpenConnection' ] )
-			->setConstructorArgs( [
-				[ 'servers' => [ $server ], 'localDomain' => $domain ]
-			] )
-			->getMock();
-
-		$lb->method( 'reallyOpenConnection' )->willReturnCallback(
-			function ( array $server, $dbNameOverride ) {
-				return $this->getDatabaseMock( $server );
-			}
-		);
-
-		return $lb;
-	}
-
-	/**
-	 * @return Database|PHPUnit_Framework_MockObject_MockObject
-	 */
-	private function getDatabaseMock( array $params ) {
-		$db = $this->getMockBuilder( DatabaseSqlite::class )
-			->setMethods( [ 'select', 'doQuery', 'open', 'closeConnection', 'isOpen' ] )
-			->setConstructorArgs( [ $params ] )
-			->getMock();
-
-		$db->method( 'select' )->willReturn( new FakeResultWrapper( [] ) );
-		$db->method( 'isOpen' )->willReturn( true );
-
-		return $db;
-	}
-
-	public function provideDomainCheck() {
-		yield [ false, 'test', '' ];
-		yield [ 'test', 'test', '' ];
-
-		yield [ false, 'test', 'foo_' ];
-		yield [ 'test-foo_', 'test', 'foo_' ];
-
-		yield [ false, 'dash-test', '' ];
-		yield [ 'dash-test', 'dash-test', '' ];
-
-		yield [ false, 'underscore_test', 'foo_' ];
-		yield [ 'underscore_test-foo_', 'underscore_test', 'foo_' ];
-	}
-
-	/**
-	 * @dataProvider provideDomainCheck
-	 * @covers \MediaWiki\Revision\RevisionStore::checkDatabaseDomain
-	 */
-	public function testDomainCheck( $wikiId, $dbName, $dbPrefix ) {
-		$this->setMwGlobals(
-			[
-				'wgDBname' => $dbName,
-				'wgDBprefix' => $dbPrefix,
-			]
-		);
-
-		$loadBalancer = $this->getLoadBalancerMock(
-			[
-				'host' => '*dummy*',
-				'dbDirectory' => '*dummy*',
-				'user' => 'test',
-				'password' => 'test',
-				'flags' => 0,
-				'variables' => [],
-				'schema' => '',
-				'cliMode' => true,
-				'agent' => '',
-				'load' => 100,
-				'profiler' => null,
-				'trxProfiler' => new TransactionProfiler(),
-				'connLogger' => new \Psr\Log\NullLogger(),
-				'queryLogger' => new \Psr\Log\NullLogger(),
-				'errorLogger' => function () {
-				},
-				'deprecationLogger' => function () {
-				},
-				'type' => 'test',
-				'dbname' => $dbName,
-				'tablePrefix' => $dbPrefix,
-			]
-		);
-		$db = $loadBalancer->getConnection( DB_REPLICA );
-
-		/** @var SqlBlobStore $blobStore */
-		$blobStore = $this->getMockBuilder( SqlBlobStore::class )
-			->disableOriginalConstructor()
-			->getMock();
-
-		$store = new RevisionStore(
-			$loadBalancer,
-			$blobStore,
-			new WANObjectCache( [ 'cache' => new HashBagOStuff() ] ),
-			MediaWikiServices::getInstance()->getCommentStore(),
-			MediaWikiServices::getInstance()->getContentModelStore(),
-			MediaWikiServices::getInstance()->getSlotRoleStore(),
-			MediaWikiServices::getInstance()->getSlotRoleRegistry(),
-			$this->getMcrMigrationStage(),
-			MediaWikiServices::getInstance()->getActorMigration(),
-			$wikiId
-		);
-
-		$count = $store->countRevisionsByPageId( $db, 0 );
-
-		// Dummy check to make PhpUnit happy. We are really only interested in
-		// countRevisionsByPageId not failing due to the DB domain check.
-		$this->assertSame( 0, $count );
-	}
-
-	protected function assertLinkTargetsEqual( LinkTarget $l1, LinkTarget $l2 ) {
-		$this->assertEquals( $l1->getDBkey(), $l2->getDBkey() );
-		$this->assertEquals( $l1->getNamespace(), $l2->getNamespace() );
-		$this->assertEquals( $l1->getFragment(), $l2->getFragment() );
-		$this->assertEquals( $l1->getInterwiki(), $l2->getInterwiki() );
-	}
-
-	protected function assertRevisionRecordsEqual( RevisionRecord $r1, RevisionRecord $r2 ) {
-		$this->assertEquals(
-			$r1->getPageAsLinkTarget()->getNamespace(),
-			$r2->getPageAsLinkTarget()->getNamespace()
-		);
-
-		$this->assertEquals(
-			$r1->getPageAsLinkTarget()->getText(),
-			$r2->getPageAsLinkTarget()->getText()
-		);
-
-		if ( $r1->getParentId() ) {
-			$this->assertEquals( $r1->getParentId(), $r2->getParentId() );
-		}
-
-		$this->assertEquals( $r1->getUser()->getName(), $r2->getUser()->getName() );
-		$this->assertEquals( $r1->getUser()->getId(), $r2->getUser()->getId() );
-		$this->assertEquals( $r1->getComment(), $r2->getComment() );
-		$this->assertEquals( $r1->getTimestamp(), $r2->getTimestamp() );
-		$this->assertEquals( $r1->getVisibility(), $r2->getVisibility() );
-		$this->assertEquals( $r1->getSha1(), $r2->getSha1() );
-		$this->assertEquals( $r1->getSize(), $r2->getSize() );
-		$this->assertEquals( $r1->getPageId(), $r2->getPageId() );
-		$this->assertArrayEquals( $r1->getSlotRoles(), $r2->getSlotRoles() );
-		$this->assertEquals( $r1->getWikiId(), $r2->getWikiId() );
-		$this->assertEquals( $r1->isMinor(), $r2->isMinor() );
-		foreach ( $r1->getSlotRoles() as $role ) {
-			$this->assertSlotRecordsEqual( $r1->getSlot( $role ), $r2->getSlot( $role ) );
-			$this->assertTrue( $r1->getContent( $role )->equals( $r2->getContent( $role ) ) );
-		}
-		foreach ( [
-			RevisionRecord::DELETED_TEXT,
-			RevisionRecord::DELETED_COMMENT,
-			RevisionRecord::DELETED_USER,
-			RevisionRecord::DELETED_RESTRICTED,
-		] as $field ) {
-			$this->assertEquals( $r1->isDeleted( $field ), $r2->isDeleted( $field ) );
-		}
-	}
-
-	protected function assertSlotRecordsEqual( SlotRecord $s1, SlotRecord $s2 ) {
-		$this->assertSame( $s1->getRole(), $s2->getRole() );
-		$this->assertSame( $s1->getModel(), $s2->getModel() );
-		$this->assertSame( $s1->getFormat(), $s2->getFormat() );
-		$this->assertSame( $s1->getSha1(), $s2->getSha1() );
-		$this->assertSame( $s1->getSize(), $s2->getSize() );
-		$this->assertTrue( $s1->getContent()->equals( $s2->getContent() ) );
-
-		$s1->hasRevision() ? $this->assertSame( $s1->getRevision(), $s2->getRevision() ) : null;
-		$s1->hasAddress() ? $this->assertSame( $s1->hasAddress(), $s2->hasAddress() ) : null;
-	}
-
-	protected function assertRevisionCompleteness( RevisionRecord $r ) {
-		$this->assertTrue( $r->hasSlot( SlotRecord::MAIN ) );
-		$this->assertInstanceOf( SlotRecord::class, $r->getSlot( SlotRecord::MAIN ) );
-		$this->assertInstanceOf( Content::class, $r->getContent( SlotRecord::MAIN ) );
-
-		foreach ( $r->getSlotRoles() as $role ) {
-			$this->assertSlotCompleteness( $r, $r->getSlot( $role ) );
-		}
-	}
-
-	protected function assertSlotCompleteness( RevisionRecord $r, SlotRecord $slot ) {
-		$this->assertTrue( $slot->hasAddress() );
-		$this->assertSame( $r->getId(), $slot->getRevision() );
-
-		$this->assertInstanceOf( Content::class, $slot->getContent() );
-	}
-
-	/**
-	 * @param mixed[] $details
-	 *
-	 * @return RevisionRecord
-	 */
-	private function getRevisionRecordFromDetailsArray( $details = [] ) {
-		// Convert some values that can't be provided by dataProviders
-		if ( isset( $details['user'] ) && $details['user'] === true ) {
-			$details['user'] = $this->getTestUser()->getUser();
-		}
-		if ( isset( $details['page'] ) && $details['page'] === true ) {
-			$details['page'] = $this->getTestPage()->getId();
-		}
-		if ( isset( $details['parent'] ) && $details['parent'] === true ) {
-			$details['parent'] = $this->getTestPage()->getLatest();
-		}
-
-		// Create the RevisionRecord with any available data
-		$rev = new MutableRevisionRecord( $this->getTestPageTitle() );
-		isset( $details['slot'] ) ? $rev->setSlot( $details['slot'] ) : null;
-		isset( $details['parent'] ) ? $rev->setParentId( $details['parent'] ) : null;
-		isset( $details['page'] ) ? $rev->setPageId( $details['page'] ) : null;
-		isset( $details['size'] ) ? $rev->setSize( $details['size'] ) : null;
-		isset( $details['sha1'] ) ? $rev->setSha1( $details['sha1'] ) : null;
-		isset( $details['comment'] ) ? $rev->setComment( $details['comment'] ) : null;
-		isset( $details['timestamp'] ) ? $rev->setTimestamp( $details['timestamp'] ) : null;
-		isset( $details['minor'] ) ? $rev->setMinorEdit( $details['minor'] ) : null;
-		isset( $details['user'] ) ? $rev->setUser( $details['user'] ) : null;
-		isset( $details['visibility'] ) ? $rev->setVisibility( $details['visibility'] ) : null;
-		isset( $details['id'] ) ? $rev->setId( $details['id'] ) : null;
-
-		if ( isset( $details['content'] ) ) {
-			foreach ( $details['content'] as $role => $content ) {
-				$rev->setContent( $role, $content );
-			}
-		}
-
-		return $rev;
-	}
-
-	public function provideInsertRevisionOn_successes() {
-		yield 'Bare minimum revision insertion' => [
-			[
-				'slot' => SlotRecord::newUnsaved( SlotRecord::MAIN, new WikitextContent( 'Chicken' ) ),
-				'page' => true,
-				'comment' => $this->getRandomCommentStoreComment(),
-				'timestamp' => '20171117010101',
-				'user' => true,
-			],
-		];
-		yield 'Detailed revision insertion' => [
-			[
-				'slot' => SlotRecord::newUnsaved( SlotRecord::MAIN, new WikitextContent( 'Chicken' ) ),
-				'parent' => true,
-				'page' => true,
-				'comment' => $this->getRandomCommentStoreComment(),
-				'timestamp' => '20171117010101',
-				'user' => true,
-				'minor' => true,
-				'visibility' => RevisionRecord::DELETED_RESTRICTED,
-			],
-		];
-	}
-
-	protected function getRandomCommentStoreComment() {
-		return CommentStoreComment::newUnsavedComment( __METHOD__ . '.' . rand( 0, 1000 ) );
-	}
-
-	/**
-	 * @dataProvider provideInsertRevisionOn_successes
-	 * @covers \MediaWiki\Revision\RevisionStore::insertRevisionOn
-	 * @covers \MediaWiki\Revision\RevisionStore::insertSlotRowOn
-	 * @covers \MediaWiki\Revision\RevisionStore::insertContentRowOn
-	 */
-	public function testInsertRevisionOn_successes(
-		array $revDetails = []
-	) {
-		$title = $this->getTestPageTitle();
-		$rev = $this->getRevisionRecordFromDetailsArray( $revDetails );
-
-		$store = MediaWikiServices::getInstance()->getRevisionStore();
-		$return = $store->insertRevisionOn( $rev, wfGetDB( DB_MASTER ) );
-
-		// is the new revision correct?
-		$this->assertRevisionCompleteness( $return );
-		$this->assertLinkTargetsEqual( $title, $return->getPageAsLinkTarget() );
-		$this->assertRevisionRecordsEqual( $rev, $return );
-
-		// can we load it from the store?
-		$loaded = $store->getRevisionById( $return->getId() );
-		$this->assertRevisionCompleteness( $loaded );
-		$this->assertRevisionRecordsEqual( $return, $loaded );
-
-		// can we find it directly in the database?
-		$this->assertRevisionExistsInDatabase( $return );
-	}
-
-	protected function assertRevisionExistsInDatabase( RevisionRecord $rev ) {
-		$row = $this->revisionToRow( new Revision( $rev ), [] );
-
-		// unset nulled fields
-		unset( $row->rev_content_model );
-		unset( $row->rev_content_format );
-
-		// unset fake fields
-		unset( $row->rev_comment_text );
-		unset( $row->rev_comment_data );
-		unset( $row->rev_comment_cid );
-		unset( $row->rev_comment_id );
-
-		$store = MediaWikiServices::getInstance()->getRevisionStore();
-		$queryInfo = $store->getQueryInfo( [ 'user' ] );
-
-		$row = get_object_vars( $row );
-
-		// Use aliased fields from $queryInfo, e.g. rev_user
-		$keys = array_keys( $row );
-		$keys = array_combine( $keys, $keys );
-		$fields = array_intersect_key( $queryInfo['fields'], $keys ) + $keys;
-
-		// assertSelect() fails unless the orders match.
-		ksort( $fields );
-		ksort( $row );
-
-		$this->assertSelect(
-			$queryInfo['tables'],
-			$fields,
-			[ 'rev_id' => $rev->getId() ],
-			[ array_values( $row ) ],
-			[],
-			$queryInfo['joins']
-		);
-	}
-
-	/**
-	 * @param SlotRecord $a
-	 * @param SlotRecord $b
-	 */
-	protected function assertSameSlotContent( SlotRecord $a, SlotRecord $b ) {
-		// Assert that the same blob address has been used.
-		$this->assertSame( $a->getAddress(), $b->getAddress() );
-	}
-
-	/**
-	 * @covers \MediaWiki\Revision\RevisionStore::insertRevisionOn
-	 */
-	public function testInsertRevisionOn_blobAddressExists() {
-		$title = $this->getTestPageTitle();
-		$revDetails = [
-			'slot' => SlotRecord::newUnsaved( SlotRecord::MAIN, new WikitextContent( 'Chicken' ) ),
-			'parent' => true,
-			'comment' => $this->getRandomCommentStoreComment(),
-			'timestamp' => '20171117010101',
-			'user' => true,
-		];
-
-		$store = MediaWikiServices::getInstance()->getRevisionStore();
-
-		// Insert the first revision
-		$revOne = $this->getRevisionRecordFromDetailsArray( $revDetails );
-		$firstReturn = $store->insertRevisionOn( $revOne, wfGetDB( DB_MASTER ) );
-		$this->assertLinkTargetsEqual( $title, $firstReturn->getPageAsLinkTarget() );
-		$this->assertRevisionRecordsEqual( $revOne, $firstReturn );
-
-		// Insert a second revision inheriting the same blob address
-		$revDetails['slot'] = SlotRecord::newInherited( $firstReturn->getSlot( SlotRecord::MAIN ) );
-		$revTwo = $this->getRevisionRecordFromDetailsArray( $revDetails );
-		$secondReturn = $store->insertRevisionOn( $revTwo, wfGetDB( DB_MASTER ) );
-		$this->assertLinkTargetsEqual( $title, $secondReturn->getPageAsLinkTarget() );
-		$this->assertRevisionRecordsEqual( $revTwo, $secondReturn );
-
-		$firstMainSlot = $firstReturn->getSlot( SlotRecord::MAIN );
-		$secondMainSlot = $secondReturn->getSlot( SlotRecord::MAIN );
-
-		$this->assertSameSlotContent( $firstMainSlot, $secondMainSlot );
-
-		// And that different revisions have been created.
-		$this->assertNotSame( $firstReturn->getId(), $secondReturn->getId() );
-
-		// Make sure the slot rows reference the correct revision
-		$this->assertSame( $firstReturn->getId(), $firstMainSlot->getRevision() );
-		$this->assertSame( $secondReturn->getId(), $secondMainSlot->getRevision() );
-	}
-
-	public function provideInsertRevisionOn_failures() {
-		yield 'no slot' => [
-			[
-				'comment' => $this->getRandomCommentStoreComment(),
-				'timestamp' => '20171117010101',
-				'user' => true,
-			],
-			new InvalidArgumentException( 'main slot must be provided' )
-		];
-		yield 'no main slot' => [
-			[
-				'slot' => SlotRecord::newUnsaved( 'aux', new WikitextContent( 'Turkey' ) ),
-				'comment' => $this->getRandomCommentStoreComment(),
-				'timestamp' => '20171117010101',
-				'user' => true,
-			],
-			new InvalidArgumentException( 'main slot must be provided' )
-		];
-		yield 'no timestamp' => [
-			[
-				'slot' => SlotRecord::newUnsaved( SlotRecord::MAIN, new WikitextContent( 'Chicken' ) ),
-				'comment' => $this->getRandomCommentStoreComment(),
-				'user' => true,
-			],
-			new IncompleteRevisionException( 'timestamp field must not be NULL!' )
-		];
-		yield 'no comment' => [
-			[
-				'slot' => SlotRecord::newUnsaved( SlotRecord::MAIN, new WikitextContent( 'Chicken' ) ),
-				'timestamp' => '20171117010101',
-				'user' => true,
-			],
-			new IncompleteRevisionException( 'comment must not be NULL!' )
-		];
-		yield 'no user' => [
-			[
-				'slot' => SlotRecord::newUnsaved( SlotRecord::MAIN, new WikitextContent( 'Chicken' ) ),
-				'comment' => $this->getRandomCommentStoreComment(),
-				'timestamp' => '20171117010101',
-			],
-			new IncompleteRevisionException( 'user must not be NULL!' )
-		];
-	}
-
-	/**
-	 * @dataProvider provideInsertRevisionOn_failures
-	 * @covers \MediaWiki\Revision\RevisionStore::insertRevisionOn
-	 */
-	public function testInsertRevisionOn_failures(
-		array $revDetails = [],
-		Exception $exception
-	) {
-		$rev = $this->getRevisionRecordFromDetailsArray( $revDetails );
-
-		$store = MediaWikiServices::getInstance()->getRevisionStore();
-
-		$this->setExpectedException(
-			get_class( $exception ),
-			$exception->getMessage(),
-			$exception->getCode()
-		);
-		$store->insertRevisionOn( $rev, wfGetDB( DB_MASTER ) );
-	}
-
-	public function provideNewNullRevision() {
-		yield [
-			Title::newFromText( 'UTPage_notAutoCreated' ),
-			[ 'content' => [ 'main' => new WikitextContent( 'Flubber1' ) ] ],
-			CommentStoreComment::newUnsavedComment( __METHOD__ . ' comment1' ),
-			true,
-		];
-		yield [
-			Title::newFromText( 'UTPage_notAutoCreated' ),
-			[ 'content' => [ 'main' => new WikitextContent( 'Flubber2' ) ] ],
-			CommentStoreComment::newUnsavedComment( __METHOD__ . ' comment2', [ 'a' => 1 ] ),
-			false,
-		];
-	}
-
-	/**
-	 * @dataProvider provideNewNullRevision
-	 * @covers \MediaWiki\Revision\RevisionStore::newNullRevision
-	 * @covers \MediaWiki\Revision\RevisionStore::findSlotContentId
-	 */
-	public function testNewNullRevision( Title $title, $revDetails, $comment, $minor = false ) {
-		$user = TestUserRegistry::getMutableTestUser( __METHOD__ )->getUser();
-		$page = WikiPage::factory( $title );
-
-		if ( !$page->exists() ) {
-			$page->doEditContent( new WikitextContent( __METHOD__ ), __METHOD__, EDIT_NEW );
-		}
-
-		$revDetails['page'] = $page->getId();
-		$revDetails['timestamp'] = wfTimestampNow();
-		$revDetails['comment'] = CommentStoreComment::newUnsavedComment( 'Base' );
-		$revDetails['user'] = $user;
-
-		$baseRev = $this->getRevisionRecordFromDetailsArray( $revDetails );
-		$store = MediaWikiServices::getInstance()->getRevisionStore();
-
-		$dbw = wfGetDB( DB_MASTER );
-		$baseRev = $store->insertRevisionOn( $baseRev, $dbw );
-		$page->updateRevisionOn( $dbw, new Revision( $baseRev ), $page->getLatest() );
-
-		$record = $store->newNullRevision(
-			wfGetDB( DB_MASTER ),
-			$title,
-			$comment,
-			$minor,
-			$user
-		);
-
-		$this->assertEquals( $title->getNamespace(), $record->getPageAsLinkTarget()->getNamespace() );
-		$this->assertEquals( $title->getDBkey(), $record->getPageAsLinkTarget()->getDBkey() );
-		$this->assertEquals( $comment, $record->getComment() );
-		$this->assertEquals( $minor, $record->isMinor() );
-		$this->assertEquals( $user->getName(), $record->getUser()->getName() );
-		$this->assertEquals( $baseRev->getId(), $record->getParentId() );
-
-		$this->assertArrayEquals(
-			$baseRev->getSlotRoles(),
-			$record->getSlotRoles()
-		);
-
-		foreach ( $baseRev->getSlotRoles() as $role ) {
-			$parentSlot = $baseRev->getSlot( $role );
-			$slot = $record->getSlot( $role );
-
-			$this->assertTrue( $slot->isInherited(), 'isInherited' );
-			$this->assertSame( $parentSlot->getOrigin(), $slot->getOrigin(), 'getOrigin' );
-			$this->assertSameSlotContent( $parentSlot, $slot );
-		}
-	}
-
-	/**
-	 * @covers \MediaWiki\Revision\RevisionStore::newNullRevision
-	 */
-	public function testNewNullRevision_nonExistingTitle() {
-		$store = MediaWikiServices::getInstance()->getRevisionStore();
-		$record = $store->newNullRevision(
-			wfGetDB( DB_MASTER ),
-			Title::newFromText( __METHOD__ . '.iDontExist!' ),
-			CommentStoreComment::newUnsavedComment( __METHOD__ . ' comment' ),
-			false,
-			TestUserRegistry::getMutableTestUser( __METHOD__ )->getUser()
-		);
-		$this->assertNull( $record );
-	}
-
-	/**
-	 * @covers \MediaWiki\Revision\RevisionStore::getRcIdIfUnpatrolled
-	 */
-	public function testGetRcIdIfUnpatrolled_returnsRecentChangesId() {
-		$page = $this->getTestPage();
-		$status = $page->doEditContent( new WikitextContent( __METHOD__ ), __METHOD__ );
-		/** @var Revision $rev */
-		$rev = $status->value['revision'];
-
-		$store = MediaWikiServices::getInstance()->getRevisionStore();
-		$revisionRecord = $store->getRevisionById( $rev->getId() );
-		$result = $store->getRcIdIfUnpatrolled( $revisionRecord );
-
-		$this->assertGreaterThan( 0, $result );
-		$this->assertSame(
-			$store->getRecentChange( $revisionRecord )->getAttribute( 'rc_id' ),
-			$result
-		);
-	}
-
-	/**
-	 * @covers \MediaWiki\Revision\RevisionStore::getRcIdIfUnpatrolled
-	 */
-	public function testGetRcIdIfUnpatrolled_returnsZeroIfPatrolled() {
-		// This assumes that sysops are auto patrolled
-		$sysop = $this->getTestSysop()->getUser();
-		$page = $this->getTestPage();
-		$status = $page->doEditContent(
-			new WikitextContent( __METHOD__ ),
-			__METHOD__,
-			0,
-			false,
-			$sysop
-		);
-		/** @var Revision $rev */
-		$rev = $status->value['revision'];
-
-		$store = MediaWikiServices::getInstance()->getRevisionStore();
-		$revisionRecord = $store->getRevisionById( $rev->getId() );
-		$result = $store->getRcIdIfUnpatrolled( $revisionRecord );
-
-		$this->assertSame( 0, $result );
-	}
-
-	/**
-	 * @covers \MediaWiki\Revision\RevisionStore::getRecentChange
-	 */
-	public function testGetRecentChange() {
-		$page = $this->getTestPage();
-		$content = new WikitextContent( __METHOD__ );
-		$status = $page->doEditContent( $content, __METHOD__ );
-		/** @var Revision $rev */
-		$rev = $status->value['revision'];
-
-		$store = MediaWikiServices::getInstance()->getRevisionStore();
-		$revRecord = $store->getRevisionById( $rev->getId() );
-		$recentChange = $store->getRecentChange( $revRecord );
-
-		$this->assertEquals( $rev->getId(), $recentChange->getAttribute( 'rc_this_oldid' ) );
-		$this->assertEquals( $rev->getRecentChange(), $recentChange );
-	}
-
-	/**
-	 * @covers \MediaWiki\Revision\RevisionStore::getRevisionById
-	 */
-	public function testGetRevisionById() {
-		$page = $this->getTestPage();
-		$content = new WikitextContent( __METHOD__ );
-		$status = $page->doEditContent( $content, __METHOD__ );
-		/** @var Revision $rev */
-		$rev = $status->value['revision'];
-
-		$store = MediaWikiServices::getInstance()->getRevisionStore();
-		$revRecord = $store->getRevisionById( $rev->getId() );
-
-		$this->assertSame( $rev->getId(), $revRecord->getId() );
-		$this->assertTrue( $revRecord->getSlot( SlotRecord::MAIN )->getContent()->equals( $content ) );
-		$this->assertSame( __METHOD__, $revRecord->getComment()->text );
-	}
-
-	/**
-	 * @covers \MediaWiki\Revision\RevisionStore::getRevisionByTitle
-	 */
-	public function testGetRevisionByTitle() {
-		$page = $this->getTestPage();
-		$content = new WikitextContent( __METHOD__ );
-		$status = $page->doEditContent( $content, __METHOD__ );
-		/** @var Revision $rev */
-		$rev = $status->value['revision'];
-
-		$store = MediaWikiServices::getInstance()->getRevisionStore();
-		$revRecord = $store->getRevisionByTitle( $page->getTitle() );
-
-		$this->assertSame( $rev->getId(), $revRecord->getId() );
-		$this->assertTrue( $revRecord->getSlot( SlotRecord::MAIN )->getContent()->equals( $content ) );
-		$this->assertSame( __METHOD__, $revRecord->getComment()->text );
-	}
-
-	/**
-	 * @covers \MediaWiki\Revision\RevisionStore::getRevisionByPageId
-	 */
-	public function testGetRevisionByPageId() {
-		$page = $this->getTestPage();
-		$content = new WikitextContent( __METHOD__ );
-		$status = $page->doEditContent( $content, __METHOD__ );
-		/** @var Revision $rev */
-		$rev = $status->value['revision'];
-
-		$store = MediaWikiServices::getInstance()->getRevisionStore();
-		$revRecord = $store->getRevisionByPageId( $page->getId() );
-
-		$this->assertSame( $rev->getId(), $revRecord->getId() );
-		$this->assertTrue( $revRecord->getSlot( SlotRecord::MAIN )->getContent()->equals( $content ) );
-		$this->assertSame( __METHOD__, $revRecord->getComment()->text );
-	}
-
-	/**
-	 * @covers \MediaWiki\Revision\RevisionStore::getRevisionByTimestamp
-	 */
-	public function testGetRevisionByTimestamp() {
-		// Make sure there is 1 second between the last revision and the rev we create...
-		// Otherwise we might not get the correct revision and the test may fail...
-		// :(
-		$page = $this->getTestPage();
-		sleep( 1 );
-		$content = new WikitextContent( __METHOD__ );
-		$status = $page->doEditContent( $content, __METHOD__ );
-		/** @var Revision $rev */
-		$rev = $status->value['revision'];
-
-		$store = MediaWikiServices::getInstance()->getRevisionStore();
-		$revRecord = $store->getRevisionByTimestamp(
-			$page->getTitle(),
-			$rev->getTimestamp()
-		);
-
-		$this->assertSame( $rev->getId(), $revRecord->getId() );
-		$this->assertTrue( $revRecord->getSlot( SlotRecord::MAIN )->getContent()->equals( $content ) );
-		$this->assertSame( __METHOD__, $revRecord->getComment()->text );
-	}
-
-	protected function revisionToRow( Revision $rev, $options = [ 'page', 'user', 'comment' ] ) {
-		// XXX: the WikiPage object loads another RevisionRecord from the database. Not great.
-		$page = WikiPage::factory( $rev->getTitle() );
-
-		$fields = [
-			'rev_id' => (string)$rev->getId(),
-			'rev_page' => (string)$rev->getPage(),
-			'rev_timestamp' => $this->db->timestamp( $rev->getTimestamp() ),
-			'rev_user_text' => (string)$rev->getUserText(),
-			'rev_user' => (string)$rev->getUser() ?: null,
-			'rev_minor_edit' => $rev->isMinor() ? '1' : '0',
-			'rev_deleted' => (string)$rev->getVisibility(),
-			'rev_len' => (string)$rev->getSize(),
-			'rev_parent_id' => (string)$rev->getParentId(),
-			'rev_sha1' => (string)$rev->getSha1(),
-		];
-
-		if ( in_array( 'page', $options ) ) {
-			$fields += [
-				'page_namespace' => (string)$page->getTitle()->getNamespace(),
-				'page_title' => $page->getTitle()->getDBkey(),
-				'page_id' => (string)$page->getId(),
-				'page_latest' => (string)$page->getLatest(),
-				'page_is_redirect' => $page->isRedirect() ? '1' : '0',
-				'page_len' => (string)$page->getContent()->getSize(),
-			];
-		}
-
-		if ( in_array( 'user', $options ) ) {
-			$fields += [
-				'user_name' => (string)$rev->getUserText(),
-			];
-		}
-
-		if ( in_array( 'comment', $options ) ) {
-			$fields += [
-				'rev_comment_text' => $rev->getComment(),
-				'rev_comment_data' => null,
-				'rev_comment_cid' => null,
-			];
-		}
-
-		if ( $rev->getId() ) {
-			$fields += [
-				'rev_id' => (string)$rev->getId(),
-			];
-		}
-
-		return (object)$fields;
-	}
-
-	protected function assertRevisionRecordMatchesRevision(
-		Revision $rev,
-		RevisionRecord $record
-	) {
-		$this->assertSame( $rev->getId(), $record->getId() );
-		$this->assertSame( $rev->getPage(), $record->getPageId() );
-		$this->assertSame( $rev->getTimestamp(), $record->getTimestamp() );
-		$this->assertSame( $rev->getUserText(), $record->getUser()->getName() );
-		$this->assertSame( $rev->getUser(), $record->getUser()->getId() );
-		$this->assertSame( $rev->isMinor(), $record->isMinor() );
-		$this->assertSame( $rev->getVisibility(), $record->getVisibility() );
-		$this->assertSame( $rev->getSize(), $record->getSize() );
-		/**
-		 * @note As of MW 1.31, the database schema allows the parent ID to be
-		 * NULL to indicate that it is unknown.
-		 */
-		$expectedParent = $rev->getParentId();
-		if ( $expectedParent === null ) {
-			$expectedParent = 0;
-		}
-		$this->assertSame( $expectedParent, $record->getParentId() );
-		$this->assertSame( $rev->getSha1(), $record->getSha1() );
-		$this->assertSame( $rev->getComment(), $record->getComment()->text );
-		$this->assertSame( $rev->getContentFormat(),
-			$record->getContent( SlotRecord::MAIN )->getDefaultFormat() );
-		$this->assertSame( $rev->getContentModel(), $record->getContent( SlotRecord::MAIN )->getModel() );
-		$this->assertLinkTargetsEqual( $rev->getTitle(), $record->getPageAsLinkTarget() );
-
-		$revRec = $rev->getRevisionRecord();
-		$revMain = $revRec->getSlot( SlotRecord::MAIN );
-		$recMain = $record->getSlot( SlotRecord::MAIN );
-
-		$this->assertSame( $revMain->hasOrigin(), $recMain->hasOrigin(), 'hasOrigin' );
-		$this->assertSame( $revMain->hasAddress(), $recMain->hasAddress(), 'hasAddress' );
-		$this->assertSame( $revMain->hasContentId(), $recMain->hasContentId(), 'hasContentId' );
-
-		if ( $revMain->hasOrigin() ) {
-			$this->assertSame( $revMain->getOrigin(), $recMain->getOrigin(), 'getOrigin' );
-		}
-
-		if ( $revMain->hasAddress() ) {
-			$this->assertSame( $revMain->getAddress(), $recMain->getAddress(), 'getAddress' );
-		}
-
-		if ( $revMain->hasContentId() ) {
-			// XXX: the content ID value is ill-defined when SCHEMA_COMPAT_WRITE_BOTH and
-			//      SCHEMA_COMPAT_READ_OLD is set, since revision insertion will report the
-			//      content ID used with the new schema, while loading the revision from the
-			//      old schema will report an emulated ID.
-			if ( $this->getMcrMigrationStage() & SCHEMA_COMPAT_READ_NEW ) {
-				$this->assertSame( $revMain->getContentId(), $recMain->getContentId(), 'getContentId' );
-			}
-		}
-	}
-
-	/**
-	 * @covers \MediaWiki\Revision\RevisionStore::newRevisionFromRowAndSlots
-	 * @covers \MediaWiki\Revision\RevisionStore::getQueryInfo
-	 */
-	public function testNewRevisionFromRowAndSlot_getQueryInfo() {
-		$page = $this->getTestPage();
-		$text = __METHOD__ . 'o-ö';
-		/** @var Revision $rev */
-		$rev = $page->doEditContent(
-			new WikitextContent( $text ),
-			__METHOD__ . 'a'
-		)->value['revision'];
-
-		$store = MediaWikiServices::getInstance()->getRevisionStore();
-		$info = $store->getQueryInfo();
-		$row = $this->db->selectRow(
-			$info['tables'],
-			$info['fields'],
-			[ 'rev_id' => $rev->getId() ],
-			__METHOD__,
-			[],
-			$info['joins']
-		);
-
-		$info = $store->getSlotsQueryInfo( [ 'content' ] );
-		$slotRows = $this->db->select(
-			$info['tables'],
-			$info['fields'],
-			$this->getSlotRevisionConditions( $rev->getId() ),
-			__METHOD__,
-			[],
-			$info['joins']
-		);
-
-		$record = $store->newRevisionFromRowAndSlots(
-			$row,
-			iterator_to_array( $slotRows ),
-			[],
-			$page->getTitle()
-		);
-		$this->assertRevisionRecordMatchesRevision( $rev, $record );
-		$this->assertSame( $text, $rev->getContent()->serialize() );
-	}
-
-	/**
-	 * Conditions to use together with getSlotsQueryInfo() when selecting slot rows for a given
-	 * revision.
-	 *
-	 * @return array
-	 */
-	abstract protected function getSlotRevisionConditions( $revId );
-
-	/**
-	 * @covers \MediaWiki\Revision\RevisionStore::newRevisionFromRow
-	 * @covers \MediaWiki\Revision\RevisionStore::newRevisionFromRowAndSlots
-	 * @covers \MediaWiki\Revision\RevisionStore::getQueryInfo
-	 */
-	public function testNewRevisionFromRow_getQueryInfo() {
-		$page = $this->getTestPage();
-		$text = __METHOD__ . 'a-ä';
-		/** @var Revision $rev */
-		$rev = $page->doEditContent(
-			new WikitextContent( $text ),
-			__METHOD__ . 'a'
-		)->value['revision'];
-
-		$store = MediaWikiServices::getInstance()->getRevisionStore();
-		$info = $store->getQueryInfo();
-		$row = $this->db->selectRow(
-			$info['tables'],
-			$info['fields'],
-			[ 'rev_id' => $rev->getId() ],
-			__METHOD__,
-			[],
-			$info['joins']
-		);
-		$record = $store->newRevisionFromRow(
-			$row,
-			[],
-			$page->getTitle()
-		);
-		$this->assertRevisionRecordMatchesRevision( $rev, $record );
-		$this->assertSame( $text, $rev->getContent()->serialize() );
-	}
-
-	/**
-	 * @covers \MediaWiki\Revision\RevisionStore::newRevisionFromRow
-	 * @covers \MediaWiki\Revision\RevisionStore::newRevisionFromRowAndSlots
-	 */
-	public function testNewRevisionFromRow_anonEdit() {
-		$page = $this->getTestPage();
-		$text = __METHOD__ . 'a-ä';
-		/** @var Revision $rev */
-		$rev = $page->doEditContent(
-			new WikitextContent( $text ),
-			__METHOD__ . 'a'
-		)->value['revision'];
-
-		$store = MediaWikiServices::getInstance()->getRevisionStore();
-		$record = $store->newRevisionFromRow(
-			$this->revisionToRow( $rev ),
-			[],
-			$page->getTitle()
-		);
-		$this->assertRevisionRecordMatchesRevision( $rev, $record );
-		$this->assertSame( $text, $rev->getContent()->serialize() );
-	}
-
-	/**
-	 * @covers \MediaWiki\Revision\RevisionStore::newRevisionFromRow
-	 * @covers \MediaWiki\Revision\RevisionStore::newRevisionFromRowAndSlots
-	 */
-	public function testNewRevisionFromRow_anonEdit_legacyEncoding() {
-		$this->setMwGlobals( 'wgLegacyEncoding', 'windows-1252' );
-		$page = $this->getTestPage();
-		$text = __METHOD__ . 'a-ä';
-		/** @var Revision $rev */
-		$rev = $page->doEditContent(
-			new WikitextContent( $text ),
-			__METHOD__ . 'a'
-		)->value['revision'];
-
-		$store = MediaWikiServices::getInstance()->getRevisionStore();
-		$record = $store->newRevisionFromRow(
-			$this->revisionToRow( $rev ),
-			[],
-			$page->getTitle()
-		);
-		$this->assertRevisionRecordMatchesRevision( $rev, $record );
-		$this->assertSame( $text, $rev->getContent()->serialize() );
-	}
-
-	/**
-	 * @covers \MediaWiki\Revision\RevisionStore::newRevisionFromRow
-	 * @covers \MediaWiki\Revision\RevisionStore::newRevisionFromRowAndSlots
-	 */
-	public function testNewRevisionFromRow_userEdit() {
-		$page = $this->getTestPage();
-		$text = __METHOD__ . 'b-ä';
-		/** @var Revision $rev */
-		$rev = $page->doEditContent(
-			new WikitextContent( $text ),
-			__METHOD__ . 'b',
-			0,
-			false,
-			$this->getTestUser()->getUser()
-		)->value['revision'];
-
-		$store = MediaWikiServices::getInstance()->getRevisionStore();
-		$record = $store->newRevisionFromRow(
-			$this->revisionToRow( $rev ),
-			[],
-			$page->getTitle()
-		);
-		$this->assertRevisionRecordMatchesRevision( $rev, $record );
-		$this->assertSame( $text, $rev->getContent()->serialize() );
-	}
-
-	/**
-	 * @covers \MediaWiki\Revision\RevisionStore::newRevisionFromArchiveRow
-	 * @covers \MediaWiki\Revision\RevisionStore::getArchiveQueryInfo
-	 */
-	public function testNewRevisionFromArchiveRow_getArchiveQueryInfo() {
-		$store = MediaWikiServices::getInstance()->getRevisionStore();
-		$title = Title::newFromText( __METHOD__ );
-		$text = __METHOD__ . '-bä';
-		$page = WikiPage::factory( $title );
-		/** @var Revision $orig */
-		$orig = $page->doEditContent( new WikitextContent( $text ), __METHOD__ )
-			->value['revision'];
-		$page->doDeleteArticle( __METHOD__ );
-
-		$db = wfGetDB( DB_MASTER );
-		$arQuery = $store->getArchiveQueryInfo();
-		$res = $db->select(
-			$arQuery['tables'], $arQuery['fields'], [ 'ar_rev_id' => $orig->getId() ],
-			__METHOD__, [], $arQuery['joins']
-		);
-		$this->assertTrue( is_object( $res ), 'query failed' );
-
-		$row = $res->fetchObject();
-		$res->free();
-		$record = $store->newRevisionFromArchiveRow( $row );
-
-		$this->assertRevisionRecordMatchesRevision( $orig, $record );
-		$this->assertSame( $text, $record->getContent( SlotRecord::MAIN )->serialize() );
-	}
-
-	/**
-	 * @covers \MediaWiki\Revision\RevisionStore::newRevisionFromArchiveRow
-	 */
-	public function testNewRevisionFromArchiveRow_legacyEncoding() {
-		$this->setMwGlobals( 'wgLegacyEncoding', 'windows-1252' );
-		$store = MediaWikiServices::getInstance()->getRevisionStore();
-		$title = Title::newFromText( __METHOD__ );
-		$text = __METHOD__ . '-bä';
-		$page = WikiPage::factory( $title );
-		/** @var Revision $orig */
-		$orig = $page->doEditContent( new WikitextContent( $text ), __METHOD__ )
-			->value['revision'];
-		$page->doDeleteArticle( __METHOD__ );
-
-		$db = wfGetDB( DB_MASTER );
-		$arQuery = $store->getArchiveQueryInfo();
-		$res = $db->select(
-			$arQuery['tables'], $arQuery['fields'], [ 'ar_rev_id' => $orig->getId() ],
-			__METHOD__, [], $arQuery['joins']
-		);
-		$this->assertTrue( is_object( $res ), 'query failed' );
-
-		$row = $res->fetchObject();
-		$res->free();
-		$record = $store->newRevisionFromArchiveRow( $row );
-
-		$this->assertRevisionRecordMatchesRevision( $orig, $record );
-		$this->assertSame( $text, $record->getContent( SlotRecord::MAIN )->serialize() );
-	}
-
-	/**
-	 * @covers \MediaWiki\Revision\RevisionStore::newRevisionFromArchiveRow
-	 */
-	public function testNewRevisionFromArchiveRow_no_user() {
-		$store = MediaWikiServices::getInstance()->getRevisionStore();
-
-		$row = (object)[
-			'ar_id' => '1',
-			'ar_page_id' => '2',
-			'ar_namespace' => '0',
-			'ar_title' => 'Something',
-			'ar_rev_id' => '2',
-			'ar_text_id' => '47',
-			'ar_timestamp' => '20180528192356',
-			'ar_minor_edit' => '0',
-			'ar_deleted' => '0',
-			'ar_len' => '78',
-			'ar_parent_id' => '0',
-			'ar_sha1' => 'deadbeef',
-			'ar_comment_text' => 'whatever',
-			'ar_comment_data' => null,
-			'ar_comment_cid' => null,
-			'ar_user' => '0',
-			'ar_user_text' => '', // this is the important bit
-			'ar_actor' => null,
-			'ar_content_format' => null,
-			'ar_content_model' => null,
-		];
-
-		\Wikimedia\suppressWarnings();
-		$record = $store->newRevisionFromArchiveRow( $row );
-		\Wikimedia\suppressWarnings( true );
-
-		$this->assertInstanceOf( RevisionRecord::class, $record );
-		$this->assertInstanceOf( UserIdentityValue::class, $record->getUser() );
-		$this->assertSame( 'Unknown user', $record->getUser()->getName() );
-	}
-
-	/**
-	 * @covers \MediaWiki\Revision\RevisionStore::newRevisionFromRow
-	 * @covers \MediaWiki\Revision\RevisionStore::newRevisionFromRowAndSlots
-	 */
-	public function testNewRevisionFromRow_no_user() {
-		$store = MediaWikiServices::getInstance()->getRevisionStore();
-		$title = Title::newFromText( __METHOD__ );
-
-		$row = (object)[
-			'rev_id' => '2',
-			'rev_page' => '2',
-			'page_namespace' => '0',
-			'page_title' => $title->getText(),
-			'rev_text_id' => '47',
-			'rev_timestamp' => '20180528192356',
-			'rev_minor_edit' => '0',
-			'rev_deleted' => '0',
-			'rev_len' => '78',
-			'rev_parent_id' => '0',
-			'rev_sha1' => 'deadbeef',
-			'rev_comment_text' => 'whatever',
-			'rev_comment_data' => null,
-			'rev_comment_cid' => null,
-			'rev_user' => '0',
-			'rev_user_text' => '', // this is the important bit
-			'rev_actor' => null,
-			'rev_content_format' => null,
-			'rev_content_model' => null,
-		];
-
-		\Wikimedia\suppressWarnings();
-		$record = $store->newRevisionFromRow( $row, 0, $title );
-		\Wikimedia\suppressWarnings( true );
-
-		$this->assertNotNull( $record );
-		$this->assertNotNull( $record->getUser() );
-		$this->assertNotEmpty( $record->getUser()->getName() );
-	}
-
-	/**
-	 * @covers \MediaWiki\Revision\RevisionStore::insertRevisionOn
-	 */
-	public function testInsertRevisionOn_archive() {
-		// This is a round trip test for deletion and undeletion of a
-		// revision row via the archive table.
-
-		$store = MediaWikiServices::getInstance()->getRevisionStore();
-		$title = Title::newFromText( __METHOD__ );
-
-		$page = WikiPage::factory( $title );
-		/** @var Revision $origRev */
-		$page->doEditContent( new WikitextContent( "First" ), __METHOD__ . '-first' );
-		$origRev = $page->doEditContent( new WikitextContent( "Foo" ), __METHOD__ )
-			->value['revision'];
-		$orig = $origRev->getRevisionRecord();
-		$page->doDeleteArticle( __METHOD__ );
-
-		// re-create page, so we can later load revisions for it
-		$page->doEditContent( new WikitextContent( 'Two' ), __METHOD__ );
-
-		$db = wfGetDB( DB_MASTER );
-		$arQuery = $store->getArchiveQueryInfo();
-		$row = $db->selectRow(
-			$arQuery['tables'], $arQuery['fields'], [ 'ar_rev_id' => $orig->getId() ],
-			__METHOD__, [], $arQuery['joins']
-		);
-
-		$this->assertNotFalse( $row, 'query failed' );
-
-		$record = $store->newRevisionFromArchiveRow(
-			$row,
-			0,
-			$title,
-			[ 'page_id' => $title->getArticleID() ]
-		);
-
-		$restored = $store->insertRevisionOn( $record, $db );
-
-		// is the new revision correct?
-		$this->assertRevisionCompleteness( $restored );
-		$this->assertRevisionRecordsEqual( $record, $restored );
-
-		// does the new revision use the original slot?
-		$recMain = $record->getSlot( SlotRecord::MAIN );
-		$restMain = $restored->getSlot( SlotRecord::MAIN );
-		$this->assertSame( $recMain->getAddress(), $restMain->getAddress() );
-		$this->assertSame( $recMain->getContentId(), $restMain->getContentId() );
-		$this->assertSame( $recMain->getOrigin(), $restMain->getOrigin() );
-		$this->assertSame( 'Foo', $restMain->getContent()->serialize() );
-
-		// can we load it from the store?
-		$loaded = $store->getRevisionById( $restored->getId() );
-		$this->assertNotNull( $loaded );
-		$this->assertRevisionCompleteness( $loaded );
-		$this->assertRevisionRecordsEqual( $restored, $loaded );
-
-		// can we find it directly in the database?
-		$this->assertRevisionExistsInDatabase( $restored );
-	}
-
-	/**
-	 * @covers \MediaWiki\Revision\RevisionStore::loadRevisionFromId
-	 */
-	public function testLoadRevisionFromId() {
-		$title = Title::newFromText( __METHOD__ );
-		$page = WikiPage::factory( $title );
-		/** @var Revision $rev */
-		$rev = $page->doEditContent( new WikitextContent( __METHOD__ ), __METHOD__ )
-			->value['revision'];
-
-		$store = MediaWikiServices::getInstance()->getRevisionStore();
-		$result = $store->loadRevisionFromId( wfGetDB( DB_MASTER ), $rev->getId() );
-		$this->assertRevisionRecordMatchesRevision( $rev, $result );
-	}
-
-	/**
-	 * @covers \MediaWiki\Revision\RevisionStore::loadRevisionFromPageId
-	 */
-	public function testLoadRevisionFromPageId() {
-		$title = Title::newFromText( __METHOD__ );
-		$page = WikiPage::factory( $title );
-		/** @var Revision $rev */
-		$rev = $page->doEditContent( new WikitextContent( __METHOD__ ), __METHOD__ )
-			->value['revision'];
-
-		$store = MediaWikiServices::getInstance()->getRevisionStore();
-		$result = $store->loadRevisionFromPageId( wfGetDB( DB_MASTER ), $page->getId() );
-		$this->assertRevisionRecordMatchesRevision( $rev, $result );
-	}
-
-	/**
-	 * @covers \MediaWiki\Revision\RevisionStore::loadRevisionFromTitle
-	 */
-	public function testLoadRevisionFromTitle() {
-		$title = Title::newFromText( __METHOD__ );
-		$page = WikiPage::factory( $title );
-		/** @var Revision $rev */
-		$rev = $page->doEditContent( new WikitextContent( __METHOD__ ), __METHOD__ )
-			->value['revision'];
-
-		$store = MediaWikiServices::getInstance()->getRevisionStore();
-		$result = $store->loadRevisionFromTitle( wfGetDB( DB_MASTER ), $title );
-		$this->assertRevisionRecordMatchesRevision( $rev, $result );
-	}
-
-	/**
-	 * @covers \MediaWiki\Revision\RevisionStore::loadRevisionFromTimestamp
-	 */
-	public function testLoadRevisionFromTimestamp() {
-		$title = Title::newFromText( __METHOD__ );
-		$page = WikiPage::factory( $title );
-		/** @var Revision $revOne */
-		$revOne = $page->doEditContent( new WikitextContent( __METHOD__ ), __METHOD__ )
-			->value['revision'];
-		// Sleep to ensure different timestamps... )(evil)
-		sleep( 1 );
-		/** @var Revision $revTwo */
-		$revTwo = $page->doEditContent( new WikitextContent( __METHOD__ . 'a' ), '' )
-			->value['revision'];
-
-		$store = MediaWikiServices::getInstance()->getRevisionStore();
-		$this->assertNull(
-			$store->loadRevisionFromTimestamp( wfGetDB( DB_MASTER ), $title, '20150101010101' )
-		);
-		$this->assertSame(
-			$revOne->getId(),
-			$store->loadRevisionFromTimestamp(
-				wfGetDB( DB_MASTER ),
-				$title,
-				$revOne->getTimestamp()
-			)->getId()
-		);
-		$this->assertSame(
-			$revTwo->getId(),
-			$store->loadRevisionFromTimestamp(
-				wfGetDB( DB_MASTER ),
-				$title,
-				$revTwo->getTimestamp()
-			)->getId()
-		);
-	}
-
-	/**
-	 * @covers \MediaWiki\Revision\RevisionStore::listRevisionSizes
-	 */
-	public function testGetParentLengths() {
-		$page = WikiPage::factory( Title::newFromText( __METHOD__ ) );
-		/** @var Revision $revOne */
-		$revOne = $page->doEditContent(
-			new WikitextContent( __METHOD__ ), __METHOD__
-		)->value['revision'];
-		/** @var Revision $revTwo */
-		$revTwo = $page->doEditContent(
-			new WikitextContent( __METHOD__ . '2' ), __METHOD__
-		)->value['revision'];
-
-		$store = MediaWikiServices::getInstance()->getRevisionStore();
-		$this->assertSame(
-			[
-				$revOne->getId() => strlen( __METHOD__ ),
-			],
-			$store->listRevisionSizes(
-				wfGetDB( DB_MASTER ),
-				[ $revOne->getId() ]
-			)
-		);
-		$this->assertSame(
-			[
-				$revOne->getId() => strlen( __METHOD__ ),
-				$revTwo->getId() => strlen( __METHOD__ ) + 1,
-			],
-			$store->listRevisionSizes(
-				wfGetDB( DB_MASTER ),
-				[ $revOne->getId(), $revTwo->getId() ]
-			)
-		);
-	}
-
-	/**
-	 * @covers \MediaWiki\Revision\RevisionStore::getPreviousRevision
-	 */
-	public function testGetPreviousRevision() {
-		$page = WikiPage::factory( Title::newFromText( __METHOD__ ) );
-		/** @var Revision $revOne */
-		$revOne = $page->doEditContent(
-			new WikitextContent( __METHOD__ ), __METHOD__
-		)->value['revision'];
-		/** @var Revision $revTwo */
-		$revTwo = $page->doEditContent(
-			new WikitextContent( __METHOD__ . '2' ), __METHOD__
-		)->value['revision'];
-
-		$store = MediaWikiServices::getInstance()->getRevisionStore();
-		$this->assertNull(
-			$store->getPreviousRevision( $store->getRevisionById( $revOne->getId() ) )
-		);
-		$this->assertSame(
-			$revOne->getId(),
-			$store->getPreviousRevision( $store->getRevisionById( $revTwo->getId() ) )->getId()
-		);
-	}
-
-	/**
-	 * @covers \MediaWiki\Revision\RevisionStore::getNextRevision
-	 */
-	public function testGetNextRevision() {
-		$page = WikiPage::factory( Title::newFromText( __METHOD__ ) );
-		/** @var Revision $revOne */
-		$revOne = $page->doEditContent(
-			new WikitextContent( __METHOD__ ), __METHOD__
-		)->value['revision'];
-		/** @var Revision $revTwo */
-		$revTwo = $page->doEditContent(
-			new WikitextContent( __METHOD__ . '2' ), __METHOD__
-		)->value['revision'];
-
-		$store = MediaWikiServices::getInstance()->getRevisionStore();
-		$this->assertSame(
-			$revTwo->getId(),
-			$store->getNextRevision( $store->getRevisionById( $revOne->getId() ) )->getId()
-		);
-		$this->assertNull(
-			$store->getNextRevision( $store->getRevisionById( $revTwo->getId() ) )
-		);
-	}
-
-	public function provideNonHistoryRevision() {
-		$title = Title::newFromText( __METHOD__ );
-		$rev = new MutableRevisionRecord( $title );
-		yield [ $rev ];
-
-		$user = new UserIdentityValue( 7, 'Frank', 0 );
-		$comment = CommentStoreComment::newUnsavedComment( 'Test' );
-		$row = (object)[
-			'ar_id' => 3,
-			'ar_rev_id' => 34567,
-			'ar_page_id' => 5,
-			'ar_deleted' => 0,
-			'ar_minor_edit' => 0,
-			'ar_timestamp' => '20180101020202',
-		];
-		$slots = new RevisionSlots( [] );
-		$rev = new RevisionArchiveRecord( $title, $user, $comment, $row, $slots );
-		yield [ $rev ];
-	}
-
-	/**
-	 * @dataProvider provideNonHistoryRevision
-	 * @covers \MediaWiki\Revision\RevisionStore::getPreviousRevision
-	 */
-	public function testGetPreviousRevision_bad( RevisionRecord $rev ) {
-		$store = MediaWikiServices::getInstance()->getRevisionStore();
-		$this->assertNull( $store->getPreviousRevision( $rev ) );
-	}
-
-	/**
-	 * @dataProvider provideNonHistoryRevision
-	 * @covers \MediaWiki\Revision\RevisionStore::getNextRevision
-	 */
-	public function testGetNextRevision_bad( RevisionRecord $rev ) {
-		$store = MediaWikiServices::getInstance()->getRevisionStore();
-		$this->assertNull( $store->getNextRevision( $rev ) );
-	}
-
-	/**
-	 * @covers \MediaWiki\Revision\RevisionStore::getTimestampFromId
-	 */
-	public function testGetTimestampFromId_found() {
-		$page = $this->getTestPage();
-		/** @var Revision $rev */
-		$rev = $page->doEditContent( new WikitextContent( __METHOD__ ), __METHOD__ )
-			->value['revision'];
-
-		$store = MediaWikiServices::getInstance()->getRevisionStore();
-		$result = $store->getTimestampFromId( $rev->getId() );
-
-		$this->assertSame( $rev->getTimestamp(), $result );
-	}
-
-	/**
-	 * @covers \MediaWiki\Revision\RevisionStore::getTimestampFromId
-	 */
-	public function testGetTimestampFromId_notFound() {
-		$page = $this->getTestPage();
-		/** @var Revision $rev */
-		$rev = $page->doEditContent( new WikitextContent( __METHOD__ ), __METHOD__ )
-			->value['revision'];
-
-		$store = MediaWikiServices::getInstance()->getRevisionStore();
-		$result = $store->getTimestampFromId( $rev->getId() + 1 );
-
-		$this->assertFalse( $result );
-	}
-
-	/**
-	 * @covers \MediaWiki\Revision\RevisionStore::countRevisionsByPageId
-	 */
-	public function testCountRevisionsByPageId() {
-		$store = MediaWikiServices::getInstance()->getRevisionStore();
-		$page = WikiPage::factory( Title::newFromText( __METHOD__ ) );
-
-		$this->assertSame(
-			0,
-			$store->countRevisionsByPageId( wfGetDB( DB_MASTER ), $page->getId() )
-		);
-		$page->doEditContent( new WikitextContent( 'a' ), 'a' );
-		$this->assertSame(
-			1,
-			$store->countRevisionsByPageId( wfGetDB( DB_MASTER ), $page->getId() )
-		);
-		$page->doEditContent( new WikitextContent( 'b' ), 'b' );
-		$this->assertSame(
-			2,
-			$store->countRevisionsByPageId( wfGetDB( DB_MASTER ), $page->getId() )
-		);
-	}
-
-	/**
-	 * @covers \MediaWiki\Revision\RevisionStore::countRevisionsByTitle
-	 */
-	public function testCountRevisionsByTitle() {
-		$store = MediaWikiServices::getInstance()->getRevisionStore();
-		$page = WikiPage::factory( Title::newFromText( __METHOD__ ) );
-
-		$this->assertSame(
-			0,
-			$store->countRevisionsByTitle( wfGetDB( DB_MASTER ), $page->getTitle() )
-		);
-		$page->doEditContent( new WikitextContent( 'a' ), 'a' );
-		$this->assertSame(
-			1,
-			$store->countRevisionsByTitle( wfGetDB( DB_MASTER ), $page->getTitle() )
-		);
-		$page->doEditContent( new WikitextContent( 'b' ), 'b' );
-		$this->assertSame(
-			2,
-			$store->countRevisionsByTitle( wfGetDB( DB_MASTER ), $page->getTitle() )
-		);
-	}
-
-	/**
-	 * @covers \MediaWiki\Revision\RevisionStore::userWasLastToEdit
-	 */
-	public function testUserWasLastToEdit_false() {
-		$sysop = $this->getTestSysop()->getUser();
-		$page = $this->getTestPage();
-		$page->doEditContent( new WikitextContent( __METHOD__ ), __METHOD__ );
-
-		$store = MediaWikiServices::getInstance()->getRevisionStore();
-		$result = $store->userWasLastToEdit(
-			wfGetDB( DB_MASTER ),
-			$page->getId(),
-			$sysop->getId(),
-			'20160101010101'
-		);
-		$this->assertFalse( $result );
-	}
-
-	/**
-	 * @covers \MediaWiki\Revision\RevisionStore::userWasLastToEdit
-	 */
-	public function testUserWasLastToEdit_true() {
-		$startTime = wfTimestampNow();
-		$sysop = $this->getTestSysop()->getUser();
-		$page = $this->getTestPage();
-		$page->doEditContent(
-			new WikitextContent( __METHOD__ ),
-			__METHOD__,
-			0,
-			false,
-			$sysop
-		);
-
-		$store = MediaWikiServices::getInstance()->getRevisionStore();
-		$result = $store->userWasLastToEdit(
-			wfGetDB( DB_MASTER ),
-			$page->getId(),
-			$sysop->getId(),
-			$startTime
-		);
-		$this->assertTrue( $result );
-	}
-
-	/**
-	 * @covers \MediaWiki\Revision\RevisionStore::getKnownCurrentRevision
-	 */
-	public function testGetKnownCurrentRevision() {
-		$page = $this->getTestPage();
-		/** @var Revision $rev */
-		$rev = $page->doEditContent(
-			new WikitextContent( __METHOD__ . 'b' ),
-			__METHOD__ . 'b',
-			0,
-			false,
-			$this->getTestUser()->getUser()
-		)->value['revision'];
-
-		$store = MediaWikiServices::getInstance()->getRevisionStore();
-		$record = $store->getKnownCurrentRevision(
-			$page->getTitle(),
-			$rev->getId()
-		);
-
-		$this->assertRevisionRecordMatchesRevision( $rev, $record );
-	}
-
-	public function provideNewMutableRevisionFromArray() {
-		yield 'Basic array, content object' => [
-			[
-				'id' => 2,
-				'page' => 1,
-				'timestamp' => '20171017114835',
-				'user_text' => '111.0.1.2',
-				'user' => 0,
-				'minor_edit' => false,
-				'deleted' => 0,
-				'len' => 46,
-				'parent_id' => 1,
-				'sha1' => 'rdqbbzs3pkhihgbs8qf2q9jsvheag5z',
-				'comment' => 'Goat Comment!',
-				'content' => new WikitextContent( 'Some Content' ),
-			]
-		];
-		yield 'Basic array, serialized text' => [
-			[
-				'id' => 2,
-				'page' => 1,
-				'timestamp' => '20171017114835',
-				'user_text' => '111.0.1.2',
-				'user' => 0,
-				'minor_edit' => false,
-				'deleted' => 0,
-				'len' => 46,
-				'parent_id' => 1,
-				'sha1' => 'rdqbbzs3pkhihgbs8qf2q9jsvheag5z',
-				'comment' => 'Goat Comment!',
-				'text' => ( new WikitextContent( 'Söme Content' ) )->serialize(),
-			]
-		];
-		yield 'Basic array, serialized text, utf-8 flags' => [
-			[
-				'id' => 2,
-				'page' => 1,
-				'timestamp' => '20171017114835',
-				'user_text' => '111.0.1.2',
-				'user' => 0,
-				'minor_edit' => false,
-				'deleted' => 0,
-				'len' => 46,
-				'parent_id' => 1,
-				'sha1' => 'rdqbbzs3pkhihgbs8qf2q9jsvheag5z',
-				'comment' => 'Goat Comment!',
-				'text' => ( new WikitextContent( 'Söme Content' ) )->serialize(),
-				'flags' => 'utf-8',
-			]
-		];
-		yield 'Basic array, with title' => [
-			[
-				'title' => Title::newFromText( 'SomeText' ),
-				'timestamp' => '20171017114835',
-				'user_text' => '111.0.1.2',
-				'user' => 0,
-				'minor_edit' => false,
-				'deleted' => 0,
-				'len' => 46,
-				'parent_id' => 1,
-				'sha1' => 'rdqbbzs3pkhihgbs8qf2q9jsvheag5z',
-				'comment' => 'Goat Comment!',
-				'content' => new WikitextContent( 'Some Content' ),
-			]
-		];
-		yield 'Basic array, no user field' => [
-			[
-				'id' => 2,
-				'page' => 1,
-				'timestamp' => '20171017114835',
-				'user_text' => '111.0.1.3',
-				'minor_edit' => false,
-				'deleted' => 0,
-				'len' => 46,
-				'parent_id' => 1,
-				'sha1' => 'rdqbbzs3pkhihgbs8qf2q9jsvheag5z',
-				'comment' => 'Goat Comment!',
-				'content' => new WikitextContent( 'Some Content' ),
-			]
-		];
-	}
-
-	/**
-	 * @dataProvider provideNewMutableRevisionFromArray
-	 * @covers \MediaWiki\Revision\RevisionStore::newMutableRevisionFromArray
-	 */
-	public function testNewMutableRevisionFromArray( array $array ) {
-		$store = MediaWikiServices::getInstance()->getRevisionStore();
-
-		// HACK: if $array['page'] is given, make sure that the page exists
-		if ( isset( $array['page'] ) ) {
-			$t = Title::newFromID( $array['page'] );
-			if ( !$t || !$t->exists() ) {
-				$t = Title::makeTitle( NS_MAIN, __METHOD__ );
-				$info = $this->insertPage( $t );
-				$array['page'] = $info['id'];
-			}
-		}
-
-		$result = $store->newMutableRevisionFromArray( $array );
-
-		if ( isset( $array['id'] ) ) {
-			$this->assertSame( $array['id'], $result->getId() );
-		}
-		if ( isset( $array['page'] ) ) {
-			$this->assertSame( $array['page'], $result->getPageId() );
-		}
-		$this->assertSame( $array['timestamp'], $result->getTimestamp() );
-		$this->assertSame( $array['user_text'], $result->getUser()->getName() );
-		if ( isset( $array['user'] ) ) {
-			$this->assertSame( $array['user'], $result->getUser()->getId() );
-		}
-		$this->assertSame( (bool)$array['minor_edit'], $result->isMinor() );
-		$this->assertSame( $array['deleted'], $result->getVisibility() );
-		$this->assertSame( $array['len'], $result->getSize() );
-		$this->assertSame( $array['parent_id'], $result->getParentId() );
-		$this->assertSame( $array['sha1'], $result->getSha1() );
-		$this->assertSame( $array['comment'], $result->getComment()->text );
-		if ( isset( $array['content'] ) ) {
-			foreach ( $array['content'] as $role => $content ) {
-				$this->assertTrue(
-					$result->getContent( $role )->equals( $content )
-				);
-			}
-		} elseif ( isset( $array['text'] ) ) {
-			$this->assertSame( $array['text'],
-				$result->getSlot( SlotRecord::MAIN )->getContent()->serialize() );
-		} elseif ( isset( $array['content_format'] ) ) {
-			$this->assertSame(
-				$array['content_format'],
-				$result->getSlot( SlotRecord::MAIN )->getContent()->getDefaultFormat()
-			);
-			$this->assertSame( $array['content_model'], $result->getSlot( SlotRecord::MAIN )->getModel() );
-		}
-	}
-
-	/**
-	 * @dataProvider provideNewMutableRevisionFromArray
-	 * @covers \MediaWiki\Revision\RevisionStore::newMutableRevisionFromArray
-	 */
-	public function testNewMutableRevisionFromArray_legacyEncoding( array $array ) {
-		$cache = new WANObjectCache( [ 'cache' => new HashBagOStuff() ] );
-		$services = MediaWikiServices::getInstance();
-		$lb = $services->getDBLoadBalancer();
-		$access = $services->getExternalStoreAccess();
-		$blobStore = new SqlBlobStore( $lb, $access, $cache );
-		$blobStore->setLegacyEncoding( 'windows-1252', Language::factory( 'en' ) );
-
-		$factory = $this->getMockBuilder( BlobStoreFactory::class )
-			->setMethods( [ 'newBlobStore', 'newSqlBlobStore' ] )
-			->disableOriginalConstructor()
-			->getMock();
-		$factory->expects( $this->any() )
-			->method( 'newBlobStore' )
-			->willReturn( $blobStore );
-		$factory->expects( $this->any() )
-			->method( 'newSqlBlobStore' )
-			->willReturn( $blobStore );
-
-		$this->setService( 'BlobStoreFactory', $factory );
-
-		$this->testNewMutableRevisionFromArray( $array );
-	}
-
-	/**
-	 * Creates a new revision for testing caching behavior
-	 *
-	 * @param WikiPage $page the page for the new revision
-	 * @param RevisionStore $store store object to use for creating the revision
-	 * @return bool|RevisionStoreRecord the revision created, or false if missing
-	 */
-	private function createRevisionStoreCacheRecord( $page, $store ) {
-		$user = MediaWikiTestCase::getMutableTestUser()->getUser();
-		$updater = $page->newPageUpdater( $user );
-		$updater->setContent( SlotRecord::MAIN, new WikitextContent( __METHOD__ ) );
-		$summary = CommentStoreComment::newUnsavedComment( __METHOD__ );
-		$rev = $updater->saveRevision( $summary, EDIT_NEW );
-		return $store->getKnownCurrentRevision( $page->getTitle(), $rev->getId() );
-	}
-
-	/**
-	 * @covers \MediaWiki\Revision\RevisionStore::getKnownCurrentRevision
-	 */
-	public function testGetKnownCurrentRevision_userNameChange() {
-		$cache = new WANObjectCache( [ 'cache' => new HashBagOStuff() ] );
-		$this->setService( 'MainWANObjectCache', $cache );
-
-		$store = MediaWikiServices::getInstance()->getRevisionStore();
-		$page = $this->getNonexistingTestPage();
-		$rev = $this->createRevisionStoreCacheRecord( $page, $store );
-
-		// Grab the user name
-		$userNameBefore = $rev->getUser()->getName();
-
-		// Change the user name in the database, "behind the back" of the cache
-		$newUserName = "Renamed $userNameBefore";
-		$this->db->update( 'revision',
-			[ 'rev_user_text' => $newUserName ],
-			[ 'rev_id' => $rev->getId() ] );
-		$this->db->update( 'user',
-			[ 'user_name' => $newUserName ],
-			[ 'user_id' => $rev->getUser()->getId() ] );
-		$this->db->update( 'actor',
-			[ 'actor_name' => $newUserName ],
-			[ 'actor_user' => $rev->getUser()->getId() ] );
-
-		// Reload the revision and regrab the user name.
-		$revAfter = $store->getKnownCurrentRevision( $page->getTitle(), $rev->getId() );
-		$userNameAfter = $revAfter->getUser()->getName();
-
-		// The two user names should be different.
-		// If they are the same, we are seeing a cached value, which is bad.
-		$this->assertNotSame( $userNameBefore, $userNameAfter );
-
-		// This is implied by the above assertion, but explicitly check it, for completeness
-		$this->assertSame( $newUserName, $userNameAfter );
-	}
-
-	/**
-	 * @covers \MediaWiki\Revision\RevisionStore::getKnownCurrentRevision
-	 */
-	public function testGetKnownCurrentRevision_revDelete() {
-		$cache = new WANObjectCache( [ 'cache' => new HashBagOStuff() ] );
-		$this->setService( 'MainWANObjectCache', $cache );
-
-		$store = MediaWikiServices::getInstance()->getRevisionStore();
-		$page = $this->getNonexistingTestPage();
-		$rev = $this->createRevisionStoreCacheRecord( $page, $store );
-
-		// Grab the deleted bitmask
-		$deletedBefore = $rev->getVisibility();
-
-		// Change the deleted bitmask in the database, "behind the back" of the cache
-		$this->db->update( 'revision',
-			[ 'rev_deleted' => RevisionRecord::DELETED_TEXT ],
-			[ 'rev_id' => $rev->getId() ] );
-
-		// Reload the revision and regrab the visibility flag.
-		$revAfter = $store->getKnownCurrentRevision( $page->getTitle(), $rev->getId() );
-		$deletedAfter = $revAfter->getVisibility();
-
-		// The two deleted flags should be different.
-		// If they are the same, we are seeing a cached value, which is bad.
-		$this->assertNotSame( $deletedBefore, $deletedAfter );
-
-		// This is implied by the above assertion, but explicitly check it, for completeness
-		$this->assertSame( RevisionRecord::DELETED_TEXT, $deletedAfter );
-	}
-
-	/**
-	 * @covers \MediaWiki\Revision\RevisionStore::newRevisionFromRow
-	 */
-	public function testNewRevisionFromRow_userNameChange() {
-		$page = $this->getTestPage();
-		$text = __METHOD__;
-		/** @var Revision $rev */
-		$rev = $page->doEditContent(
-			new WikitextContent( $text ),
-			__METHOD__,
-			0,
-			false,
-			$this->getMutableTestUser()->getUser()
-		)->value['revision'];
-
-		$store = MediaWikiServices::getInstance()->getRevisionStore();
-		$record = $store->newRevisionFromRow(
-			$this->revisionToRow( $rev ),
-			[],
-			$page->getTitle()
-		);
-
-		// Grab the user name
-		$userNameBefore = $record->getUser()->getName();
-
-		// Change the user name in the database
-		$newUserName = "Renamed $userNameBefore";
-		$this->db->update( 'revision',
-			[ 'rev_user_text' => $newUserName ],
-			[ 'rev_id' => $record->getId() ] );
-		$this->db->update( 'user',
-			[ 'user_name' => $newUserName ],
-			[ 'user_id' => $record->getUser()->getId() ] );
-		$this->db->update( 'actor',
-			[ 'actor_name' => $newUserName ],
-			[ 'actor_user' => $record->getUser()->getId() ] );
-
-		// Reload the record, passing $fromCache as true to force fresh info from the db,
-		// and regrab the user name
-		$recordAfter = $store->newRevisionFromRow(
-			$this->revisionToRow( $rev ),
-			[],
-			$page->getTitle(),
-			true
-		);
-		$userNameAfter = $recordAfter->getUser()->getName();
-
-		// The two user names should be different.
-		// If they are the same, we are seeing a cached value, which is bad.
-		$this->assertNotSame( $userNameBefore, $userNameAfter );
-
-		// This is implied by the above assertion, but explicitly check it, for completeness
-		$this->assertSame( $newUserName, $userNameAfter );
-	}
-
-	/**
-	 * @covers \MediaWiki\Revision\RevisionStore::newRevisionFromRow
-	 */
-	public function testNewRevisionFromRow_revDelete() {
-		$page = $this->getTestPage();
-		$text = __METHOD__;
-		/** @var Revision $rev */
-		$rev = $page->doEditContent(
-			new WikitextContent( $text ),
-			__METHOD__
-		)->value['revision'];
-
-		$store = MediaWikiServices::getInstance()->getRevisionStore();
-		$record = $store->newRevisionFromRow(
-			$this->revisionToRow( $rev ),
-			[],
-			$page->getTitle()
-		);
-
-		// Grab the deleted bitmask
-		$deletedBefore = $record->getVisibility();
-
-		// Change the deleted bitmask in the database
-		$this->db->update( 'revision',
-			[ 'rev_deleted' => RevisionRecord::DELETED_TEXT ],
-			[ 'rev_id' => $record->getId() ] );
-
-		// Reload the record, passing $fromCache as true to force fresh info from the db,
-		// and regrab the deleted bitmask
-		$recordAfter = $store->newRevisionFromRow(
-			$this->revisionToRow( $rev ),
-			[],
-			$page->getTitle(),
-			true
-		);
-		$deletedAfter = $recordAfter->getVisibility();
-
-		// The two deleted flags should be different, because we modified the database.
-		$this->assertNotSame( $deletedBefore, $deletedAfter );
-
-		// This is implied by the above assertion, but explicitly check it, for completeness
-		$this->assertSame( RevisionRecord::DELETED_TEXT, $deletedAfter );
-	}
-
-	public function provideGetContentBlobsForBatchOptions() {
-		yield 'all slots' => [ null ];
-		yield 'no slots' => [ [] ];
-		yield 'main slot' => [ [ SlotRecord::MAIN ] ];
-	}
-
-	/**
-	 * @dataProvider provideGetContentBlobsForBatchOptions
-	 * @covers       \MediaWiki\Revision\RevisionStore::newRevisionsFromBatch
-	 * @param array|null $slots
-	 * @throws \MWException
-	 */
-	public function testGetContentBlobsForBatch( $slots ) {
-		$page1 = $this->getTestPage();
-		$text = __METHOD__ . 'b-ä';
-		$editStatus = $this->editPage( $page1->getTitle()->getPrefixedDBkey(), $text . '1' );
-		$this->assertTrue( $editStatus->isGood(), 'Sanity: must create revision 1' );
-		/** @var Revision $rev1 */
-		$rev1 = $editStatus->getValue()['revision'];
-
-		$page2 = $this->getTestPage( $page1->getTitle()->getPrefixedText() . '_other' );
-		$editStatus = $this->editPage( $page2->getTitle()->getPrefixedDBkey(), $text . '2' );
-		$this->assertTrue( $editStatus->isGood(), 'Sanity: must create revision 2' );
-		/** @var Revision $rev2 */
-		$rev2 = $editStatus->getValue()['revision'];
-
-		$store = MediaWikiServices::getInstance()->getRevisionStore();
-		$result = $store->getContentBlobsForBatch( [ $rev1->getId(), $rev2->getId() ], $slots );
-		$this->assertTrue( $result->isGood() );
-		$this->assertEmpty( $result->getErrors() );
-
-		$rowSetsByRevId = $result->getValue();
-		$this->assertArrayHasKey( $rev1->getId(), $rowSetsByRevId );
-		$this->assertArrayHasKey( $rev2->getId(), $rowSetsByRevId );
-
-		$rev1rows = $rowSetsByRevId[$rev1->getId()];
-		$rev2rows = $rowSetsByRevId[$rev2->getId()];
-
-		if ( is_array( $slots ) && !in_array( SlotRecord::MAIN, $slots ) ) {
-			$this->assertArrayNotHasKey( SlotRecord::MAIN, $rev1rows );
-			$this->assertArrayNotHasKey( SlotRecord::MAIN, $rev2rows );
-		} else {
-			$this->assertArrayHasKey( SlotRecord::MAIN, $rev1rows );
-			$this->assertArrayHasKey( SlotRecord::MAIN, $rev2rows );
-
-			$mainSlotRow1 = $rev1rows[ SlotRecord::MAIN ];
-			$mainSlotRow2 = $rev2rows[ SlotRecord::MAIN ];
-
-			if ( $mainSlotRow1->model_name ) {
-				$this->assertSame( $rev1->getContentModel(), $mainSlotRow1->model_name );
-				$this->assertSame( $rev2->getContentModel(), $mainSlotRow2->model_name );
-			}
-
-			$this->assertSame( $text . '1', $mainSlotRow1->blob_data );
-			$this->assertSame( $text . '2', $mainSlotRow2->blob_data );
-		}
-	}
-
-	/**
-	 * @covers \MediaWiki\Revision\RevisionStore::newRevisionsFromBatch
-	 */
-	public function testGetContentBlobsForBatch_emptyBatch() {
-		$rows = new FakeResultWrapper( [] );
-		$result = MediaWikiServices::getInstance()->getRevisionStore()
-			->getContentBlobsForBatch( $rows );
-		$this->assertTrue( $result->isGood() );
-		$this->assertEmpty( $result->getValue() );
-		$this->assertEmpty( $result->getErrors() );
-	}
-
-	public function provideNewRevisionsFromBatchOptions() {
-		yield 'No preload slots or content, single page' => [
-			[ 'comment' ],
-			null,
-			[]
-		];
-		yield 'Preload slots and content, single page' => [
-			[ 'comment' ],
-			null,
-			[
-				'slots' => [ SlotRecord::MAIN ],
-				'content' => true
-			]
-		];
-		yield 'Ask for no slots' => [
-			[ 'comment' ],
-			null,
-			[ 'slots' => [] ]
-		];
-		yield 'No preload slots or content, multiple pages' => [
-			[ 'comment' ],
-			'Other_Page',
-			[]
-		];
-		yield 'Preload slots and content, multiple pages' => [
-			[ 'comment' ],
-			'Other_Page',
-			[
-				'slots' => [ SlotRecord::MAIN ],
-				'content' => true
-			]
-		];
-		yield 'Preload slots and content, multiple pages, preload page fields' => [
-			[ 'page', 'comment' ],
-			'Other_Page',
-			[
-				'slots' => [ SlotRecord::MAIN ],
-				'content' => true
-			]
-		];
-	}
-
-	/**
-	 * @dataProvider provideNewRevisionsFromBatchOptions
-	 * @covers       \MediaWiki\Revision\RevisionStore::newRevisionsFromBatch
-	 * @param array|null $queryOptions options to provide to revisionToRow
-	 * @param string|null $otherPageTitle
-	 * @param array|null $options
-	 * @throws \MWException
-	 */
-	public function testNewRevisionsFromBatch_preloadContent(
-		$queryOptions,
-		$otherPageTitle = null,
-		array $options = []
-	) {
-		$page1 = $this->getTestPage();
-		$text = __METHOD__ . 'b-ä';
-		$editStatus = $this->editPage( $page1->getTitle()->getPrefixedDBkey(), $text . '1' );
-		$this->assertTrue( $editStatus->isGood(), 'Sanity: must create revision 1' );
-		/** @var Revision $rev1 */
-		$rev1 = $editStatus->getValue()['revision'];
-
-		$page2 = $this->getTestPage( $otherPageTitle );
-		$editStatus = $this->editPage( $page2->getTitle()->getPrefixedDBkey(), $text . '2' );
-		$this->assertTrue( $editStatus->isGood(), 'Sanity: must create revision 2' );
-		/** @var Revision $rev2 */
-		$rev2 = $editStatus->getValue()['revision'];
-
-		$store = MediaWikiServices::getInstance()->getRevisionStore();
-		$result = $store->newRevisionsFromBatch(
-			[
-				$this->revisionToRow( $rev1, $queryOptions ),
-				$this->revisionToRow( $rev2, $queryOptions )
-			],
-			$options
-		);
-		$this->assertTrue( $result->isGood() );
-		$this->assertEmpty( $result->getErrors() );
-		/** @var RevisionRecord[] $records */
-		$records = $result->getValue();
-		$this->assertRevisionRecordMatchesRevision( $rev1, $records[$rev1->getId()] );
-		$this->assertRevisionRecordMatchesRevision( $rev2, $records[$rev2->getId()] );
-
-		$this->assertSame( $text . '1',
-			ContentHandler::getContentText( $records[$rev1->getId()]->getContent( SlotRecord::MAIN ) ) );
-		$this->assertSame( $text . '2',
-			ContentHandler::getContentText( $records[$rev2->getId()]->getContent( SlotRecord::MAIN ) ) );
-		$this->assertEquals( $page1->getTitle()->getDBkey(),
-			$records[$rev1->getId()]->getPageAsLinkTarget()->getDBkey() );
-		$this->assertEquals( $page2->getTitle()->getDBkey(),
-			$records[$rev2->getId()]->getPageAsLinkTarget()->getDBkey() );
-	}
-
-	/**
-	 * @covers \MediaWiki\Revision\RevisionStore::newRevisionsFromBatch
-	 */
-	public function testNewRevisionsFromBatch_emptyBatch() {
-		$rows = new FakeResultWrapper( [] );
-		$result = MediaWikiServices::getInstance()->getRevisionStore()
-			->newRevisionsFromBatch(
-				$rows,
-				[
-					'slots' => [ SlotRecord::MAIN ],
-					'content' => true
-				]
-			);
-		$this->assertTrue( $result->isGood() );
-		$this->assertEmpty( $result->getValue() );
-		$this->assertEmpty( $result->getErrors() );
-	}
-
-	/**
-	 * @covers \MediaWiki\Revision\RevisionStore::newRevisionsFromBatch
-	 */
-	public function testNewRevisionsFromBatch_wrongTitle() {
-		$page1 = $this->getTestPage();
-		$text = __METHOD__ . 'b-ä';
-		$editStatus = $this->editPage( $page1->getTitle()->getPrefixedDBkey(), $text . '1' );
-		$this->assertTrue( $editStatus->isGood(), 'Sanity: must create revision 1' );
-		/** @var Revision $rev1 */
-		$rev1 = $editStatus->getValue()['revision'];
-
-		$this->setExpectedException( InvalidArgumentException::class );
-		MediaWikiServices::getInstance()->getRevisionStore()
-			->newRevisionsFromBatch(
-				[ $this->revisionToRow( $rev1 ) ],
-				[],
-				IDBAccessObject::READ_NORMAL,
-				$this->getTestPage( 'Title_Other_Then_The_One_Revision_Belongs_To' )->getTitle()
-			);
-	}
-
-	/**
-	 * @covers \MediaWiki\Revision\RevisionStore::newRevisionsFromBatch
-	 */
-	public function testNewRevisionsFromBatch_DuplicateRows() {
-		$page1 = $this->getTestPage();
-		$text = __METHOD__ . 'b-ä';
-		$editStatus = $this->editPage( $page1->getTitle()->getPrefixedDBkey(), $text . '1' );
-		$this->assertTrue( $editStatus->isGood(), 'Sanity: must create revision 1' );
-		/** @var Revision $rev1 */
-		$rev1 = $editStatus->getValue()['revision'];
-
-		$status = MediaWikiServices::getInstance()->getRevisionStore()
-			->newRevisionsFromBatch( [ $this->revisionToRow( $rev1 ), $this->revisionToRow( $rev1 ) ] );
-
-		$this->assertFalse( $status->isGood() );
-		$this->assertTrue( $status->hasMessage( 'internalerror' ) );
-	}
+    /**
+     * @var Title
+     */
+    private $testPageTitle;
+
+    /**
+     * @var WikiPage
+     */
+    private $testPage;
+
+    /**
+     * @return int
+     */
+    abstract protected function getMcrMigrationStage();
+
+    /**
+     * @return bool
+     */
+    protected function getContentHandlerUseDB() {
+        return true;
+    }
+
+    /**
+     * @return string[]
+     */
+    abstract protected function getMcrTablesToReset();
+
+    public function setUp() {
+        parent::setUp();
+        $this->tablesUsed[] = 'archive';
+        $this->tablesUsed[] = 'page';
+        $this->tablesUsed[] = 'revision';
+        $this->tablesUsed[] = 'comment';
+
+        $this->tablesUsed += $this->getMcrTablesToReset();
+
+        $this->setMwGlobals( [
+            'wgMultiContentRevisionSchemaMigrationStage' => $this->getMcrMigrationStage(),
+            'wgContentHandlerUseDB' => $this->getContentHandlerUseDB(),
+        ] );
+    }
+
+    protected function addCoreDBData() {
+        // Blank out. This would fail with a modified schema, and we don't need it.
+    }
+
+    /**
+     * @return Title
+     */
+    protected function getTestPageTitle() {
+        if ( $this->testPageTitle ) {
+            return $this->testPageTitle;
+        }
+
+        $this->testPageTitle = Title::newFromText( 'UTPage-' . __CLASS__ );
+        return $this->testPageTitle;
+    }
+
+    /**
+     * @param string|null $pageTitle whether to force-create a new page
+     * @return WikiPage
+     */
+    protected function getTestPage( $pageTitle = null ) {
+        if ( is_null( $pageTitle ) && $this->testPage ) {
+            return $this->testPage;
+        }
+
+        $title = is_null( $pageTitle ) ? $this->getTestPageTitle() : Title::newFromText( $pageTitle );
+        $page = WikiPage::factory( $title );
+
+        if ( !$page->exists() ) {
+            // Make sure we don't write to the live db.
+            $this->ensureMockDatabaseConnection( wfGetDB( DB_MASTER ) );
+
+            $user = static::getTestSysop()->getUser();
+
+            $page->doEditContent(
+                new WikitextContent( 'UTContent-' . __CLASS__ ),
+                'UTPageSummary-' . __CLASS__,
+                EDIT_NEW | EDIT_SUPPRESS_RC,
+                false,
+                $user
+            );
+        }
+
+        if ( is_null( $pageTitle ) ) {
+            $this->testPage = $page;
+        }
+        return $page;
+    }
+
+    /**
+     * @return LoadBalancer|PHPUnit_Framework_MockObject_MockObject
+     */
+    private function getLoadBalancerMock( array $server ) {
+        $domain = new DatabaseDomain( $server['dbname'], null, $server['tablePrefix'] );
+
+        $lb = $this->getMockBuilder( LoadBalancer::class )
+            ->setMethods( [ 'reallyOpenConnection' ] )
+            ->setConstructorArgs( [
+                [ 'servers' => [ $server ], 'localDomain' => $domain ]
+            ] )
+            ->getMock();
+
+        $lb->method( 'reallyOpenConnection' )->willReturnCallback(
+            function ( array $server, $dbNameOverride ) {
+                return $this->getDatabaseMock( $server );
+            }
+        );
+
+        return $lb;
+    }
+
+    /**
+     * @return Database|PHPUnit_Framework_MockObject_MockObject
+     */
+    private function getDatabaseMock( array $params ) {
+        $db = $this->getMockBuilder( DatabaseSqlite::class )
+            ->setMethods( [ 'select', 'doQuery', 'open', 'closeConnection', 'isOpen' ] )
+            ->setConstructorArgs( [ $params ] )
+            ->getMock();
+
+        $db->method( 'select' )->willReturn( new FakeResultWrapper( [] ) );
+        $db->method( 'isOpen' )->willReturn( true );
+
+        return $db;
+    }
+
+    public function provideDomainCheck() {
+        yield [ false, 'test', '' ];
+        yield [ 'test', 'test', '' ];
+
+        yield [ false, 'test', 'foo_' ];
+        yield [ 'test-foo_', 'test', 'foo_' ];
+
+        yield [ false, 'dash-test', '' ];
+        yield [ 'dash-test', 'dash-test', '' ];
+
+        yield [ false, 'underscore_test', 'foo_' ];
+        yield [ 'underscore_test-foo_', 'underscore_test', 'foo_' ];
+    }
+
+    /**
+     * @dataProvider provideDomainCheck
+     * @covers \MediaWiki\Revision\RevisionStore::checkDatabaseDomain
+     */
+    public function testDomainCheck( $wikiId, $dbName, $dbPrefix ) {
+        $this->setMwGlobals(
+            [
+                'wgDBname' => $dbName,
+                'wgDBprefix' => $dbPrefix,
+            ]
+        );
+
+        $loadBalancer = $this->getLoadBalancerMock(
+            [
+                'host' => '*dummy*',
+                'dbDirectory' => '*dummy*',
+                'user' => 'test',
+                'password' => 'test',
+                'flags' => 0,
+                'variables' => [],
+                'schema' => '',
+                'cliMode' => true,
+                'agent' => '',
+                'load' => 100,
+                'profiler' => null,
+                'trxProfiler' => new TransactionProfiler(),
+                'connLogger' => new \Psr\Log\NullLogger(),
+                'queryLogger' => new \Psr\Log\NullLogger(),
+                'errorLogger' => function () {
+                },
+                'deprecationLogger' => function () {
+                },
+                'type' => 'test',
+                'dbname' => $dbName,
+                'tablePrefix' => $dbPrefix,
+            ]
+        );
+        $db = $loadBalancer->getConnection( DB_REPLICA );
+
+        /** @var SqlBlobStore $blobStore */
+        $blobStore = $this->getMockBuilder( SqlBlobStore::class )
+            ->disableOriginalConstructor()
+            ->getMock();
+
+        $store = new RevisionStore(
+            $loadBalancer,
+            $blobStore,
+            new WANObjectCache( [ 'cache' => new HashBagOStuff() ] ),
+            MediaWikiServices::getInstance()->getCommentStore(),
+            MediaWikiServices::getInstance()->getContentModelStore(),
+            MediaWikiServices::getInstance()->getSlotRoleStore(),
+            MediaWikiServices::getInstance()->getSlotRoleRegistry(),
+            $this->getMcrMigrationStage(),
+            MediaWikiServices::getInstance()->getActorMigration(),
+            $wikiId
+        );
+
+        $count = $store->countRevisionsByPageId( $db, 0 );
+
+        // Dummy check to make PhpUnit happy. We are really only interested in
+        // countRevisionsByPageId not failing due to the DB domain check.
+        $this->assertSame( 0, $count );
+    }
+
+    protected function assertLinkTargetsEqual( LinkTarget $l1, LinkTarget $l2 ) {
+        $this->assertEquals( $l1->getDBkey(), $l2->getDBkey() );
+        $this->assertEquals( $l1->getNamespace(), $l2->getNamespace() );
+        $this->assertEquals( $l1->getFragment(), $l2->getFragment() );
+        $this->assertEquals( $l1->getInterwiki(), $l2->getInterwiki() );
+    }
+
+    protected function assertRevisionRecordsEqual( RevisionRecord $r1, RevisionRecord $r2 ) {
+        $this->assertEquals(
+            $r1->getPageAsLinkTarget()->getNamespace(),
+            $r2->getPageAsLinkTarget()->getNamespace()
+        );
+
+        $this->assertEquals(
+            $r1->getPageAsLinkTarget()->getText(),
+            $r2->getPageAsLinkTarget()->getText()
+        );
+
+        if ( $r1->getParentId() ) {
+            $this->assertEquals( $r1->getParentId(), $r2->getParentId() );
+        }
+
+        $this->assertEquals( $r1->getUser()->getName(), $r2->getUser()->getName() );
+        $this->assertEquals( $r1->getUser()->getId(), $r2->getUser()->getId() );
+        $this->assertEquals( $r1->getComment(), $r2->getComment() );
+        $this->assertEquals( $r1->getTimestamp(), $r2->getTimestamp() );
+        $this->assertEquals( $r1->getVisibility(), $r2->getVisibility() );
+        $this->assertEquals( $r1->getSha1(), $r2->getSha1() );
+        $this->assertEquals( $r1->getSize(), $r2->getSize() );
+        $this->assertEquals( $r1->getPageId(), $r2->getPageId() );
+        $this->assertArrayEquals( $r1->getSlotRoles(), $r2->getSlotRoles() );
+        $this->assertEquals( $r1->getWikiId(), $r2->getWikiId() );
+        $this->assertEquals( $r1->isMinor(), $r2->isMinor() );
+        foreach ( $r1->getSlotRoles() as $role ) {
+            $this->assertSlotRecordsEqual( $r1->getSlot( $role ), $r2->getSlot( $role ) );
+            $this->assertTrue( $r1->getContent( $role )->equals( $r2->getContent( $role ) ) );
+        }
+        foreach ( [
+            RevisionRecord::DELETED_TEXT,
+            RevisionRecord::DELETED_COMMENT,
+            RevisionRecord::DELETED_USER,
+            RevisionRecord::DELETED_RESTRICTED,
+        ] as $field ) {
+            $this->assertEquals( $r1->isDeleted( $field ), $r2->isDeleted( $field ) );
+        }
+    }
+
+    protected function assertSlotRecordsEqual( SlotRecord $s1, SlotRecord $s2 ) {
+        $this->assertSame( $s1->getRole(), $s2->getRole() );
+        $this->assertSame( $s1->getModel(), $s2->getModel() );
+        $this->assertSame( $s1->getFormat(), $s2->getFormat() );
+        $this->assertSame( $s1->getSha1(), $s2->getSha1() );
+        $this->assertSame( $s1->getSize(), $s2->getSize() );
+        $this->assertTrue( $s1->getContent()->equals( $s2->getContent() ) );
+
+        $s1->hasRevision() ? $this->assertSame( $s1->getRevision(), $s2->getRevision() ) : null;
+        $s1->hasAddress() ? $this->assertSame( $s1->hasAddress(), $s2->hasAddress() ) : null;
+    }
+
+    protected function assertRevisionCompleteness( RevisionRecord $r ) {
+        $this->assertTrue( $r->hasSlot( SlotRecord::MAIN ) );
+        $this->assertInstanceOf( SlotRecord::class, $r->getSlot( SlotRecord::MAIN ) );
+        $this->assertInstanceOf( Content::class, $r->getContent( SlotRecord::MAIN ) );
+
+        foreach ( $r->getSlotRoles() as $role ) {
+            $this->assertSlotCompleteness( $r, $r->getSlot( $role ) );
+        }
+    }
+
+    protected function assertSlotCompleteness( RevisionRecord $r, SlotRecord $slot ) {
+        $this->assertTrue( $slot->hasAddress() );
+        $this->assertSame( $r->getId(), $slot->getRevision() );
+
+        $this->assertInstanceOf( Content::class, $slot->getContent() );
+    }
+
+    /**
+     * @param mixed[] $details
+     *
+     * @return RevisionRecord
+     */
+    private function getRevisionRecordFromDetailsArray( $details = [] ) {
+        // Convert some values that can't be provided by dataProviders
+        if ( isset( $details['user'] ) && $details['user'] === true ) {
+            $details['user'] = $this->getTestUser()->getUser();
+        }
+        if ( isset( $details['page'] ) && $details['page'] === true ) {
+            $details['page'] = $this->getTestPage()->getId();
+        }
+        if ( isset( $details['parent'] ) && $details['parent'] === true ) {
+            $details['parent'] = $this->getTestPage()->getLatest();
+        }
+
+        // Create the RevisionRecord with any available data
+        $rev = new MutableRevisionRecord( $this->getTestPageTitle() );
+        isset( $details['slot'] ) ? $rev->setSlot( $details['slot'] ) : null;
+        isset( $details['parent'] ) ? $rev->setParentId( $details['parent'] ) : null;
+        isset( $details['page'] ) ? $rev->setPageId( $details['page'] ) : null;
+        isset( $details['size'] ) ? $rev->setSize( $details['size'] ) : null;
+        isset( $details['sha1'] ) ? $rev->setSha1( $details['sha1'] ) : null;
+        isset( $details['comment'] ) ? $rev->setComment( $details['comment'] ) : null;
+        isset( $details['timestamp'] ) ? $rev->setTimestamp( $details['timestamp'] ) : null;
+        isset( $details['minor'] ) ? $rev->setMinorEdit( $details['minor'] ) : null;
+        isset( $details['user'] ) ? $rev->setUser( $details['user'] ) : null;
+        isset( $details['visibility'] ) ? $rev->setVisibility( $details['visibility'] ) : null;
+        isset( $details['id'] ) ? $rev->setId( $details['id'] ) : null;
+
+        if ( isset( $details['content'] ) ) {
+            foreach ( $details['content'] as $role => $content ) {
+                $rev->setContent( $role, $content );
+            }
+        }
+
+        return $rev;
+    }
+
+    public function provideInsertRevisionOn_successes() {
+        yield 'Bare minimum revision insertion' => [
+            [
+                'slot' => SlotRecord::newUnsaved( SlotRecord::MAIN, new WikitextContent( 'Chicken' ) ),
+                'page' => true,
+                'comment' => $this->getRandomCommentStoreComment(),
+                'timestamp' => '20171117010101',
+                'user' => true,
+            ],
+        ];
+        yield 'Detailed revision insertion' => [
+            [
+                'slot' => SlotRecord::newUnsaved( SlotRecord::MAIN, new WikitextContent( 'Chicken' ) ),
+                'parent' => true,
+                'page' => true,
+                'comment' => $this->getRandomCommentStoreComment(),
+                'timestamp' => '20171117010101',
+                'user' => true,
+                'minor' => true,
+                'visibility' => RevisionRecord::DELETED_RESTRICTED,
+            ],
+        ];
+    }
+
+    protected function getRandomCommentStoreComment() {
+        return CommentStoreComment::newUnsavedComment( __METHOD__ . '.' . rand( 0, 1000 ) );
+    }
+
+    /**
+     * @dataProvider provideInsertRevisionOn_successes
+     * @covers \MediaWiki\Revision\RevisionStore::insertRevisionOn
+     * @covers \MediaWiki\Revision\RevisionStore::insertSlotRowOn
+     * @covers \MediaWiki\Revision\RevisionStore::insertContentRowOn
+     */
+    public function testInsertRevisionOn_successes(
+        array $revDetails = []
+    ) {
+        $title = $this->getTestPageTitle();
+        $rev = $this->getRevisionRecordFromDetailsArray( $revDetails );
+
+        $store = MediaWikiServices::getInstance()->getRevisionStore();
+        $return = $store->insertRevisionOn( $rev, wfGetDB( DB_MASTER ) );
+
+        // is the new revision correct?
+        $this->assertRevisionCompleteness( $return );
+        $this->assertLinkTargetsEqual( $title, $return->getPageAsLinkTarget() );
+        $this->assertRevisionRecordsEqual( $rev, $return );
+
+        // can we load it from the store?
+        $loaded = $store->getRevisionById( $return->getId() );
+        $this->assertRevisionCompleteness( $loaded );
+        $this->assertRevisionRecordsEqual( $return, $loaded );
+
+        // can we find it directly in the database?
+        $this->assertRevisionExistsInDatabase( $return );
+    }
+
+    protected function assertRevisionExistsInDatabase( RevisionRecord $rev ) {
+        $row = $this->revisionToRow( new Revision( $rev ), [] );
+
+        // unset nulled fields
+        unset( $row->rev_content_model );
+        unset( $row->rev_content_format );
+
+        // unset fake fields
+        unset( $row->rev_comment_text );
+        unset( $row->rev_comment_data );
+        unset( $row->rev_comment_cid );
+        unset( $row->rev_comment_id );
+
+        $store = MediaWikiServices::getInstance()->getRevisionStore();
+        $queryInfo = $store->getQueryInfo( [ 'user' ] );
+
+        $row = get_object_vars( $row );
+
+        // Use aliased fields from $queryInfo, e.g. rev_user
+        $keys = array_keys( $row );
+        $keys = array_combine( $keys, $keys );
+        $fields = array_intersect_key( $queryInfo['fields'], $keys ) + $keys;
+
+        // assertSelect() fails unless the orders match.
+        ksort( $fields );
+        ksort( $row );
+
+        $this->assertSelect(
+            $queryInfo['tables'],
+            $fields,
+            [ 'rev_id' => $rev->getId() ],
+            [ array_values( $row ) ],
+            [],
+            $queryInfo['joins']
+        );
+    }
+
+    /**
+     * @param SlotRecord $a
+     * @param SlotRecord $b
+     */
+    protected function assertSameSlotContent( SlotRecord $a, SlotRecord $b ) {
+        // Assert that the same blob address has been used.
+        $this->assertSame( $a->getAddress(), $b->getAddress() );
+    }
+
+    /**
+     * @covers \MediaWiki\Revision\RevisionStore::insertRevisionOn
+     */
+    public function testInsertRevisionOn_blobAddressExists() {
+        $title = $this->getTestPageTitle();
+        $revDetails = [
+            'slot' => SlotRecord::newUnsaved( SlotRecord::MAIN, new WikitextContent( 'Chicken' ) ),
+            'parent' => true,
+            'comment' => $this->getRandomCommentStoreComment(),
+            'timestamp' => '20171117010101',
+            'user' => true,
+        ];
+
+        $store = MediaWikiServices::getInstance()->getRevisionStore();
+
+        // Insert the first revision
+        $revOne = $this->getRevisionRecordFromDetailsArray( $revDetails );
+        $firstReturn = $store->insertRevisionOn( $revOne, wfGetDB( DB_MASTER ) );
+        $this->assertLinkTargetsEqual( $title, $firstReturn->getPageAsLinkTarget() );
+        $this->assertRevisionRecordsEqual( $revOne, $firstReturn );
+
+        // Insert a second revision inheriting the same blob address
+        $revDetails['slot'] = SlotRecord::newInherited( $firstReturn->getSlot( SlotRecord::MAIN ) );
+        $revTwo = $this->getRevisionRecordFromDetailsArray( $revDetails );
+        $secondReturn = $store->insertRevisionOn( $revTwo, wfGetDB( DB_MASTER ) );
+        $this->assertLinkTargetsEqual( $title, $secondReturn->getPageAsLinkTarget() );
+        $this->assertRevisionRecordsEqual( $revTwo, $secondReturn );
+
+        $firstMainSlot = $firstReturn->getSlot( SlotRecord::MAIN );
+        $secondMainSlot = $secondReturn->getSlot( SlotRecord::MAIN );
+
+        $this->assertSameSlotContent( $firstMainSlot, $secondMainSlot );
+
+        // And that different revisions have been created.
+        $this->assertNotSame( $firstReturn->getId(), $secondReturn->getId() );
+
+        // Make sure the slot rows reference the correct revision
+        $this->assertSame( $firstReturn->getId(), $firstMainSlot->getRevision() );
+        $this->assertSame( $secondReturn->getId(), $secondMainSlot->getRevision() );
+    }
+
+    public function provideInsertRevisionOn_failures() {
+        yield 'no slot' => [
+            [
+                'comment' => $this->getRandomCommentStoreComment(),
+                'timestamp' => '20171117010101',
+                'user' => true,
+            ],
+            new InvalidArgumentException( 'main slot must be provided' )
+        ];
+        yield 'no main slot' => [
+            [
+                'slot' => SlotRecord::newUnsaved( 'aux', new WikitextContent( 'Turkey' ) ),
+                'comment' => $this->getRandomCommentStoreComment(),
+                'timestamp' => '20171117010101',
+                'user' => true,
+            ],
+            new InvalidArgumentException( 'main slot must be provided' )
+        ];
+        yield 'no timestamp' => [
+            [
+                'slot' => SlotRecord::newUnsaved( SlotRecord::MAIN, new WikitextContent( 'Chicken' ) ),
+                'comment' => $this->getRandomCommentStoreComment(),
+                'user' => true,
+            ],
+            new IncompleteRevisionException( 'timestamp field must not be NULL!' )
+        ];
+        yield 'no comment' => [
+            [
+                'slot' => SlotRecord::newUnsaved( SlotRecord::MAIN, new WikitextContent( 'Chicken' ) ),
+                'timestamp' => '20171117010101',
+                'user' => true,
+            ],
+            new IncompleteRevisionException( 'comment must not be NULL!' )
+        ];
+        yield 'no user' => [
+            [
+                'slot' => SlotRecord::newUnsaved( SlotRecord::MAIN, new WikitextContent( 'Chicken' ) ),
+                'comment' => $this->getRandomCommentStoreComment(),
+                'timestamp' => '20171117010101',
+            ],
+            new IncompleteRevisionException( 'user must not be NULL!' )
+        ];
+    }
+
+    /**
+     * @dataProvider provideInsertRevisionOn_failures
+     * @covers \MediaWiki\Revision\RevisionStore::insertRevisionOn
+     */
+    public function testInsertRevisionOn_failures(
+        array $revDetails = [],
+        Exception $exception
+    ) {
+        $rev = $this->getRevisionRecordFromDetailsArray( $revDetails );
+
+        $store = MediaWikiServices::getInstance()->getRevisionStore();
+
+        $this->setExpectedException(
+            get_class( $exception ),
+            $exception->getMessage(),
+            $exception->getCode()
+        );
+        $store->insertRevisionOn( $rev, wfGetDB( DB_MASTER ) );
+    }
+
+    public function provideNewNullRevision() {
+        yield [
+            Title::newFromText( 'UTPage_notAutoCreated' ),
+            [ 'content' => [ 'main' => new WikitextContent( 'Flubber1' ) ] ],
+            CommentStoreComment::newUnsavedComment( __METHOD__ . ' comment1' ),
+            true,
+        ];
+        yield [
+            Title::newFromText( 'UTPage_notAutoCreated' ),
+            [ 'content' => [ 'main' => new WikitextContent( 'Flubber2' ) ] ],
+            CommentStoreComment::newUnsavedComment( __METHOD__ . ' comment2', [ 'a' => 1 ] ),
+            false,
+        ];
+    }
+
+    /**
+     * @dataProvider provideNewNullRevision
+     * @covers \MediaWiki\Revision\RevisionStore::newNullRevision
+     * @covers \MediaWiki\Revision\RevisionStore::findSlotContentId
+     */
+    public function testNewNullRevision( Title $title, $revDetails, $comment, $minor = false ) {
+        $user = TestUserRegistry::getMutableTestUser( __METHOD__ )->getUser();
+        $page = WikiPage::factory( $title );
+
+        if ( !$page->exists() ) {
+            $page->doEditContent( new WikitextContent( __METHOD__ ), __METHOD__, EDIT_NEW );
+        }
+
+        $revDetails['page'] = $page->getId();
+        $revDetails['timestamp'] = wfTimestampNow();
+        $revDetails['comment'] = CommentStoreComment::newUnsavedComment( 'Base' );
+        $revDetails['user'] = $user;
+
+        $baseRev = $this->getRevisionRecordFromDetailsArray( $revDetails );
+        $store = MediaWikiServices::getInstance()->getRevisionStore();
+
+        $dbw = wfGetDB( DB_MASTER );
+        $baseRev = $store->insertRevisionOn( $baseRev, $dbw );
+        $page->updateRevisionOn( $dbw, new Revision( $baseRev ), $page->getLatest() );
+
+        $record = $store->newNullRevision(
+            wfGetDB( DB_MASTER ),
+            $title,
+            $comment,
+            $minor,
+            $user
+        );
+
+        $this->assertEquals( $title->getNamespace(), $record->getPageAsLinkTarget()->getNamespace() );
+        $this->assertEquals( $title->getDBkey(), $record->getPageAsLinkTarget()->getDBkey() );
+        $this->assertEquals( $comment, $record->getComment() );
+        $this->assertEquals( $minor, $record->isMinor() );
+        $this->assertEquals( $user->getName(), $record->getUser()->getName() );
+        $this->assertEquals( $baseRev->getId(), $record->getParentId() );
+
+        $this->assertArrayEquals(
+            $baseRev->getSlotRoles(),
+            $record->getSlotRoles()
+        );
+
+        foreach ( $baseRev->getSlotRoles() as $role ) {
+            $parentSlot = $baseRev->getSlot( $role );
+            $slot = $record->getSlot( $role );
+
+            $this->assertTrue( $slot->isInherited(), 'isInherited' );
+            $this->assertSame( $parentSlot->getOrigin(), $slot->getOrigin(), 'getOrigin' );
+            $this->assertSameSlotContent( $parentSlot, $slot );
+        }
+    }
+
+    /**
+     * @covers \MediaWiki\Revision\RevisionStore::newNullRevision
+     */
+    public function testNewNullRevision_nonExistingTitle() {
+        $store = MediaWikiServices::getInstance()->getRevisionStore();
+        $record = $store->newNullRevision(
+            wfGetDB( DB_MASTER ),
+            Title::newFromText( __METHOD__ . '.iDontExist!' ),
+            CommentStoreComment::newUnsavedComment( __METHOD__ . ' comment' ),
+            false,
+            TestUserRegistry::getMutableTestUser( __METHOD__ )->getUser()
+        );
+        $this->assertNull( $record );
+    }
+
+    /**
+     * @covers \MediaWiki\Revision\RevisionStore::getRcIdIfUnpatrolled
+     */
+    public function testGetRcIdIfUnpatrolled_returnsRecentChangesId() {
+        $page = $this->getTestPage();
+        $status = $page->doEditContent( new WikitextContent( __METHOD__ ), __METHOD__ );
+        /** @var Revision $rev */
+        $rev = $status->value['revision'];
+
+        $store = MediaWikiServices::getInstance()->getRevisionStore();
+        $revisionRecord = $store->getRevisionById( $rev->getId() );
+        $result = $store->getRcIdIfUnpatrolled( $revisionRecord );
+
+        $this->assertGreaterThan( 0, $result );
+        $this->assertSame(
+            $store->getRecentChange( $revisionRecord )->getAttribute( 'rc_id' ),
+            $result
+        );
+    }
+
+    /**
+     * @covers \MediaWiki\Revision\RevisionStore::getRcIdIfUnpatrolled
+     */
+    public function testGetRcIdIfUnpatrolled_returnsZeroIfPatrolled() {
+        // This assumes that sysops are auto patrolled
+        $sysop = $this->getTestSysop()->getUser();
+        $page = $this->getTestPage();
+        $status = $page->doEditContent(
+            new WikitextContent( __METHOD__ ),
+            __METHOD__,
+            0,
+            false,
+            $sysop
+        );
+        /** @var Revision $rev */
+        $rev = $status->value['revision'];
+
+        $store = MediaWikiServices::getInstance()->getRevisionStore();
+        $revisionRecord = $store->getRevisionById( $rev->getId() );
+        $result = $store->getRcIdIfUnpatrolled( $revisionRecord );
+
+        $this->assertSame( 0, $result );
+    }
+
+    /**
+     * @covers \MediaWiki\Revision\RevisionStore::getRecentChange
+     */
+    public function testGetRecentChange() {
+        $page = $this->getTestPage();
+        $content = new WikitextContent( __METHOD__ );
+        $status = $page->doEditContent( $content, __METHOD__ );
+        /** @var Revision $rev */
+        $rev = $status->value['revision'];
+
+        $store = MediaWikiServices::getInstance()->getRevisionStore();
+        $revRecord = $store->getRevisionById( $rev->getId() );
+        $recentChange = $store->getRecentChange( $revRecord );
+
+        $this->assertEquals( $rev->getId(), $recentChange->getAttribute( 'rc_this_oldid' ) );
+        $this->assertEquals( $rev->getRecentChange(), $recentChange );
+    }
+
+    /**
+     * @covers \MediaWiki\Revision\RevisionStore::getRevisionById
+     */
+    public function testGetRevisionById() {
+        $page = $this->getTestPage();
+        $content = new WikitextContent( __METHOD__ );
+        $status = $page->doEditContent( $content, __METHOD__ );
+        /** @var Revision $rev */
+        $rev = $status->value['revision'];
+
+        $store = MediaWikiServices::getInstance()->getRevisionStore();
+        $revRecord = $store->getRevisionById( $rev->getId() );
+
+        $this->assertSame( $rev->getId(), $revRecord->getId() );
+        $this->assertTrue( $revRecord->getSlot( SlotRecord::MAIN )->getContent()->equals( $content ) );
+        $this->assertSame( __METHOD__, $revRecord->getComment()->text );
+    }
+
+    /**
+     * @covers \MediaWiki\Revision\RevisionStore::getRevisionByTitle
+     */
+    public function testGetRevisionByTitle() {
+        $page = $this->getTestPage();
+        $content = new WikitextContent( __METHOD__ );
+        $status = $page->doEditContent( $content, __METHOD__ );
+        /** @var Revision $rev */
+        $rev = $status->value['revision'];
+
+        $store = MediaWikiServices::getInstance()->getRevisionStore();
+        $revRecord = $store->getRevisionByTitle( $page->getTitle() );
+
+        $this->assertSame( $rev->getId(), $revRecord->getId() );
+        $this->assertTrue( $revRecord->getSlot( SlotRecord::MAIN )->getContent()->equals( $content ) );
+        $this->assertSame( __METHOD__, $revRecord->getComment()->text );
+    }
+
+    /**
+     * @covers \MediaWiki\Revision\RevisionStore::getRevisionByPageId
+     */
+    public function testGetRevisionByPageId() {
+        $page = $this->getTestPage();
+        $content = new WikitextContent( __METHOD__ );
+        $status = $page->doEditContent( $content, __METHOD__ );
+        /** @var Revision $rev */
+        $rev = $status->value['revision'];
+
+        $store = MediaWikiServices::getInstance()->getRevisionStore();
+        $revRecord = $store->getRevisionByPageId( $page->getId() );
+
+        $this->assertSame( $rev->getId(), $revRecord->getId() );
+        $this->assertTrue( $revRecord->getSlot( SlotRecord::MAIN )->getContent()->equals( $content ) );
+        $this->assertSame( __METHOD__, $revRecord->getComment()->text );
+    }
+
+    /**
+     * @covers \MediaWiki\Revision\RevisionStore::getRevisionByTimestamp
+     */
+    public function testGetRevisionByTimestamp() {
+        // Make sure there is 1 second between the last revision and the rev we create...
+        // Otherwise we might not get the correct revision and the test may fail...
+        // :(
+        $page = $this->getTestPage();
+        sleep( 1 );
+        $content = new WikitextContent( __METHOD__ );
+        $status = $page->doEditContent( $content, __METHOD__ );
+        /** @var Revision $rev */
+        $rev = $status->value['revision'];
+
+        $store = MediaWikiServices::getInstance()->getRevisionStore();
+        $revRecord = $store->getRevisionByTimestamp(
+            $page->getTitle(),
+            $rev->getTimestamp()
+        );
+
+        $this->assertSame( $rev->getId(), $revRecord->getId() );
+        $this->assertTrue( $revRecord->getSlot( SlotRecord::MAIN )->getContent()->equals( $content ) );
+        $this->assertSame( __METHOD__, $revRecord->getComment()->text );
+    }
+
+    protected function revisionToRow( Revision $rev, $options = [ 'page', 'user', 'comment' ] ) {
+        // XXX: the WikiPage object loads another RevisionRecord from the database. Not great.
+        $page = WikiPage::factory( $rev->getTitle() );
+
+        $fields = [
+            'rev_id' => (string)$rev->getId(),
+            'rev_page' => (string)$rev->getPage(),
+            'rev_timestamp' => $this->db->timestamp( $rev->getTimestamp() ),
+            'rev_user_text' => (string)$rev->getUserText(),
+            'rev_user' => (string)$rev->getUser() ?: null,
+            'rev_minor_edit' => $rev->isMinor() ? '1' : '0',
+            'rev_deleted' => (string)$rev->getVisibility(),
+            'rev_len' => (string)$rev->getSize(),
+            'rev_parent_id' => (string)$rev->getParentId(),
+            'rev_sha1' => (string)$rev->getSha1(),
+        ];
+
+        if ( in_array( 'page', $options ) ) {
+            $fields += [
+                'page_namespace' => (string)$page->getTitle()->getNamespace(),
+                'page_title' => $page->getTitle()->getDBkey(),
+                'page_id' => (string)$page->getId(),
+                'page_latest' => (string)$page->getLatest(),
+                'page_is_redirect' => $page->isRedirect() ? '1' : '0',
+                'page_len' => (string)$page->getContent()->getSize(),
+            ];
+        }
+
+        if ( in_array( 'user', $options ) ) {
+            $fields += [
+                'user_name' => (string)$rev->getUserText(),
+            ];
+        }
+
+        if ( in_array( 'comment', $options ) ) {
+            $fields += [
+                'rev_comment_text' => $rev->getComment(),
+                'rev_comment_data' => null,
+                'rev_comment_cid' => null,
+            ];
+        }
+
+        if ( $rev->getId() ) {
+            $fields += [
+                'rev_id' => (string)$rev->getId(),
+            ];
+        }
+
+        return (object)$fields;
+    }
+
+    protected function assertRevisionRecordMatchesRevision(
+        Revision $rev,
+        RevisionRecord $record
+    ) {
+        $this->assertSame( $rev->getId(), $record->getId() );
+        $this->assertSame( $rev->getPage(), $record->getPageId() );
+        $this->assertSame( $rev->getTimestamp(), $record->getTimestamp() );
+        $this->assertSame( $rev->getUserText(), $record->getUser()->getName() );
+        $this->assertSame( $rev->getUser(), $record->getUser()->getId() );
+        $this->assertSame( $rev->isMinor(), $record->isMinor() );
+        $this->assertSame( $rev->getVisibility(), $record->getVisibility() );
+        $this->assertSame( $rev->getSize(), $record->getSize() );
+        /**
+         * @note As of MW 1.31, the database schema allows the parent ID to be
+         * NULL to indicate that it is unknown.
+         */
+        $expectedParent = $rev->getParentId();
+        if ( $expectedParent === null ) {
+            $expectedParent = 0;
+        }
+        $this->assertSame( $expectedParent, $record->getParentId() );
+        $this->assertSame( $rev->getSha1(), $record->getSha1() );
+        $this->assertSame( $rev->getComment(), $record->getComment()->text );
+        $this->assertSame( $rev->getContentFormat(),
+            $record->getContent( SlotRecord::MAIN )->getDefaultFormat() );
+        $this->assertSame( $rev->getContentModel(), $record->getContent( SlotRecord::MAIN )->getModel() );
+        $this->assertLinkTargetsEqual( $rev->getTitle(), $record->getPageAsLinkTarget() );
+
+        $revRec = $rev->getRevisionRecord();
+        $revMain = $revRec->getSlot( SlotRecord::MAIN );
+        $recMain = $record->getSlot( SlotRecord::MAIN );
+
+        $this->assertSame( $revMain->hasOrigin(), $recMain->hasOrigin(), 'hasOrigin' );
+        $this->assertSame( $revMain->hasAddress(), $recMain->hasAddress(), 'hasAddress' );
+        $this->assertSame( $revMain->hasContentId(), $recMain->hasContentId(), 'hasContentId' );
+
+        if ( $revMain->hasOrigin() ) {
+            $this->assertSame( $revMain->getOrigin(), $recMain->getOrigin(), 'getOrigin' );
+        }
+
+        if ( $revMain->hasAddress() ) {
+            $this->assertSame( $revMain->getAddress(), $recMain->getAddress(), 'getAddress' );
+        }
+
+        if ( $revMain->hasContentId() ) {
+            // XXX: the content ID value is ill-defined when SCHEMA_COMPAT_WRITE_BOTH and
+            //      SCHEMA_COMPAT_READ_OLD is set, since revision insertion will report the
+            //      content ID used with the new schema, while loading the revision from the
+            //      old schema will report an emulated ID.
+            if ( $this->getMcrMigrationStage() & SCHEMA_COMPAT_READ_NEW ) {
+                $this->assertSame( $revMain->getContentId(), $recMain->getContentId(), 'getContentId' );
+            }
+        }
+    }
+
+    /**
+     * @covers \MediaWiki\Revision\RevisionStore::newRevisionFromRowAndSlots
+     * @covers \MediaWiki\Revision\RevisionStore::getQueryInfo
+     */
+    public function testNewRevisionFromRowAndSlot_getQueryInfo() {
+        $page = $this->getTestPage();
+        $text = __METHOD__ . 'o-ö';
+        /** @var Revision $rev */
+        $rev = $page->doEditContent(
+            new WikitextContent( $text ),
+            __METHOD__ . 'a'
+        )->value['revision'];
+
+        $store = MediaWikiServices::getInstance()->getRevisionStore();
+        $info = $store->getQueryInfo();
+        $row = $this->db->selectRow(
+            $info['tables'],
+            $info['fields'],
+            [ 'rev_id' => $rev->getId() ],
+            __METHOD__,
+            [],
+            $info['joins']
+        );
+
+        $info = $store->getSlotsQueryInfo( [ 'content' ] );
+        $slotRows = $this->db->select(
+            $info['tables'],
+            $info['fields'],
+            $this->getSlotRevisionConditions( $rev->getId() ),
+            __METHOD__,
+            [],
+            $info['joins']
+        );
+
+        $record = $store->newRevisionFromRowAndSlots(
+            $row,
+            iterator_to_array( $slotRows ),
+            [],
+            $page->getTitle()
+        );
+        $this->assertRevisionRecordMatchesRevision( $rev, $record );
+        $this->assertSame( $text, $rev->getContent()->serialize() );
+    }
+
+    /**
+     * Conditions to use together with getSlotsQueryInfo() when selecting slot rows for a given
+     * revision.
+     *
+     * @return array
+     */
+    abstract protected function getSlotRevisionConditions( $revId );
+
+    /**
+     * @covers \MediaWiki\Revision\RevisionStore::newRevisionFromRow
+     * @covers \MediaWiki\Revision\RevisionStore::newRevisionFromRowAndSlots
+     * @covers \MediaWiki\Revision\RevisionStore::getQueryInfo
+     */
+    public function testNewRevisionFromRow_getQueryInfo() {
+        $page = $this->getTestPage();
+        $text = __METHOD__ . 'a-ä';
+        /** @var Revision $rev */
+        $rev = $page->doEditContent(
+            new WikitextContent( $text ),
+            __METHOD__ . 'a'
+        )->value['revision'];
+
+        $store = MediaWikiServices::getInstance()->getRevisionStore();
+        $info = $store->getQueryInfo();
+        $row = $this->db->selectRow(
+            $info['tables'],
+            $info['fields'],
+            [ 'rev_id' => $rev->getId() ],
+            __METHOD__,
+            [],
+            $info['joins']
+        );
+        $record = $store->newRevisionFromRow(
+            $row,
+            [],
+            $page->getTitle()
+        );
+        $this->assertRevisionRecordMatchesRevision( $rev, $record );
+        $this->assertSame( $text, $rev->getContent()->serialize() );
+    }
+
+    /**
+     * @covers \MediaWiki\Revision\RevisionStore::newRevisionFromRow
+     * @covers \MediaWiki\Revision\RevisionStore::newRevisionFromRowAndSlots
+     */
+    public function testNewRevisionFromRow_anonEdit() {
+        $page = $this->getTestPage();
+        $text = __METHOD__ . 'a-ä';
+        /** @var Revision $rev */
+        $rev = $page->doEditContent(
+            new WikitextContent( $text ),
+            __METHOD__ . 'a'
+        )->value['revision'];
+
+        $store = MediaWikiServices::getInstance()->getRevisionStore();
+        $record = $store->newRevisionFromRow(
+            $this->revisionToRow( $rev ),
+            [],
+            $page->getTitle()
+        );
+        $this->assertRevisionRecordMatchesRevision( $rev, $record );
+        $this->assertSame( $text, $rev->getContent()->serialize() );
+    }
+
+    /**
+     * @covers \MediaWiki\Revision\RevisionStore::newRevisionFromRow
+     * @covers \MediaWiki\Revision\RevisionStore::newRevisionFromRowAndSlots
+     */
+    public function testNewRevisionFromRow_anonEdit_legacyEncoding() {
+        $this->setMwGlobals( 'wgLegacyEncoding', 'windows-1252' );
+        $page = $this->getTestPage();
+        $text = __METHOD__ . 'a-ä';
+        /** @var Revision $rev */
+        $rev = $page->doEditContent(
+            new WikitextContent( $text ),
+            __METHOD__ . 'a'
+        )->value['revision'];
+
+        $store = MediaWikiServices::getInstance()->getRevisionStore();
+        $record = $store->newRevisionFromRow(
+            $this->revisionToRow( $rev ),
+            [],
+            $page->getTitle()
+        );
+        $this->assertRevisionRecordMatchesRevision( $rev, $record );
+        $this->assertSame( $text, $rev->getContent()->serialize() );
+    }
+
+    /**
+     * @covers \MediaWiki\Revision\RevisionStore::newRevisionFromRow
+     * @covers \MediaWiki\Revision\RevisionStore::newRevisionFromRowAndSlots
+     */
+    public function testNewRevisionFromRow_userEdit() {
+        $page = $this->getTestPage();
+        $text = __METHOD__ . 'b-ä';
+        /** @var Revision $rev */
+        $rev = $page->doEditContent(
+            new WikitextContent( $text ),
+            __METHOD__ . 'b',
+            0,
+            false,
+            $this->getTestUser()->getUser()
+        )->value['revision'];
+
+        $store = MediaWikiServices::getInstance()->getRevisionStore();
+        $record = $store->newRevisionFromRow(
+            $this->revisionToRow( $rev ),
+            [],
+            $page->getTitle()
+        );
+        $this->assertRevisionRecordMatchesRevision( $rev, $record );
+        $this->assertSame( $text, $rev->getContent()->serialize() );
+    }
+
+    /**
+     * @covers \MediaWiki\Revision\RevisionStore::newRevisionFromArchiveRow
+     * @covers \MediaWiki\Revision\RevisionStore::getArchiveQueryInfo
+     */
+    public function testNewRevisionFromArchiveRow_getArchiveQueryInfo() {
+        $store = MediaWikiServices::getInstance()->getRevisionStore();
+        $title = Title::newFromText( __METHOD__ );
+        $text = __METHOD__ . '-bä';
+        $page = WikiPage::factory( $title );
+        /** @var Revision $orig */
+        $orig = $page->doEditContent( new WikitextContent( $text ), __METHOD__ )
+            ->value['revision'];
+        $page->doDeleteArticle( __METHOD__ );
+
+        $db = wfGetDB( DB_MASTER );
+        $arQuery = $store->getArchiveQueryInfo();
+        $res = $db->select(
+            $arQuery['tables'], $arQuery['fields'], [ 'ar_rev_id' => $orig->getId() ],
+            __METHOD__, [], $arQuery['joins']
+        );
+        $this->assertTrue( is_object( $res ), 'query failed' );
+
+        $row = $res->fetchObject();
+        $res->free();
+        $record = $store->newRevisionFromArchiveRow( $row );
+
+        $this->assertRevisionRecordMatchesRevision( $orig, $record );
+        $this->assertSame( $text, $record->getContent( SlotRecord::MAIN )->serialize() );
+    }
+
+    /**
+     * @covers \MediaWiki\Revision\RevisionStore::newRevisionFromArchiveRow
+     */
+    public function testNewRevisionFromArchiveRow_legacyEncoding() {
+        $this->setMwGlobals( 'wgLegacyEncoding', 'windows-1252' );
+        $store = MediaWikiServices::getInstance()->getRevisionStore();
+        $title = Title::newFromText( __METHOD__ );
+        $text = __METHOD__ . '-bä';
+        $page = WikiPage::factory( $title );
+        /** @var Revision $orig */
+        $orig = $page->doEditContent( new WikitextContent( $text ), __METHOD__ )
+            ->value['revision'];
+        $page->doDeleteArticle( __METHOD__ );
+
+        $db = wfGetDB( DB_MASTER );
+        $arQuery = $store->getArchiveQueryInfo();
+        $res = $db->select(
+            $arQuery['tables'], $arQuery['fields'], [ 'ar_rev_id' => $orig->getId() ],
+            __METHOD__, [], $arQuery['joins']
+        );
+        $this->assertTrue( is_object( $res ), 'query failed' );
+
+        $row = $res->fetchObject();
+        $res->free();
+        $record = $store->newRevisionFromArchiveRow( $row );
+
+        $this->assertRevisionRecordMatchesRevision( $orig, $record );
+        $this->assertSame( $text, $record->getContent( SlotRecord::MAIN )->serialize() );
+    }
+
+    /**
+     * @covers \MediaWiki\Revision\RevisionStore::newRevisionFromArchiveRow
+     */
+    public function testNewRevisionFromArchiveRow_no_user() {
+        $store = MediaWikiServices::getInstance()->getRevisionStore();
+
+        $row = (object)[
+            'ar_id' => '1',
+            'ar_page_id' => '2',
+            'ar_namespace' => '0',
+            'ar_title' => 'Something',
+            'ar_rev_id' => '2',
+            'ar_text_id' => '47',
+            'ar_timestamp' => '20180528192356',
+            'ar_minor_edit' => '0',
+            'ar_deleted' => '0',
+            'ar_len' => '78',
+            'ar_parent_id' => '0',
+            'ar_sha1' => 'deadbeef',
+            'ar_comment_text' => 'whatever',
+            'ar_comment_data' => null,
+            'ar_comment_cid' => null,
+            'ar_user' => '0',
+            'ar_user_text' => '', // this is the important bit
+            'ar_actor' => null,
+            'ar_content_format' => null,
+            'ar_content_model' => null,
+        ];
+
+        \Wikimedia\suppressWarnings();
+        $record = $store->newRevisionFromArchiveRow( $row );
+        \Wikimedia\suppressWarnings( true );
+
+        $this->assertInstanceOf( RevisionRecord::class, $record );
+        $this->assertInstanceOf( UserIdentityValue::class, $record->getUser() );
+        $this->assertSame( 'Unknown user', $record->getUser()->getName() );
+    }
+
+    /**
+     * @covers \MediaWiki\Revision\RevisionStore::newRevisionFromRow
+     * @covers \MediaWiki\Revision\RevisionStore::newRevisionFromRowAndSlots
+     */
+    public function testNewRevisionFromRow_no_user() {
+        $store = MediaWikiServices::getInstance()->getRevisionStore();
+        $title = Title::newFromText( __METHOD__ );
+
+        $row = (object)[
+            'rev_id' => '2',
+            'rev_page' => '2',
+            'page_namespace' => '0',
+            'page_title' => $title->getText(),
+            'rev_text_id' => '47',
+            'rev_timestamp' => '20180528192356',
+            'rev_minor_edit' => '0',
+            'rev_deleted' => '0',
+            'rev_len' => '78',
+            'rev_parent_id' => '0',
+            'rev_sha1' => 'deadbeef',
+            'rev_comment_text' => 'whatever',
+            'rev_comment_data' => null,
+            'rev_comment_cid' => null,
+            'rev_user' => '0',
+            'rev_user_text' => '', // this is the important bit
+            'rev_actor' => null,
+            'rev_content_format' => null,
+            'rev_content_model' => null,
+        ];
+
+        \Wikimedia\suppressWarnings();
+        $record = $store->newRevisionFromRow( $row, 0, $title );
+        \Wikimedia\suppressWarnings( true );
+
+        $this->assertNotNull( $record );
+        $this->assertNotNull( $record->getUser() );
+        $this->assertNotEmpty( $record->getUser()->getName() );
+    }
+
+    /**
+     * @covers \MediaWiki\Revision\RevisionStore::insertRevisionOn
+     */
+    public function testInsertRevisionOn_archive() {
+        // This is a round trip test for deletion and undeletion of a
+        // revision row via the archive table.
+
+        $store = MediaWikiServices::getInstance()->getRevisionStore();
+        $title = Title::newFromText( __METHOD__ );
+
+        $page = WikiPage::factory( $title );
+        /** @var Revision $origRev */
+        $page->doEditContent( new WikitextContent( "First" ), __METHOD__ . '-first' );
+        $origRev = $page->doEditContent( new WikitextContent( "Foo" ), __METHOD__ )
+            ->value['revision'];
+        $orig = $origRev->getRevisionRecord();
+        $page->doDeleteArticle( __METHOD__ );
+
+        // re-create page, so we can later load revisions for it
+        $page->doEditContent( new WikitextContent( 'Two' ), __METHOD__ );
+
+        $db = wfGetDB( DB_MASTER );
+        $arQuery = $store->getArchiveQueryInfo();
+        $row = $db->selectRow(
+            $arQuery['tables'], $arQuery['fields'], [ 'ar_rev_id' => $orig->getId() ],
+            __METHOD__, [], $arQuery['joins']
+        );
+
+        $this->assertNotFalse( $row, 'query failed' );
+
+        $record = $store->newRevisionFromArchiveRow(
+            $row,
+            0,
+            $title,
+            [ 'page_id' => $title->getArticleID() ]
+        );
+
+        $restored = $store->insertRevisionOn( $record, $db );
+
+        // is the new revision correct?
+        $this->assertRevisionCompleteness( $restored );
+        $this->assertRevisionRecordsEqual( $record, $restored );
+
+        // does the new revision use the original slot?
+        $recMain = $record->getSlot( SlotRecord::MAIN );
+        $restMain = $restored->getSlot( SlotRecord::MAIN );
+        $this->assertSame( $recMain->getAddress(), $restMain->getAddress() );
+        $this->assertSame( $recMain->getContentId(), $restMain->getContentId() );
+        $this->assertSame( $recMain->getOrigin(), $restMain->getOrigin() );
+        $this->assertSame( 'Foo', $restMain->getContent()->serialize() );
+
+        // can we load it from the store?
+        $loaded = $store->getRevisionById( $restored->getId() );
+        $this->assertNotNull( $loaded );
+        $this->assertRevisionCompleteness( $loaded );
+        $this->assertRevisionRecordsEqual( $restored, $loaded );
+
+        // can we find it directly in the database?
+        $this->assertRevisionExistsInDatabase( $restored );
+    }
+
+    /**
+     * @covers \MediaWiki\Revision\RevisionStore::loadRevisionFromId
+     */
+    public function testLoadRevisionFromId() {
+        $title = Title::newFromText( __METHOD__ );
+        $page = WikiPage::factory( $title );
+        /** @var Revision $rev */
+        $rev = $page->doEditContent( new WikitextContent( __METHOD__ ), __METHOD__ )
+            ->value['revision'];
+
+        $store = MediaWikiServices::getInstance()->getRevisionStore();
+        $result = $store->loadRevisionFromId( wfGetDB( DB_MASTER ), $rev->getId() );
+        $this->assertRevisionRecordMatchesRevision( $rev, $result );
+    }
+
+    /**
+     * @covers \MediaWiki\Revision\RevisionStore::loadRevisionFromPageId
+     */
+    public function testLoadRevisionFromPageId() {
+        $title = Title::newFromText( __METHOD__ );
+        $page = WikiPage::factory( $title );
+        /** @var Revision $rev */
+        $rev = $page->doEditContent( new WikitextContent( __METHOD__ ), __METHOD__ )
+            ->value['revision'];
+
+        $store = MediaWikiServices::getInstance()->getRevisionStore();
+        $result = $store->loadRevisionFromPageId( wfGetDB( DB_MASTER ), $page->getId() );
+        $this->assertRevisionRecordMatchesRevision( $rev, $result );
+    }
+
+    /**
+     * @covers \MediaWiki\Revision\RevisionStore::loadRevisionFromTitle
+     */
+    public function testLoadRevisionFromTitle() {
+        $title = Title::newFromText( __METHOD__ );
+        $page = WikiPage::factory( $title );
+        /** @var Revision $rev */
+        $rev = $page->doEditContent( new WikitextContent( __METHOD__ ), __METHOD__ )
+            ->value['revision'];
+
+        $store = MediaWikiServices::getInstance()->getRevisionStore();
+        $result = $store->loadRevisionFromTitle( wfGetDB( DB_MASTER ), $title );
+        $this->assertRevisionRecordMatchesRevision( $rev, $result );
+    }
+
+    /**
+     * @covers \MediaWiki\Revision\RevisionStore::loadRevisionFromTimestamp
+     */
+    public function testLoadRevisionFromTimestamp() {
+        $title = Title::newFromText( __METHOD__ );
+        $page = WikiPage::factory( $title );
+        /** @var Revision $revOne */
+        $revOne = $page->doEditContent( new WikitextContent( __METHOD__ ), __METHOD__ )
+            ->value['revision'];
+        // Sleep to ensure different timestamps... )(evil)
+        sleep( 1 );
+        /** @var Revision $revTwo */
+        $revTwo = $page->doEditContent( new WikitextContent( __METHOD__ . 'a' ), '' )
+            ->value['revision'];
+
+        $store = MediaWikiServices::getInstance()->getRevisionStore();
+        $this->assertNull(
+            $store->loadRevisionFromTimestamp( wfGetDB( DB_MASTER ), $title, '20150101010101' )
+        );
+        $this->assertSame(
+            $revOne->getId(),
+            $store->loadRevisionFromTimestamp(
+                wfGetDB( DB_MASTER ),
+                $title,
+                $revOne->getTimestamp()
+            )->getId()
+        );
+        $this->assertSame(
+            $revTwo->getId(),
+            $store->loadRevisionFromTimestamp(
+                wfGetDB( DB_MASTER ),
+                $title,
+                $revTwo->getTimestamp()
+            )->getId()
+        );
+    }
+
+    /**
+     * @covers \MediaWiki\Revision\RevisionStore::listRevisionSizes
+     */
+    public function testGetParentLengths() {
+        $page = WikiPage::factory( Title::newFromText( __METHOD__ ) );
+        /** @var Revision $revOne */
+        $revOne = $page->doEditContent(
+            new WikitextContent( __METHOD__ ), __METHOD__
+        )->value['revision'];
+        /** @var Revision $revTwo */
+        $revTwo = $page->doEditContent(
+            new WikitextContent( __METHOD__ . '2' ), __METHOD__
+        )->value['revision'];
+
+        $store = MediaWikiServices::getInstance()->getRevisionStore();
+        $this->assertSame(
+            [
+                $revOne->getId() => strlen( __METHOD__ ),
+            ],
+            $store->listRevisionSizes(
+                wfGetDB( DB_MASTER ),
+                [ $revOne->getId() ]
+            )
+        );
+        $this->assertSame(
+            [
+                $revOne->getId() => strlen( __METHOD__ ),
+                $revTwo->getId() => strlen( __METHOD__ ) + 1,
+            ],
+            $store->listRevisionSizes(
+                wfGetDB( DB_MASTER ),
+                [ $revOne->getId(), $revTwo->getId() ]
+            )
+        );
+    }
+
+    /**
+     * @covers \MediaWiki\Revision\RevisionStore::getPreviousRevision
+     */
+    public function testGetPreviousRevision() {
+        $page = WikiPage::factory( Title::newFromText( __METHOD__ ) );
+        /** @var Revision $revOne */
+        $revOne = $page->doEditContent(
+            new WikitextContent( __METHOD__ ), __METHOD__
+        )->value['revision'];
+        /** @var Revision $revTwo */
+        $revTwo = $page->doEditContent(
+            new WikitextContent( __METHOD__ . '2' ), __METHOD__
+        )->value['revision'];
+
+        $store = MediaWikiServices::getInstance()->getRevisionStore();
+        $this->assertNull(
+            $store->getPreviousRevision( $store->getRevisionById( $revOne->getId() ) )
+        );
+        $this->assertSame(
+            $revOne->getId(),
+            $store->getPreviousRevision( $store->getRevisionById( $revTwo->getId() ) )->getId()
+        );
+    }
+
+    /**
+     * @covers \MediaWiki\Revision\RevisionStore::getNextRevision
+     */
+    public function testGetNextRevision() {
+        $page = WikiPage::factory( Title::newFromText( __METHOD__ ) );
+        /** @var Revision $revOne */
+        $revOne = $page->doEditContent(
+            new WikitextContent( __METHOD__ ), __METHOD__
+        )->value['revision'];
+        /** @var Revision $revTwo */
+        $revTwo = $page->doEditContent(
+            new WikitextContent( __METHOD__ . '2' ), __METHOD__
+        )->value['revision'];
+
+        $store = MediaWikiServices::getInstance()->getRevisionStore();
+        $this->assertSame(
+            $revTwo->getId(),
+            $store->getNextRevision( $store->getRevisionById( $revOne->getId() ) )->getId()
+        );
+        $this->assertNull(
+            $store->getNextRevision( $store->getRevisionById( $revTwo->getId() ) )
+        );
+    }
+
+    public function provideNonHistoryRevision() {
+        $title = Title::newFromText( __METHOD__ );
+        $rev = new MutableRevisionRecord( $title );
+        yield [ $rev ];
+
+        $user = new UserIdentityValue( 7, 'Frank', 0 );
+        $comment = CommentStoreComment::newUnsavedComment( 'Test' );
+        $row = (object)[
+            'ar_id' => 3,
+            'ar_rev_id' => 34567,
+            'ar_page_id' => 5,
+            'ar_deleted' => 0,
+            'ar_minor_edit' => 0,
+            'ar_timestamp' => '20180101020202',
+        ];
+        $slots = new RevisionSlots( [] );
+        $rev = new RevisionArchiveRecord( $title, $user, $comment, $row, $slots );
+        yield [ $rev ];
+    }
+
+    /**
+     * @dataProvider provideNonHistoryRevision
+     * @covers \MediaWiki\Revision\RevisionStore::getPreviousRevision
+     */
+    public function testGetPreviousRevision_bad( RevisionRecord $rev ) {
+        $store = MediaWikiServices::getInstance()->getRevisionStore();
+        $this->assertNull( $store->getPreviousRevision( $rev ) );
+    }
+
+    /**
+     * @dataProvider provideNonHistoryRevision
+     * @covers \MediaWiki\Revision\RevisionStore::getNextRevision
+     */
+    public function testGetNextRevision_bad( RevisionRecord $rev ) {
+        $store = MediaWikiServices::getInstance()->getRevisionStore();
+        $this->assertNull( $store->getNextRevision( $rev ) );
+    }
+
+    /**
+     * @covers \MediaWiki\Revision\RevisionStore::getTimestampFromId
+     */
+    public function testGetTimestampFromId_found() {
+        $page = $this->getTestPage();
+        /** @var Revision $rev */
+        $rev = $page->doEditContent( new WikitextContent( __METHOD__ ), __METHOD__ )
+            ->value['revision'];
+
+        $store = MediaWikiServices::getInstance()->getRevisionStore();
+        $result = $store->getTimestampFromId( $rev->getId() );
+
+        $this->assertSame( $rev->getTimestamp(), $result );
+    }
+
+    /**
+     * @covers \MediaWiki\Revision\RevisionStore::getTimestampFromId
+     */
+    public function testGetTimestampFromId_notFound() {
+        $page = $this->getTestPage();
+        /** @var Revision $rev */
+        $rev = $page->doEditContent( new WikitextContent( __METHOD__ ), __METHOD__ )
+            ->value['revision'];
+
+        $store = MediaWikiServices::getInstance()->getRevisionStore();
+        $result = $store->getTimestampFromId( $rev->getId() + 1 );
+
+        $this->assertFalse( $result );
+    }
+
+    /**
+     * @covers \MediaWiki\Revision\RevisionStore::countRevisionsByPageId
+     */
+    public function testCountRevisionsByPageId() {
+        $store = MediaWikiServices::getInstance()->getRevisionStore();
+        $page = WikiPage::factory( Title::newFromText( __METHOD__ ) );
+
+        $this->assertSame(
+            0,
+            $store->countRevisionsByPageId( wfGetDB( DB_MASTER ), $page->getId() )
+        );
+        $page->doEditContent( new WikitextContent( 'a' ), 'a' );
+        $this->assertSame(
+            1,
+            $store->countRevisionsByPageId( wfGetDB( DB_MASTER ), $page->getId() )
+        );
+        $page->doEditContent( new WikitextContent( 'b' ), 'b' );
+        $this->assertSame(
+            2,
+            $store->countRevisionsByPageId( wfGetDB( DB_MASTER ), $page->getId() )
+        );
+    }
+
+    /**
+     * @covers \MediaWiki\Revision\RevisionStore::countRevisionsByTitle
+     */
+    public function testCountRevisionsByTitle() {
+        $store = MediaWikiServices::getInstance()->getRevisionStore();
+        $page = WikiPage::factory( Title::newFromText( __METHOD__ ) );
+
+        $this->assertSame(
+            0,
+            $store->countRevisionsByTitle( wfGetDB( DB_MASTER ), $page->getTitle() )
+        );
+        $page->doEditContent( new WikitextContent( 'a' ), 'a' );
+        $this->assertSame(
+            1,
+            $store->countRevisionsByTitle( wfGetDB( DB_MASTER ), $page->getTitle() )
+        );
+        $page->doEditContent( new WikitextContent( 'b' ), 'b' );
+        $this->assertSame(
+            2,
+            $store->countRevisionsByTitle( wfGetDB( DB_MASTER ), $page->getTitle() )
+        );
+    }
+
+    /**
+     * @covers \MediaWiki\Revision\RevisionStore::userWasLastToEdit
+     */
+    public function testUserWasLastToEdit_false() {
+        $sysop = $this->getTestSysop()->getUser();
+        $page = $this->getTestPage();
+        $page->doEditContent( new WikitextContent( __METHOD__ ), __METHOD__ );
+
+        $store = MediaWikiServices::getInstance()->getRevisionStore();
+        $result = $store->userWasLastToEdit(
+            wfGetDB( DB_MASTER ),
+            $page->getId(),
+            $sysop->getId(),
+            '20160101010101'
+        );
+        $this->assertFalse( $result );
+    }
+
+    /**
+     * @covers \MediaWiki\Revision\RevisionStore::userWasLastToEdit
+     */
+    public function testUserWasLastToEdit_true() {
+        $startTime = wfTimestampNow();
+        $sysop = $this->getTestSysop()->getUser();
+        $page = $this->getTestPage();
+        $page->doEditContent(
+            new WikitextContent( __METHOD__ ),
+            __METHOD__,
+            0,
+            false,
+            $sysop
+        );
+
+        $store = MediaWikiServices::getInstance()->getRevisionStore();
+        $result = $store->userWasLastToEdit(
+            wfGetDB( DB_MASTER ),
+            $page->getId(),
+            $sysop->getId(),
+            $startTime
+        );
+        $this->assertTrue( $result );
+    }
+
+    /**
+     * @covers \MediaWiki\Revision\RevisionStore::getKnownCurrentRevision
+     */
+    public function testGetKnownCurrentRevision() {
+        $page = $this->getTestPage();
+        /** @var Revision $rev */
+        $rev = $page->doEditContent(
+            new WikitextContent( __METHOD__ . 'b' ),
+            __METHOD__ . 'b',
+            0,
+            false,
+            $this->getTestUser()->getUser()
+        )->value['revision'];
+
+        $store = MediaWikiServices::getInstance()->getRevisionStore();
+        $record = $store->getKnownCurrentRevision(
+            $page->getTitle(),
+            $rev->getId()
+        );
+
+        $this->assertRevisionRecordMatchesRevision( $rev, $record );
+    }
+
+    public function provideNewMutableRevisionFromArray() {
+        yield 'Basic array, content object' => [
+            [
+                'id' => 2,
+                'page' => 1,
+                'timestamp' => '20171017114835',
+                'user_text' => '111.0.1.2',
+                'user' => 0,
+                'minor_edit' => false,
+                'deleted' => 0,
+                'len' => 46,
+                'parent_id' => 1,
+                'sha1' => 'rdqbbzs3pkhihgbs8qf2q9jsvheag5z',
+                'comment' => 'Goat Comment!',
+                'content' => new WikitextContent( 'Some Content' ),
+            ]
+        ];
+        yield 'Basic array, serialized text' => [
+            [
+                'id' => 2,
+                'page' => 1,
+                'timestamp' => '20171017114835',
+                'user_text' => '111.0.1.2',
+                'user' => 0,
+                'minor_edit' => false,
+                'deleted' => 0,
+                'len' => 46,
+                'parent_id' => 1,
+                'sha1' => 'rdqbbzs3pkhihgbs8qf2q9jsvheag5z',
+                'comment' => 'Goat Comment!',
+                'text' => ( new WikitextContent( 'Söme Content' ) )->serialize(),
+            ]
+        ];
+        yield 'Basic array, serialized text, utf-8 flags' => [
+            [
+                'id' => 2,
+                'page' => 1,
+                'timestamp' => '20171017114835',
+                'user_text' => '111.0.1.2',
+                'user' => 0,
+                'minor_edit' => false,
+                'deleted' => 0,
+                'len' => 46,
+                'parent_id' => 1,
+                'sha1' => 'rdqbbzs3pkhihgbs8qf2q9jsvheag5z',
+                'comment' => 'Goat Comment!',
+                'text' => ( new WikitextContent( 'Söme Content' ) )->serialize(),
+                'flags' => 'utf-8',
+            ]
+        ];
+        yield 'Basic array, with title' => [
+            [
+                'title' => Title::newFromText( 'SomeText' ),
+                'timestamp' => '20171017114835',
+                'user_text' => '111.0.1.2',
+                'user' => 0,
+                'minor_edit' => false,
+                'deleted' => 0,
+                'len' => 46,
+                'parent_id' => 1,
+                'sha1' => 'rdqbbzs3pkhihgbs8qf2q9jsvheag5z',
+                'comment' => 'Goat Comment!',
+                'content' => new WikitextContent( 'Some Content' ),
+            ]
+        ];
+        yield 'Basic array, no user field' => [
+            [
+                'id' => 2,
+                'page' => 1,
+                'timestamp' => '20171017114835',
+                'user_text' => '111.0.1.3',
+                'minor_edit' => false,
+                'deleted' => 0,
+                'len' => 46,
+                'parent_id' => 1,
+                'sha1' => 'rdqbbzs3pkhihgbs8qf2q9jsvheag5z',
+                'comment' => 'Goat Comment!',
+                'content' => new WikitextContent( 'Some Content' ),
+            ]
+        ];
+    }
+
+    /**
+     * @dataProvider provideNewMutableRevisionFromArray
+     * @covers \MediaWiki\Revision\RevisionStore::newMutableRevisionFromArray
+     */
+    public function testNewMutableRevisionFromArray( array $array ) {
+        $store = MediaWikiServices::getInstance()->getRevisionStore();
+
+        // HACK: if $array['page'] is given, make sure that the page exists
+        if ( isset( $array['page'] ) ) {
+            $t = Title::newFromID( $array['page'] );
+            if ( !$t || !$t->exists() ) {
+                $t = Title::makeTitle( NS_MAIN, __METHOD__ );
+                $info = $this->insertPage( $t );
+                $array['page'] = $info['id'];
+            }
+        }
+
+        $result = $store->newMutableRevisionFromArray( $array );
+
+        if ( isset( $array['id'] ) ) {
+            $this->assertSame( $array['id'], $result->getId() );
+        }
+        if ( isset( $array['page'] ) ) {
+            $this->assertSame( $array['page'], $result->getPageId() );
+        }
+        $this->assertSame( $array['timestamp'], $result->getTimestamp() );
+        $this->assertSame( $array['user_text'], $result->getUser()->getName() );
+        if ( isset( $array['user'] ) ) {
+            $this->assertSame( $array['user'], $result->getUser()->getId() );
+        }
+        $this->assertSame( (bool)$array['minor_edit'], $result->isMinor() );
+        $this->assertSame( $array['deleted'], $result->getVisibility() );
+        $this->assertSame( $array['len'], $result->getSize() );
+        $this->assertSame( $array['parent_id'], $result->getParentId() );
+        $this->assertSame( $array['sha1'], $result->getSha1() );
+        $this->assertSame( $array['comment'], $result->getComment()->text );
+        if ( isset( $array['content'] ) ) {
+            foreach ( $array['content'] as $role => $content ) {
+                $this->assertTrue(
+                    $result->getContent( $role )->equals( $content )
+                );
+            }
+        } elseif ( isset( $array['text'] ) ) {
+            $this->assertSame( $array['text'],
+                $result->getSlot( SlotRecord::MAIN )->getContent()->serialize() );
+        } elseif ( isset( $array['content_format'] ) ) {
+            $this->assertSame(
+                $array['content_format'],
+                $result->getSlot( SlotRecord::MAIN )->getContent()->getDefaultFormat()
+            );
+            $this->assertSame( $array['content_model'], $result->getSlot( SlotRecord::MAIN )->getModel() );
+        }
+    }
+
+    /**
+     * @dataProvider provideNewMutableRevisionFromArray
+     * @covers \MediaWiki\Revision\RevisionStore::newMutableRevisionFromArray
+     */
+    public function testNewMutableRevisionFromArray_legacyEncoding( array $array ) {
+        $cache = new WANObjectCache( [ 'cache' => new HashBagOStuff() ] );
+        $services = MediaWikiServices::getInstance();
+        $lb = $services->getDBLoadBalancer();
+        $access = $services->getExternalStoreAccess();
+        $blobStore = new SqlBlobStore( $lb, $access, $cache );
+        $blobStore->setLegacyEncoding( 'windows-1252', Language::factory( 'en' ) );
+
+        $factory = $this->getMockBuilder( BlobStoreFactory::class )
+            ->setMethods( [ 'newBlobStore', 'newSqlBlobStore' ] )
+            ->disableOriginalConstructor()
+            ->getMock();
+        $factory->expects( $this->any() )
+            ->method( 'newBlobStore' )
+            ->willReturn( $blobStore );
+        $factory->expects( $this->any() )
+            ->method( 'newSqlBlobStore' )
+            ->willReturn( $blobStore );
+
+        $this->setService( 'BlobStoreFactory', $factory );
+
+        $this->testNewMutableRevisionFromArray( $array );
+    }
+
+    /**
+     * Creates a new revision for testing caching behavior
+     *
+     * @param WikiPage $page the page for the new revision
+     * @param RevisionStore $store store object to use for creating the revision
+     * @return bool|RevisionStoreRecord the revision created, or false if missing
+     */
+    private function createRevisionStoreCacheRecord( $page, $store ) {
+        $user = MediaWikiTestCase::getMutableTestUser()->getUser();
+        $updater = $page->newPageUpdater( $user );
+        $updater->setContent( SlotRecord::MAIN, new WikitextContent( __METHOD__ ) );
+        $summary = CommentStoreComment::newUnsavedComment( __METHOD__ );
+        $rev = $updater->saveRevision( $summary, EDIT_NEW );
+        return $store->getKnownCurrentRevision( $page->getTitle(), $rev->getId() );
+    }
+
+    /**
+     * @covers \MediaWiki\Revision\RevisionStore::getKnownCurrentRevision
+     */
+    public function testGetKnownCurrentRevision_userNameChange() {
+        $cache = new WANObjectCache( [ 'cache' => new HashBagOStuff() ] );
+        $this->setService( 'MainWANObjectCache', $cache );
+
+        $store = MediaWikiServices::getInstance()->getRevisionStore();
+        $page = $this->getNonexistingTestPage();
+        $rev = $this->createRevisionStoreCacheRecord( $page, $store );
+
+        // Grab the user name
+        $userNameBefore = $rev->getUser()->getName();
+
+        // Change the user name in the database, "behind the back" of the cache
+        $newUserName = "Renamed $userNameBefore";
+        $this->db->update( 'revision',
+            [ 'rev_user_text' => $newUserName ],
+            [ 'rev_id' => $rev->getId() ] );
+        $this->db->update( 'user',
+            [ 'user_name' => $newUserName ],
+            [ 'user_id' => $rev->getUser()->getId() ] );
+        $this->db->update( 'actor',
+            [ 'actor_name' => $newUserName ],
+            [ 'actor_user' => $rev->getUser()->getId() ] );
+
+        // Reload the revision and regrab the user name.
+        $revAfter = $store->getKnownCurrentRevision( $page->getTitle(), $rev->getId() );
+        $userNameAfter = $revAfter->getUser()->getName();
+
+        // The two user names should be different.
+        // If they are the same, we are seeing a cached value, which is bad.
+        $this->assertNotSame( $userNameBefore, $userNameAfter );
+
+        // This is implied by the above assertion, but explicitly check it, for completeness
+        $this->assertSame( $newUserName, $userNameAfter );
+    }
+
+    /**
+     * @covers \MediaWiki\Revision\RevisionStore::getKnownCurrentRevision
+     */
+    public function testGetKnownCurrentRevision_revDelete() {
+        $cache = new WANObjectCache( [ 'cache' => new HashBagOStuff() ] );
+        $this->setService( 'MainWANObjectCache', $cache );
+
+        $store = MediaWikiServices::getInstance()->getRevisionStore();
+        $page = $this->getNonexistingTestPage();
+        $rev = $this->createRevisionStoreCacheRecord( $page, $store );
+
+        // Grab the deleted bitmask
+        $deletedBefore = $rev->getVisibility();
+
+        // Change the deleted bitmask in the database, "behind the back" of the cache
+        $this->db->update( 'revision',
+            [ 'rev_deleted' => RevisionRecord::DELETED_TEXT ],
+            [ 'rev_id' => $rev->getId() ] );
+
+        // Reload the revision and regrab the visibility flag.
+        $revAfter = $store->getKnownCurrentRevision( $page->getTitle(), $rev->getId() );
+        $deletedAfter = $revAfter->getVisibility();
+
+        // The two deleted flags should be different.
+        // If they are the same, we are seeing a cached value, which is bad.
+        $this->assertNotSame( $deletedBefore, $deletedAfter );
+
+        // This is implied by the above assertion, but explicitly check it, for completeness
+        $this->assertSame( RevisionRecord::DELETED_TEXT, $deletedAfter );
+    }
+
+    /**
+     * @covers \MediaWiki\Revision\RevisionStore::newRevisionFromRow
+     */
+    public function testNewRevisionFromRow_userNameChange() {
+        $page = $this->getTestPage();
+        $text = __METHOD__;
+        /** @var Revision $rev */
+        $rev = $page->doEditContent(
+            new WikitextContent( $text ),
+            __METHOD__,
+            0,
+            false,
+            $this->getMutableTestUser()->getUser()
+        )->value['revision'];
+
+        $store = MediaWikiServices::getInstance()->getRevisionStore();
+        $record = $store->newRevisionFromRow(
+            $this->revisionToRow( $rev ),
+            [],
+            $page->getTitle()
+        );
+
+        // Grab the user name
+        $userNameBefore = $record->getUser()->getName();
+
+        // Change the user name in the database
+        $newUserName = "Renamed $userNameBefore";
+        $this->db->update( 'revision',
+            [ 'rev_user_text' => $newUserName ],
+            [ 'rev_id' => $record->getId() ] );
+        $this->db->update( 'user',
+            [ 'user_name' => $newUserName ],
+            [ 'user_id' => $record->getUser()->getId() ] );
+        $this->db->update( 'actor',
+            [ 'actor_name' => $newUserName ],
+            [ 'actor_user' => $record->getUser()->getId() ] );
+
+        // Reload the record, passing $fromCache as true to force fresh info from the db,
+        // and regrab the user name
+        $recordAfter = $store->newRevisionFromRow(
+            $this->revisionToRow( $rev ),
+            [],
+            $page->getTitle(),
+            true
+        );
+        $userNameAfter = $recordAfter->getUser()->getName();
+
+        // The two user names should be different.
+        // If they are the same, we are seeing a cached value, which is bad.
+        $this->assertNotSame( $userNameBefore, $userNameAfter );
+
+        // This is implied by the above assertion, but explicitly check it, for completeness
+        $this->assertSame( $newUserName, $userNameAfter );
+    }
+
+    /**
+     * @covers \MediaWiki\Revision\RevisionStore::newRevisionFromRow
+     */
+    public function testNewRevisionFromRow_revDelete() {
+        $page = $this->getTestPage();
+        $text = __METHOD__;
+        /** @var Revision $rev */
+        $rev = $page->doEditContent(
+            new WikitextContent( $text ),
+            __METHOD__
+        )->value['revision'];
+
+        $store = MediaWikiServices::getInstance()->getRevisionStore();
+        $record = $store->newRevisionFromRow(
+            $this->revisionToRow( $rev ),
+            [],
+            $page->getTitle()
+        );
+
+        // Grab the deleted bitmask
+        $deletedBefore = $record->getVisibility();
+
+        // Change the deleted bitmask in the database
+        $this->db->update( 'revision',
+            [ 'rev_deleted' => RevisionRecord::DELETED_TEXT ],
+            [ 'rev_id' => $record->getId() ] );
+
+        // Reload the record, passing $fromCache as true to force fresh info from the db,
+        // and regrab the deleted bitmask
+        $recordAfter = $store->newRevisionFromRow(
+            $this->revisionToRow( $rev ),
+            [],
+            $page->getTitle(),
+            true
+        );
+        $deletedAfter = $recordAfter->getVisibility();
+
+        // The two deleted flags should be different, because we modified the database.
+        $this->assertNotSame( $deletedBefore, $deletedAfter );
+
+        // This is implied by the above assertion, but explicitly check it, for completeness
+        $this->assertSame( RevisionRecord::DELETED_TEXT, $deletedAfter );
+    }
+
+    public function provideGetContentBlobsForBatchOptions() {
+        yield 'all slots' => [ null ];
+        yield 'no slots' => [ [] ];
+        yield 'main slot' => [ [ SlotRecord::MAIN ] ];
+    }
+
+    /**
+     * @dataProvider provideGetContentBlobsForBatchOptions
+     * @covers       \MediaWiki\Revision\RevisionStore::newRevisionsFromBatch
+     * @param array|null $slots
+     * @throws \MWException
+     */
+    public function testGetContentBlobsForBatch( $slots ) {
+        $page1 = $this->getTestPage();
+        $text = __METHOD__ . 'b-ä';
+        $editStatus = $this->editPage( $page1->getTitle()->getPrefixedDBkey(), $text . '1' );
+        $this->assertTrue( $editStatus->isGood(), 'Sanity: must create revision 1' );
+        /** @var Revision $rev1 */
+        $rev1 = $editStatus->getValue()['revision'];
+
+        $page2 = $this->getTestPage( $page1->getTitle()->getPrefixedText() . '_other' );
+        $editStatus = $this->editPage( $page2->getTitle()->getPrefixedDBkey(), $text . '2' );
+        $this->assertTrue( $editStatus->isGood(), 'Sanity: must create revision 2' );
+        /** @var Revision $rev2 */
+        $rev2 = $editStatus->getValue()['revision'];
+
+        $store = MediaWikiServices::getInstance()->getRevisionStore();
+        $result = $store->getContentBlobsForBatch( [ $rev1->getId(), $rev2->getId() ], $slots );
+        $this->assertTrue( $result->isGood() );
+        $this->assertEmpty( $result->getErrors() );
+
+        $rowSetsByRevId = $result->getValue();
+        $this->assertArrayHasKey( $rev1->getId(), $rowSetsByRevId );
+        $this->assertArrayHasKey( $rev2->getId(), $rowSetsByRevId );
+
+        $rev1rows = $rowSetsByRevId[$rev1->getId()];
+        $rev2rows = $rowSetsByRevId[$rev2->getId()];
+
+        if ( is_array( $slots ) && !in_array( SlotRecord::MAIN, $slots ) ) {
+            $this->assertArrayNotHasKey( SlotRecord::MAIN, $rev1rows );
+            $this->assertArrayNotHasKey( SlotRecord::MAIN, $rev2rows );
+        } else {
+            $this->assertArrayHasKey( SlotRecord::MAIN, $rev1rows );
+            $this->assertArrayHasKey( SlotRecord::MAIN, $rev2rows );
+
+            $mainSlotRow1 = $rev1rows[ SlotRecord::MAIN ];
+            $mainSlotRow2 = $rev2rows[ SlotRecord::MAIN ];
+
+            if ( $mainSlotRow1->model_name ) {
+                $this->assertSame( $rev1->getContentModel(), $mainSlotRow1->model_name );
+                $this->assertSame( $rev2->getContentModel(), $mainSlotRow2->model_name );
+            }
+
+            $this->assertSame( $text . '1', $mainSlotRow1->blob_data );
+            $this->assertSame( $text . '2', $mainSlotRow2->blob_data );
+        }
+    }
+
+    /**
+     * @covers \MediaWiki\Revision\RevisionStore::newRevisionsFromBatch
+     */
+    public function testGetContentBlobsForBatch_emptyBatch() {
+        $rows = new FakeResultWrapper( [] );
+        $result = MediaWikiServices::getInstance()->getRevisionStore()
+            ->getContentBlobsForBatch( $rows );
+        $this->assertTrue( $result->isGood() );
+        $this->assertEmpty( $result->getValue() );
+        $this->assertEmpty( $result->getErrors() );
+    }
+
+    public function provideNewRevisionsFromBatchOptions() {
+        yield 'No preload slots or content, single page' => [
+            [ 'comment' ],
+            null,
+            []
+        ];
+        yield 'Preload slots and content, single page' => [
+            [ 'comment' ],
+            null,
+            [
+                'slots' => [ SlotRecord::MAIN ],
+                'content' => true
+            ]
+        ];
+        yield 'Ask for no slots' => [
+            [ 'comment' ],
+            null,
+            [ 'slots' => [] ]
+        ];
+        yield 'No preload slots or content, multiple pages' => [
+            [ 'comment' ],
+            'Other_Page',
+            []
+        ];
+        yield 'Preload slots and content, multiple pages' => [
+            [ 'comment' ],
+            'Other_Page',
+            [
+                'slots' => [ SlotRecord::MAIN ],
+                'content' => true
+            ]
+        ];
+        yield 'Preload slots and content, multiple pages, preload page fields' => [
+            [ 'page', 'comment' ],
+            'Other_Page',
+            [
+                'slots' => [ SlotRecord::MAIN ],
+                'content' => true
+            ]
+        ];
+    }
+
+    /**
+     * @dataProvider provideNewRevisionsFromBatchOptions
+     * @covers       \MediaWiki\Revision\RevisionStore::newRevisionsFromBatch
+     * @param array|null $queryOptions options to provide to revisionToRow
+     * @param string|null $otherPageTitle
+     * @param array|null $options
+     * @throws \MWException
+     */
+    public function testNewRevisionsFromBatch_preloadContent(
+        $queryOptions,
+        $otherPageTitle = null,
+        array $options = []
+    ) {
+        $page1 = $this->getTestPage();
+        $text = __METHOD__ . 'b-ä';
+        $editStatus = $this->editPage( $page1->getTitle()->getPrefixedDBkey(), $text . '1' );
+        $this->assertTrue( $editStatus->isGood(), 'Sanity: must create revision 1' );
+        /** @var Revision $rev1 */
+        $rev1 = $editStatus->getValue()['revision'];
+
+        $page2 = $this->getTestPage( $otherPageTitle );
+        $editStatus = $this->editPage( $page2->getTitle()->getPrefixedDBkey(), $text . '2' );
+        $this->assertTrue( $editStatus->isGood(), 'Sanity: must create revision 2' );
+        /** @var Revision $rev2 */
+        $rev2 = $editStatus->getValue()['revision'];
+
+        $store = MediaWikiServices::getInstance()->getRevisionStore();
+        $result = $store->newRevisionsFromBatch(
+            [
+                $this->revisionToRow( $rev1, $queryOptions ),
+                $this->revisionToRow( $rev2, $queryOptions )
+            ],
+            $options
+        );
+        $this->assertTrue( $result->isGood() );
+        $this->assertEmpty( $result->getErrors() );
+        /** @var RevisionRecord[] $records */
+        $records = $result->getValue();
+        $this->assertRevisionRecordMatchesRevision( $rev1, $records[$rev1->getId()] );
+        $this->assertRevisionRecordMatchesRevision( $rev2, $records[$rev2->getId()] );
+
+        $this->assertSame( $text . '1',
+            ContentHandler::getContentText( $records[$rev1->getId()]->getContent( SlotRecord::MAIN ) ) );
+        $this->assertSame( $text . '2',
+            ContentHandler::getContentText( $records[$rev2->getId()]->getContent( SlotRecord::MAIN ) ) );
+        $this->assertEquals( $page1->getTitle()->getDBkey(),
+            $records[$rev1->getId()]->getPageAsLinkTarget()->getDBkey() );
+        $this->assertEquals( $page2->getTitle()->getDBkey(),
+            $records[$rev2->getId()]->getPageAsLinkTarget()->getDBkey() );
+    }
+
+    /**
+     * @covers \MediaWiki\Revision\RevisionStore::newRevisionsFromBatch
+     */
+    public function testNewRevisionsFromBatch_emptyBatch() {
+        $rows = new FakeResultWrapper( [] );
+        $result = MediaWikiServices::getInstance()->getRevisionStore()
+            ->newRevisionsFromBatch(
+                $rows,
+                [
+                    'slots' => [ SlotRecord::MAIN ],
+                    'content' => true
+                ]
+            );
+        $this->assertTrue( $result->isGood() );
+        $this->assertEmpty( $result->getValue() );
+        $this->assertEmpty( $result->getErrors() );
+    }
+
+    /**
+     * @covers \MediaWiki\Revision\RevisionStore::newRevisionsFromBatch
+     */
+    public function testNewRevisionsFromBatch_wrongTitle() {
+        $page1 = $this->getTestPage();
+        $text = __METHOD__ . 'b-ä';
+        $editStatus = $this->editPage( $page1->getTitle()->getPrefixedDBkey(), $text . '1' );
+        $this->assertTrue( $editStatus->isGood(), 'Sanity: must create revision 1' );
+        /** @var Revision $rev1 */
+        $rev1 = $editStatus->getValue()['revision'];
+
+        $this->setExpectedException( InvalidArgumentException::class );
+        MediaWikiServices::getInstance()->getRevisionStore()
+            ->newRevisionsFromBatch(
+                [ $this->revisionToRow( $rev1 ) ],
+                [],
+                IDBAccessObject::READ_NORMAL,
+                $this->getTestPage( 'Title_Other_Then_The_One_Revision_Belongs_To' )->getTitle()
+            );
+    }
+
+    /**
+     * @covers \MediaWiki\Revision\RevisionStore::newRevisionsFromBatch
+     */
+    public function testNewRevisionsFromBatch_DuplicateRows() {
+        $page1 = $this->getTestPage();
+        $text = __METHOD__ . 'b-ä';
+        $editStatus = $this->editPage( $page1->getTitle()->getPrefixedDBkey(), $text . '1' );
+        $this->assertTrue( $editStatus->isGood(), 'Sanity: must create revision 1' );
+        /** @var Revision $rev1 */
+        $rev1 = $editStatus->getValue()['revision'];
+
+        $status = MediaWikiServices::getInstance()->getRevisionStore()
+            ->newRevisionsFromBatch( [ $this->revisionToRow( $rev1 ), $this->revisionToRow( $rev1 ) ] );
+
+        $this->assertFalse( $status->isGood() );
+        $this->assertTrue( $status->hasMessage( 'internalerror' ) );
+    }
 
 }