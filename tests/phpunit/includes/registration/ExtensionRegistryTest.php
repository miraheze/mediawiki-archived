<?php

class ExtensionRegistryTest extends MediaWikiTestCase {

	/**
	 * @covers ExtensionRegistry::exportExtractedData
	 * @dataProvider provideExportExtractedDataGlobals
	 */
	public function testExportExtractedDataGlobals( $desc, $before, $globals, $expected ) {
		// Set globals for test
		if ( $before ) {
			foreach ( $before as $key => $value ) {
				// mw prefixed globals does not exist normally
				if ( substr( $key, 0, 2 ) == 'mw' ) {
					$GLOBALS[$key] = $value;
				} else {
					$this->setMwGlobals( $key, $value );
				}
			}
		}

		$info = array(
			'globals' => $globals,
			'callbacks' => array(),
			'defines' => array(),
			'credits' => array(),
			'attributes' => array(),
		);
		$registry = new ExtensionRegistry();
		$class = new ReflectionClass( 'ExtensionRegistry' );
		$method = $class->getMethod( 'exportExtractedData' );
		$method->setAccessible( true );
		$method->invokeArgs( $registry, array( $info ) );
		foreach ( $expected as $name => $value ) {
			$this->assertArrayHasKey( $name, $GLOBALS, $desc );
			$this->assertEquals( $value, $GLOBALS[$name], $desc );
		}

		// Remove mw prefixed globals
		if ( $before ) {
			foreach ( $before as $key => $value ) {
				if ( substr( $key, 0, 2 ) == 'mw' ) {
					unset( $GLOBALS[$key] );
				}
			}
		}
	}

	public static function provideExportExtractedDataGlobals() {
		// "mwtest" prefix used instead of "$wg" to avoid potential conflicts
		return array(
			array(
				'Simple non-array values',
				array(
					'mwtestFooBarConfig' => true,
					'mwtestFooBarConfig2' => 'string',
				),
				array(
					'mwtestFooBarDefault' => 1234,
					'mwtestFooBarConfig' => false,
				),
				array(
					'mwtestFooBarConfig' => true,
					'mwtestFooBarConfig2' => 'string',
					'mwtestFooBarDefault' => 1234,
				),
			),
			array(
				'No global already set, simple array',
				null,
				array(
					'mwtestDefaultOptions' => array(
						'foobar' => true,
					)
				),
				array(
					'mwtestDefaultOptions' => array(
						'foobar' => true,
					)
				),
			),
			array(
				'Global already set, simple array',
				array(
					'mwtestDefaultOptions' => array(
						'foobar' => true,
						'foo' => 'string'
					),
				),
				array(
					'mwtestDefaultOptions' => array(
						'barbaz' => 12345,
						'foobar' => false,
					),
				),
				array(
					'mwtestDefaultOptions' => array(
						'barbaz' => 12345,
						'foo' => 'string',
						'foobar' => true,
					),
				)
			),
			array(
				'Global already set, 1d array that appends',
				array(
					'mwAvailableRights' => array(
						'foobar',
						'foo'
					),
				),
				array(
					'mwAvailableRights' => array(
						'barbaz',
					),
				),
				array(
					'mwAvailableRights' => array(
						'barbaz',
						'foobar',
						'foo',
					),
				)
			),
			array(
				'Global already set, array with integer keys',
				array(
					'mwNamespacesFoo' => array(
						100 => true,
						102 => false
					),
				),
				array(
					'mwNamespacesFoo' => array(
						100 => false,
						500 => true,
						ExtensionRegistry::MERGE_STRATEGY => 'array_plus',
					),
				),
				array(
					'mwNamespacesFoo' => array(
						100 => true,
						102 => false,
						500 => true,
					),
				)
			),
			array(
				'No global already set, $wgHooks',
				array(
					'wgHooks' => array(),
				),
				array(
					'wgHooks' => array(
						'FooBarEvent' => array(
							'FooBarClass::onFooBarEvent'
						),
						ExtensionRegistry::MERGE_STRATEGY => 'array_merge_recursive'
					),
				),
				array(
					'wgHooks' => array(
						'FooBarEvent' => array(
							'FooBarClass::onFooBarEvent'
						),
					),
				),
			),
			array(
				'Global already set, $wgHooks',
				array(
					'wgHooks' => array(
						'FooBarEvent' => array(
							'FooBarClass::onFooBarEvent'
						),
						'BazBarEvent' => array(
							'FooBarClass::onBazBarEvent',
						),
					),
				),
				array(
					'wgHooks' => array(
						'FooBarEvent' => array(
							'BazBarClass::onFooBarEvent',
						),
						ExtensionRegistry::MERGE_STRATEGY => 'array_merge_recursive',
					),
				),
				array(
					'wgHooks' => array(
						'FooBarEvent' => array(
							'FooBarClass::onFooBarEvent',
							'BazBarClass::onFooBarEvent',
						),
						'BazBarEvent' => array(
							'FooBarClass::onBazBarEvent',
						),
					),
				),
			),
			array(
				'Global already set, $wgGroupPermissions',
				array(
					'wgGroupPermissions' => array(
						'sysop' => array(
							'something' => true,
						),
						'user' => array(
							'somethingtwo' => true,
						)
					),
				),
				array(
					'wgGroupPermissions' => array(
						'customgroup' => array(
							'right' => true,
						),
						'user' => array(
							'right' => true,
							'somethingtwo' => false,
<<<<<<< HEAD
=======
							'nonduplicated' => true,
>>>>>>> 365e22ee
						),
						ExtensionRegistry::MERGE_STRATEGY => 'array_plus_2d',
					),
				),
				array(
					'wgGroupPermissions' => array(
						'customgroup' => array(
							'right' => true,
						),
						'sysop' => array(
							'something' => true,
						),
						'user' => array(
							'somethingtwo' => true,
							'right' => true,
							'nonduplicated' => true,
						)
					),
				),
			),
			array(
				'False local setting should not be overridden (T100767)',
				array(
					'mwtestT100767' => false,
				),
				array(
					'mwtestT100767' => true,
				),
				array(
					'mwtestT100767' => false,
				),
			),
		);
	}
}<|MERGE_RESOLUTION|>--- conflicted
+++ resolved
@@ -218,10 +218,7 @@
 						'user' => array(
 							'right' => true,
 							'somethingtwo' => false,
-<<<<<<< HEAD
-=======
 							'nonduplicated' => true,
->>>>>>> 365e22ee
 						),
 						ExtensionRegistry::MERGE_STRATEGY => 'array_plus_2d',
 					),
