<?php

use MediaWiki\Shell\Command;
use MediaWiki\Shell\Shell;
use Wikimedia\TestingAccessWrapper;

/**
 * @covers \MediaWiki\Shell\Shell
 * @group Shell
 */
class ShellTest extends MediaWikiTestCase {

	use MediaWikiCoversValidator;

	public function testIsDisabled() {
		$this->assertInternalType( 'bool', Shell::isDisabled() ); // sanity
	}

	/**
	 * @dataProvider provideEscape
	 */
	public function testEscape( $args, $expected ) {
		if ( wfIsWindows() ) {
			$this->markTestSkipped( 'This test requires a POSIX environment.' );
		}
		$this->assertSame( $expected, call_user_func_array( [ Shell::class, 'escape' ], $args ) );
	}

	public function provideEscape() {
		return [
			'simple' => [ [ 'true' ], "'true'" ],
			'with args' => [ [ 'convert', '-font', 'font name' ], "'convert' '-font' 'font name'" ],
			'array' => [ [ [ 'convert', '-font', 'font name' ] ], "'convert' '-font' 'font name'" ],
			'skip nulls' => [ [ 'ls', null ], "'ls'" ],
<<<<<<< HEAD
=======
		];
	}

	/**
	 * @covers \MediaWiki\Shell\Shell::makeScriptCommand
	 * @dataProvider provideMakeScriptCommand
	 *
	 * @param string $expected
	 * @param string $script
	 * @param string[] $parameters
	 * @param string[] $options
	 * @param callable|null $hook
	 */
	public function testMakeScriptCommand( $expected,
										   $script,
										   $parameters,
										   $options = [],
										   $hook = null
	) {
		// Running tests under Vagrant involves MWMultiVersion that uses the below hook
		$this->setMwGlobals( 'wgHooks', [] );

		if ( $hook ) {
			$this->setTemporaryHook( 'wfShellWikiCmd', $hook );
		}

		$command = Shell::makeScriptCommand( $script, $parameters, $options );
		$command->params( 'safe' )
			->unsafeParams( 'unsafe' );

		$this->assertType( Command::class, $command );

		$wrapper = TestingAccessWrapper::newFromObject( $command );
		$this->assertEquals( $expected, $wrapper->command );
		$this->assertEquals( 0, $wrapper->restrictions & Shell::NO_LOCALSETTINGS );
	}

	public function provideMakeScriptCommand() {
		global $wgPhpCli;

		return [
			[
				"'$wgPhpCli' 'maintenance/foobar.php' 'bar'\\''\"baz' 'safe' unsafe",
				'maintenance/foobar.php',
				[ 'bar\'"baz' ],
			],
			[
				"'$wgPhpCli' 'changed.php' '--wiki=somewiki' 'bar'\\''\"baz' 'safe' unsafe",
				'maintenance/foobar.php',
				[ 'bar\'"baz' ],
				[],
				function ( &$script, array &$parameters ) {
					$script = 'changed.php';
					array_unshift( $parameters, '--wiki=somewiki' );
				}
			],
			[
				"'/bin/perl' 'maintenance/foobar.php' 'bar'\\''\"baz' 'safe' unsafe",
				'maintenance/foobar.php',
				[ 'bar\'"baz' ],
				[ 'php' => '/bin/perl' ],
			],
			[
				"'$wgPhpCli' 'foobinize' 'maintenance/foobar.php' 'bar'\\''\"baz' 'safe' unsafe",
				'maintenance/foobar.php',
				[ 'bar\'"baz' ],
				[ 'wrapper' => 'foobinize' ],
			],
>>>>>>> eb4d2059
		];
	}
}<|MERGE_RESOLUTION|>--- conflicted
+++ resolved
@@ -32,8 +32,6 @@
 			'with args' => [ [ 'convert', '-font', 'font name' ], "'convert' '-font' 'font name'" ],
 			'array' => [ [ [ 'convert', '-font', 'font name' ] ], "'convert' '-font' 'font name'" ],
 			'skip nulls' => [ [ 'ls', null ], "'ls'" ],
-<<<<<<< HEAD
-=======
 		];
 	}
 
@@ -102,7 +100,6 @@
 				[ 'bar\'"baz' ],
 				[ 'wrapper' => 'foobinize' ],
 			],
->>>>>>> eb4d2059
 		];
 	}
 }