<?php

use MediaWiki\Shell\Command;
use Wikimedia\TestingAccessWrapper;

/**
 * @covers \MediaWiki\Shell\Command
 * @group Shell
 */
<<<<<<< HEAD
class CommandTest extends PHPUnit_Framework_TestCase {
=======
class CommandTest extends PHPUnit\Framework\TestCase {

	use MediaWikiCoversValidator;

>>>>>>> eb4d2059
	private function requirePosix() {
		if ( wfIsWindows() ) {
			$this->markTestSkipped( 'This test requires a POSIX environment.' );
		}
	}

	/**
	 * @dataProvider provideExecute
	 */
	public function testExecute( $commandInput, $expectedExitCode, $expectedOutput ) {
		$this->requirePosix();

		$command = new Command();
		$result = $command
			->params( $commandInput )
			->execute();

		$this->assertSame( $expectedExitCode, $result->getExitCode() );
		$this->assertSame( $expectedOutput, $result->getStdout() );
	}

	public function provideExecute() {
		return [
			'success status' => [ 'true', 0, '' ],
			'failure status' => [ 'false', 1, '' ],
			'output' => [ [ 'echo', '-n', 'x', '>', 'y' ], 0, 'x > y' ],
		];
	}

	public function testEnvironment() {
		$this->requirePosix();

		$command = new Command();
		$result = $command
			->params( [ 'printenv', 'FOO' ] )
			->environment( [ 'FOO' => 'bar' ] )
			->execute();
		$this->assertSame( "bar\n", $result->getStdout() );
	}

	public function testStdout() {
		$this->requirePosix();

		$command = new Command();

		$result = $command
			->params( 'bash', '-c', 'echo ThisIsStderr 1>&2' )
			->execute();

		$this->assertNotContains( 'ThisIsStderr', $result->getStdout() );
		$this->assertEquals( "ThisIsStderr\n", $result->getStderr() );
	}

	public function testStdoutRedirection() {
		$this->requirePosix();

		$command = new Command();

		$result = $command
			->params( 'bash', '-c', 'echo ThisIsStderr 1>&2' )
			->includeStderr( true )
			->execute();

		$this->assertEquals( "ThisIsStderr\n", $result->getStdout() );
		$this->assertNull( $result->getStderr() );
	}

	public function testOutput() {
		global $IP;

		$this->requirePosix();
		chdir( $IP );

		$command = new Command();
		$result = $command
			->params( [ 'ls', 'index.php' ] )
			->execute();
		$this->assertRegExp( '/^index.php$/m', $result->getStdout() );
		$this->assertSame( null, $result->getStderr() );

		$command = new Command();
		$result = $command
			->params( [ 'ls', 'index.php', 'no-such-file' ] )
			->includeStderr()
			->execute();
		$this->assertRegExp( '/^index.php$/m', $result->getStdout() );
		$this->assertRegExp( '/^.+no-such-file.*$/m', $result->getStdout() );
		$this->assertSame( null, $result->getStderr() );

		$command = new Command();
		$result = $command
			->params( [ 'ls', 'index.php', 'no-such-file' ] )
			->execute();
		$this->assertRegExp( '/^index.php$/m', $result->getStdout() );
		$this->assertRegExp( '/^.+no-such-file.*$/m', $result->getStderr() );
	}

	/**
	 * Test that null values are skipped by params() and unsafeParams()
	 */
	public function testNullsAreSkipped() {
		$command = TestingAccessWrapper::newFromObject( new Command );
		$command->params( 'echo', 'a', null, 'b' );
		$command->unsafeParams( 'c', null, 'd' );
		$this->assertEquals( "'echo' 'a' 'b' c d", $command->command );
	}

	/**
	 * Test that null values are skipped by params() and unsafeParams()
	 */
	public function testNullsAreSkipped() {
		$command = TestingAccessWrapper::newFromObject( new Command );
		$command->params( 'echo', 'a', null, 'b' );
		$command->unsafeParams( 'c', null, 'd' );
		$this->assertEquals( "'echo' 'a' 'b' c d", $command->command );
	}

	public function testT69870() {
		$commandLine = wfIsWindows()
			// 333 = 331 + CRLF
			? ( 'for /l %i in (1, 1, 1001) do @echo ' . str_repeat( '*', 331 ) )
			: 'printf "%-333333s" "*"';

		// Test several times because it involves a race condition that may randomly succeed or fail
		for ( $i = 0; $i < 10; $i++ ) {
			$command = new Command();
			$output = $command->unsafeParams( $commandLine )
				->execute()
				->getStdout();
			$this->assertEquals( 333333, strlen( $output ) );
		}
	}

	public function testLogStderr() {
		$this->requirePosix();

		$logger = new TestLogger( true, function ( $message, $level, $context ) {
			return $level === Psr\Log\LogLevel::ERROR ? '1' : null;
		}, true );
		$command = new Command();
		$command->setLogger( $logger );
		$command->params( 'bash', '-c', 'echo ThisIsStderr 1>&2' );
		$command->execute();
		$this->assertEmpty( $logger->getBuffer() );

		$command = new Command();
		$command->setLogger( $logger );
		$command->logStderr();
		$command->params( 'bash', '-c', 'echo ThisIsStderr 1>&2' );
		$command->execute();
		$this->assertSame( 1, count( $logger->getBuffer() ) );
		$this->assertSame( trim( $logger->getBuffer()[0][2]['error'] ), 'ThisIsStderr' );
	}

	public function testInput() {
		$this->requirePosix();

		$command = new Command();
		$command->params( 'cat' );
		$command->input( 'abc' );
		$result = $command->execute();
		$this->assertSame( 'abc', $result->getStdout() );

		// now try it with something that does not fit into a single block
		$command = new Command();
		$command->params( 'cat' );
		$command->input( str_repeat( '!', 1000000 ) );
		$result = $command->execute();
		$this->assertSame( 1000000, strlen( $result->getStdout() ) );

		// And try it with empty input
		$command = new Command();
		$command->params( 'cat' );
		$command->input( '' );
		$result = $command->execute();
		$this->assertSame( '', $result->getStdout() );
	}
}<|MERGE_RESOLUTION|>--- conflicted
+++ resolved
@@ -7,14 +7,10 @@
  * @covers \MediaWiki\Shell\Command
  * @group Shell
  */
-<<<<<<< HEAD
-class CommandTest extends PHPUnit_Framework_TestCase {
-=======
 class CommandTest extends PHPUnit\Framework\TestCase {
 
 	use MediaWikiCoversValidator;
 
->>>>>>> eb4d2059
 	private function requirePosix() {
 		if ( wfIsWindows() ) {
 			$this->markTestSkipped( 'This test requires a POSIX environment.' );
@@ -122,16 +118,6 @@
 		$this->assertEquals( "'echo' 'a' 'b' c d", $command->command );
 	}
 
-	/**
-	 * Test that null values are skipped by params() and unsafeParams()
-	 */
-	public function testNullsAreSkipped() {
-		$command = TestingAccessWrapper::newFromObject( new Command );
-		$command->params( 'echo', 'a', null, 'b' );
-		$command->unsafeParams( 'c', null, 'd' );
-		$this->assertEquals( "'echo' 'a' 'b' c d", $command->command );
-	}
-
 	public function testT69870() {
 		$commandLine = wfIsWindows()
 			// 333 = 331 + CRLF
