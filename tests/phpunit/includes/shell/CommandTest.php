<?php

use MediaWiki\Shell\Command;
use MediaWiki\Shell\Shell;
use Wikimedia\TestingAccessWrapper;

/**
 * @covers \MediaWiki\Shell\Command
 * @group Shell
 */
class CommandTest extends PHPUnit\Framework\TestCase {

	use MediaWikiCoversValidator;

	private function requirePosix() {
		if ( wfIsWindows() ) {
			$this->markTestSkipped( 'This test requires a POSIX environment.' );
		}
	}

	/**
	 * @dataProvider provideExecute
	 */
	public function testExecute( $command, $args, $expectedExitCode, $expectedOutput ) {
		$command = $this->getPhpCommand( $command );
		$result = $command
			->params( $args )
			->execute();

		$this->assertSame( $expectedExitCode, $result->getExitCode() );
		$this->assertSame( $expectedOutput, $result->getStdout() );
	}

	public function provideExecute() {
		return [
			'success status' => [ 'success_status.php', [], 0, '' ],
			'failure status' => [ 'failure_status.php', [], 1, '' ],
			'output' => [ 'echo_args.php', [ 'x', '>', 'y' ], 0, 'x > y' ],
		];
	}

	public function testEnvironment() {
		$command = $this->getPhpCommand( 'echo_env.php' );
		$result = $command
			->params( [ 'FOO' ] )
			->environment( [ 'FOO' => 'bar' ] )
			->execute();
		$this->assertSame( "bar", $result->getStdout() );
	}

	public function testStdout() {
		$command = $this->getPhpCommand( 'echo_args.php' );

		$result = $command
			->unsafeParams( 'ThisIsStderr', '1>&2' )
			->execute();

<<<<<<< HEAD
		$this->assertNotContains( 'ThisIsStderr', $result->getStdout() );
=======
		$this->assertStringNotContainsString( 'ThisIsStderr', $result->getStdout() );
>>>>>>> 9b8a1684
		$this->assertEquals( "ThisIsStderr", $result->getStderr() );
	}

	public function testStdoutRedirection() {
		// The double redirection doesn't work on Windows
		$this->requirePosix();

		$command = new Command();

		$result = $command
			->params( 'bash', '-c', 'echo ThisIsStderr 1>&2' )
			->includeStderr( true )
			->execute();

		$this->assertEquals( "ThisIsStderr\n", $result->getStdout() );
		$this->assertNull( $result->getStderr() );
	}

	public function testOutput() {
		$command = $this->getPhpCommand(
			'stdout_stderr.php',
			[ 'correct stdout' ]
		);
		$result = $command->execute();
		$this->assertSame( 'correct stdout', $result->getStdout() );
		$this->assertSame( null, $result->getStderr() );

		$command = $this->getPhpCommand(
			'stdout_stderr.php',
			[ 'correct stdout ', 'correct stderr ' ]
		);
		$result = $command
			->includeStderr()
			->execute();
		$this->assertRegExp( '/correct stdout/m', $result->getStdout() );
		$this->assertRegExp( '/correct stderr/m', $result->getStdout() );
		$this->assertSame( null, $result->getStderr() );

		$command = $this->getPhpCommand(
			'stdout_stderr.php',
			[ 'correct stdout', 'correct stderr' ]
		);
		$result = $command
			->execute();
		$this->assertSame( 'correct stdout', $result->getStdout() );
		$this->assertSame( 'correct stderr', $result->getStderr() );
	}

	/**
	 * Test that null values are skipped by params() and unsafeParams()
	 */
	public function testNullsAreSkipped() {
		$command = TestingAccessWrapper::newFromObject( new Command );
		$command->params( 'echo', 'a', null, 'b' );
		$command->unsafeParams( 'c', null, 'd' );

		if ( wfIsWindows() ) {
			$this->assertEquals( '"echo" "a" "b" c d', $command->command );
		} else {
			$this->assertEquals( "'echo' 'a' 'b' c d", $command->command );
		}
	}

	public function testT69870() {
		// Testing for Bug T69870
		//     wfShellExec() cuts off stdout at multiples of 8192 bytes.

		// hangs on Windows, see Bug T199989, non-blocking pipes
		$this->requirePosix();

		// Test several times because it involves a race condition that may randomly succeed or fail
		for ( $i = 0; $i < 10; $i++ ) {
			$command = $this->getPhpCommand( 'echo_333333_stars.php' );
			$output = $command
				->execute()
				->getStdout();
			$this->assertEquals( 333333, strlen( $output ) );
		}
	}

	public function testLogStderr() {
		$logger = new TestLogger( true, function ( $message, $level, $context ) {
			return $level === Psr\Log\LogLevel::ERROR ? '1' : null;
		}, true );
		$command = $this->getPhpCommand( 'echo_args.php' );
		$command->setLogger( $logger );
		$command->unsafeParams( 'ThisIsStderr', '1>&2' );
		$command->execute();
		$this->assertSame( [], $logger->getBuffer() );

		$command = $this->getPhpCommand( 'echo_args.php' );
		$command->setLogger( $logger );
		$command->logStderr();
		$command->unsafeParams( 'ThisIsStderr', '1>&2' );
		$command->execute();
		$this->assertCount( 1, $logger->getBuffer() );
		$this->assertSame( trim( $logger->getBuffer()[0][2]['error'] ), 'ThisIsStderr' );
	}

	public function testInput() {
		// hangs on Windows, see Bug T199989, non-blocking pipes
		$this->requirePosix();

		$command = $this->getPhpCommand( 'echo_stdin.php' );
		$command->input( 'abc' );
		$result = $command->execute();
		$this->assertSame( 'abc', $result->getStdout() );

		// now try it with something that does not fit into a single block
		$command = $this->getPhpCommand( 'echo_stdin.php' );
		$command->input( str_repeat( '!', 1000000 ) );
		$result = $command->execute();
		$this->assertSame( 1000000, strlen( $result->getStdout() ) );

		// And try it with empty input
		$command = $this->getPhpCommand( 'echo_stdin.php' );
		$command->input( '' );
		$result = $command->execute();
		$this->assertSame( '', $result->getStdout() );
	}

	/**
	 * Ensure that it's possible to disable the default shell restrictions
	 * @see T257278
	 */
	public function testDisablingRestrictions() {
		$command = TestingAccessWrapper::newFromObject( new Command() );
		// As CommandFactory does for the firejail case:
		$command->restrict( Shell::RESTRICT_DEFAULT );
		// Disable restrictions
		$command->restrict( Shell::RESTRICT_NONE );
		$this->assertSame( 0, $command->restrictions );
	}

	/**
	 * Creates a command that will execute one of the PHP test scripts by its
	 * file name, using the current PHP_BIN binary.
	 *
	 * NOTE: the PHP test scripts are located in the sub directory
	 * "bin".
	 *
	 * @param string $fileName  a file name in the "bin" sub-directory
	 * @param array $args       an array of arguments to pass to the PHP script
	 *
	 * @return Command  a command instance pointing to the right script
	 */
	private function getPhpCommand( $fileName, array $args = [] ) {
		$command = new Command;
		$params = [
			PHP_BINARY,
			__DIR__
				 . DIRECTORY_SEPARATOR
				 . 'bin'
				 . DIRECTORY_SEPARATOR
				 . $fileName
		];
		$params = array_merge( $params, $args );

		$command->params( $params );
		$command->limits( [ 'memory' => 0 ] );
		return $command;
	}
}<|MERGE_RESOLUTION|>--- conflicted
+++ resolved
@@ -55,11 +55,7 @@
 			->unsafeParams( 'ThisIsStderr', '1>&2' )
 			->execute();
 
-<<<<<<< HEAD
-		$this->assertNotContains( 'ThisIsStderr', $result->getStdout() );
-=======
 		$this->assertStringNotContainsString( 'ThisIsStderr', $result->getStdout() );
->>>>>>> 9b8a1684
 		$this->assertEquals( "ThisIsStderr", $result->getStderr() );
 	}
 
