<?php

<<<<<<< HEAD
=======
use MediaWiki\HookContainer\HookContainer;
use Wikimedia\ScopedCallback;

>>>>>>> 1f8e9cd0
class HooksTest extends MediaWikiIntegrationTestCase {

	private const MOCK_HOOK_NAME = 'MediaWikiHooksTest001';

	protected function setUp(): void {
		parent::setUp();
	}

	public static function provideHooks() {
<<<<<<< HEAD
		$i = new HookTestDummyHookHandlerClass();
=======
		$obj = new HookTestDummyHookHandlerClass();
>>>>>>> 1f8e9cd0

		return [
			[
				'Object and method',
				[ $obj, 'someNonStatic' ],
				'changed-nonstatic',
				'changed-nonstatic'
			],
			[ 'Object and no method', $obj, 'changed-onevent', 'original' ],
			[ 'Object and static method', [ $obj, 'someStatic' ], 'changed-static', 'original' ],
			[
				'Class::method static call',
<<<<<<< HEAD
				[ 'HookTestDummyHookHandlerClass::someStatic' ],
				'changed-static',
				'original'
			],
			[
				'Class::method static call as array',
				[ [ 'HookTestDummyHookHandlerClass::someStatic' ] ],
				'changed-static',
				'original'
			],
			[ 'Global function', [ 'wfNothingFunction' ], 'changed-func', 'original' ],
			[ 'Global function with data', [ 'wfNothingFunctionData', 'data' ], 'data', 'original' ],
			[ 'Closure', [ static function ( &$foo, $bar ) {
=======
				'HookTestDummyHookHandlerClass::someStatic',
				'changed-static',
				'original'
			],
			[ 'Global function', 'wfNothingFunction', 'changed-func', 'original' ],
			[ 'Closure', static function ( &$foo, $bar ) {
>>>>>>> 1f8e9cd0
				$foo = 'changed-closure';

				return true;
			}, 'changed-closure', 'original' ],
		];
	}

	/**
	 * @dataProvider provideHooks
	 * @covers Hooks::register
	 * @covers Hooks::run
	 */
	public function testRunningNewStyleHooks( $msg, $hook, $expectedFoo, $expectedBar ) {
<<<<<<< HEAD
=======
		$this->hideDeprecated( 'Hooks::run' );
>>>>>>> 1f8e9cd0
		$foo = $bar = 'original';
		$hookContainer = $this->getServiceContainer()->getHookContainer();
		$hookContainer->register( self::MOCK_HOOK_NAME, $hook );
		Hooks::run( self::MOCK_HOOK_NAME, [ &$foo, &$bar ] );

		$this->assertSame( $expectedFoo, $foo, $msg );
		$this->assertSame( $expectedBar, $bar, $msg );
	}

	/**
<<<<<<< HEAD
=======
	 * @covers Hooks::getHandlers
	 */
	public function testGetHandlers() {
		// phpcs:disable MediaWiki.Usage.DeprecatedGlobalVariables.Deprecated$wgHooks
		global $wgHooks;
		$hookContainer = $this->getServiceContainer()->getHookContainer();

		$this->filterDeprecated( '/\$wgHooks/' );
		$this->filterDeprecated( '/Hooks::getHandlers was deprecated/' );
		$this->filterDeprecated( '/HookContainer::getHandlerCallbacks was deprecated/' );

		$this->assertSame(
			[],
			Hooks::getHandlers( 'MediaWikiHooksTest001' ),
			'No hooks registered'
		);

		$a = [ new HookTestDummyHookHandlerClass(), 'someStatic' ];
		$b = [ new HookTestDummyHookHandlerClass(), 'onMediaWikiHooksTest001' ];

		$wgHooks['MediaWikiHooksTest001'][] = $a;

		$this->assertSame(
			[ $a ],
			array_values( Hooks::getHandlers( 'MediaWikiHooksTest001' ) ),
			'Hook registered by $wgHooks'
		);
		$reset = $hookContainer->scopedRegister( 'MediaWikiHooksTest001', $b );
		$this->assertSame(
			[ $a, $b ],
			array_values( Hooks::getHandlers( 'MediaWikiHooksTest001' ) ),
			'Hooks::getHandlers() should return hooks registered via wgHooks as well as Hooks::register'
		);

		ScopedCallback::consume( $reset );
		unset( $wgHooks['MediaWikiHooksTest001'] );

		$hookContainer->register( 'MediaWikiHooksTest001', $b );
		$this->assertSame(
			[ $b ],
			array_values( Hooks::getHandlers( 'MediaWikiHooksTest001' ) ),
			'Hook registered by Hook::register'
		);
	}

	/**
>>>>>>> 1f8e9cd0
	 * @covers Hooks::isRegistered
	 * @covers Hooks::getHandlers
	 * @covers Hooks::register
	 * @covers Hooks::run
	 */
	public function testRegistration() {
<<<<<<< HEAD
=======
		$this->hideDeprecated( 'Hooks::isRegistered' );
		$this->hideDeprecated( 'Hooks::run' );
		// phpcs:disable MediaWiki.Usage.DeprecatedGlobalVariables.Deprecated$wgHooks
>>>>>>> 1f8e9cd0
		global $wgHooks;
		$hookContainer = $this->getServiceContainer()->getHookContainer();

		$this->expectDeprecationAndContinue( '/\$wgHooks .* deprecated/' );
		$this->expectDeprecationAndContinue( '/Use of Hooks::register was deprecated/' );
<<<<<<< HEAD
=======
		$this->expectDeprecationAndContinue( '/Hooks::getHandlers was deprecated/' );
		$this->expectDeprecationAndContinue( '/HookContainer::getHandlerCallbacks was deprecated/' );
>>>>>>> 1f8e9cd0

		$a = new HookTestDummyHookHandlerClass();
		$b = new HookTestDummyHookHandlerClass();
		$c = new HookTestDummyHookHandlerClass();

		$wgHooks[ self::MOCK_HOOK_NAME ][] = $a;
		Hooks::register( self::MOCK_HOOK_NAME, $b );
		$hookContainer->register( self::MOCK_HOOK_NAME, $c );

		$this->assertTrue( Hooks::isRegistered( self::MOCK_HOOK_NAME ) );
		$this->assertCount( 3, Hooks::getHandlers( self::MOCK_HOOK_NAME ) );

		$foo = 'quux';
		$bar = 'qaax';

		Hooks::run( self::MOCK_HOOK_NAME, [ &$foo, &$bar ] );
		$this->assertSame(
			1,
			$a->calls,
			'Hooks::run() should run hooks registered via $wgHooks'
		);
		$this->assertSame(
			1,
			$b->calls,
			'Hooks::run() should run hooks registered via Hooks::register'
		);
		$this->assertSame(
			1,
			$c->calls,
			'Hooks::run() should run hooks registered via HookContainer::register'
		);
	}

	/**
	 * @covers Hooks::run
	 */
	public function testUncallableFunction() {
		$this->hideDeprecated( 'Hooks::run' );
		$hookContainer = $this->getServiceContainer()->getHookContainer();
<<<<<<< HEAD
		$hookContainer->register( self::MOCK_HOOK_NAME, 'ThisFunctionDoesntExist' );
		$this->expectExceptionMessage( 'Call to undefined function ThisFunctionDoesntExist' );
		Hooks::run( self::MOCK_HOOK_NAME, [] );
=======

		// NOTE: Currently, register() doesn't immediately normalize and check the hook.
		//       Failure to normalize later, on run, is ignored silently. Should it trigger a warning?
		$hookContainer->register( self::MOCK_HOOK_NAME, 'ThisFunctionDoesntExist' );
		Hooks::run( self::MOCK_HOOK_NAME, [] );

		// We assert that run() doesn't throw.
		$this->addToAssertionCount( 1 );
>>>>>>> 1f8e9cd0
	}

	/**
	 * @covers Hooks::run
	 */
	public function testFalseReturn() {
		$this->hideDeprecated( 'Hooks::run' );
		$hookContainer = $this->getServiceContainer()->getHookContainer();
		$hookContainer->register( self::MOCK_HOOK_NAME, static function ( &$foo ) {
			return false;
		} );
		$hookContainer->register( self::MOCK_HOOK_NAME, static function ( &$foo ) {
			$foo = 'test';
			return true;
		} );
		$foo = 'original';
		Hooks::run( self::MOCK_HOOK_NAME, [ &$foo ] );
		$this->assertSame( 'original', $foo, 'Hooks abort after a false return.' );
	}

	/**
	 * @covers Hooks::run
	 */
	public function testNullReturn() {
		$this->hideDeprecated( 'Hooks::run' );
		$hookContainer = $this->getServiceContainer()->getHookContainer();
		$hookContainer->register( self::MOCK_HOOK_NAME, static function ( &$foo ) {
			return;
		} );
		$hookContainer->register( self::MOCK_HOOK_NAME, static function ( &$foo ) {
			$foo = 'test';

			return true;
		} );
		$foo = 'original';
		Hooks::run( self::MOCK_HOOK_NAME, [ &$foo ] );
		$this->assertSame( 'test', $foo, 'Hooks continue after a null return.' );
	}

	/**
	 * @covers Hooks::run
	 */
	public function testCallHook_NoopHook() {
		$this->hideDeprecated( 'Hooks::run' );
		$hookContainer = $this->getServiceContainer()->getHookContainer();
<<<<<<< HEAD
		$hookContainer->register( self::MOCK_HOOK_NAME, false );
=======
		$hookContainer->register( self::MOCK_HOOK_NAME, HookContainer::NOOP );
>>>>>>> 1f8e9cd0
		$hookContainer->register( self::MOCK_HOOK_NAME, static function ( &$foo ) {
			$foo = 'test';

			return true;
		} );
		$foo = 'original';
		Hooks::run( self::MOCK_HOOK_NAME, [ &$foo ] );
		$this->assertSame( 'test', $foo, 'Hooks that are falsey are skipped.' );
	}

	/**
	 * @covers Hooks::run
	 */
	public function testCallHook_UnknownDatatype() {
		$this->hideDeprecated( 'Hooks::run' );
		$hookContainer = $this->getServiceContainer()->getHookContainer();
<<<<<<< HEAD
		$hookContainer->register( self::MOCK_HOOK_NAME, 12345 );
		$this->expectException( UnexpectedValueException::class );
		Hooks::run( self::MOCK_HOOK_NAME );
=======

		// NOTE: Currently, register() doesn't immediately normalize and check the hook.
		//       Failure to normalize later, on run, is ignored silently. Should it trigger a warning?
		$hookContainer->register( self::MOCK_HOOK_NAME, 12345 );
		Hooks::run( self::MOCK_HOOK_NAME );

		// We assert that run() doesn't throw.
		$this->addToAssertionCount( 1 );
>>>>>>> 1f8e9cd0
	}

	/**
	 * @covers Hooks::run
	 */
	public function testCallHook_Deprecated() {
		$hookContainer = $this->getServiceContainer()->getHookContainer();
		$hookContainer->register( self::MOCK_HOOK_NAME, 'HookTestDummyHookHandlerClass::someStatic' );
<<<<<<< HEAD
		$this->expectDeprecation();

		$a = $b = 0;
=======
		$this->expectDeprecationAndContinue( '/Use of MediaWikiHooksTest001 hook/' );

		$a = $b = 0;
		$this->hideDeprecated( 'Hooks::run' );
>>>>>>> 1f8e9cd0
		Hooks::run( self::MOCK_HOOK_NAME, [ $a, $b ], '1.31' );
	}

	/**
	 * @covers Hooks::runWithoutAbort
	 */
	public function testRunWithoutAbort() {
		$this->hideDeprecated( 'Hooks::runWithoutAbort' );
		$list = [];
		$hookContainer = $this->getServiceContainer()->getHookContainer();
		$hookContainer->register( self::MOCK_HOOK_NAME, static function ( &$list ) {
			$list[] = 1;
			return true; // Explicit true
		} );
		$hookContainer->register( self::MOCK_HOOK_NAME, static function ( &$list ) {
			$list[] = 2;
			return; // Implicit null
		} );
		$hookContainer->register( self::MOCK_HOOK_NAME, static function ( &$list ) {
			$list[] = 3;
			// No return
		} );

		Hooks::runWithoutAbort( self::MOCK_HOOK_NAME, [ &$list ] );
		$this->assertSame( [ 1, 2, 3 ], $list, 'All hooks ran.' );
	}

	/**
	 * @covers Hooks::runWithoutAbort
	 */
	public function testRunWithoutAbortWarning() {
		$this->hideDeprecated( 'Hooks::runWithoutAbort' );
		$hookContainer = $this->getServiceContainer()->getHookContainer();
		$hookContainer->register( self::MOCK_HOOK_NAME, static function ( &$foo ) {
			return false;
		} );
		$hookContainer->register( self::MOCK_HOOK_NAME, static function ( &$foo ) {
			$foo = 'test';
			return true;
		} );
		$foo = 'original';

		$this->expectException( UnexpectedValueException::class );
<<<<<<< HEAD
		$this->expectExceptionMessage( 'Invalid return from hook-MediaWikiHooksTest001-closure for ' .
			'unabortable MediaWikiHooksTest001'
		);
=======
		$this->expectExceptionMessage( 'unabortable MediaWikiHooksTest001' );
>>>>>>> 1f8e9cd0
		Hooks::runWithoutAbort( self::MOCK_HOOK_NAME, [ &$foo ] );
	}

	/**
	 * @covers Hooks::run
	 */
	public function testBadHookFunction() {
		$this->hideDeprecated( 'Hooks::run' );
		$hookContainer = $this->getServiceContainer()->getHookContainer();
		$hookContainer->register( self::MOCK_HOOK_NAME, static function () {
			return 'test';
		} );
<<<<<<< HEAD
		$this->expectDeprecation();
=======
		$this->expectException( UnexpectedValueException::class );
>>>>>>> 1f8e9cd0
		Hooks::run( self::MOCK_HOOK_NAME, [] );
	}
}

function wfNothingFunction( &$foo, &$bar ) {
	$foo = 'changed-func';

	return true;
}

function wfNothingFunctionData( $data, &$foo, &$bar ) {
	$foo = $data;

	return true;
}

class HookTestDummyHookHandlerClass {
	public $calls = 0;

	public static function someStatic( &$foo, &$bar ) {
		$foo = 'changed-static';

		return true;
	}

	public function someNonStatic( &$foo, &$bar ) {
		$this->calls++;
		$foo = 'changed-nonstatic';
		$bar = 'changed-nonstatic';

		return true;
	}

	public function onMediaWikiHooksTest001( &$foo, &$bar ) {
		$this->calls++;
		$foo = 'changed-onevent';

		return true;
	}

	public function someNonStaticWithData( $data, &$foo, &$bar ) {
		$this->calls++;
		$foo = $data;

		return true;
	}
}<|MERGE_RESOLUTION|>--- conflicted
+++ resolved
@@ -1,11 +1,8 @@
 <?php
 
-<<<<<<< HEAD
-=======
 use MediaWiki\HookContainer\HookContainer;
 use Wikimedia\ScopedCallback;
 
->>>>>>> 1f8e9cd0
 class HooksTest extends MediaWikiIntegrationTestCase {
 
 	private const MOCK_HOOK_NAME = 'MediaWikiHooksTest001';
@@ -15,11 +12,7 @@
 	}
 
 	public static function provideHooks() {
-<<<<<<< HEAD
-		$i = new HookTestDummyHookHandlerClass();
-=======
 		$obj = new HookTestDummyHookHandlerClass();
->>>>>>> 1f8e9cd0
 
 		return [
 			[
@@ -32,28 +25,12 @@
 			[ 'Object and static method', [ $obj, 'someStatic' ], 'changed-static', 'original' ],
 			[
 				'Class::method static call',
-<<<<<<< HEAD
-				[ 'HookTestDummyHookHandlerClass::someStatic' ],
-				'changed-static',
-				'original'
-			],
-			[
-				'Class::method static call as array',
-				[ [ 'HookTestDummyHookHandlerClass::someStatic' ] ],
-				'changed-static',
-				'original'
-			],
-			[ 'Global function', [ 'wfNothingFunction' ], 'changed-func', 'original' ],
-			[ 'Global function with data', [ 'wfNothingFunctionData', 'data' ], 'data', 'original' ],
-			[ 'Closure', [ static function ( &$foo, $bar ) {
-=======
 				'HookTestDummyHookHandlerClass::someStatic',
 				'changed-static',
 				'original'
 			],
 			[ 'Global function', 'wfNothingFunction', 'changed-func', 'original' ],
 			[ 'Closure', static function ( &$foo, $bar ) {
->>>>>>> 1f8e9cd0
 				$foo = 'changed-closure';
 
 				return true;
@@ -67,10 +44,7 @@
 	 * @covers Hooks::run
 	 */
 	public function testRunningNewStyleHooks( $msg, $hook, $expectedFoo, $expectedBar ) {
-<<<<<<< HEAD
-=======
-		$this->hideDeprecated( 'Hooks::run' );
->>>>>>> 1f8e9cd0
+		$this->hideDeprecated( 'Hooks::run' );
 		$foo = $bar = 'original';
 		$hookContainer = $this->getServiceContainer()->getHookContainer();
 		$hookContainer->register( self::MOCK_HOOK_NAME, $hook );
@@ -81,8 +55,6 @@
 	}
 
 	/**
-<<<<<<< HEAD
-=======
 	 * @covers Hooks::getHandlers
 	 */
 	public function testGetHandlers() {
@@ -129,29 +101,22 @@
 	}
 
 	/**
->>>>>>> 1f8e9cd0
 	 * @covers Hooks::isRegistered
 	 * @covers Hooks::getHandlers
 	 * @covers Hooks::register
 	 * @covers Hooks::run
 	 */
 	public function testRegistration() {
-<<<<<<< HEAD
-=======
 		$this->hideDeprecated( 'Hooks::isRegistered' );
 		$this->hideDeprecated( 'Hooks::run' );
 		// phpcs:disable MediaWiki.Usage.DeprecatedGlobalVariables.Deprecated$wgHooks
->>>>>>> 1f8e9cd0
 		global $wgHooks;
 		$hookContainer = $this->getServiceContainer()->getHookContainer();
 
 		$this->expectDeprecationAndContinue( '/\$wgHooks .* deprecated/' );
 		$this->expectDeprecationAndContinue( '/Use of Hooks::register was deprecated/' );
-<<<<<<< HEAD
-=======
 		$this->expectDeprecationAndContinue( '/Hooks::getHandlers was deprecated/' );
 		$this->expectDeprecationAndContinue( '/HookContainer::getHandlerCallbacks was deprecated/' );
->>>>>>> 1f8e9cd0
 
 		$a = new HookTestDummyHookHandlerClass();
 		$b = new HookTestDummyHookHandlerClass();
@@ -191,11 +156,6 @@
 	public function testUncallableFunction() {
 		$this->hideDeprecated( 'Hooks::run' );
 		$hookContainer = $this->getServiceContainer()->getHookContainer();
-<<<<<<< HEAD
-		$hookContainer->register( self::MOCK_HOOK_NAME, 'ThisFunctionDoesntExist' );
-		$this->expectExceptionMessage( 'Call to undefined function ThisFunctionDoesntExist' );
-		Hooks::run( self::MOCK_HOOK_NAME, [] );
-=======
 
 		// NOTE: Currently, register() doesn't immediately normalize and check the hook.
 		//       Failure to normalize later, on run, is ignored silently. Should it trigger a warning?
@@ -204,7 +164,6 @@
 
 		// We assert that run() doesn't throw.
 		$this->addToAssertionCount( 1 );
->>>>>>> 1f8e9cd0
 	}
 
 	/**
@@ -250,11 +209,7 @@
 	public function testCallHook_NoopHook() {
 		$this->hideDeprecated( 'Hooks::run' );
 		$hookContainer = $this->getServiceContainer()->getHookContainer();
-<<<<<<< HEAD
-		$hookContainer->register( self::MOCK_HOOK_NAME, false );
-=======
 		$hookContainer->register( self::MOCK_HOOK_NAME, HookContainer::NOOP );
->>>>>>> 1f8e9cd0
 		$hookContainer->register( self::MOCK_HOOK_NAME, static function ( &$foo ) {
 			$foo = 'test';
 
@@ -271,11 +226,6 @@
 	public function testCallHook_UnknownDatatype() {
 		$this->hideDeprecated( 'Hooks::run' );
 		$hookContainer = $this->getServiceContainer()->getHookContainer();
-<<<<<<< HEAD
-		$hookContainer->register( self::MOCK_HOOK_NAME, 12345 );
-		$this->expectException( UnexpectedValueException::class );
-		Hooks::run( self::MOCK_HOOK_NAME );
-=======
 
 		// NOTE: Currently, register() doesn't immediately normalize and check the hook.
 		//       Failure to normalize later, on run, is ignored silently. Should it trigger a warning?
@@ -284,7 +234,6 @@
 
 		// We assert that run() doesn't throw.
 		$this->addToAssertionCount( 1 );
->>>>>>> 1f8e9cd0
 	}
 
 	/**
@@ -293,16 +242,10 @@
 	public function testCallHook_Deprecated() {
 		$hookContainer = $this->getServiceContainer()->getHookContainer();
 		$hookContainer->register( self::MOCK_HOOK_NAME, 'HookTestDummyHookHandlerClass::someStatic' );
-<<<<<<< HEAD
-		$this->expectDeprecation();
+		$this->expectDeprecationAndContinue( '/Use of MediaWikiHooksTest001 hook/' );
 
 		$a = $b = 0;
-=======
-		$this->expectDeprecationAndContinue( '/Use of MediaWikiHooksTest001 hook/' );
-
-		$a = $b = 0;
-		$this->hideDeprecated( 'Hooks::run' );
->>>>>>> 1f8e9cd0
+		$this->hideDeprecated( 'Hooks::run' );
 		Hooks::run( self::MOCK_HOOK_NAME, [ $a, $b ], '1.31' );
 	}
 
@@ -346,13 +289,7 @@
 		$foo = 'original';
 
 		$this->expectException( UnexpectedValueException::class );
-<<<<<<< HEAD
-		$this->expectExceptionMessage( 'Invalid return from hook-MediaWikiHooksTest001-closure for ' .
-			'unabortable MediaWikiHooksTest001'
-		);
-=======
 		$this->expectExceptionMessage( 'unabortable MediaWikiHooksTest001' );
->>>>>>> 1f8e9cd0
 		Hooks::runWithoutAbort( self::MOCK_HOOK_NAME, [ &$foo ] );
 	}
 
@@ -365,11 +302,7 @@
 		$hookContainer->register( self::MOCK_HOOK_NAME, static function () {
 			return 'test';
 		} );
-<<<<<<< HEAD
-		$this->expectDeprecation();
-=======
 		$this->expectException( UnexpectedValueException::class );
->>>>>>> 1f8e9cd0
 		Hooks::run( self::MOCK_HOOK_NAME, [] );
 	}
 }
