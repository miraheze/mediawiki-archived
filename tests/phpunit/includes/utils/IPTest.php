--- conflicted
+++ resolved
@@ -316,36 +316,6 @@
 	}
 
 	/**
-<<<<<<< HEAD
-	 * @covers IP::sanitizeIP
-	 * @dataProvider provideSanitizeIP
-	 */
-	public function testSanitizeIP( $expected, $input ) {
-		$result = IP::sanitizeIP( $input );
-		$this->assertEquals( $expected, $result );
-	}
-
-	/**
-	 * Provider for IP::testSanitizeIP()
-	 */
-	public static function provideSanitizeIP() {
-		return array(
-			array( '0.0.0.0', '0.0.0.0' ),
-			array( '0.0.0.0', '00.00.00.00' ),
-			array( '0.0.0.0', '000.000.000.000' ),
-			array( '141.0.11.253', '141.000.011.253' ),
-			array( '1.2.4.5', '1.2.4.5' ),
-			array( '1.2.4.5', '01.02.04.05' ),
-			array( '1.2.4.5', '001.002.004.005' ),
-			array( '10.0.0.1', '010.0.000.1' ),
-			array( '80.72.250.4', '080.072.250.04' ),
-			array( 'Foo.1000.00', 'Foo.1000.00'),
-			array( 'Bar.01', 'Bar.01'),
-			array( 'Bar.010', 'Bar.010'),
-			array( null, ''),
-			array( null, ' ')
-		);
-=======
 	 * Provider for IP::testSanitizeIP()
 	 */
 	public static function provideSanitizeIP() {
@@ -365,7 +335,6 @@
 			[ null, '' ],
 			[ null, ' ' ]
 		];
->>>>>>> a51acbb6
 	}
 
 	/**
@@ -382,23 +351,6 @@
 	 * Provider for IP::testToHex()
 	 */
 	public static function provideToHex() {
-<<<<<<< HEAD
-		return array(
-			array( '00000001', '0.0.0.1' ),
-			array( '01020304', '1.2.3.4' ),
-			array( '7F000001', '127.0.0.1' ),
-			array( '80000000', '128.0.0.0' ),
-			array( 'DEADCAFE', '222.173.202.254' ),
-			array( 'FFFFFFFF', '255.255.255.255' ),
-			array( '8D000BFD', '141.000.11.253' ),
-			array( false, 'IN.VA.LI.D' ),
-			array( 'v6-00000000000000000000000000000001', '::1' ),
-			array( 'v6-20010DB885A3000000008A2E03707334', '2001:0db8:85a3:0000:0000:8a2e:0370:7334' ),
-			array( 'v6-20010DB885A3000000008A2E03707334', '2001:db8:85a3::8a2e:0370:7334' ),
-			array( false, 'IN:VA::LI:D' ),
-			array( false, ':::1' )
-		);
-=======
 		return [
 			[ '00000001', '0.0.0.1' ],
 			[ '01020304', '1.2.3.4' ],
@@ -414,7 +366,6 @@
 			[ false, 'IN:VA::LI:D' ],
 			[ false, ':::1' ]
 		];
->>>>>>> a51acbb6
 	}
 
 	/**
