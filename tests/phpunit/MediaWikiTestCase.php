--- conflicted
+++ resolved
@@ -18,16 +18,6 @@
 	protected $useTemporaryTables = true;
 	protected $reuseDB = false;
 	protected $tablesUsed = array(); // tables with data
-
-	protected $restoreGlobals = array( // global variables to restore for each test
-		'wgLang',
-		'wgContLang',
-		'wgLanguageCode',
-		'wgUser',
-		'wgTitle',
-	);
-
-	private $savedGlobals = array();
 
 	private static $dbSetup = false;
 
@@ -136,13 +126,23 @@
 		return $fname;
 	}
 
-<<<<<<< HEAD
 	/**
 	 * setUp and tearDown should (where significant)
 	 * happen in reverse order.
 	 */
 	protected function setUp() {
 		parent::setUp();
+
+		/*
+		//@todo: global variables to restore for *every* test
+		array(
+			'wgLang',
+			'wgContLang',
+			'wgLanguageCode',
+			'wgUser',
+			'wgTitle',
+		);
+		*/
 
 		// Cleaning up temporary files
 		foreach ( $this->tmpfiles as $fname ) {
@@ -162,23 +162,6 @@
 	}
 
 	protected function tearDown() {
-=======
-	protected function setup() {
-		parent::setup();
-
-		foreach ( $this->restoreGlobals as $var ) {
-			$v = $GLOBALS[ $var ];
-
-			if ( is_object( $v ) ) {
-				$v = clone $v;
-			}
-
-			$this->savedGlobals[$var] = $v;
-		}
-	}
-
-	protected function teardown() {
->>>>>>> bb51a58e
 		// Cleaning up temporary files
 		foreach ( $this->tmpfiles as $fname ) {
 			if ( is_file( $fname ) || ( is_link( $fname ) ) ) {
@@ -195,7 +178,6 @@
 			}
 		}
 
-<<<<<<< HEAD
 		// Restore mw globals
 		foreach ( $this->mwGlobals as $key => $value ) {
 			$GLOBALS[$key] = $value;
@@ -203,14 +185,6 @@
 		$this->mwGlobals = array();
 
 		parent::tearDown();
-=======
-		// restore saved globals
-		foreach ( $this->savedGlobals as $k => $v ) {
-			$GLOBALS[ $k ] = $v;
-		}
-
-		parent::teardown();
->>>>>>> bb51a58e
 	}
 
 	/**
@@ -256,6 +230,34 @@
 				$GLOBALS[$key] = $value;
 			}
 		}
+	}
+
+	/**
+	 * Merges the given values into a MW global array variable.
+	 * Useful for setting some entries in a configuration array, instead of
+	 * setting the entire array.
+	 *
+	 * @param String $name The name of the global, as in wgFooBar
+	 * @param Array $values The array containing the entries to set in that global
+	 *
+	 * @throws MWException if the designated global is not an array.
+	 */
+	protected function mergeMwGlobalArrayValue( $name, $values ) {
+		if ( !isset( $GLOBALS[$name] ) ) {
+			$merged = $values;
+		} else {
+			if ( !is_array( $GLOBALS[$name] ) ) {
+				throw new MWException( "MW global $name is not an array." );
+			}
+
+			//NOTE: do not use array_merge, it screws up for numeric keys.
+			$merged = $GLOBALS[$name];
+			foreach ( $values as $k => $v ) {
+				$merged[$k] = $v;
+			}
+		}
+
+		$this->setMwGlobals( $name, $merged );
 	}
 
 	function dbPrefix() {
