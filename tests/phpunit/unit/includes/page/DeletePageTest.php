--- conflicted
+++ resolved
@@ -2,10 +2,6 @@
 
 namespace MediaWiki\Tests\Unit\Page;
 
-<<<<<<< HEAD
-use BacklinkCache;
-=======
->>>>>>> 4afd0f7c
 use BadMethodCallException;
 use BagOStuff;
 use CommentStore;
@@ -204,11 +200,7 @@
 			$this->createMock( Authority::class )
 		);
 		$delPage->deleteUnsafe( 'foo' );
-<<<<<<< HEAD
-		$this->assertIsArray( $delPage->getSuccessfulDeletionsIDs() );
-=======
 		$this->assertArrayHasKey( DeletePage::PAGE_BASE, $delPage->getSuccessfulDeletionsIDs() );
->>>>>>> 4afd0f7c
 	}
 
 	/**
@@ -224,29 +216,14 @@
 	}
 
 	/**
-<<<<<<< HEAD
-	 * @covers ::deletionWasScheduled
-	 */
-	public function testDeletionWasScheduled(): void {
-=======
 	 * @covers ::deletionsWereScheduled
 	 */
 	public function testDeletionsWereScheduled(): void {
->>>>>>> 4afd0f7c
 		$delPage = $this->getDeletePage(
 			$this->createMock( ProperPageIdentity::class ),
 			$this->createMock( Authority::class )
 		);
 		$delPage->deleteUnsafe( 'foo' );
-<<<<<<< HEAD
-		$this->assertIsBool( $delPage->deletionWasScheduled() );
-	}
-
-	/**
-	 * @covers ::deletionWasScheduled
-	 */
-	public function testDeletionWasScheduled__notAttempted(): void {
-=======
 		$this->assertFalse( $delPage->deletionsWereScheduled()[DeletePage::PAGE_BASE] );
 	}
 
@@ -254,15 +231,11 @@
 	 * @covers ::deletionsWereScheduled
 	 */
 	public function testDeletionsWereScheduled__notAttempted(): void {
->>>>>>> 4afd0f7c
 		$delPage = $this->getDeletePage(
 			$this->createMock( ProperPageIdentity::class ),
 			$this->createMock( Authority::class )
 		);
 		$this->expectException( BadMethodCallException::class );
-<<<<<<< HEAD
-		$delPage->deletionWasScheduled();
-=======
 		$delPage->deletionsWereScheduled();
 	}
 
@@ -316,6 +289,5 @@
 		[ $nonTalkPage, $getWpFactory( false ), $nsInfo, 'delete-error-associated-doesnotexist' ];
 
 		yield 'Article with talk page' => [ $nonTalkPage, $getWpFactory( true ), $nsInfo, null ];
->>>>>>> 4afd0f7c
 	}
 }