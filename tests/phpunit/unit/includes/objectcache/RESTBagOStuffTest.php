<?php
/**
 * @group BagOStuff
 *
 * @covers RESTBagOStuff
 */
class RESTBagOStuffTest extends \MediaWikiUnitTestCase {

	/**
	 * @var MultiHttpClient
	 */
	private $client;
	/**
	 * @var RESTBagOStuff
	 */
	private $bag;

	protected function setUp() : void {
		parent::setUp();
		$this->client =
			$this->getMockBuilder( MultiHttpClient::class )
				->setConstructorArgs( [ [] ] )
				->setMethods( [ 'run' ] )
				->getMock();
		$this->bag = new RESTBagOStuff( [ 'client' => $this->client, 'url' => 'http://test/rest/' ] );
	}

	/**
	 * @dataProvider dataGet
	 */
	public function testGet( $serializationType, $hmacKey, $data ) {
		$classReflect = new ReflectionClass( RESTBagOStuff::class );

		$serializationTypeReflect = $classReflect->getProperty( 'serializationType' );
		$serializationTypeReflect->setAccessible( true );
		$serializationTypeReflect->setValue( $this->bag, $serializationType );

		$hmacKeyReflect = $classReflect->getProperty( 'hmacKey' );
		$hmacKeyReflect->setAccessible( true );
		$hmacKeyReflect->setValue( $this->bag, $hmacKey );

		$this->client->expects( $this->once() )->method( 'run' )->with( [
			'method' => 'GET',
			'url' => 'http://test/rest/42xyz42',
			'headers' => []
			// list( $rcode, $rdesc, $rhdrs, $rbody, $rerr )
		] )->willReturn( [ 200, 'OK', [], $data, 0 ] );
		$result = $this->bag->get( '42xyz42' );
		$this->assertEquals( 'somedata', $result );
	}

	public static function dataGet() {
		// Make sure the defaults are last, so the $bag is left as expected for the next test
		return [
			[ 'JSON', '12345', 'JSON.Us1wli82zEJ6DNQnCG//w+MShOFrdx9wCdfTUhPPA2w=."somedata"' ],
			[ 'JSON', '', 'JSON.."somedata"' ],
			[ 'PHP', '12345', 'PHP.t2EKhUF4l65kZqWhoAnKW8ZPzekDYfrDxTkQcVmGsuM=.s:8:"somedata";' ],
			[ 'PHP', '', 'PHP..s:8:"somedata";' ],
<<<<<<< HEAD
			[ 'legacy', '', 's:8:"somedata";' ],
=======
>>>>>>> 9b8a1684
		];
	}

	public function testGetNotExist() {
		$this->client->expects( $this->once() )->method( 'run' )->with( [
			'method' => 'GET',
			'url' => 'http://test/rest/42xyz42',
			'headers' => []
			// list( $rcode, $rdesc, $rhdrs, $rbody, $rerr )
		] )->willReturn( [ 404, 'Not found', [], 'Nothing to see here', 0 ] );
		$result = $this->bag->get( '42xyz42' );
		$this->assertFalse( $result );
	}

	public function testGetBadClient() {
		$this->client->expects( $this->once() )->method( 'run' )->with( [
			'method' => 'GET',
			'url' => 'http://test/rest/42xyz42',
			'headers' => []
			// list( $rcode, $rdesc, $rhdrs, $rbody, $rerr )
		] )->willReturn( [ 0, '', [], '', 'cURL has failed you today' ] );
		$result = $this->bag->get( '42xyz42' );
		$this->assertFalse( $result );
		$this->assertEquals( BagOStuff::ERR_UNREACHABLE, $this->bag->getLastError() );
	}

	public function testGetBadServer() {
		$this->client->expects( $this->once() )->method( 'run' )->with( [
			'method' => 'GET',
			'url' => 'http://test/rest/42xyz42',
			'headers' => []
			// list( $rcode, $rdesc, $rhdrs, $rbody, $rerr )
		] )->willReturn( [ 500, 'Too busy', [], 'Server is too busy', '' ] );
		$result = $this->bag->get( '42xyz42' );
		$this->assertFalse( $result );
		$this->assertEquals( BagOStuff::ERR_UNEXPECTED, $this->bag->getLastError() );
	}

	/**
	 * @dataProvider dataPut
	 */
	public function testPut( $serializationType, $hmacKey, $data ) {
		$classReflect = new ReflectionClass( RESTBagOStuff::class );

		$serializationTypeReflect = $classReflect->getProperty( 'serializationType' );
		$serializationTypeReflect->setAccessible( true );
		$serializationTypeReflect->setValue( $this->bag, $serializationType );

		$hmacKeyReflect = $classReflect->getProperty( 'hmacKey' );
		$hmacKeyReflect->setAccessible( true );
		$hmacKeyReflect->setValue( $this->bag, $hmacKey );

		$this->client->expects( $this->once() )->method( 'run' )->with( [
			'method' => 'PUT',
			'url' => 'http://test/rest/42xyz42',
			'body' => $data,
			'headers' => []
			// list( $rcode, $rdesc, $rhdrs, $rbody, $rerr )
		] )->willReturn( [ 200, 'OK', [], 'Done', 0 ] );
		$result = $this->bag->set( '42xyz42', 'somedata' );
		$this->assertTrue( $result );
	}

	public static function dataPut() {
		// Make sure the defaults are last, so the $bag is left as expected for the next test
		return [
			[ 'JSON', '12345', 'JSON.Us1wli82zEJ6DNQnCG//w+MShOFrdx9wCdfTUhPPA2w=."somedata"' ],
			[ 'JSON', '', 'JSON.."somedata"' ],
			[ 'PHP', '12345', 'PHP.t2EKhUF4l65kZqWhoAnKW8ZPzekDYfrDxTkQcVmGsuM=.s:8:"somedata";' ],
			[ 'PHP', '', 'PHP..s:8:"somedata";' ],
<<<<<<< HEAD
			[ 'legacy', '', 's:8:"somedata";' ],
=======
>>>>>>> 9b8a1684
		];
	}

	public function testDelete() {
		$this->client->expects( $this->once() )->method( 'run' )->with( [
			'method' => 'DELETE',
			'url' => 'http://test/rest/42xyz42',
			'headers' => []
			// list( $rcode, $rdesc, $rhdrs, $rbody, $rerr )
		] )->willReturn( [ 200, 'OK', [], 'Done', 0 ] );
		$result = $this->bag->delete( '42xyz42' );
		$this->assertTrue( $result );
	}
}<|MERGE_RESOLUTION|>--- conflicted
+++ resolved
@@ -56,10 +56,6 @@
 			[ 'JSON', '', 'JSON.."somedata"' ],
 			[ 'PHP', '12345', 'PHP.t2EKhUF4l65kZqWhoAnKW8ZPzekDYfrDxTkQcVmGsuM=.s:8:"somedata";' ],
 			[ 'PHP', '', 'PHP..s:8:"somedata";' ],
-<<<<<<< HEAD
-			[ 'legacy', '', 's:8:"somedata";' ],
-=======
->>>>>>> 9b8a1684
 		];
 	}
 
@@ -130,10 +126,6 @@
 			[ 'JSON', '', 'JSON.."somedata"' ],
 			[ 'PHP', '12345', 'PHP.t2EKhUF4l65kZqWhoAnKW8ZPzekDYfrDxTkQcVmGsuM=.s:8:"somedata";' ],
 			[ 'PHP', '', 'PHP..s:8:"somedata";' ],
-<<<<<<< HEAD
-			[ 'legacy', '', 's:8:"somedata";' ],
-=======
->>>>>>> 9b8a1684
 		];
 	}
 
