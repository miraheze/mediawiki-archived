--- conflicted
+++ resolved
@@ -361,13 +361,8 @@
 	public function testPtHeartbeat( $lag ) {
 		$db = $this->getMockBuilder( DatabaseMysqli::class )
 			->disableOriginalConstructor()
-<<<<<<< HEAD
-			->setMethods( [
-				'getLagDetectionMethod', 'fetchSecondsSinceHeartbeat', 'getMasterServerInfo' ] )
-=======
 			->onlyMethods( [
 				'getLagDetectionMethod', 'fetchSecondsSinceHeartbeat', 'getPrimaryServerInfo' ] )
->>>>>>> ea72c9b6
 			->getMock();
 
 		$db->method( 'getLagDetectionMethod' )
