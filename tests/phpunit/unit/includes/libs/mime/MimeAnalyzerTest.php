--- conflicted
+++ resolved
@@ -238,18 +238,6 @@
 		$this->assertSame( [], $this->mimeAnalyzer->getMimeTypesFromExtension( 'no_such_extension' ) );
 	}
 
-<<<<<<< HEAD
-	public function testGetMimeTypesFromTTFExtension() {
-		$this->assertContains(
-			'font/sfnt', $this->mimeAnalyzer->getMimeTypesFromExtension( 'ttf' ) );
-	}
-
-	public function testGetExtensionsFromSfntMimeType() {
-		$this->assertSame(
-			[ 'ttf' ], $this->mimeAnalyzer->getExtensionsFromMimeType( 'font/sfnt' ) );
-		$this->assertSame(
-			[ 'ttf' ], $this->mimeAnalyzer->getExtensionsFromMimeType( 'application/font-sfnt' ) );
-=======
 	public static function provideFileExtensions() {
 		yield 'ttf file extension should output font/sfnt' => [ 'ttf', 'font/sfnt' ];
 		yield 'ttf file extension should output application/font-sfnt' => [ 'ttf', 'application/font-sfnt' ];
@@ -286,7 +274,6 @@
 	public function testGetExtensionsFromMimeType( $inputMimeType, $expectedOutput ) {
 		$actualOutput = $this->mimeAnalyzer->getExtensionsFromMimeType( $inputMimeType );
 		$this->assertSame( $expectedOutput, $actualOutput );
->>>>>>> 1f8e9cd0
 	}
 
 	public function testGetMimeTypeFromExtensionOrNull() {
