--- conflicted
+++ resolved
@@ -289,15 +289,6 @@
 		DeferredUpdates::doUpdates();
 
 		if ( $immediate ) {
-<<<<<<< HEAD
-			$this->assertFalse( $deletePage->deletionWasScheduled() );
-			$logIDs = $deletePage->getSuccessfulDeletionsIDs();
-			$this->assertCount( 1, $logIDs );
-			$logID = $logIDs[0];
-			$this->assertIsInt( $logID );
-		} else {
-			$this->assertTrue( $deletePage->deletionWasScheduled() );
-=======
 			$this->assertFalse( $deletePage->deletionsWereScheduled()[DeletePage::PAGE_BASE] );
 			$logIDs = $deletePage->getSuccessfulDeletionsIDs();
 			$this->assertCount( 1, $logIDs );
@@ -306,7 +297,6 @@
 		} else {
 			$this->assertTrue( $deletePage->deletionsWereScheduled()[DeletePage::PAGE_BASE] );
 			$this->assertNull( $deletePage->getSuccessfulDeletionsIDs()[DeletePage::PAGE_BASE] );
->>>>>>> 4afd0f7c
 			$this->runJobs();
 			$logID = wfGetDB( DB_REPLICA )->selectField(
 				'logging',
