<?php

class LanguageConverterTest extends MediaWikiLangTestCase {
	/** @var LanguageToTest */
	protected $lang = null;
	/** @var TestConverter */
	protected $lc = null;

	protected function setUp() {
		parent::setUp();

		$this->setMwGlobals( [
			'wgContLang' => Language::factory( 'tg' ),
			'wgLanguageCode' => 'tg',
			'wgDefaultLanguageVariant' => false,
			'wgRequest' => new FauxRequest( [] ),
			'wgUser' => new User,
		] );

		$this->lang = new LanguageToTest();
		$this->lc = new TestConverter(
			$this->lang, 'tg',
			[ 'tg', 'tg-latn' ]
		);
	}

	protected function tearDown() {
		unset( $this->lc );
		unset( $this->lang );

		parent::tearDown();
	}

	/**
	 * @covers LanguageConverter::getPreferredVariant
	 */
	public function testGetPreferredVariantDefaults() {
		$this->assertEquals( 'tg', $this->lc->getPreferredVariant() );
	}

	/**
	 * @covers LanguageConverter::getPreferredVariant
	 * @covers LanguageConverter::getHeaderVariant
	 */
	public function testGetPreferredVariantHeaders() {
		global $wgRequest;
		$wgRequest->setHeader( 'Accept-Language', 'tg-latn' );

		$this->assertEquals( 'tg-latn', $this->lc->getPreferredVariant() );
	}

	/**
	 * @covers LanguageConverter::getPreferredVariant
	 * @covers LanguageConverter::getHeaderVariant
	 */
	public function testGetPreferredVariantHeaderWeight() {
		global $wgRequest;
		$wgRequest->setHeader( 'Accept-Language', 'tg;q=1' );

		$this->assertEquals( 'tg', $this->lc->getPreferredVariant() );
	}

	/**
	 * @covers LanguageConverter::getPreferredVariant
	 * @covers LanguageConverter::getHeaderVariant
	 */
	public function testGetPreferredVariantHeaderWeight2() {
		global $wgRequest;
		$wgRequest->setHeader( 'Accept-Language', 'tg-latn;q=1' );

		$this->assertEquals( 'tg-latn', $this->lc->getPreferredVariant() );
	}

	/**
	 * @covers LanguageConverter::getPreferredVariant
	 * @covers LanguageConverter::getHeaderVariant
	 */
	public function testGetPreferredVariantHeaderMulti() {
		global $wgRequest;
		$wgRequest->setHeader( 'Accept-Language', 'en, tg-latn;q=1' );

		$this->assertEquals( 'tg-latn', $this->lc->getPreferredVariant() );
	}

	/**
	 * @covers LanguageConverter::getPreferredVariant
	 */
	public function testGetPreferredVariantUserOption() {
		global $wgUser;

		$wgUser = new User;
		$wgUser->load(); // from 'defaults'
		$wgUser->mId = 1;
		$wgUser->mDataLoaded = true;
		$wgUser->mOptionsLoaded = true;
		$wgUser->setOption( 'variant', 'tg-latn' );

		$this->assertEquals( 'tg-latn', $this->lc->getPreferredVariant() );
	}

	/**
	 * @covers LanguageConverter::getPreferredVariant
	 * @covers LanguageConverter::getUserVariant
	 */
	public function testGetPreferredVariantUserOptionForForeignLanguage() {
		global $wgContLang, $wgUser;

		$wgContLang = Language::factory( 'en' );
		$wgUser = new User;
		$wgUser->load(); // from 'defaults'
		$wgUser->mId = 1;
		$wgUser->mDataLoaded = true;
		$wgUser->mOptionsLoaded = true;
		$wgUser->setOption( 'variant-tg', 'tg-latn' );

		$this->assertEquals( 'tg-latn', $this->lc->getPreferredVariant() );
	}

	/**
	 * @covers LanguageConverter::getPreferredVariant
	 * @covers LanguageConverter::getUserVariant
	 * @covers LanguageConverter::getURLVariant
	 */
	public function testGetPreferredVariantHeaderUserVsUrl() {
		global $wgContLang, $wgRequest, $wgUser;

		$wgContLang = Language::factory( 'tg-latn' );
		$wgRequest->setVal( 'variant', 'tg' );
		$wgUser = User::newFromId( "admin" );
		$wgUser->setId( 1 );
		$wgUser->mFrom = 'defaults';
		$wgUser->mOptionsLoaded = true;
		// The user's data is ignored because the variant is set in the URL.
		$wgUser->setOption( 'variant', 'tg-latn' );
		$this->assertEquals( 'tg', $this->lc->getPreferredVariant() );
	}

	/**
	 * @covers LanguageConverter::getPreferredVariant
	 */
	public function testGetPreferredVariantDefaultLanguageVariant() {
		global $wgDefaultLanguageVariant;

		$wgDefaultLanguageVariant = 'tg-latn';
		$this->assertEquals( 'tg-latn', $this->lc->getPreferredVariant() );
	}

	/**
	 * @covers LanguageConverter::getPreferredVariant
	 * @covers LanguageConverter::getURLVariant
	 */
	public function testGetPreferredVariantDefaultLanguageVsUrlVariant() {
		global $wgDefaultLanguageVariant, $wgRequest, $wgContLang;

		$wgContLang = Language::factory( 'tg-latn' );
		$wgDefaultLanguageVariant = 'tg';
		$wgRequest->setVal( 'variant', null );
		$this->assertEquals( 'tg', $this->lc->getPreferredVariant() );
	}

	/**
	 * Test exhausting pcre.backtrack_limit
<<<<<<< HEAD
=======
	 *
	 * @covers LanguageConverter::autoConvert
>>>>>>> eb4d2059
	 */
	public function testAutoConvertT124404() {
		$testString = '';
		for ( $i = 0; $i < 1000; $i++ ) {
			$testString .= 'xxx xxx xxx';
		}
		$testString .= "\n<big id='в'></big>";
		$old = ini_set( 'pcre.backtrack_limit', 200 );
		$result = $this->lc->autoConvert( $testString, 'tg-latn' );
		ini_set( 'pcre.backtrack_limit', $old );
		// The в in the id attribute should not get converted to a v
		$this->assertFalse(
			strpos( $result, 'v' ),
			"в converted to v despite being in attribue"
		);
	}
}

/**
 * Test converter (from Tajiki to latin orthography)
 */
class TestConverter extends LanguageConverter {
	private $table = [
		'б' => 'b',
		'в' => 'v',
		'г' => 'g',
	];

	function loadDefaultTables() {
		$this->mTables = [
			'tg-latn' => new ReplacementArray( $this->table ),
			'tg' => new ReplacementArray()
		];
	}
}

class LanguageToTest extends Language {
	function __construct() {
		parent::__construct();
		$variants = [ 'tg', 'tg-latn' ];
		$this->mConverter = new TestConverter( $this, 'tg', $variants );
	}
}<|MERGE_RESOLUTION|>--- conflicted
+++ resolved
@@ -160,11 +160,8 @@
 
 	/**
 	 * Test exhausting pcre.backtrack_limit
-<<<<<<< HEAD
-=======
 	 *
 	 * @covers LanguageConverter::autoConvert
->>>>>>> eb4d2059
 	 */
 	public function testAutoConvertT124404() {
 		$testString = '';
