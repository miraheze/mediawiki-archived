--- conflicted
+++ resolved
@@ -90,28 +90,6 @@
 
 		fwrite( STDERR, 'Using PHP ' . PHP_VERSION . "\n" );
 
-<<<<<<< HEAD
-		MediaWikiCliOptions::initialize();
-
-		$command = new MediaWikiPHPUnitCommand();
-		$command->run( $_SERVER['argv'], true );
-	}
-
-	/**
-	 * Generic setup for most installs. Returns the location of LocalSettings
-	 * @return string
-	 */
-	public function loadSettings() {
-		global $wgCommandLineMode, $IP;
-
-		$settingsFile = wfDetectLocalSettingsFile( $IP );
-		if ( getenv( 'PHPUNIT_WIKI' ) ) {
-			$wikiName = getenv( 'PHPUNIT_WIKI' );
-			$bits = explode( '-', $wikiName, 2 );
-			define( 'MW_DB', $bits[0] );
-			define( 'MW_PREFIX', $bits[1] ?? '' );
-			define( 'MW_WIKI_NAME', $wikiName );
-=======
 		$command = new Command();
 		$args = $_SERVER['argv'];
 		$knownOpts = getopt( 'c:', [ 'configuration:', 'bootstrap:' ] ) ?: [];
@@ -119,7 +97,6 @@
 			// XXX HAX: Use our default file. This is a temporary hack, to be removed when this file goes away
 			// or when T227900 is resolved.
 			$args[] = '--configuration=' . __DIR__ . '/suite.xml';
->>>>>>> 3d0ae94b
 		}
 		$command->run( $args, true );
 	}
