--- conflicted
+++ resolved
@@ -55,97 +55,8 @@
 	public function finalSetup() {
 		parent::finalSetup();
 
-<<<<<<< HEAD
-		global $wgMainCacheType, $wgMessageCacheType, $wgParserCacheType, $wgMainWANCache;
-		global $wgMainStash;
-		global $wgLanguageConverterCacheType, $wgUseDatabaseMessages;
-		global $wgLocaltimezone, $wgLocalisationCacheConf;
-		global $wgDevelopmentWarnings;
-		global $wgSessionProviders;
-		global $wgJobTypeConf;
-		global $wgAuthManagerConfig, $wgAuth;
-
-		// Inject test autoloader
-		require_once __DIR__ . '/../TestsAutoLoader.php';
-
-		// wfWarn should cause tests to fail
-		$wgDevelopmentWarnings = true;
-
-		// Make sure all caches and stashes are either disabled or use
-		// in-process cache only to prevent tests from using any preconfigured
-		// cache meant for the local wiki from outside the test run.
-		// See also MediaWikiTestCase::run() which mocks CACHE_DB and APC.
-
-		// Disabled in DefaultSettings, override local settings
-		$wgMainWANCache =
-		$wgMainCacheType = CACHE_NONE;
-		// Uses CACHE_ANYTHING in DefaultSettings, use hash instead of db
-		$wgMessageCacheType =
-		$wgParserCacheType =
-		$wgSessionCacheType =
-		$wgLanguageConverterCacheType = 'hash';
-		// Uses db-replicated in DefaultSettings
-		$wgMainStash = 'hash';
-		// Use memory job queue
-		$wgJobTypeConf = [
-			'default' => [ 'class' => 'JobQueueMemory', 'order' => 'fifo' ],
-		];
-
-		$wgUseDatabaseMessages = false; # Set for future resets
-
-		// Assume UTC for testing purposes
-		$wgLocaltimezone = 'UTC';
-
-		$wgLocalisationCacheConf['storeClass'] = 'LCStoreNull';
-
-		// Generic MediaWiki\Session\SessionManager configuration for tests
-		// We use CookieSessionProvider because things might be expecting
-		// cookies to show up in a FauxRequest somewhere.
-		$wgSessionProviders = [
-			[
-				'class' => MediaWiki\Session\CookieSessionProvider::class,
-				'args' => [ [
-					'priority' => 30,
-					'callUserSetCookiesHook' => true,
-				] ],
-			],
-		];
-
-		// Generic AuthManager configuration for testing
-		$wgAuthManagerConfig = [
-			'preauth' => [],
-			'primaryauth' => [
-				[
-					'class' => MediaWiki\Auth\TemporaryPasswordPrimaryAuthenticationProvider::class,
-					'args' => [ [
-						'authoritative' => false,
-					] ],
-				],
-				[
-					'class' => MediaWiki\Auth\LocalPasswordPrimaryAuthenticationProvider::class,
-					'args' => [ [
-						'authoritative' => true,
-					] ],
-				],
-			],
-			'secondaryauth' => [],
-		];
-		$wgAuth = new MediaWiki\Auth\AuthManagerAuthPlugin();
-
-		// Bug 44192 Do not attempt to send a real e-mail
-		Hooks::clear( 'AlternateUserMailer' );
-		Hooks::register(
-			'AlternateUserMailer',
-			function () {
-				return false;
-			}
-		);
-		// xdebug's default of 100 is too low for MediaWiki
-		ini_set( 'xdebug.max_nesting_level', 1000 );
-=======
 		// Inject test autoloader
 		self::requireTestsAutoloader();
->>>>>>> 0ddb8064
 
 		TestSetup::applyInitialConfig();
 	}
