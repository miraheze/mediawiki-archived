<?php

/**
 * James doesn't like having to manually fix these things.
 */
class ReleaseNotesTest extends MediaWikiTestCase {
	/**
	 * Verify that at least one Release Notes file exists, have content, and
	 * aren't overly long.
	 *
	 * @group documentation
	 * @coversNothing
	 */
	public function testReleaseNotesFilesExistAndAreNotMalformed() {
		global $wgVersion, $IP;

		$notesFiles = glob( "$IP/RELEASE-NOTES-*" );

		$this->assertGreaterThanOrEqual(
			1,
			count( $notesFiles ),
			'Repo has at least one Release Notes file.'
		);

		$versionParts = explode( '.', explode( '-', $wgVersion )[0] );
		$this->assertContains(
			"$IP/RELEASE-NOTES-$versionParts[0].$versionParts[1]",
			$notesFiles,
			'Repo has a Release Notes file for the current $wgVersion.'
		);

		foreach ( $notesFiles as $index => $fileName ) {
			$this->assertFileLength( "Release Notes", $fileName );
		}

		// Also test the README and similar files
<<<<<<< HEAD
		$otherFiles = [ "$IP/COPYING", "$IP/FAQ", "$IP/INSTALL", "$IP/README", "$IP/SECURITY" ];
=======
		$otherFiles = [
			"$IP/COPYING",
			"$IP/FAQ",
			"$IP/HISTORY",
			"$IP/INSTALL",
			"$IP/README",
			"$IP/SECURITY"
		];
>>>>>>> c733c855

		foreach ( $otherFiles as $index => $fileName ) {
			$this->assertFileLength( "Help", $fileName );
		}
	}

<<<<<<< HEAD
	/**
	 */
=======
>>>>>>> c733c855
	private function assertFileLength( $type, $fileName ) {
		$file = file( $fileName, FILE_IGNORE_NEW_LINES );

		$this->assertFalse(
			!$file,
			"$type file '$fileName' is inaccessible."
		);

<<<<<<< HEAD
		$lines = count( $file );

		for ( $i = 0; $i < $lines; $i++ ) {
			$line = $file[$i];

=======
		foreach ( $file as $i => $line ) {
			$num = $i + 1;
>>>>>>> c733c855
			$this->assertLessThanOrEqual(
				// FILE_IGNORE_NEW_LINES drops the \n at the EOL, so max length is 80 not 81.
				80,
				mb_strlen( $line ),
<<<<<<< HEAD
				"$type file '$fileName' line $i is longer than 80 chars:\n\t'$line'"
=======
				"$type file '$fileName' line $num, is longer than 80 chars:\n\t'$line'"
>>>>>>> c733c855
			);
		}
	}
}<|MERGE_RESOLUTION|>--- conflicted
+++ resolved
@@ -34,9 +34,6 @@
 		}
 
 		// Also test the README and similar files
-<<<<<<< HEAD
-		$otherFiles = [ "$IP/COPYING", "$IP/FAQ", "$IP/INSTALL", "$IP/README", "$IP/SECURITY" ];
-=======
 		$otherFiles = [
 			"$IP/COPYING",
 			"$IP/FAQ",
@@ -45,18 +42,12 @@
 			"$IP/README",
 			"$IP/SECURITY"
 		];
->>>>>>> c733c855
 
 		foreach ( $otherFiles as $index => $fileName ) {
 			$this->assertFileLength( "Help", $fileName );
 		}
 	}
 
-<<<<<<< HEAD
-	/**
-	 */
-=======
->>>>>>> c733c855
 	private function assertFileLength( $type, $fileName ) {
 		$file = file( $fileName, FILE_IGNORE_NEW_LINES );
 
@@ -65,25 +56,13 @@
 			"$type file '$fileName' is inaccessible."
 		);
 
-<<<<<<< HEAD
-		$lines = count( $file );
-
-		for ( $i = 0; $i < $lines; $i++ ) {
-			$line = $file[$i];
-
-=======
 		foreach ( $file as $i => $line ) {
 			$num = $i + 1;
->>>>>>> c733c855
 			$this->assertLessThanOrEqual(
 				// FILE_IGNORE_NEW_LINES drops the \n at the EOL, so max length is 80 not 81.
 				80,
 				mb_strlen( $line ),
-<<<<<<< HEAD
-				"$type file '$fileName' line $i is longer than 80 chars:\n\t'$line'"
-=======
 				"$type file '$fileName' line $num, is longer than 80 chars:\n\t'$line'"
->>>>>>> c733c855
 			);
 		}
 	}
