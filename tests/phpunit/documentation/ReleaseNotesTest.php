<?php

/**
 * James doesn't like having to manually fix these things.
 */
class ReleaseNotesTest extends MediaWikiTestCase {
	/**
	 * Verify that at least one Release Notes file exists, have content, and
	 * aren't overly long.
	 *
	 * @group documentation
	 * @coversNothing
	 */
	public function testReleaseNotesFilesExistAndAreNotMalformed() {
		global $wgVersion, $IP;

		$notesFiles = glob( "$IP/RELEASE-NOTES-*" );

		$this->assertGreaterThanOrEqual(
			1,
			count( $notesFiles ),
			'Repo has at least one Release Notes file.'
		);

		$versionParts = explode( '.', explode( '-', $wgVersion )[0] );
		$this->assertContains(
			"$IP/RELEASE-NOTES-$versionParts[0].$versionParts[1]",
			$notesFiles,
			'Repo has a Release Notes file for the current $wgVersion.'
		);

		foreach ( $notesFiles as $index => $fileName ) {
			$this->assertFileLength( "Release Notes", $fileName );
		}
	}

	public static function provideFilesAtRoot() {
		global $IP;

		$rootFiles = [
			"COPYING",
			"FAQ",
			"HISTORY",
			"INSTALL",
			"README",
			"SECURITY",
		];

<<<<<<< HEAD
		$testCases = [];
		foreach ( $rootFiles as $rootFile ) {
			$testCases["$rootFile file"] = [ "$IP/$rootFile" ];
=======
		foreach ( $rootFiles as $rootFile ) {
			yield "$rootFile file" => [ "$IP/$rootFile" ];
>>>>>>> e2509cbd
		}
		return $testCases;
	}

	/**
	 * @dataProvider provideFilesAtRoot
	 * @coversNothing
	 */
	public function testRootFilesHaveProperLineLength( $fileName ) {
		$this->assertFileLength( "Help", $fileName );
	}

	/**
	 * @dataProvider provideFilesAtRoot
	 * @coversNothing
	 */
	public function testRootFilesHaveProperLineLength( $fileName ) {
		$this->assertFileLength( "Help", $fileName );
	}

	private function assertFileLength( $type, $fileName ) {
		$lines = file( $fileName, FILE_IGNORE_NEW_LINES );

		$this->assertNotFalse(
			$lines,
			"$type file '$fileName' is inaccessible."
		);

		$errors = [];
		foreach ( $lines as $i => $line ) {
			$num = $i + 1;

			// FILE_IGNORE_NEW_LINES drops the \n at the EOL, so max length is 80 not 81.
			$max_length = 80;

			$length = mb_strlen( $line );
			if ( $length <= $max_length ) {
				continue;
			}
			$errors[] = "line $num: length $length > $max_length:\n$line";
		}
		# Use assertSame() instead of assertEqual(), to show the full line in the diff
		$this->assertSame(
			[],
			$errors,
			"$type file '$fileName' lines " .
			"have at most $max_length characters"
		);
	}
}<|MERGE_RESOLUTION|>--- conflicted
+++ resolved
@@ -4,103 +4,88 @@
  * James doesn't like having to manually fix these things.
  */
 class ReleaseNotesTest extends MediaWikiTestCase {
-	/**
-	 * Verify that at least one Release Notes file exists, have content, and
-	 * aren't overly long.
-	 *
-	 * @group documentation
-	 * @coversNothing
-	 */
-	public function testReleaseNotesFilesExistAndAreNotMalformed() {
-		global $wgVersion, $IP;
+    /**
+     * Verify that at least one Release Notes file exists, have content, and
+     * aren't overly long.
+     *
+     * @group documentation
+     * @coversNothing
+     */
+    public function testReleaseNotesFilesExistAndAreNotMalformed() {
+        global $wgVersion, $IP;
 
-		$notesFiles = glob( "$IP/RELEASE-NOTES-*" );
+        $notesFiles = glob( "$IP/RELEASE-NOTES-*" );
 
-		$this->assertGreaterThanOrEqual(
-			1,
-			count( $notesFiles ),
-			'Repo has at least one Release Notes file.'
-		);
+        $this->assertGreaterThanOrEqual(
+            1,
+            count( $notesFiles ),
+            'Repo has at least one Release Notes file.'
+        );
 
-		$versionParts = explode( '.', explode( '-', $wgVersion )[0] );
-		$this->assertContains(
-			"$IP/RELEASE-NOTES-$versionParts[0].$versionParts[1]",
-			$notesFiles,
-			'Repo has a Release Notes file for the current $wgVersion.'
-		);
+        $versionParts = explode( '.', explode( '-', $wgVersion )[0] );
+        $this->assertContains(
+            "$IP/RELEASE-NOTES-$versionParts[0].$versionParts[1]",
+            $notesFiles,
+            'Repo has a Release Notes file for the current $wgVersion.'
+        );
 
-		foreach ( $notesFiles as $index => $fileName ) {
-			$this->assertFileLength( "Release Notes", $fileName );
-		}
-	}
+        foreach ( $notesFiles as $index => $fileName ) {
+            $this->assertFileLength( "Release Notes", $fileName );
+        }
+    }
 
-	public static function provideFilesAtRoot() {
-		global $IP;
+    public static function provideFilesAtRoot() {
+        global $IP;
 
-		$rootFiles = [
-			"COPYING",
-			"FAQ",
-			"HISTORY",
-			"INSTALL",
-			"README",
-			"SECURITY",
-		];
+        $rootFiles = [
+            "COPYING",
+            "FAQ",
+            "HISTORY",
+            "INSTALL",
+            "README",
+            "SECURITY",
+        ];
 
-<<<<<<< HEAD
-		$testCases = [];
-		foreach ( $rootFiles as $rootFile ) {
-			$testCases["$rootFile file"] = [ "$IP/$rootFile" ];
-=======
-		foreach ( $rootFiles as $rootFile ) {
-			yield "$rootFile file" => [ "$IP/$rootFile" ];
->>>>>>> e2509cbd
-		}
-		return $testCases;
-	}
+        foreach ( $rootFiles as $rootFile ) {
+            yield "$rootFile file" => [ "$IP/$rootFile" ];
+        }
+    }
 
-	/**
-	 * @dataProvider provideFilesAtRoot
-	 * @coversNothing
-	 */
-	public function testRootFilesHaveProperLineLength( $fileName ) {
-		$this->assertFileLength( "Help", $fileName );
-	}
+    /**
+     * @dataProvider provideFilesAtRoot
+     * @coversNothing
+     */
+    public function testRootFilesHaveProperLineLength( $fileName ) {
+        $this->assertFileLength( "Help", $fileName );
+    }
 
-	/**
-	 * @dataProvider provideFilesAtRoot
-	 * @coversNothing
-	 */
-	public function testRootFilesHaveProperLineLength( $fileName ) {
-		$this->assertFileLength( "Help", $fileName );
-	}
+    private function assertFileLength( $type, $fileName ) {
+        $lines = file( $fileName, FILE_IGNORE_NEW_LINES );
 
-	private function assertFileLength( $type, $fileName ) {
-		$lines = file( $fileName, FILE_IGNORE_NEW_LINES );
+        $this->assertNotFalse(
+            $lines,
+            "$type file '$fileName' is inaccessible."
+        );
 
-		$this->assertNotFalse(
-			$lines,
-			"$type file '$fileName' is inaccessible."
-		);
+        $errors = [];
+        foreach ( $lines as $i => $line ) {
+            $num = $i + 1;
 
-		$errors = [];
-		foreach ( $lines as $i => $line ) {
-			$num = $i + 1;
+            // FILE_IGNORE_NEW_LINES drops the \n at the EOL, so max length is 80 not 81.
+            $max_length = 80;
 
-			// FILE_IGNORE_NEW_LINES drops the \n at the EOL, so max length is 80 not 81.
-			$max_length = 80;
-
-			$length = mb_strlen( $line );
-			if ( $length <= $max_length ) {
-				continue;
-			}
-			$errors[] = "line $num: length $length > $max_length:\n$line";
-		}
-		# Use assertSame() instead of assertEqual(), to show the full line in the diff
-		$this->assertSame(
-			[],
-			$errors,
-			"$type file '$fileName' lines " .
-			"have at most $max_length characters"
-		);
-	}
+            $length = mb_strlen( $line );
+            if ( $length <= $max_length ) {
+                continue;
+            }
+            $errors[] = "line $num: length $length > $max_length:\n$line";
+        }
+        # Use assertSame() instead of assertEqual(), to show the full line in the diff
+        $this->assertSame(
+            [],
+            $errors,
+            "$type file '$fileName' lines " .
+            "have at most $max_length characters"
+        );
+    }
 }