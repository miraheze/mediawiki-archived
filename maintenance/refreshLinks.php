<?php
/**
 * Refresh link tables.
 *
 * This program is free software; you can redistribute it and/or modify
 * it under the terms of the GNU General Public License as published by
 * the Free Software Foundation; either version 2 of the License, or
 * (at your option) any later version.
 *
 * This program is distributed in the hope that it will be useful,
 * but WITHOUT ANY WARRANTY; without even the implied warranty of
 * MERCHANTABILITY or FITNESS FOR A PARTICULAR PURPOSE. See the
 * GNU General Public License for more details.
 *
 * You should have received a copy of the GNU General Public License along
 * with this program; if not, write to the Free Software Foundation, Inc.,
 * 51 Franklin Street, Fifth Floor, Boston, MA 02110-1301, USA.
 * http://www.gnu.org/copyleft/gpl.html
 *
 * @file
 * @ingroup Maintenance
 */

require_once __DIR__ . '/Maintenance.php';

/**
 * Maintenance script to refresh link tables.
 *
 * @ingroup Maintenance
 */
class RefreshLinks extends Maintenance {
	public function __construct() {
		parent::__construct();
		$this->mDescription = "Refresh link tables";
		$this->addOption( 'dfn-only', 'Delete links from nonexistent articles only' );
		$this->addOption( 'new-only', 'Only affect articles with just a single edit' );
		$this->addOption( 'redirects-only', 'Only fix redirects, not all links' );
		$this->addOption( 'old-redirects-only', 'Only fix redirects with no redirect table entry' );
		$this->addOption( 'e', 'Last page id to refresh', false, true );
		$this->addOption( 'dfn-chunk-size', 'Maximum number of existent IDs to check per ' .
			'query, default 100000', false, true );
		$this->addArg( 'start', 'Page_id to start from, default 1', false );
		$this->setBatchSize( 100 );
	}

	public function execute() {
		// Note that there is a difference between not specifying the start
		// and end IDs and using the minimum and maximum values from the page
		// table. In the latter case, deleteLinksFromNonexistent() will not
		// delete entries for nonexistent IDs that fall outside the range.
		$start = (int)$this->getArg( 0 ) ?: null;
		$end = (int)$this->getOption( 'e' ) ?: null;
		$dfnChunkSize = (int)$this->getOption( 'dfn-chunk-size', 100000 );
		if ( !$this->hasOption( 'dfn-only' ) ) {
			$new = $this->getOption( 'new-only', false );
			$redir = $this->getOption( 'redirects-only', false );
			$oldRedir = $this->getOption( 'old-redirects-only', false );
			$this->doRefreshLinks( $start, $new, $end, $redir, $oldRedir );
			$this->deleteLinksFromNonexistent( null, null, $this->mBatchSize, $dfnChunkSize );
		} else {
			$this->deleteLinksFromNonexistent( $start, $end, $this->mBatchSize, $dfnChunkSize );
		}
	}

	/**
	 * Do the actual link refreshing.
	 * @param int|null $start Page_id to start from
	 * @param bool $newOnly Only do pages with 1 edit
	 * @param int|null $end Page_id to stop at
	 * @param bool $redirectsOnly Only fix redirects
	 * @param bool $oldRedirectsOnly Only fix redirects without redirect entries
	 */
	private function doRefreshLinks( $start, $newOnly = false,
		$end = null, $redirectsOnly = false, $oldRedirectsOnly = false
	) {
		global $wgParser;

		$reportingInterval = 100;
		$dbr = wfGetDB( DB_SLAVE );

		if ( $start === null ) {
			$start = 1;
		}

		// Give extensions a chance to optimize settings
		Hooks::run( 'MaintenanceRefreshLinksInit', array( $this ) );

		# Don't generate extension images (e.g. Timeline)
		$wgParser->clearTagHooks();

		$what = $redirectsOnly ? "redirects" : "links";

		if ( $oldRedirectsOnly ) {
			# This entire code path is cut-and-pasted from below.  Hurrah.

			$conds = array(
				"page_is_redirect=1",
				"rd_from IS NULL",
				self::intervalCond( $dbr, 'page_id', $start, $end ),
			);

			$res = $dbr->select(
				array( 'page', 'redirect' ),
				'page_id',
				$conds,
				__METHOD__,
				array(),
				array( 'redirect' => array( "LEFT JOIN", "page_id=rd_from" ) )
			);
			$num = $res->numRows();
			$this->output( "Refreshing $num old redirects from $start...\n" );

			$i = 0;

			foreach ( $res as $row ) {
				if ( !( ++$i % $reportingInterval ) ) {
					$this->output( "$i\n" );
					wfWaitForSlaves();
				}
				$this->fixRedirect( $row->page_id );
			}
		} elseif ( $newOnly ) {
			$this->output( "Refreshing $what from " );
			$res = $dbr->select( 'page',
				array( 'page_id' ),
				array(
					'page_is_new' => 1,
					self::intervalCond( $dbr, 'page_id', $start, $end ),
				),
				__METHOD__
			);
			$num = $res->numRows();
			$this->output( "$num new articles...\n" );

			$i = 0;
			foreach ( $res as $row ) {
				if ( !( ++$i % $reportingInterval ) ) {
					$this->output( "$i\n" );
					wfWaitForSlaves();
				}
				if ( $redirectsOnly ) {
					$this->fixRedirect( $row->page_id );
				} else {
					self::fixLinksFromArticle( $row->page_id );
				}
			}
		} else {
			if ( !$end ) {
				$maxPage = $dbr->selectField( 'page', 'max(page_id)', false );
				$maxRD = $dbr->selectField( 'redirect', 'max(rd_from)', false );
				$end = max( $maxPage, $maxRD );
			}
			$this->output( "Refreshing redirects table.\n" );
			$this->output( "Starting from page_id $start of $end.\n" );

			for ( $id = $start; $id <= $end; $id++ ) {

				if ( !( $id % $reportingInterval ) ) {
					$this->output( "$id\n" );
					wfWaitForSlaves();
				}
				$this->fixRedirect( $id );
			}

			if ( !$redirectsOnly ) {
				$this->output( "Refreshing links tables.\n" );
				$this->output( "Starting from page_id $start of $end.\n" );

				for ( $id = $start; $id <= $end; $id++ ) {

					if ( !( $id % $reportingInterval ) ) {
						$this->output( "$id\n" );
						wfWaitForSlaves();
					}
					self::fixLinksFromArticle( $id );
				}
			}
		}
	}

	/**
	 * Update the redirect entry for a given page.
	 *
	 * This methods bypasses the "redirect" table to get the redirect target,
	 * and parses the page's content to fetch it. This allows to be sure that
	 * the redirect target is up to date and valid.
	 * This is particularly useful when modifying namespaces to be sure the
	 * entry in the "redirect" table points to the correct page and not to an
	 * invalid one.
	 *
	 * @param int $id The page ID to check
	 */
	private function fixRedirect( $id ) {
		$page = WikiPage::newFromID( $id );
		$dbw = wfGetDB( DB_MASTER );

		if ( $page === null ) {
			// This page doesn't exist (any more)
			// Delete any redirect table entry for it
			$dbw->delete( 'redirect', array( 'rd_from' => $id ),
				__METHOD__ );

			return;
		}

		$rt = null;
		$content = $page->getContent( Revision::RAW );
		if ( $content !== null ) {
			$rt = $content->getUltimateRedirectTarget();
		}

		if ( $rt === null ) {
			// The page is not a redirect
			// Delete any redirect table entry for it
			$dbw->delete( 'redirect', array( 'rd_from' => $id ), __METHOD__ );
			$fieldValue = 0;
		} else {
			$page->insertRedirectEntry( $rt );
			$fieldValue = 1;
		}

		// Update the page table to be sure it is an a consistent state
		$dbw->update( 'page', array( 'page_is_redirect' => $fieldValue ),
			array( 'page_id' => $id ), __METHOD__ );
	}

	/**
	 * Run LinksUpdate for all links on a given page_id
	 * @param int $id The page_id
	 */
	public static function fixLinksFromArticle( $id ) {
		$page = WikiPage::newFromID( $id );

		LinkCache::singleton()->clear();

		if ( $page === null ) {
			return;
		}

		$content = $page->getContent( Revision::RAW );
		if ( $content === null ) {
			return;
		}

		$dbw = wfGetDB( DB_MASTER );
		$dbw->begin( __METHOD__ );

		$updates = $content->getSecondaryDataUpdates( $page->getTitle() );
		DataUpdate::runUpdates( $updates );

		$dbw->commit( __METHOD__ );
	}

	/**
	 * Removes non-existing links from pages from pagelinks, imagelinks,
	 * categorylinks, templatelinks, externallinks, interwikilinks, langlinks and redirect tables.
	 *
	 * @param int|null $start Page_id to start from
	 * @param int|null $end Page_id to stop at
	 * @param int $batchSize The size of deletion batches
	 * @param int $chunkSize Maximum number of existent IDs to check per query
	 *
	 * @author Merlijn van Deen <valhallasw@arctus.nl>
	 */
	private function deleteLinksFromNonexistent( $start = null, $end = null, $batchSize = 100,
		$chunkSize = 100000
	) {
		wfWaitForSlaves();
		$this->output( "Deleting illegal entries from the links tables...\n" );
		$dbr = wfGetDB( DB_SLAVE );
		do {
			// Find the start of the next chunk. This is based only
			// on existent page_ids.
			$nextStart = $dbr->selectField(
				'page',
				'page_id',
				self::intervalCond( $dbr, 'page_id', $start, $end ),
				__METHOD__,
				array( 'ORDER BY' => 'page_id', 'OFFSET' => $chunkSize )
			);

			if ( $nextStart !== false ) {
				// To find the end of the current chunk, subtract one.
				// This will serve to limit the number of rows scanned in
				// dfnCheckInterval(), per query, to at most the sum of
				// the chunk size and deletion batch size.
				$chunkEnd = $nextStart - 1;
			} else {
				// This is the last chunk. Check all page_ids up to $end.
				$chunkEnd = $end;
			}

			$fmtStart = $start !== null ? "[$start" : '(-INF';
			$fmtChunkEnd = $chunkEnd !== null ? "$chunkEnd]" : 'INF)';
			$this->output( "  Checking interval $fmtStart, $fmtChunkEnd\n" );
			$this->dfnCheckInterval( $start, $chunkEnd, $batchSize );

			$start = $nextStart;

		} while ( $nextStart !== false );
	}

	/**
	 * @see RefreshLinks::deleteLinksFromNonexistent()
	 * @param int|null $start Page_id to start from
	 * @param int|null $end Page_id to stop at
	 * @param int $batchSize The size of deletion batches
	 */
	private function dfnCheckInterval( $start = null, $end = null, $batchSize = 100 ) {
		$dbw = wfGetDB( DB_MASTER );
		$dbr = wfGetDB( DB_SLAVE );

		$linksTables = array( // table name => page_id field
			'pagelinks' => 'pl_from',
			'imagelinks' => 'il_from',
			'categorylinks' => 'cl_from',
			'templatelinks' => 'tl_from',
			'externallinks' => 'el_from',
			'iwlinks' => 'iwl_from',
			'langlinks' => 'll_from',
			'redirect' => 'rd_from',
			'page_props' => 'pp_page',
		);

		foreach ( $linksTables as $table => $field ) {
			$this->output( "    $table: 0" );
			$tableStart = $start;
			$counter = 0;
			do {
				$ids = $dbr->selectFieldValues(
					$table,
					$field,
					array(
						self::intervalCond( $dbr, $field, $tableStart, $end ),
						"$field NOT IN ({$dbr->selectSQLText( 'page', 'page_id' )})",
					),
					__METHOD__,
					array( 'DISTINCT', 'ORDER BY' => $field, 'LIMIT' => $batchSize )
				);

				$numIds = count( $ids );
				if ( $numIds ) {
					$counter += $numIds;
					$dbw->delete( $table, array( $field => $ids ), __METHOD__ );
					$this->output( ", $counter" );
					$tableStart = $ids[$numIds - 1] + 1;
<<<<<<< HEAD
=======
					wfWaitForSlaves();
>>>>>>> 365e22ee
				}

			} while ( $numIds >= $batchSize && ( $end === null || $tableStart <= $end ) );

			$this->output( " deleted.\n" );
		}
	}

	/**
	 * Build a SQL expression for a closed interval (i.e. BETWEEN).
	 *
	 * By specifying a null $start or $end, it is also possible to create
	 * half-bounded or unbounded intervals using this function.
	 *
	 * @param IDatabase $db Database connection
	 * @param string $var Field name
	 * @param mixed $start First value to include or null
	 * @param mixed $end Last value to include or null
	 */
	private static function intervalCond( IDatabase $db, $var, $start, $end ) {
		if ( $start === null && $end === null ) {
			return "$var IS NOT NULL";
		} elseif ( $end === null ) {
			return "$var >= {$db->addQuotes( $start )}";
		} elseif ( $start === null ) {
			return "$var <= {$db->addQuotes( $end )}";
		} else {
			return "$var BETWEEN {$db->addQuotes( $start )} AND {$db->addQuotes( $end )}";
		}
	}
}

$maintClass = 'RefreshLinks';
require_once RUN_MAINTENANCE_IF_MAIN;<|MERGE_RESOLUTION|>--- conflicted
+++ resolved
@@ -344,10 +344,7 @@
 					$dbw->delete( $table, array( $field => $ids ), __METHOD__ );
 					$this->output( ", $counter" );
 					$tableStart = $ids[$numIds - 1] + 1;
-<<<<<<< HEAD
-=======
 					wfWaitForSlaves();
->>>>>>> 365e22ee
 				}
 
 			} while ( $numIds >= $batchSize && ( $end === null || $tableStart <= $end ) );
