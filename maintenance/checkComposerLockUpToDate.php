<?php

require_once __DIR__ . '/Maintenance.php';

/**
 * Checks whether your composer-installed dependencies are up to date
 *
 * Composer creates a "composer.lock" file which specifies which versions are installed
 * (via `composer install`). It has a hash, which can be compared to the value of
 * the composer.json file to see if dependencies are up to date.
 */
class CheckComposerLockUpToDate extends Maintenance {
	public function __construct() {
		parent::__construct();
		$this->addDescription(
			'Checks whether your composer.lock file is up to date with the current composer.json' );
	}

	public function execute() {
		global $IP;
		$lockLocation = "$IP/composer.lock";
		$jsonLocation = "$IP/composer.json";
		if ( !file_exists( $lockLocation ) ) {
			// Maybe they're using mediawiki/vendor?
			$lockLocation = "$IP/vendor/composer.lock";
			if ( !file_exists( $lockLocation ) ) {
<<<<<<< HEAD
				$this->error(
					'Could not find composer.lock file. Have you run "composer install --no-dev"?',
					1
=======
				$this->fatalError(
					'Could not find composer.lock file. Have you run "composer install --no-dev"?'
>>>>>>> eb4d2059
				);
			}
		}

		$lock = new ComposerLock( $lockLocation );
		$json = new ComposerJson( $jsonLocation );

		// Check all the dependencies to see if any are old
		$found = false;
		$installed = $lock->getInstalledDependencies();
		foreach ( $json->getRequiredDependencies() as $name => $version ) {
			if ( isset( $installed[$name] ) ) {
				if ( $installed[$name]['version'] !== $version ) {
					$this->output(
						"$name: {$installed[$name]['version']} installed, $version required.\n"
					);
					$found = true;
				}
			} else {
				$this->output( "$name: not installed, $version required.\n" );
				$found = true;
			}
		}
		if ( $found ) {
			$this->fatalError(
				'Error: your composer.lock file is not up to date. ' .
<<<<<<< HEAD
					'Run "composer update --no-dev" to install newer dependencies',
				1
=======
					'Run "composer update --no-dev" to install newer dependencies'
>>>>>>> eb4d2059
			);
		} else {
			// We couldn't find any out-of-date dependencies, so assume everything is ok!
			$this->output( "Your composer.lock file is up to date with current dependencies!\n" );
		}
	}
}

$maintClass = CheckComposerLockUpToDate::class;
require_once RUN_MAINTENANCE_IF_MAIN;<|MERGE_RESOLUTION|>--- conflicted
+++ resolved
@@ -24,14 +24,8 @@
 			// Maybe they're using mediawiki/vendor?
 			$lockLocation = "$IP/vendor/composer.lock";
 			if ( !file_exists( $lockLocation ) ) {
-<<<<<<< HEAD
-				$this->error(
-					'Could not find composer.lock file. Have you run "composer install --no-dev"?',
-					1
-=======
 				$this->fatalError(
 					'Could not find composer.lock file. Have you run "composer install --no-dev"?'
->>>>>>> eb4d2059
 				);
 			}
 		}
@@ -58,12 +52,7 @@
 		if ( $found ) {
 			$this->fatalError(
 				'Error: your composer.lock file is not up to date. ' .
-<<<<<<< HEAD
-					'Run "composer update --no-dev" to install newer dependencies',
-				1
-=======
 					'Run "composer update --no-dev" to install newer dependencies'
->>>>>>> eb4d2059
 			);
 		} else {
 			// We couldn't find any out-of-date dependencies, so assume everything is ok!
