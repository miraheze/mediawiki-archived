<?php

if ( PHP_SAPI != 'cli' ) {
	die( "This script can only be run from the command line.\n" );
}

require_once __DIR__ . '/../includes/utils/AutoloadGenerator.php';

// Mediawiki installation directory
$base = dirname( __DIR__ );

$generator = new AutoloadGenerator( $base, 'local' );
<<<<<<< HEAD
foreach ( [ 'includes', 'languages', 'maintenance', 'mw-config' ] as $dir ) {
	$generator->readDir( $base . '/' . $dir );
}
foreach ( glob( $base . '/*.php' ) as $file ) {
	$generator->readFile( $file );
}
=======
$generator->initMediaWikiDefault();
>>>>>>> 0ddb8064

// Write out the autoload
$fileinfo = $generator->getTargetFileinfo();
file_put_contents(
	$fileinfo['filename'],
	$generator->getAutoload( 'maintenance/generateLocalAutoload.php' )
);<|MERGE_RESOLUTION|>--- conflicted
+++ resolved
@@ -10,16 +10,7 @@
 $base = dirname( __DIR__ );
 
 $generator = new AutoloadGenerator( $base, 'local' );
-<<<<<<< HEAD
-foreach ( [ 'includes', 'languages', 'maintenance', 'mw-config' ] as $dir ) {
-	$generator->readDir( $base . '/' . $dir );
-}
-foreach ( glob( $base . '/*.php' ) as $file ) {
-	$generator->readFile( $file );
-}
-=======
 $generator->initMediaWikiDefault();
->>>>>>> 0ddb8064
 
 // Write out the autoload
 $fileinfo = $generator->getTargetFileinfo();
