<?php
/**
 * Find all revisions by logged out users and copy the rev_id,
 * rev_timestamp, and a hex representation of rev_user_text to the
 * new ip_changes table. This table is used to efficiently query for
 * contributions within an IP range.
 *
 * This program is free software; you can redistribute it and/or modify
 * it under the terms of the GNU General Public License as published by
 * the Free Software Foundation; either version 2 of the License, or
 * (at your option) any later version.
 *
 * This program is distributed in the hope that it will be useful,
 * but WITHOUT ANY WARRANTY; without even the implied warranty of
 * MERCHANTABILITY or FITNESS FOR A PARTICULAR PURPOSE. See the
 * GNU General Public License for more details.
 *
 * You should have received a copy of the GNU General Public License along
 * with this program; if not, write to the Free Software Foundation, Inc.,
 * 51 Franklin Street, Fifth Floor, Boston, MA 02110-1301, USA.
 * http://www.gnu.org/copyleft/gpl.html
 *
 * @file
 * @ingroup Maintenance
 */

require_once __DIR__ . '/Maintenance.php';

use MediaWiki\MediaWikiServices;

/**
 * Maintenance script that will find all rows in the revision table where
 * rev_user = 0 (user is an IP), and copy relevant fields to ip_changes so
 * that historical data will be available when querying for IP ranges.
 *
 * @ingroup Maintenance
 */
class PopulateIpChanges extends LoggedUpdateMaintenance {
	public function __construct() {
		parent::__construct();

		$this->addDescription( <<<TEXT
This script will find all rows in the revision table where the user is an IP,
and copy relevant fields to the ip_changes table. This backfilled data will
then be available when querying for IP ranges at Special:Contributions.
TEXT
		);
		$this->addOption( 'rev-id', 'The rev_id to start copying from. Default: 0', false, true );
		$this->addOption(
			'max-rev-id',
			'The rev_id to stop at. Default: result of MAX(rev_id)',
			false,
			true
		);
		$this->addOption(
			'throttle',
			'Wait this many milliseconds after copying each batch of revisions. Default: 0',
			false,
			true
		);
		$this->addOption( 'force', 'Run regardless of whether the database says it\'s been run already' );
	}

	public function doDBUpdates() {
		$dbw = $this->getDB( DB_MASTER );

		if ( !$dbw->tableExists( 'ip_changes' ) ) {
<<<<<<< HEAD
			$this->error( 'ip_changes table does not exist', true );
=======
			$this->fatalError( 'ip_changes table does not exist' );
>>>>>>> eb4d2059
		}

		$lbFactory = MediaWikiServices::getInstance()->getDBLoadBalancerFactory();
		$dbr = $this->getDB( DB_REPLICA, [ 'vslow' ] );
		$throttle = intval( $this->getOption( 'throttle', 0 ) );
		$maxRevId = intval( $this->getOption( 'max-rev-id', 0 ) );
		$start = $this->getOption( 'rev-id', 0 );
		$end = $maxRevId > 0
			? $maxRevId
			: $dbw->selectField( 'revision', 'MAX(rev_id)', '', __METHOD__ );

		if ( empty( $end ) ) {
			$this->output( "No revisions found, aborting.\n" );
			return true;
		}

		$blockStart = $start;
		$attempted = 0;
		$inserted = 0;

		$this->output( "Copying IP revisions to ip_changes, from rev_id $start to rev_id $end\n" );

		$actorMigration = ActorMigration::newMigration();
		$actorQuery = $actorMigration->getJoin( 'rev_user' );
		$revUserIsAnon = $actorMigration->isAnon( $actorQuery['fields']['rev_user'] );

		while ( $blockStart <= $end ) {
<<<<<<< HEAD
			$blockEnd = min( $blockStart + $this->mBatchSize, $end );
			$rows = $dbr->select(
				'revision',
				[ 'rev_id', 'rev_timestamp', 'rev_user_text' ],
				[ "rev_id BETWEEN $blockStart AND $blockEnd", 'rev_user' => 0 ],
				__METHOD__
=======
			$blockEnd = min( $blockStart + $this->getBatchSize(), $end );
			$rows = $dbr->select(
				[ 'revision' ] + $actorQuery['tables'],
				[ 'rev_id', 'rev_timestamp', 'rev_user_text' => $actorQuery['fields']['rev_user_text'] ],
				[ "rev_id BETWEEN " . (int)$blockStart . " AND " . (int)$blockEnd, $revUserIsAnon ],
				__METHOD__,
				[],
				$actorQuery['joins']
>>>>>>> eb4d2059
			);

			$numRows = $rows->numRows();

			if ( !$rows || $numRows === 0 ) {
				$blockStart = $blockEnd + 1;
				continue;
			}

			$this->output( "...checking $numRows revisions for IP edits that need copying, " .
				"between rev_ids $blockStart and $blockEnd\n" );

			$insertRows = [];
			foreach ( $rows as $row ) {
				// Make sure this is really an IP, e.g. not maintenance user or imported revision.
				if ( IP::isValid( $row->rev_user_text ) ) {
					$insertRows[] = [
						'ipc_rev_id' => $row->rev_id,
						'ipc_rev_timestamp' => $row->rev_timestamp,
						'ipc_hex' => IP::toHex( $row->rev_user_text ),
					];

					$attempted++;
				}
			}

			if ( $insertRows ) {
				$dbw->insert( 'ip_changes', $insertRows, __METHOD__, 'IGNORE' );

				$inserted += $dbw->affectedRows();
			}

			$lbFactory->waitForReplication();
			usleep( $throttle * 1000 );

			$blockStart = $blockEnd + 1;
		}

		$this->output( "Attempted to insert $attempted IP revisions, $inserted actually done.\n" );

		return true;
	}

	protected function getUpdateKey() {
		return 'populate ip_changes';
	}
}

$maintClass = PopulateIpChanges::class;
require_once RUN_MAINTENANCE_IF_MAIN;<|MERGE_RESOLUTION|>--- conflicted
+++ resolved
@@ -65,11 +65,7 @@
 		$dbw = $this->getDB( DB_MASTER );
 
 		if ( !$dbw->tableExists( 'ip_changes' ) ) {
-<<<<<<< HEAD
-			$this->error( 'ip_changes table does not exist', true );
-=======
 			$this->fatalError( 'ip_changes table does not exist' );
->>>>>>> eb4d2059
 		}
 
 		$lbFactory = MediaWikiServices::getInstance()->getDBLoadBalancerFactory();
@@ -97,14 +93,6 @@
 		$revUserIsAnon = $actorMigration->isAnon( $actorQuery['fields']['rev_user'] );
 
 		while ( $blockStart <= $end ) {
-<<<<<<< HEAD
-			$blockEnd = min( $blockStart + $this->mBatchSize, $end );
-			$rows = $dbr->select(
-				'revision',
-				[ 'rev_id', 'rev_timestamp', 'rev_user_text' ],
-				[ "rev_id BETWEEN $blockStart AND $blockEnd", 'rev_user' => 0 ],
-				__METHOD__
-=======
 			$blockEnd = min( $blockStart + $this->getBatchSize(), $end );
 			$rows = $dbr->select(
 				[ 'revision' ] + $actorQuery['tables'],
@@ -113,7 +101,6 @@
 				__METHOD__,
 				[],
 				$actorQuery['joins']
->>>>>>> eb4d2059
 			);
 
 			$numRows = $rows->numRows();
