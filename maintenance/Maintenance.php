<?php
/**
 * This program is free software; you can redistribute it and/or modify
 * it under the terms of the GNU General Public License as published by
 * the Free Software Foundation; either version 2 of the License, or
 * (at your option) any later version.
 *
 * This program is distributed in the hope that it will be useful,
 * but WITHOUT ANY WARRANTY; without even the implied warranty of
 * MERCHANTABILITY or FITNESS FOR A PARTICULAR PURPOSE. See the
 * GNU General Public License for more details.
 *
 * You should have received a copy of the GNU General Public License along
 * with this program; if not, write to the Free Software Foundation, Inc.,
 * 51 Franklin Street, Fifth Floor, Boston, MA 02110-1301, USA.
 * http://www.gnu.org/copyleft/gpl.html
 *
 * @file
 * @ingroup Maintenance
 * @defgroup Maintenance Maintenance
 */

if ( !defined( 'MW_ENTRY_POINT' ) ) {
	define( 'MW_ENTRY_POINT', 'cli' );
}

// Bail on old versions of PHP, or if composer has not been run yet to install
// dependencies.
require_once __DIR__ . '/../includes/PHPVersionCheck.php';
wfEntryPointCheck( 'text' );

/**
 * @defgroup MaintenanceArchive Maintenance archives
 * @ingroup Maintenance
 */

// Define this so scripts can easily find doMaintenance.php
define( 'RUN_MAINTENANCE_IF_MAIN', __DIR__ . '/doMaintenance.php' );

// Original name for compat, harmless
// Support: MediaWiki < 1.31
define( 'DO_MAINTENANCE', RUN_MAINTENANCE_IF_MAIN );

/**
 * @var string|false
 * @phan-var class-string|false
 */
$maintClass = false;

// Some extensions rely on MW_INSTALL_PATH to find core files to include. Setting it here helps them
// if they're included by a core script (like DatabaseUpdater) after Maintenance.php has already
// been run.
if ( strval( getenv( 'MW_INSTALL_PATH' ) ) === '' ) {
	putenv( 'MW_INSTALL_PATH=' . realpath( __DIR__ . '/..' ) );
}

<<<<<<< HEAD
use Wikimedia\Rdbms\IDatabase;
use MediaWiki\Logger\LoggerFactory;
use MediaWiki\MediaWikiServices;
use Wikimedia\Rdbms\LBFactory;
use Wikimedia\Rdbms\IMaintainableDatabase;

/**
 * Abstract maintenance class for quickly writing and churning out
 * maintenance scripts with minimal effort. All that _must_ be defined
 * is the execute() method. See docs/maintenance.txt for more info
 * and a quick demo of how to use it.
 *
 * Terminology:
 *   params: registry of named values that may be passed to the script
 *   arg list: registry of positional values that may be passed to the script
 *   options: passed param values
 *   args: passed positional values
 *
 * In the command:
 *   mwscript somescript.php --foo=bar baz
 * foo is a param
 * bar is the option value of the option for param foo
 * baz is the arg value at index 0 in the arg list
 *
 * @since 1.16
 * @ingroup Maintenance
 */
abstract class Maintenance {
	/**
	 * Constants for DB access type
	 * @see Maintenance::getDbType()
	 */
	const DB_NONE = 0;
	const DB_STD = 1;
	const DB_ADMIN = 2;

	// Const for getStdin()
	const STDIN_ALL = 'all';

	/**
	 * Array of desired/allowed params
	 * @var array[]
	 * @phan-var array<string,array{desc:string,require:bool,withArg:string,shortName:string,multiOccurrence:bool}>
	 */
	protected $mParams = [];

	// Array of mapping short parameters to long ones
	protected $mShortParamsMap = [];

	// Array of desired/allowed args
	protected $mArgList = [];

	// This is the list of options that were actually passed
	protected $mOptions = [];

	// This is the list of arguments that were actually passed
	protected $mArgs = [];

	// Allow arbitrary options to be passed, or only specified ones?
	protected $mAllowUnregisteredOptions = false;

	// Name of the script currently running
	protected $mSelf;

	// Special vars for params that are always used
	protected $mQuiet = false;
	protected $mDbUser, $mDbPass;

	// A description of the script, children should change this via addDescription()
	protected $mDescription = '';

	// Have we already loaded our user input?
	protected $mInputLoaded = false;

	/**
	 * Batch size. If a script supports this, they should set
	 * a default with setBatchSize()
	 *
	 * @var int
	 */
	protected $mBatchSize = null;

	/**
	 * Generic options added by addDefaultParams()
	 * @var array[]
	 * @phan-var array<string,array{desc:string,require:bool,withArg:string,shortName:string,multiOccurrence:bool}>
	 */
	private $mGenericParameters = [];
	/**
	 * Generic options which might or not be supported by the script
	 * @var array[]
	 * @phan-var array<string,array{desc:string,require:bool,withArg:string,shortName:string,multiOccurrence:bool}>
	 */
	private $mDependantParameters = [];

	/**
	 * Used by getDB() / setDB()
	 * @var IMaintainableDatabase
	 */
	private $mDb = null;

	/** @var float UNIX timestamp */
	private $lastReplicationWait = 0.0;

	/**
	 * Used when creating separate schema files.
	 * @var resource
	 */
	public $fileHandle;

	/**
	 * Accessible via getConfig()
	 *
	 * @var Config
	 */
	private $config;

	/**
	 * @see Maintenance::requireExtension
	 * @var array
	 */
	private $requiredExtensions = [];

	/**
	 * Used to read the options in the order they were passed.
	 * Useful for option chaining (Ex. dumpBackup.php). It will
	 * be an empty array if the options are passed in through
	 * loadParamsAndArgs( $self, $opts, $args ).
	 *
	 * This is an array of arrays where
	 * 0 => the option and 1 => parameter value.
	 *
	 * @var array
	 */
	public $orderedOptions = [];

	/**
	 * Default constructor. Children should call this *first* if implementing
	 * their own constructors
	 */
	public function __construct() {
		global $IP;
		$IP = getenv( 'MW_INSTALL_PATH' );

		$this->addDefaultParams();
		register_shutdown_function( [ $this, 'outputChanneled' ], false );
	}

	/**
	 * Should we execute the maintenance script, or just allow it to be included
	 * as a standalone class? It checks that the call stack only includes this
	 * function and "requires" (meaning was called from the file scope)
	 *
	 * @return bool
	 */
	public static function shouldExecute() {
		global $wgCommandLineMode;

		if ( !function_exists( 'debug_backtrace' ) ) {
			// If someone has a better idea...
			return $wgCommandLineMode;
		}

		$bt = debug_backtrace();
		$count = count( $bt );
		if ( $count < 2 ) {
			return false; // sanity
		}
		if ( $bt[0]['class'] !== self::class || $bt[0]['function'] !== 'shouldExecute' ) {
			return false; // last call should be to this function
		}
		$includeFuncs = [ 'require_once', 'require', 'include', 'include_once' ];
		for ( $i = 1; $i < $count; $i++ ) {
			if ( !in_array( $bt[$i]['function'], $includeFuncs ) ) {
				return false; // previous calls should all be "requires"
			}
		}

		return true;
	}

	/**
	 * Do the actual work. All child classes will need to implement this
	 *
	 * @return bool|null|void True for success, false for failure. Not returning
	 *   a value, or returning null, is also interpreted as success. Returning
	 *   false for failure will cause doMaintenance.php to exit the process
	 *   with a non-zero exit status.
	 */
	abstract public function execute();

	/**
	 * Checks to see if a particular option in supported.  Normally this means it
	 * has been registered by the script via addOption.
	 * @param string $name The name of the option
	 * @return bool true if the option exists, false otherwise
	 */
	protected function supportsOption( $name ) {
		return isset( $this->mParams[$name] );
	}

	/**
	 * Add a parameter to the script. Will be displayed on --help
	 * with the associated description
	 *
	 * @param string $name The name of the param (help, version, etc)
	 * @param string $description The description of the param to show on --help
	 * @param bool $required Is the param required?
	 * @param bool $withArg Is an argument required with this option?
	 * @param string|bool $shortName Character to use as short name
	 * @param bool $multiOccurrence Can this option be passed multiple times?
	 */
	protected function addOption( $name, $description, $required = false,
		$withArg = false, $shortName = false, $multiOccurrence = false
	) {
		$this->mParams[$name] = [
			'desc' => $description,
			'require' => $required,
			'withArg' => $withArg,
			'shortName' => $shortName,
			'multiOccurrence' => $multiOccurrence
		];

		if ( $shortName !== false ) {
			$this->mShortParamsMap[$shortName] = $name;
		}
	}

	/**
	 * Checks to see if a particular option exists.
	 * @param string $name The name of the option
	 * @return bool
	 */
	protected function hasOption( $name ) {
		return isset( $this->mOptions[$name] );
	}

	/**
	 * Get an option, or return the default.
	 *
	 * If the option was added to support multiple occurrences,
	 * this will return an array.
	 *
	 * @param string $name The name of the param
	 * @param mixed|null $default Anything you want, default null
	 * @return mixed
	 */
	protected function getOption( $name, $default = null ) {
		if ( $this->hasOption( $name ) ) {
			return $this->mOptions[$name];
		} else {
			// Set it so we don't have to provide the default again
			$this->mOptions[$name] = $default;

			return $this->mOptions[$name];
		}
	}

	/**
	 * Add some args that are needed
	 * @param string $arg Name of the arg, like 'start'
	 * @param string $description Short description of the arg
	 * @param bool $required Is this required?
	 */
	protected function addArg( $arg, $description, $required = true ) {
		$this->mArgList[] = [
			'name' => $arg,
			'desc' => $description,
			'require' => $required
		];
	}

	/**
	 * Remove an option.  Useful for removing options that won't be used in your script.
	 * @param string $name The option to remove.
	 */
	protected function deleteOption( $name ) {
		unset( $this->mParams[$name] );
	}

	/**
	 * Sets whether to allow unregistered options, which are options passed to
	 * a script that do not match an expected parameter.
	 * @param bool $allow Should we allow?
	 */
	protected function setAllowUnregisteredOptions( $allow ) {
		$this->mAllowUnregisteredOptions = $allow;
	}

	/**
	 * Set the description text.
	 * @param string $text The text of the description
	 */
	protected function addDescription( $text ) {
		$this->mDescription = $text;
	}

	/**
	 * Does a given argument exist?
	 * @param int $argId The integer value (from zero) for the arg
	 * @return bool
	 */
	protected function hasArg( $argId = 0 ) {
		if ( func_num_args() === 0 ) {
			wfDeprecated( __METHOD__ . ' without an $argId', '1.33' );
		}

		return isset( $this->mArgs[$argId] );
	}

	/**
	 * Get an argument.
	 * @param int $argId The integer value (from zero) for the arg
	 * @param mixed|null $default The default if it doesn't exist
	 * @return mixed
	 */
	protected function getArg( $argId = 0, $default = null ) {
		if ( func_num_args() === 0 ) {
			wfDeprecated( __METHOD__ . ' without an $argId', '1.33' );
		}

		return $this->mArgs[$argId] ?? $default;
	}

	/**
	 * Returns batch size
	 *
	 * @since 1.31
	 *
	 * @return int|null
	 */
	protected function getBatchSize() {
		return $this->mBatchSize;
	}

	/**
	 * Set the batch size.
	 * @param int $s The number of operations to do in a batch
	 */
	protected function setBatchSize( $s = 0 ) {
		$this->mBatchSize = $s;

		// If we support $mBatchSize, show the option.
		// Used to be in addDefaultParams, but in order for that to
		// work, subclasses would have to call this function in the constructor
		// before they called parent::__construct which is just weird
		// (and really wasn't done).
		if ( $this->mBatchSize ) {
			$this->addOption( 'batch-size', 'Run this many operations ' .
				'per batch, default: ' . $this->mBatchSize, false, true );
			if ( isset( $this->mParams['batch-size'] ) ) {
				// This seems a little ugly...
				$this->mDependantParameters['batch-size'] = $this->mParams['batch-size'];
			}
		}
	}

	/**
	 * Get the script's name
	 * @return string
	 */
	public function getName() {
		return $this->mSelf;
	}

	/**
	 * Return input from stdin.
	 * @param int|null $len The number of bytes to read. If null, just return the handle.
	 *   Maintenance::STDIN_ALL returns the full length
	 * @return mixed
	 */
	protected function getStdin( $len = null ) {
		if ( $len == self::STDIN_ALL ) {
			return file_get_contents( 'php://stdin' );
		}
		$f = fopen( 'php://stdin', 'rt' );
		if ( !$len ) {
			return $f;
		}
		$input = fgets( $f, $len );
		fclose( $f );

		return rtrim( $input );
	}

	/**
	 * @return bool
	 */
	public function isQuiet() {
		return $this->mQuiet;
	}

	/**
	 * Throw some output to the user. Scripts can call this with no fears,
	 * as we handle all --quiet stuff here
	 * @param string $out The text to show to the user
	 * @param mixed|null $channel Unique identifier for the channel. See function outputChanneled.
	 */
	protected function output( $out, $channel = null ) {
		// This is sometimes called very early, before Setup.php is included.
		if ( class_exists( MediaWikiServices::class ) ) {
			// Try to periodically flush buffered metrics to avoid OOMs
			$stats = MediaWikiServices::getInstance()->getStatsdDataFactory();
			if ( $stats->getDataCount() > 1000 ) {
				MediaWiki::emitBufferedStatsdData( $stats, $this->getConfig() );
			}
		}

		if ( $this->mQuiet ) {
			return;
		}
		if ( $channel === null ) {
			$this->cleanupChanneled();
			print $out;
		} else {
			$out = preg_replace( '/\n\z/', '', $out );
			$this->outputChanneled( $out, $channel );
		}
	}

	/**
	 * Throw an error to the user. Doesn't respect --quiet, so don't use
	 * this for non-error output
	 * @param string $err The error to display
	 * @param int $die Deprecated since 1.31, use Maintenance::fatalError() instead
	 */
	protected function error( $err, $die = 0 ) {
		if ( intval( $die ) !== 0 ) {
			wfDeprecated( __METHOD__ . '( $err, $die )', '1.31' );
			$this->fatalError( $err, intval( $die ) );
		}
		$this->outputChanneled( false );
		if (
			( PHP_SAPI == 'cli' || PHP_SAPI == 'phpdbg' ) &&
			!defined( 'MW_PHPUNIT_TEST' )
		) {
			fwrite( STDERR, $err . "\n" );
		} else {
			print $err;
		}
	}

	/**
	 * Output a message and terminate the current script.
	 *
	 * @param string $msg Error message
	 * @param int $exitCode PHP exit status. Should be in range 1-254.
	 * @since 1.31
	 */
	protected function fatalError( $msg, $exitCode = 1 ) {
		$this->error( $msg );
		exit( $exitCode );
	}

	private $atLineStart = true;
	private $lastChannel = null;

	/**
	 * Clean up channeled output.  Output a newline if necessary.
	 */
	public function cleanupChanneled() {
		if ( !$this->atLineStart ) {
			print "\n";
			$this->atLineStart = true;
		}
	}

	/**
	 * Message outputter with channeled message support. Messages on the
	 * same channel are concatenated, but any intervening messages in another
	 * channel start a new line.
	 * @param string $msg The message without trailing newline
	 * @param string|null $channel Channel identifier or null for no
	 *     channel. Channel comparison uses ===.
	 */
	public function outputChanneled( $msg, $channel = null ) {
		if ( $msg === false ) {
			$this->cleanupChanneled();

			return;
		}

		// End the current line if necessary
		if ( !$this->atLineStart && $channel !== $this->lastChannel ) {
			print "\n";
		}

		print $msg;

		$this->atLineStart = false;
		if ( $channel === null ) {
			// For unchanneled messages, output trailing newline immediately
			print "\n";
			$this->atLineStart = true;
		}
		$this->lastChannel = $channel;
	}

	/**
	 * Does the script need different DB access? By default, we give Maintenance
	 * scripts normal rights to the DB. Sometimes, a script needs admin rights
	 * access for a reason and sometimes they want no access. Subclasses should
	 * override and return one of the following values, as needed:
	 *    Maintenance::DB_NONE  -  For no DB access at all
	 *    Maintenance::DB_STD   -  For normal DB access, default
	 *    Maintenance::DB_ADMIN -  For admin DB access
	 * @return int
	 */
	public function getDbType() {
		return self::DB_STD;
	}

	/**
	 * Add the default parameters to the scripts
	 */
	protected function addDefaultParams() {
		# Generic (non script dependant) options:

		$this->addOption( 'help', 'Display this help message', false, false, 'h' );
		$this->addOption( 'quiet', 'Whether to suppress non-error output', false, false, 'q' );
		$this->addOption( 'conf', 'Location of LocalSettings.php, if not default', false, true );
		$this->addOption( 'wiki', 'For specifying the wiki ID', false, true );
		$this->addOption( 'globals', 'Output globals at the end of processing for debugging' );
		$this->addOption(
			'memory-limit',
			'Set a specific memory limit for the script, '
				. '"max" for no limit or "default" to avoid changing it',
			false,
			true
		);
		$this->addOption( 'server', "The protocol and server name to use in URLs, e.g. " .
			"http://en.wikipedia.org. This is sometimes necessary because " .
			"server name detection may fail in command line scripts.", false, true );
		$this->addOption( 'profiler', 'Profiler output format (usually "text")', false, true );
		// This is named --mwdebug, because --debug would conflict in the phpunit.php CLI script.
		$this->addOption( 'mwdebug', 'Enable built-in MediaWiki development settings', false, false );

		# Save generic options to display them separately in help
		$this->mGenericParameters = $this->mParams;

		# Script dependant options:

		// If we support a DB, show the options
		if ( $this->getDbType() > 0 ) {
			$this->addOption( 'dbuser', 'The DB user to use for this script', false, true );
			$this->addOption( 'dbpass', 'The password to use for this script', false, true );
			$this->addOption( 'dbgroupdefault', 'The default DB group to use.', false, true );
		}

		# Save additional script dependant options to display
		#  them separately in help
		$this->mDependantParameters = array_diff_key( $this->mParams, $this->mGenericParameters );
	}

	/**
	 * @since 1.24
	 * @return Config
	 */
	public function getConfig() {
		if ( $this->config === null ) {
			$this->config = MediaWikiServices::getInstance()->getMainConfig();
		}

		return $this->config;
	}

	/**
	 * @since 1.24
	 * @param Config $config
	 */
	public function setConfig( Config $config ) {
		$this->config = $config;
	}

	/**
	 * Indicate that the specified extension must be
	 * loaded before the script can run.
	 *
	 * This *must* be called in the constructor.
	 *
	 * @since 1.28
	 * @param string $name
	 */
	protected function requireExtension( $name ) {
		$this->requiredExtensions[] = $name;
	}

	/**
	 * Verify that the required extensions are installed
	 *
	 * @since 1.28
	 */
	public function checkRequiredExtensions() {
		$registry = ExtensionRegistry::getInstance();
		$missing = [];
		foreach ( $this->requiredExtensions as $name ) {
			if ( !$registry->isLoaded( $name ) ) {
				$missing[] = $name;
			}
		}

		if ( $missing ) {
			$joined = implode( ', ', $missing );
			$msg = "The following extensions are required to be installed "
				. "for this script to run: $joined. Please enable them and then try again.";
			$this->fatalError( $msg );
		}
	}

	/**
	 * Set triggers like when to try to run deferred updates
	 * @since 1.28
	 */
	public function setAgentAndTriggers() {
		if ( function_exists( 'posix_getpwuid' ) ) {
			$agent = posix_getpwuid( posix_geteuid() )['name'];
		} else {
			$agent = 'sysadmin';
		}
		$agent .= '@' . wfHostname();

		$lbFactory = MediaWikiServices::getInstance()->getDBLoadBalancerFactory();
		// Add a comment for easy SHOW PROCESSLIST interpretation
		$lbFactory->setAgentName(
			mb_strlen( $agent ) > 15 ? mb_substr( $agent, 0, 15 ) . '...' : $agent
		);
		self::setLBFactoryTriggers( $lbFactory, $this->getConfig() );
	}

	/**
	 * @param LBFactory $LBFactory
	 * @param Config $config
	 * @since 1.28
	 */
	public static function setLBFactoryTriggers( LBFactory $LBFactory, Config $config ) {
		$services = MediaWikiServices::getInstance();
		$stats = $services->getStatsdDataFactory();
		// Hook into period lag checks which often happen in long-running scripts
		$lbFactory = $services->getDBLoadBalancerFactory();
		$lbFactory->setWaitForReplicationListener(
			__METHOD__,
			function () use ( $stats, $config ) {
				// Check config in case of JobRunner and unit tests
				if ( $config->get( 'CommandLineMode' ) ) {
					DeferredUpdates::tryOpportunisticExecute( 'run' );
				}
				// Try to periodically flush buffered metrics to avoid OOMs
				MediaWiki::emitBufferedStatsdData( $stats, $config );
			}
		);
		// Check for other windows to run them. A script may read or do a few writes
		// to the master but mostly be writing to something else, like a file store.
		$lbFactory->getMainLB()->setTransactionListener(
			__METHOD__,
			function ( $trigger ) use ( $stats, $config ) {
				// Check config in case of JobRunner and unit tests
				if ( $config->get( 'CommandLineMode' ) && $trigger === IDatabase::TRIGGER_COMMIT ) {
					DeferredUpdates::tryOpportunisticExecute( 'run' );
				}
				// Try to periodically flush buffered metrics to avoid OOMs
				MediaWiki::emitBufferedStatsdData( $stats, $config );
			}
		);
	}

	/**
	 * Run a child maintenance script. Pass all of the current arguments
	 * to it.
	 * @param string $maintClass A name of a child maintenance class
	 * @param string|null $classFile Full path of where the child is
	 * @return Maintenance
	 */
	public function runChild( $maintClass, $classFile = null ) {
		// Make sure the class is loaded first
		if ( !class_exists( $maintClass ) ) {
			if ( $classFile ) {
				require_once $classFile;
			}
			if ( !class_exists( $maintClass ) ) {
				$this->error( "Cannot spawn child: $maintClass" );
			}
		}

		/**
		 * @var Maintenance $child
		 */
		$child = new $maintClass();
		$child->loadParamsAndArgs( $this->mSelf, $this->mOptions, $this->mArgs );
		if ( !is_null( $this->mDb ) ) {
			$child->setDB( $this->mDb );
		}

		return $child;
	}

	/**
	 * Do some sanity checking and basic setup
	 */
	public function setup() {
		global $IP, $wgCommandLineMode;

		# Abort if called from a web server
		# wfIsCLI() is not available yet
		if ( PHP_SAPI !== 'cli' && PHP_SAPI !== 'phpdbg' ) {
			$this->fatalError( 'This script must be run from the command line' );
		}

		if ( $IP === null ) {
			$this->fatalError( "\$IP not set, aborting!\n" .
				'(Did you forget to call parent::__construct() in your maintenance script?)' );
		}

		# Make sure we can handle script parameters
		if ( !defined( 'HPHP_VERSION' ) && !ini_get( 'register_argc_argv' ) ) {
			$this->fatalError( 'Cannot get command line arguments, register_argc_argv is set to false' );
		}

		// Send PHP warnings and errors to stderr instead of stdout.
		// This aids in diagnosing problems, while keeping messages
		// out of redirected output.
		if ( ini_get( 'display_errors' ) ) {
			ini_set( 'display_errors', 'stderr' );
		}

		$this->loadParamsAndArgs();

		# Set the memory limit
		# Note we need to set it again later in cache LocalSettings changed it
		$this->adjustMemoryLimit();

		# Set max execution time to 0 (no limit). PHP.net says that
		# "When running PHP from the command line the default setting is 0."
		# But sometimes this doesn't seem to be the case.
		ini_set( 'max_execution_time', 0 );

		# Define us as being in MediaWiki
		define( 'MEDIAWIKI', true );

		$wgCommandLineMode = true;

		# Turn off output buffering if it's on
		while ( ob_get_level() > 0 ) {
			ob_end_flush();
		}
	}

	/**
	 * Normally we disable the memory_limit when running admin scripts.
	 * Some scripts may wish to actually set a limit, however, to avoid
	 * blowing up unexpectedly. We also support a --memory-limit option,
	 * to allow sysadmins to explicitly set one if they'd prefer to override
	 * defaults (or for people using Suhosin which yells at you for trying
	 * to disable the limits)
	 * @return string
	 */
	public function memoryLimit() {
		$limit = $this->getOption( 'memory-limit', 'max' );
		$limit = trim( $limit, "\" '" ); // trim quotes in case someone misunderstood
		return $limit;
	}

	/**
	 * Adjusts PHP's memory limit to better suit our needs, if needed.
	 */
	protected function adjustMemoryLimit() {
		$limit = $this->memoryLimit();
		if ( $limit == 'max' ) {
			$limit = -1; // no memory limit
		}
		if ( $limit != 'default' ) {
			ini_set( 'memory_limit', $limit );
		}
	}

	/**
	 * Activate the profiler (assuming $wgProfiler is set)
	 */
	protected function activateProfiler() {
		global $wgProfiler, $wgProfileLimit, $wgTrxProfilerLimits;

		$output = $this->getOption( 'profiler' );
		if ( !$output ) {
			return;
		}

		if ( is_array( $wgProfiler ) && isset( $wgProfiler['class'] ) ) {
			$class = $wgProfiler['class'];
			/** @var Profiler $profiler */
			$profiler = new $class(
				[ 'sampling' => 1, 'output' => [ $output ] ]
					+ $wgProfiler
					+ [ 'threshold' => $wgProfileLimit ]
			);
			$profiler->setAllowOutput();
			Profiler::replaceStubInstance( $profiler );
		}

		$trxProfiler = Profiler::instance()->getTransactionProfiler();
		$trxProfiler->setLogger( LoggerFactory::getInstance( 'DBPerformance' ) );
		$trxProfiler->setExpectations( $wgTrxProfilerLimits['Maintenance'], __METHOD__ );
	}

	/**
	 * Clear all params and arguments.
	 */
	public function clearParamsAndArgs() {
		$this->mOptions = [];
		$this->mArgs = [];
		$this->mInputLoaded = false;
	}

	/**
	 * Load params and arguments from a given array
	 * of command-line arguments
	 *
	 * @since 1.27
	 * @param array $argv
	 */
	public function loadWithArgv( $argv ) {
		$options = [];
		$args = [];
		$this->orderedOptions = [];

		# Parse arguments
		for ( $arg = reset( $argv ); $arg !== false; $arg = next( $argv ) ) {
			if ( $arg == '--' ) {
				# End of options, remainder should be considered arguments
				$arg = next( $argv );
				while ( $arg !== false ) {
					$args[] = $arg;
					$arg = next( $argv );
				}
				break;
			} elseif ( substr( $arg, 0, 2 ) == '--' ) {
				# Long options
				$option = substr( $arg, 2 );
				if ( isset( $this->mParams[$option] ) && $this->mParams[$option]['withArg'] ) {
					$param = next( $argv );
					if ( $param === false ) {
						$this->error( "\nERROR: $option parameter needs a value after it\n" );
						$this->maybeHelp( true );
					}

					$this->setParam( $options, $option, $param );
				} else {
					$bits = explode( '=', $option, 2 );
					$this->setParam( $options, $bits[0], $bits[1] ?? 1 );
				}
			} elseif ( $arg == '-' ) {
				# Lonely "-", often used to indicate stdin or stdout.
				$args[] = $arg;
			} elseif ( substr( $arg, 0, 1 ) == '-' ) {
				# Short options
				$argLength = strlen( $arg );
				for ( $p = 1; $p < $argLength; $p++ ) {
					$option = $arg[$p];
					if ( !isset( $this->mParams[$option] ) && isset( $this->mShortParamsMap[$option] ) ) {
						$option = $this->mShortParamsMap[$option];
					}

					if ( isset( $this->mParams[$option]['withArg'] ) && $this->mParams[$option]['withArg'] ) {
						$param = next( $argv );
						if ( $param === false ) {
							$this->error( "\nERROR: $option parameter needs a value after it\n" );
							$this->maybeHelp( true );
						}
						$this->setParam( $options, $option, $param );
					} else {
						$this->setParam( $options, $option, 1 );
					}
				}
			} else {
				$args[] = $arg;
			}
		}

		$this->mOptions = $options;
		$this->mArgs = $args;
		$this->loadSpecialVars();
		$this->mInputLoaded = true;
	}

	/**
	 * Helper function used solely by loadParamsAndArgs
	 * to prevent code duplication
	 *
	 * This sets the param in the options array based on
	 * whether or not it can be specified multiple times.
	 *
	 * @since 1.27
	 * @param array $options
	 * @param string $option
	 * @param mixed $value
	 */
	private function setParam( &$options, $option, $value ) {
		$this->orderedOptions[] = [ $option, $value ];

		if ( isset( $this->mParams[$option] ) ) {
			$multi = $this->mParams[$option]['multiOccurrence'];
		} else {
			$multi = false;
		}
		$exists = array_key_exists( $option, $options );
		if ( $multi && $exists ) {
			$options[$option][] = $value;
		} elseif ( $multi ) {
			$options[$option] = [ $value ];
		} elseif ( !$exists ) {
			$options[$option] = $value;
		} else {
			$this->error( "\nERROR: $option parameter given twice\n" );
			$this->maybeHelp( true );
		}
	}

	/**
	 * Process command line arguments
	 * $mOptions becomes an array with keys set to the option names
	 * $mArgs becomes a zero-based array containing the non-option arguments
	 *
	 * @param string|null $self The name of the script, if any
	 * @param array|null $opts An array of options, in form of key=>value
	 * @param array|null $args An array of command line arguments
	 */
	public function loadParamsAndArgs( $self = null, $opts = null, $args = null ) {
		# If we were given opts or args, set those and return early
		if ( $self ) {
			$this->mSelf = $self;
			$this->mInputLoaded = true;
		}
		if ( $opts ) {
			$this->mOptions = $opts;
			$this->mInputLoaded = true;
		}
		if ( $args ) {
			$this->mArgs = $args;
			$this->mInputLoaded = true;
		}

		# If we've already loaded input (either by user values or from $argv)
		# skip on loading it again. The array_shift() will corrupt values if
		# it's run again and again
		if ( $this->mInputLoaded ) {
			$this->loadSpecialVars();

			return;
		}

		global $argv;
		$this->mSelf = $argv[0];
		$this->loadWithArgv( array_slice( $argv, 1 ) );
	}

	/**
	 * Run some validation checks on the params, etc
	 */
	public function validateParamsAndArgs() {
		$die = false;
		# Check to make sure we've got all the required options
		foreach ( $this->mParams as $opt => $info ) {
			if ( $info['require'] && !$this->hasOption( $opt ) ) {
				$this->error( "Param $opt required!" );
				$die = true;
			}
		}
		# Check arg list too
		foreach ( $this->mArgList as $k => $info ) {
			if ( $info['require'] && !$this->hasArg( $k ) ) {
				$this->error( 'Argument <' . $info['name'] . '> required!' );
				$die = true;
			}
		}
		if ( !$this->mAllowUnregisteredOptions ) {
			# Check for unexpected options
			foreach ( $this->mOptions as $opt => $val ) {
				if ( !$this->supportsOption( $opt ) ) {
					$this->error( "Unexpected option $opt!" );
					$die = true;
				}
			}
		}

		$this->maybeHelp( $die );
	}

	/**
	 * Handle the special variables that are global to all scripts
	 */
	protected function loadSpecialVars() {
		if ( $this->hasOption( 'dbuser' ) ) {
			$this->mDbUser = $this->getOption( 'dbuser' );
		}
		if ( $this->hasOption( 'dbpass' ) ) {
			$this->mDbPass = $this->getOption( 'dbpass' );
		}
		if ( $this->hasOption( 'quiet' ) ) {
			$this->mQuiet = true;
		}
		if ( $this->hasOption( 'batch-size' ) ) {
			$this->mBatchSize = intval( $this->getOption( 'batch-size' ) );
		}
	}

	/**
	 * Maybe show the help.
	 * @param bool $force Whether to force the help to show, default false
	 */
	protected function maybeHelp( $force = false ) {
		if ( !$force && !$this->hasOption( 'help' ) ) {
			return;
		}

		$screenWidth = 80; // TODO: Calculate this!
		$tab = "    ";
		$descWidth = $screenWidth - ( 2 * strlen( $tab ) );

		ksort( $this->mParams );
		$this->mQuiet = false;

		// Description ...
		if ( $this->mDescription ) {
			$this->output( "\n" . wordwrap( $this->mDescription, $screenWidth ) . "\n" );
		}
		$output = "\nUsage: php " . basename( $this->mSelf );

		// ... append parameters ...
		if ( $this->mParams ) {
			$output .= " [--" . implode( "|--", array_keys( $this->mParams ) ) . "]";
		}

		// ... and append arguments.
		if ( $this->mArgList ) {
			$output .= ' ';
			foreach ( $this->mArgList as $k => $arg ) {
				if ( $arg['require'] ) {
					$output .= '<' . $arg['name'] . '>';
				} else {
					$output .= '[' . $arg['name'] . ']';
				}
				if ( $k < count( $this->mArgList ) - 1 ) {
					$output .= ' ';
				}
			}
		}
		$this->output( "$output\n\n" );

		# TODO abstract some repetitive code below

		// Generic parameters
		$this->output( "Generic maintenance parameters:\n" );
		foreach ( $this->mGenericParameters as $par => $info ) {
			if ( $info['shortName'] !== false ) {
				$par .= " (-{$info['shortName']})";
			}
			$this->output(
				wordwrap( "$tab--$par: " . $info['desc'], $descWidth,
					"\n$tab$tab" ) . "\n"
			);
		}
		$this->output( "\n" );

		$scriptDependantParams = $this->mDependantParameters;
		if ( count( $scriptDependantParams ) > 0 ) {
			$this->output( "Script dependant parameters:\n" );
			// Parameters description
			foreach ( $scriptDependantParams as $par => $info ) {
				if ( $info['shortName'] !== false ) {
					$par .= " (-{$info['shortName']})";
				}
				$this->output(
					wordwrap( "$tab--$par: " . $info['desc'], $descWidth,
						"\n$tab$tab" ) . "\n"
				);
			}
			$this->output( "\n" );
		}

		// Script specific parameters not defined on construction by
		// Maintenance::addDefaultParams()
		$scriptSpecificParams = array_diff_key(
			# all script parameters:
			$this->mParams,
			# remove the Maintenance default parameters:
			$this->mGenericParameters,
			$this->mDependantParameters
		);
		if ( count( $scriptSpecificParams ) > 0 ) {
			$this->output( "Script specific parameters:\n" );
			// Parameters description
			foreach ( $scriptSpecificParams as $par => $info ) {
				if ( $info['shortName'] !== false ) {
					$par .= " (-{$info['shortName']})";
				}
				$this->output(
					wordwrap( "$tab--$par: " . $info['desc'], $descWidth,
						"\n$tab$tab" ) . "\n"
				);
			}
			$this->output( "\n" );
		}

		// Print arguments
		if ( count( $this->mArgList ) > 0 ) {
			$this->output( "Arguments:\n" );
			// Arguments description
			foreach ( $this->mArgList as $info ) {
				$openChar = $info['require'] ? '<' : '[';
				$closeChar = $info['require'] ? '>' : ']';
				$this->output(
					wordwrap( "$tab$openChar" . $info['name'] . "$closeChar: " .
						$info['desc'], $descWidth, "\n$tab$tab" ) . "\n"
				);
			}
			$this->output( "\n" );
		}

		die( 1 );
	}

	/**
	 * Handle some last-minute setup here.
	 */
	public function finalSetup() {
		global $wgCommandLineMode, $wgServer, $wgShowExceptionDetails, $wgShowHostnames;
		global $wgDBadminuser, $wgDBadminpassword, $wgDBDefaultGroup;
		global $wgDBuser, $wgDBpassword, $wgDBservers, $wgLBFactoryConf;

		# Turn off output buffering again, it might have been turned on in the settings files
		if ( ob_get_level() ) {
			ob_end_flush();
		}
		# Same with these
		$wgCommandLineMode = true;

		# Override $wgServer
		if ( $this->hasOption( 'server' ) ) {
			$wgServer = $this->getOption( 'server', $wgServer );
		}

		# If these were passed, use them
		if ( $this->mDbUser ) {
			$wgDBadminuser = $this->mDbUser;
		}
		if ( $this->mDbPass ) {
			$wgDBadminpassword = $this->mDbPass;
		}
		if ( $this->hasOption( 'dbgroupdefault' ) ) {
			$wgDBDefaultGroup = $this->getOption( 'dbgroupdefault', null );

			MediaWikiServices::getInstance()->getDBLoadBalancerFactory()->destroy();
		}

		if ( $this->getDbType() == self::DB_ADMIN && isset( $wgDBadminuser ) ) {
			$wgDBuser = $wgDBadminuser;
			$wgDBpassword = $wgDBadminpassword;

			if ( $wgDBservers ) {
				/**
				 * @var array $wgDBservers
				 */
				foreach ( $wgDBservers as $i => $server ) {
					$wgDBservers[$i]['user'] = $wgDBuser;
					$wgDBservers[$i]['password'] = $wgDBpassword;
				}
			}
			if ( isset( $wgLBFactoryConf['serverTemplate'] ) ) {
				$wgLBFactoryConf['serverTemplate']['user'] = $wgDBuser;
				$wgLBFactoryConf['serverTemplate']['password'] = $wgDBpassword;
			}
			MediaWikiServices::getInstance()->getDBLoadBalancerFactory()->destroy();
		}

		# Apply debug settings
		if ( $this->hasOption( 'mwdebug' ) ) {
			require __DIR__ . '/../includes/DevelopmentSettings.php';
		}

		// Per-script profiling; useful for debugging
		$this->activateProfiler();

		$this->afterFinalSetup();

		$wgShowExceptionDetails = true;
		$wgShowHostnames = true;

		Wikimedia\suppressWarnings();
		set_time_limit( 0 );
		Wikimedia\restoreWarnings();

		$this->adjustMemoryLimit();
	}

	/**
	 * Execute a callback function at the end of initialisation
	 */
	protected function afterFinalSetup() {
		if ( defined( 'MW_CMDLINE_CALLBACK' ) ) {
			// @phan-suppress-next-line PhanUndeclaredConstant
			call_user_func( MW_CMDLINE_CALLBACK );
		}
	}

	/**
	 * Potentially debug globals. Originally a feature only
	 * for refreshLinks
	 */
	public function globals() {
		if ( $this->hasOption( 'globals' ) ) {
			print_r( $GLOBALS );
		}
	}

	/**
	 * Generic setup for most installs. Returns the location of LocalSettings
	 * @return string
	 */
	public function loadSettings() {
		global $wgCommandLineMode, $IP;

		if ( isset( $this->mOptions['conf'] ) ) {
			$settingsFile = $this->mOptions['conf'];
		} elseif ( defined( "MW_CONFIG_FILE" ) ) {
			$settingsFile = MW_CONFIG_FILE;
		} else {
			$settingsFile = "$IP/LocalSettings.php";
		}
		if ( isset( $this->mOptions['wiki'] ) ) {
			$bits = explode( '-', $this->mOptions['wiki'], 2 );
			define( 'MW_DB', $bits[0] );
			define( 'MW_PREFIX', $bits[1] ?? '' );
		} elseif ( isset( $this->mOptions['server'] ) ) {
			// Provide the option for site admins to detect and configure
			// multiple wikis based on server names. This offers --server
			// as alternative to --wiki.
			// See https://www.mediawiki.org/wiki/Manual:Wiki_family
			$_SERVER['SERVER_NAME'] = $this->mOptions['server'];
		}

		if ( !is_readable( $settingsFile ) ) {
			$this->fatalError( "A copy of your installation's LocalSettings.php\n" .
				"must exist and be readable in the source directory.\n" .
				"Use --conf to specify it." );
		}
		$wgCommandLineMode = true;

		return $settingsFile;
	}

	/**
	 * Support function for cleaning up redundant text records
	 * @param bool $delete Whether or not to actually delete the records
	 * @author Rob Church <robchur@gmail.com>
	 */
	public function purgeRedundantText( $delete = true ) {
		global $wgMultiContentRevisionSchemaMigrationStage;

		# Data should come off the master, wrapped in a transaction
		$dbw = $this->getDB( DB_MASTER );
		$this->beginTransaction( $dbw, __METHOD__ );

		if ( $wgMultiContentRevisionSchemaMigrationStage & SCHEMA_COMPAT_READ_OLD ) {
			# Get "active" text records from the revisions table
			$cur = [];
			$this->output( 'Searching for active text records in revisions table...' );
			$res = $dbw->select( 'revision', 'rev_text_id', [], __METHOD__, [ 'DISTINCT' ] );
			foreach ( $res as $row ) {
				$cur[] = $row->rev_text_id;
			}
			$this->output( "done.\n" );

			# Get "active" text records from the archive table
			$this->output( 'Searching for active text records in archive table...' );
			$res = $dbw->select( 'archive', 'ar_text_id', [], __METHOD__, [ 'DISTINCT' ] );
			foreach ( $res as $row ) {
				# old pre-MW 1.5 records can have null ar_text_id's.
				if ( $row->ar_text_id !== null ) {
					$cur[] = $row->ar_text_id;
				}
			}
			$this->output( "done.\n" );
		} else {
			# Get "active" text records via the content table
			$cur = [];
			$this->output( 'Searching for active text records via contents table...' );
			$res = $dbw->select( 'content', 'content_address', [], __METHOD__, [ 'DISTINCT' ] );
			$blobStore = MediaWikiServices::getInstance()->getBlobStore();
			foreach ( $res as $row ) {
				// @phan-suppress-next-line PhanUndeclaredMethod
				$textId = $blobStore->getTextIdFromAddress( $row->content_address );
				if ( $textId ) {
					$cur[] = $textId;
				}
			}
			$this->output( "done.\n" );
		}
		$this->output( "done.\n" );

		# Get the IDs of all text records not in these sets
		$this->output( 'Searching for inactive text records...' );
		$cond = 'old_id NOT IN ( ' . $dbw->makeList( $cur ) . ' )';
		$res = $dbw->select( 'text', 'old_id', [ $cond ], __METHOD__, [ 'DISTINCT' ] );
		$old = [];
		foreach ( $res as $row ) {
			$old[] = $row->old_id;
		}
		$this->output( "done.\n" );

		# Inform the user of what we're going to do
		$count = count( $old );
		$this->output( "$count inactive items found.\n" );

		# Delete as appropriate
		if ( $delete && $count ) {
			$this->output( 'Deleting...' );
			$dbw->delete( 'text', [ 'old_id' => $old ], __METHOD__ );
			$this->output( "done.\n" );
		}

		$this->commitTransaction( $dbw, __METHOD__ );
	}

	/**
	 * Get the maintenance directory.
	 * @return string
	 */
	protected function getDir() {
		return __DIR__;
	}

	/**
	 * Returns a database to be used by current maintenance script.
	 *
	 * This uses the main LBFactory instance by default unless overriden via setDB().
	 *
	 * This function has the same parameters as LoadBalancer::getConnection().
	 *
	 * @param int $db DB index (DB_REPLICA/DB_MASTER)
	 * @param string|string[] $groups default: empty array
	 * @param string|bool $dbDomain default: current wiki
	 * @return IMaintainableDatabase
	 */
	protected function getDB( $db, $groups = [], $dbDomain = false ) {
		if ( $this->mDb === null ) {
			return MediaWikiServices::getInstance()
				->getDBLoadBalancerFactory()
				->getMainLB( $dbDomain )
				->getMaintenanceConnectionRef( $db, $groups, $dbDomain );
		}

		return $this->mDb;
	}

	/**
	 * Sets database object to be returned by getDB().
	 *
	 * @param IMaintainableDatabase $db
	 */
	public function setDB( IMaintainableDatabase $db ) {
		$this->mDb = $db;
	}

	/**
	 * Begin a transcation on a DB
	 *
	 * This method makes it clear that begin() is called from a maintenance script,
	 * which has outermost scope. This is safe, unlike $dbw->begin() called in other places.
	 *
	 * @param IDatabase $dbw
	 * @param string $fname Caller name
	 * @since 1.27
	 */
	protected function beginTransaction( IDatabase $dbw, $fname ) {
		$dbw->begin( $fname );
	}

	/**
	 * Commit the transcation on a DB handle and wait for replica DBs to catch up
	 *
	 * This method makes it clear that commit() is called from a maintenance script,
	 * which has outermost scope. This is safe, unlike $dbw->commit() called in other places.
	 *
	 * @param IDatabase $dbw
	 * @param string $fname Caller name
	 * @return bool Whether the replica DB wait succeeded
	 * @since 1.27
	 */
	protected function commitTransaction( IDatabase $dbw, $fname ) {
		$dbw->commit( $fname );
		$lbFactory = MediaWikiServices::getInstance()->getDBLoadBalancerFactory();
		$waitSucceeded = $lbFactory->waitForReplication(
			[ 'timeout' => 30, 'ifWritesSince' => $this->lastReplicationWait ]
		);
		$this->lastReplicationWait = microtime( true );
		return $waitSucceeded;
	}

	/**
	 * Rollback the transcation on a DB handle
	 *
	 * This method makes it clear that rollback() is called from a maintenance script,
	 * which has outermost scope. This is safe, unlike $dbw->rollback() called in other places.
	 *
	 * @param IDatabase $dbw
	 * @param string $fname Caller name
	 * @since 1.27
	 */
	protected function rollbackTransaction( IDatabase $dbw, $fname ) {
		$dbw->rollback( $fname );
	}

	/**
	 * Lock the search index
	 * @param IMaintainableDatabase &$db
	 */
	private function lockSearchindex( $db ) {
		$write = [ 'searchindex' ];
		$read = [
			'page',
			'revision',
			'text',
			'interwiki',
			'l10n_cache',
			'user',
			'page_restrictions'
		];
		$db->lockTables( $read, $write, __CLASS__ . '-searchIndexLock' );
	}

	/**
	 * Unlock the tables
	 * @param IMaintainableDatabase &$db
	 */
	private function unlockSearchindex( $db ) {
		$db->unlockTables( __CLASS__ . '-searchIndexLock' );
	}

	/**
	 * Unlock and lock again
	 * Since the lock is low-priority, queued reads will be able to complete
	 * @param IMaintainableDatabase &$db
	 */
	private function relockSearchindex( $db ) {
		$this->unlockSearchindex( $db );
		$this->lockSearchindex( $db );
	}

	/**
	 * Perform a search index update with locking
	 * @param int $maxLockTime The maximum time to keep the search index locked.
	 * @param callable $callback The function that will update the function.
	 * @param IMaintainableDatabase $dbw
	 * @param array|IResultWrapper $results
	 */
	public function updateSearchIndex( $maxLockTime, $callback, $dbw, $results ) {
		$lockTime = time();

		# Lock searchindex
		if ( $maxLockTime ) {
			$this->output( "   --- Waiting for lock ---" );
			$this->lockSearchindex( $dbw );
			$lockTime = time();
			$this->output( "\n" );
		}

		# Loop through the results and do a search update
		foreach ( $results as $row ) {
			# Allow reads to be processed
			if ( $maxLockTime && time() > $lockTime + $maxLockTime ) {
				$this->output( "    --- Relocking ---" );
				$this->relockSearchindex( $dbw );
				$lockTime = time();
				$this->output( "\n" );
			}
			call_user_func( $callback, $dbw, $row );
		}

		# Unlock searchindex
		if ( $maxLockTime ) {
			$this->output( "    --- Unlocking --" );
			$this->unlockSearchindex( $dbw );
			$this->output( "\n" );
		}
	}

	/**
	 * Update the searchindex table for a given pageid
	 * @param IDatabase $dbw A database write handle
	 * @param int $pageId The page ID to update.
	 * @return null|string
	 */
	public function updateSearchIndexForPage( $dbw, $pageId ) {
		// Get current revision
		$rev = Revision::loadFromPageId( $dbw, $pageId );
		$title = null;
		if ( $rev ) {
			$titleObj = $rev->getTitle();
			$title = $titleObj->getPrefixedDBkey();
			$this->output( "$title..." );
			# Update searchindex
			$u = new SearchUpdate( $pageId, $titleObj, $rev->getContent() );
			$u->doUpdate();
			$this->output( "\n" );
		}

		return $title;
	}

	/**
	 * Count down from $seconds to zero on the terminal, with a one-second pause
	 * between showing each number. If the maintenance script is in quiet mode,
	 * this function does nothing.
	 *
	 * @since 1.31
	 *
	 * @codeCoverageIgnore
	 * @param int $seconds
	 */
	protected function countDown( $seconds ) {
		if ( $this->isQuiet() ) {
			return;
		}
		for ( $i = $seconds; $i >= 0; $i-- ) {
			if ( $i != $seconds ) {
				$this->output( str_repeat( "\x08", strlen( $i + 1 ) ) );
			}
			$this->output( $i );
			if ( $i ) {
				sleep( 1 );
			}
		}
		$this->output( "\n" );
	}

	/**
	 * Wrapper for posix_isatty()
	 * We default as considering stdin a tty (for nice readline methods)
	 * but treating stout as not a tty to avoid color codes
	 *
	 * @param mixed $fd File descriptor
	 * @return bool
	 */
	public static function posix_isatty( $fd ) {
		if ( !function_exists( 'posix_isatty' ) ) {
			return !$fd;
		} else {
			return posix_isatty( $fd );
		}
	}

	/**
	 * Prompt the console for input
	 * @param string $prompt What to begin the line with, like '> '
	 * @return string Response
	 */
	public static function readconsole( $prompt = '> ' ) {
		static $isatty = null;
		if ( is_null( $isatty ) ) {
			$isatty = self::posix_isatty( 0 /*STDIN*/ );
		}

		if ( $isatty && function_exists( 'readline' ) ) {
			return readline( $prompt );
		} else {
			if ( $isatty ) {
				$st = self::readlineEmulation( $prompt );
			} else {
				if ( feof( STDIN ) ) {
					$st = false;
				} else {
					$st = fgets( STDIN, 1024 );
				}
			}
			if ( $st === false ) {
				return false;
			}
			$resp = trim( $st );

			return $resp;
		}
	}

	/**
	 * Emulate readline()
	 * @param string $prompt What to begin the line with, like '> '
	 * @return string
	 */
	private static function readlineEmulation( $prompt ) {
		$bash = ExecutableFinder::findInDefaultPaths( 'bash' );
		if ( !wfIsWindows() && $bash ) {
			$retval = false;
			$encPrompt = Shell::escape( $prompt );
			$command = "read -er -p $encPrompt && echo \"\$REPLY\"";
			$encCommand = Shell::escape( $command );
			$line = Shell::escape( "$bash -c $encCommand", $retval, [], [ 'walltime' => 0 ] );

			if ( $retval == 0 ) {
				return $line;
			} elseif ( $retval == 127 ) {
				// Couldn't execute bash even though we thought we saw it.
				// Shell probably spit out an error message, sorry :(
				// Fall through to fgets()...
			} else {
				// EOF/ctrl+D
				return false;
			}
		}

		// Fallback... we'll have no editing controls, EWWW
		if ( feof( STDIN ) ) {
			return false;
		}
		print $prompt;

		return fgets( STDIN, 1024 );
	}

	/**
	 * Get the terminal size as a two-element array where the first element
	 * is the width (number of columns) and the second element is the height
	 * (number of rows).
	 *
	 * @return array
	 */
	public static function getTermSize() {
		$default = [ 80, 50 ];
		if ( wfIsWindows() ) {
			return $default;
		}
		if ( Shell::isDisabled() ) {
			return $default;
		}
		// It's possible to get the screen size with VT-100 terminal escapes,
		// but reading the responses is not possible without setting raw mode
		// (unless you want to require the user to press enter), and that
		// requires an ioctl(), which we can't do. So we have to shell out to
		// something that can do the relevant syscalls. There are a few
		// options. Linux and Mac OS X both have "stty size" which does the
		// job directly.
		$result = Shell::command( 'stty', 'size' )
			->execute();
		if ( $result->getExitCode() !== 0 ) {
			return $default;
		}
		if ( !preg_match( '/^(\d+) (\d+)$/', $result->getStdout(), $m ) ) {
			return $default;
		}
		return [ intval( $m[2] ), intval( $m[1] ) ];
	}

	/**
	 * Call this to set up the autoloader to allow classes to be used from the
	 * tests directory.
	 */
	public static function requireTestsAutoloader() {
		require_once __DIR__ . '/../tests/common/TestsAutoLoader.php';
	}

	/**
	 * Utility function to parse a string (perhaps from a command line option)
	 * into a list of integers (perhaps some kind of numeric IDs).
	 *
	 * @since 1.34.3
	 *
	 * @param string $text
	 *
	 * @return int[]
	 */
	protected function parseIntList( $text ) {
		$ids = preg_split( '/[\s,;:|]+/', $text );
		$ids = array_map(
			function ( $id ) {
				return (int)$id;
			},
			$ids
		);
		return array_filter( $ids );
	}
}

/**
 * Fake maintenance wrapper, mostly used for the web installer/updater
 */
class FakeMaintenance extends Maintenance {
	protected $mSelf = "FakeMaintenanceScript";

	public function execute() {
	}
}

/**
 * Class for scripts that perform database maintenance and want to log the
 * update in `updatelog` so we can later skip it
 */
abstract class LoggedUpdateMaintenance extends Maintenance {
	public function __construct() {
		parent::__construct();
		$this->addOption( 'force', 'Run the update even if it was completed already' );
		$this->setBatchSize( 200 );
	}

	public function execute() {
		$db = $this->getDB( DB_MASTER );
		$key = $this->getUpdateKey();

		if ( !$this->hasOption( 'force' )
			&& $db->selectRow( 'updatelog', '1', [ 'ul_key' => $key ], __METHOD__ )
		) {
			$this->output( "..." . $this->updateSkippedMessage() . "\n" );

			return true;
		}

		if ( !$this->doDBUpdates() ) {
			return false;
		}

		$db->insert( 'updatelog', [ 'ul_key' => $key ], __METHOD__, [ 'IGNORE' ] );

		return true;
	}

	/**
	 * Message to show that the update was done already and was just skipped
	 * @return string
	 */
	protected function updateSkippedMessage() {
		$key = $this->getUpdateKey();

		return "Update '{$key}' already logged as completed. Use --force to run it again.";
	}

	/**
	 * Do the actual work. All child classes will need to implement this.
	 * Return true to log the update as done or false (usually on failure).
	 * @return bool
	 */
	abstract protected function doDBUpdates();

	/**
	 * Get the update key name to go in the update log table
	 * @return string
	 */
	abstract protected function getUpdateKey();
}
=======
require_once __DIR__ . '/includes/Maintenance.php';
require_once __DIR__ . '/includes/LoggedUpdateMaintenance.php';
require_once __DIR__ . '/includes/FakeMaintenance.php';
>>>>>>> 9b8a1684
<|MERGE_RESOLUTION|>--- conflicted
+++ resolved
@@ -54,1753 +54,6 @@
 	putenv( 'MW_INSTALL_PATH=' . realpath( __DIR__ . '/..' ) );
 }
 
-<<<<<<< HEAD
-use Wikimedia\Rdbms\IDatabase;
-use MediaWiki\Logger\LoggerFactory;
-use MediaWiki\MediaWikiServices;
-use Wikimedia\Rdbms\LBFactory;
-use Wikimedia\Rdbms\IMaintainableDatabase;
-
-/**
- * Abstract maintenance class for quickly writing and churning out
- * maintenance scripts with minimal effort. All that _must_ be defined
- * is the execute() method. See docs/maintenance.txt for more info
- * and a quick demo of how to use it.
- *
- * Terminology:
- *   params: registry of named values that may be passed to the script
- *   arg list: registry of positional values that may be passed to the script
- *   options: passed param values
- *   args: passed positional values
- *
- * In the command:
- *   mwscript somescript.php --foo=bar baz
- * foo is a param
- * bar is the option value of the option for param foo
- * baz is the arg value at index 0 in the arg list
- *
- * @since 1.16
- * @ingroup Maintenance
- */
-abstract class Maintenance {
-	/**
-	 * Constants for DB access type
-	 * @see Maintenance::getDbType()
-	 */
-	const DB_NONE = 0;
-	const DB_STD = 1;
-	const DB_ADMIN = 2;
-
-	// Const for getStdin()
-	const STDIN_ALL = 'all';
-
-	/**
-	 * Array of desired/allowed params
-	 * @var array[]
-	 * @phan-var array<string,array{desc:string,require:bool,withArg:string,shortName:string,multiOccurrence:bool}>
-	 */
-	protected $mParams = [];
-
-	// Array of mapping short parameters to long ones
-	protected $mShortParamsMap = [];
-
-	// Array of desired/allowed args
-	protected $mArgList = [];
-
-	// This is the list of options that were actually passed
-	protected $mOptions = [];
-
-	// This is the list of arguments that were actually passed
-	protected $mArgs = [];
-
-	// Allow arbitrary options to be passed, or only specified ones?
-	protected $mAllowUnregisteredOptions = false;
-
-	// Name of the script currently running
-	protected $mSelf;
-
-	// Special vars for params that are always used
-	protected $mQuiet = false;
-	protected $mDbUser, $mDbPass;
-
-	// A description of the script, children should change this via addDescription()
-	protected $mDescription = '';
-
-	// Have we already loaded our user input?
-	protected $mInputLoaded = false;
-
-	/**
-	 * Batch size. If a script supports this, they should set
-	 * a default with setBatchSize()
-	 *
-	 * @var int
-	 */
-	protected $mBatchSize = null;
-
-	/**
-	 * Generic options added by addDefaultParams()
-	 * @var array[]
-	 * @phan-var array<string,array{desc:string,require:bool,withArg:string,shortName:string,multiOccurrence:bool}>
-	 */
-	private $mGenericParameters = [];
-	/**
-	 * Generic options which might or not be supported by the script
-	 * @var array[]
-	 * @phan-var array<string,array{desc:string,require:bool,withArg:string,shortName:string,multiOccurrence:bool}>
-	 */
-	private $mDependantParameters = [];
-
-	/**
-	 * Used by getDB() / setDB()
-	 * @var IMaintainableDatabase
-	 */
-	private $mDb = null;
-
-	/** @var float UNIX timestamp */
-	private $lastReplicationWait = 0.0;
-
-	/**
-	 * Used when creating separate schema files.
-	 * @var resource
-	 */
-	public $fileHandle;
-
-	/**
-	 * Accessible via getConfig()
-	 *
-	 * @var Config
-	 */
-	private $config;
-
-	/**
-	 * @see Maintenance::requireExtension
-	 * @var array
-	 */
-	private $requiredExtensions = [];
-
-	/**
-	 * Used to read the options in the order they were passed.
-	 * Useful for option chaining (Ex. dumpBackup.php). It will
-	 * be an empty array if the options are passed in through
-	 * loadParamsAndArgs( $self, $opts, $args ).
-	 *
-	 * This is an array of arrays where
-	 * 0 => the option and 1 => parameter value.
-	 *
-	 * @var array
-	 */
-	public $orderedOptions = [];
-
-	/**
-	 * Default constructor. Children should call this *first* if implementing
-	 * their own constructors
-	 */
-	public function __construct() {
-		global $IP;
-		$IP = getenv( 'MW_INSTALL_PATH' );
-
-		$this->addDefaultParams();
-		register_shutdown_function( [ $this, 'outputChanneled' ], false );
-	}
-
-	/**
-	 * Should we execute the maintenance script, or just allow it to be included
-	 * as a standalone class? It checks that the call stack only includes this
-	 * function and "requires" (meaning was called from the file scope)
-	 *
-	 * @return bool
-	 */
-	public static function shouldExecute() {
-		global $wgCommandLineMode;
-
-		if ( !function_exists( 'debug_backtrace' ) ) {
-			// If someone has a better idea...
-			return $wgCommandLineMode;
-		}
-
-		$bt = debug_backtrace();
-		$count = count( $bt );
-		if ( $count < 2 ) {
-			return false; // sanity
-		}
-		if ( $bt[0]['class'] !== self::class || $bt[0]['function'] !== 'shouldExecute' ) {
-			return false; // last call should be to this function
-		}
-		$includeFuncs = [ 'require_once', 'require', 'include', 'include_once' ];
-		for ( $i = 1; $i < $count; $i++ ) {
-			if ( !in_array( $bt[$i]['function'], $includeFuncs ) ) {
-				return false; // previous calls should all be "requires"
-			}
-		}
-
-		return true;
-	}
-
-	/**
-	 * Do the actual work. All child classes will need to implement this
-	 *
-	 * @return bool|null|void True for success, false for failure. Not returning
-	 *   a value, or returning null, is also interpreted as success. Returning
-	 *   false for failure will cause doMaintenance.php to exit the process
-	 *   with a non-zero exit status.
-	 */
-	abstract public function execute();
-
-	/**
-	 * Checks to see if a particular option in supported.  Normally this means it
-	 * has been registered by the script via addOption.
-	 * @param string $name The name of the option
-	 * @return bool true if the option exists, false otherwise
-	 */
-	protected function supportsOption( $name ) {
-		return isset( $this->mParams[$name] );
-	}
-
-	/**
-	 * Add a parameter to the script. Will be displayed on --help
-	 * with the associated description
-	 *
-	 * @param string $name The name of the param (help, version, etc)
-	 * @param string $description The description of the param to show on --help
-	 * @param bool $required Is the param required?
-	 * @param bool $withArg Is an argument required with this option?
-	 * @param string|bool $shortName Character to use as short name
-	 * @param bool $multiOccurrence Can this option be passed multiple times?
-	 */
-	protected function addOption( $name, $description, $required = false,
-		$withArg = false, $shortName = false, $multiOccurrence = false
-	) {
-		$this->mParams[$name] = [
-			'desc' => $description,
-			'require' => $required,
-			'withArg' => $withArg,
-			'shortName' => $shortName,
-			'multiOccurrence' => $multiOccurrence
-		];
-
-		if ( $shortName !== false ) {
-			$this->mShortParamsMap[$shortName] = $name;
-		}
-	}
-
-	/**
-	 * Checks to see if a particular option exists.
-	 * @param string $name The name of the option
-	 * @return bool
-	 */
-	protected function hasOption( $name ) {
-		return isset( $this->mOptions[$name] );
-	}
-
-	/**
-	 * Get an option, or return the default.
-	 *
-	 * If the option was added to support multiple occurrences,
-	 * this will return an array.
-	 *
-	 * @param string $name The name of the param
-	 * @param mixed|null $default Anything you want, default null
-	 * @return mixed
-	 */
-	protected function getOption( $name, $default = null ) {
-		if ( $this->hasOption( $name ) ) {
-			return $this->mOptions[$name];
-		} else {
-			// Set it so we don't have to provide the default again
-			$this->mOptions[$name] = $default;
-
-			return $this->mOptions[$name];
-		}
-	}
-
-	/**
-	 * Add some args that are needed
-	 * @param string $arg Name of the arg, like 'start'
-	 * @param string $description Short description of the arg
-	 * @param bool $required Is this required?
-	 */
-	protected function addArg( $arg, $description, $required = true ) {
-		$this->mArgList[] = [
-			'name' => $arg,
-			'desc' => $description,
-			'require' => $required
-		];
-	}
-
-	/**
-	 * Remove an option.  Useful for removing options that won't be used in your script.
-	 * @param string $name The option to remove.
-	 */
-	protected function deleteOption( $name ) {
-		unset( $this->mParams[$name] );
-	}
-
-	/**
-	 * Sets whether to allow unregistered options, which are options passed to
-	 * a script that do not match an expected parameter.
-	 * @param bool $allow Should we allow?
-	 */
-	protected function setAllowUnregisteredOptions( $allow ) {
-		$this->mAllowUnregisteredOptions = $allow;
-	}
-
-	/**
-	 * Set the description text.
-	 * @param string $text The text of the description
-	 */
-	protected function addDescription( $text ) {
-		$this->mDescription = $text;
-	}
-
-	/**
-	 * Does a given argument exist?
-	 * @param int $argId The integer value (from zero) for the arg
-	 * @return bool
-	 */
-	protected function hasArg( $argId = 0 ) {
-		if ( func_num_args() === 0 ) {
-			wfDeprecated( __METHOD__ . ' without an $argId', '1.33' );
-		}
-
-		return isset( $this->mArgs[$argId] );
-	}
-
-	/**
-	 * Get an argument.
-	 * @param int $argId The integer value (from zero) for the arg
-	 * @param mixed|null $default The default if it doesn't exist
-	 * @return mixed
-	 */
-	protected function getArg( $argId = 0, $default = null ) {
-		if ( func_num_args() === 0 ) {
-			wfDeprecated( __METHOD__ . ' without an $argId', '1.33' );
-		}
-
-		return $this->mArgs[$argId] ?? $default;
-	}
-
-	/**
-	 * Returns batch size
-	 *
-	 * @since 1.31
-	 *
-	 * @return int|null
-	 */
-	protected function getBatchSize() {
-		return $this->mBatchSize;
-	}
-
-	/**
-	 * Set the batch size.
-	 * @param int $s The number of operations to do in a batch
-	 */
-	protected function setBatchSize( $s = 0 ) {
-		$this->mBatchSize = $s;
-
-		// If we support $mBatchSize, show the option.
-		// Used to be in addDefaultParams, but in order for that to
-		// work, subclasses would have to call this function in the constructor
-		// before they called parent::__construct which is just weird
-		// (and really wasn't done).
-		if ( $this->mBatchSize ) {
-			$this->addOption( 'batch-size', 'Run this many operations ' .
-				'per batch, default: ' . $this->mBatchSize, false, true );
-			if ( isset( $this->mParams['batch-size'] ) ) {
-				// This seems a little ugly...
-				$this->mDependantParameters['batch-size'] = $this->mParams['batch-size'];
-			}
-		}
-	}
-
-	/**
-	 * Get the script's name
-	 * @return string
-	 */
-	public function getName() {
-		return $this->mSelf;
-	}
-
-	/**
-	 * Return input from stdin.
-	 * @param int|null $len The number of bytes to read. If null, just return the handle.
-	 *   Maintenance::STDIN_ALL returns the full length
-	 * @return mixed
-	 */
-	protected function getStdin( $len = null ) {
-		if ( $len == self::STDIN_ALL ) {
-			return file_get_contents( 'php://stdin' );
-		}
-		$f = fopen( 'php://stdin', 'rt' );
-		if ( !$len ) {
-			return $f;
-		}
-		$input = fgets( $f, $len );
-		fclose( $f );
-
-		return rtrim( $input );
-	}
-
-	/**
-	 * @return bool
-	 */
-	public function isQuiet() {
-		return $this->mQuiet;
-	}
-
-	/**
-	 * Throw some output to the user. Scripts can call this with no fears,
-	 * as we handle all --quiet stuff here
-	 * @param string $out The text to show to the user
-	 * @param mixed|null $channel Unique identifier for the channel. See function outputChanneled.
-	 */
-	protected function output( $out, $channel = null ) {
-		// This is sometimes called very early, before Setup.php is included.
-		if ( class_exists( MediaWikiServices::class ) ) {
-			// Try to periodically flush buffered metrics to avoid OOMs
-			$stats = MediaWikiServices::getInstance()->getStatsdDataFactory();
-			if ( $stats->getDataCount() > 1000 ) {
-				MediaWiki::emitBufferedStatsdData( $stats, $this->getConfig() );
-			}
-		}
-
-		if ( $this->mQuiet ) {
-			return;
-		}
-		if ( $channel === null ) {
-			$this->cleanupChanneled();
-			print $out;
-		} else {
-			$out = preg_replace( '/\n\z/', '', $out );
-			$this->outputChanneled( $out, $channel );
-		}
-	}
-
-	/**
-	 * Throw an error to the user. Doesn't respect --quiet, so don't use
-	 * this for non-error output
-	 * @param string $err The error to display
-	 * @param int $die Deprecated since 1.31, use Maintenance::fatalError() instead
-	 */
-	protected function error( $err, $die = 0 ) {
-		if ( intval( $die ) !== 0 ) {
-			wfDeprecated( __METHOD__ . '( $err, $die )', '1.31' );
-			$this->fatalError( $err, intval( $die ) );
-		}
-		$this->outputChanneled( false );
-		if (
-			( PHP_SAPI == 'cli' || PHP_SAPI == 'phpdbg' ) &&
-			!defined( 'MW_PHPUNIT_TEST' )
-		) {
-			fwrite( STDERR, $err . "\n" );
-		} else {
-			print $err;
-		}
-	}
-
-	/**
-	 * Output a message and terminate the current script.
-	 *
-	 * @param string $msg Error message
-	 * @param int $exitCode PHP exit status. Should be in range 1-254.
-	 * @since 1.31
-	 */
-	protected function fatalError( $msg, $exitCode = 1 ) {
-		$this->error( $msg );
-		exit( $exitCode );
-	}
-
-	private $atLineStart = true;
-	private $lastChannel = null;
-
-	/**
-	 * Clean up channeled output.  Output a newline if necessary.
-	 */
-	public function cleanupChanneled() {
-		if ( !$this->atLineStart ) {
-			print "\n";
-			$this->atLineStart = true;
-		}
-	}
-
-	/**
-	 * Message outputter with channeled message support. Messages on the
-	 * same channel are concatenated, but any intervening messages in another
-	 * channel start a new line.
-	 * @param string $msg The message without trailing newline
-	 * @param string|null $channel Channel identifier or null for no
-	 *     channel. Channel comparison uses ===.
-	 */
-	public function outputChanneled( $msg, $channel = null ) {
-		if ( $msg === false ) {
-			$this->cleanupChanneled();
-
-			return;
-		}
-
-		// End the current line if necessary
-		if ( !$this->atLineStart && $channel !== $this->lastChannel ) {
-			print "\n";
-		}
-
-		print $msg;
-
-		$this->atLineStart = false;
-		if ( $channel === null ) {
-			// For unchanneled messages, output trailing newline immediately
-			print "\n";
-			$this->atLineStart = true;
-		}
-		$this->lastChannel = $channel;
-	}
-
-	/**
-	 * Does the script need different DB access? By default, we give Maintenance
-	 * scripts normal rights to the DB. Sometimes, a script needs admin rights
-	 * access for a reason and sometimes they want no access. Subclasses should
-	 * override and return one of the following values, as needed:
-	 *    Maintenance::DB_NONE  -  For no DB access at all
-	 *    Maintenance::DB_STD   -  For normal DB access, default
-	 *    Maintenance::DB_ADMIN -  For admin DB access
-	 * @return int
-	 */
-	public function getDbType() {
-		return self::DB_STD;
-	}
-
-	/**
-	 * Add the default parameters to the scripts
-	 */
-	protected function addDefaultParams() {
-		# Generic (non script dependant) options:
-
-		$this->addOption( 'help', 'Display this help message', false, false, 'h' );
-		$this->addOption( 'quiet', 'Whether to suppress non-error output', false, false, 'q' );
-		$this->addOption( 'conf', 'Location of LocalSettings.php, if not default', false, true );
-		$this->addOption( 'wiki', 'For specifying the wiki ID', false, true );
-		$this->addOption( 'globals', 'Output globals at the end of processing for debugging' );
-		$this->addOption(
-			'memory-limit',
-			'Set a specific memory limit for the script, '
-				. '"max" for no limit or "default" to avoid changing it',
-			false,
-			true
-		);
-		$this->addOption( 'server', "The protocol and server name to use in URLs, e.g. " .
-			"http://en.wikipedia.org. This is sometimes necessary because " .
-			"server name detection may fail in command line scripts.", false, true );
-		$this->addOption( 'profiler', 'Profiler output format (usually "text")', false, true );
-		// This is named --mwdebug, because --debug would conflict in the phpunit.php CLI script.
-		$this->addOption( 'mwdebug', 'Enable built-in MediaWiki development settings', false, false );
-
-		# Save generic options to display them separately in help
-		$this->mGenericParameters = $this->mParams;
-
-		# Script dependant options:
-
-		// If we support a DB, show the options
-		if ( $this->getDbType() > 0 ) {
-			$this->addOption( 'dbuser', 'The DB user to use for this script', false, true );
-			$this->addOption( 'dbpass', 'The password to use for this script', false, true );
-			$this->addOption( 'dbgroupdefault', 'The default DB group to use.', false, true );
-		}
-
-		# Save additional script dependant options to display
-		#  them separately in help
-		$this->mDependantParameters = array_diff_key( $this->mParams, $this->mGenericParameters );
-	}
-
-	/**
-	 * @since 1.24
-	 * @return Config
-	 */
-	public function getConfig() {
-		if ( $this->config === null ) {
-			$this->config = MediaWikiServices::getInstance()->getMainConfig();
-		}
-
-		return $this->config;
-	}
-
-	/**
-	 * @since 1.24
-	 * @param Config $config
-	 */
-	public function setConfig( Config $config ) {
-		$this->config = $config;
-	}
-
-	/**
-	 * Indicate that the specified extension must be
-	 * loaded before the script can run.
-	 *
-	 * This *must* be called in the constructor.
-	 *
-	 * @since 1.28
-	 * @param string $name
-	 */
-	protected function requireExtension( $name ) {
-		$this->requiredExtensions[] = $name;
-	}
-
-	/**
-	 * Verify that the required extensions are installed
-	 *
-	 * @since 1.28
-	 */
-	public function checkRequiredExtensions() {
-		$registry = ExtensionRegistry::getInstance();
-		$missing = [];
-		foreach ( $this->requiredExtensions as $name ) {
-			if ( !$registry->isLoaded( $name ) ) {
-				$missing[] = $name;
-			}
-		}
-
-		if ( $missing ) {
-			$joined = implode( ', ', $missing );
-			$msg = "The following extensions are required to be installed "
-				. "for this script to run: $joined. Please enable them and then try again.";
-			$this->fatalError( $msg );
-		}
-	}
-
-	/**
-	 * Set triggers like when to try to run deferred updates
-	 * @since 1.28
-	 */
-	public function setAgentAndTriggers() {
-		if ( function_exists( 'posix_getpwuid' ) ) {
-			$agent = posix_getpwuid( posix_geteuid() )['name'];
-		} else {
-			$agent = 'sysadmin';
-		}
-		$agent .= '@' . wfHostname();
-
-		$lbFactory = MediaWikiServices::getInstance()->getDBLoadBalancerFactory();
-		// Add a comment for easy SHOW PROCESSLIST interpretation
-		$lbFactory->setAgentName(
-			mb_strlen( $agent ) > 15 ? mb_substr( $agent, 0, 15 ) . '...' : $agent
-		);
-		self::setLBFactoryTriggers( $lbFactory, $this->getConfig() );
-	}
-
-	/**
-	 * @param LBFactory $LBFactory
-	 * @param Config $config
-	 * @since 1.28
-	 */
-	public static function setLBFactoryTriggers( LBFactory $LBFactory, Config $config ) {
-		$services = MediaWikiServices::getInstance();
-		$stats = $services->getStatsdDataFactory();
-		// Hook into period lag checks which often happen in long-running scripts
-		$lbFactory = $services->getDBLoadBalancerFactory();
-		$lbFactory->setWaitForReplicationListener(
-			__METHOD__,
-			function () use ( $stats, $config ) {
-				// Check config in case of JobRunner and unit tests
-				if ( $config->get( 'CommandLineMode' ) ) {
-					DeferredUpdates::tryOpportunisticExecute( 'run' );
-				}
-				// Try to periodically flush buffered metrics to avoid OOMs
-				MediaWiki::emitBufferedStatsdData( $stats, $config );
-			}
-		);
-		// Check for other windows to run them. A script may read or do a few writes
-		// to the master but mostly be writing to something else, like a file store.
-		$lbFactory->getMainLB()->setTransactionListener(
-			__METHOD__,
-			function ( $trigger ) use ( $stats, $config ) {
-				// Check config in case of JobRunner and unit tests
-				if ( $config->get( 'CommandLineMode' ) && $trigger === IDatabase::TRIGGER_COMMIT ) {
-					DeferredUpdates::tryOpportunisticExecute( 'run' );
-				}
-				// Try to periodically flush buffered metrics to avoid OOMs
-				MediaWiki::emitBufferedStatsdData( $stats, $config );
-			}
-		);
-	}
-
-	/**
-	 * Run a child maintenance script. Pass all of the current arguments
-	 * to it.
-	 * @param string $maintClass A name of a child maintenance class
-	 * @param string|null $classFile Full path of where the child is
-	 * @return Maintenance
-	 */
-	public function runChild( $maintClass, $classFile = null ) {
-		// Make sure the class is loaded first
-		if ( !class_exists( $maintClass ) ) {
-			if ( $classFile ) {
-				require_once $classFile;
-			}
-			if ( !class_exists( $maintClass ) ) {
-				$this->error( "Cannot spawn child: $maintClass" );
-			}
-		}
-
-		/**
-		 * @var Maintenance $child
-		 */
-		$child = new $maintClass();
-		$child->loadParamsAndArgs( $this->mSelf, $this->mOptions, $this->mArgs );
-		if ( !is_null( $this->mDb ) ) {
-			$child->setDB( $this->mDb );
-		}
-
-		return $child;
-	}
-
-	/**
-	 * Do some sanity checking and basic setup
-	 */
-	public function setup() {
-		global $IP, $wgCommandLineMode;
-
-		# Abort if called from a web server
-		# wfIsCLI() is not available yet
-		if ( PHP_SAPI !== 'cli' && PHP_SAPI !== 'phpdbg' ) {
-			$this->fatalError( 'This script must be run from the command line' );
-		}
-
-		if ( $IP === null ) {
-			$this->fatalError( "\$IP not set, aborting!\n" .
-				'(Did you forget to call parent::__construct() in your maintenance script?)' );
-		}
-
-		# Make sure we can handle script parameters
-		if ( !defined( 'HPHP_VERSION' ) && !ini_get( 'register_argc_argv' ) ) {
-			$this->fatalError( 'Cannot get command line arguments, register_argc_argv is set to false' );
-		}
-
-		// Send PHP warnings and errors to stderr instead of stdout.
-		// This aids in diagnosing problems, while keeping messages
-		// out of redirected output.
-		if ( ini_get( 'display_errors' ) ) {
-			ini_set( 'display_errors', 'stderr' );
-		}
-
-		$this->loadParamsAndArgs();
-
-		# Set the memory limit
-		# Note we need to set it again later in cache LocalSettings changed it
-		$this->adjustMemoryLimit();
-
-		# Set max execution time to 0 (no limit). PHP.net says that
-		# "When running PHP from the command line the default setting is 0."
-		# But sometimes this doesn't seem to be the case.
-		ini_set( 'max_execution_time', 0 );
-
-		# Define us as being in MediaWiki
-		define( 'MEDIAWIKI', true );
-
-		$wgCommandLineMode = true;
-
-		# Turn off output buffering if it's on
-		while ( ob_get_level() > 0 ) {
-			ob_end_flush();
-		}
-	}
-
-	/**
-	 * Normally we disable the memory_limit when running admin scripts.
-	 * Some scripts may wish to actually set a limit, however, to avoid
-	 * blowing up unexpectedly. We also support a --memory-limit option,
-	 * to allow sysadmins to explicitly set one if they'd prefer to override
-	 * defaults (or for people using Suhosin which yells at you for trying
-	 * to disable the limits)
-	 * @return string
-	 */
-	public function memoryLimit() {
-		$limit = $this->getOption( 'memory-limit', 'max' );
-		$limit = trim( $limit, "\" '" ); // trim quotes in case someone misunderstood
-		return $limit;
-	}
-
-	/**
-	 * Adjusts PHP's memory limit to better suit our needs, if needed.
-	 */
-	protected function adjustMemoryLimit() {
-		$limit = $this->memoryLimit();
-		if ( $limit == 'max' ) {
-			$limit = -1; // no memory limit
-		}
-		if ( $limit != 'default' ) {
-			ini_set( 'memory_limit', $limit );
-		}
-	}
-
-	/**
-	 * Activate the profiler (assuming $wgProfiler is set)
-	 */
-	protected function activateProfiler() {
-		global $wgProfiler, $wgProfileLimit, $wgTrxProfilerLimits;
-
-		$output = $this->getOption( 'profiler' );
-		if ( !$output ) {
-			return;
-		}
-
-		if ( is_array( $wgProfiler ) && isset( $wgProfiler['class'] ) ) {
-			$class = $wgProfiler['class'];
-			/** @var Profiler $profiler */
-			$profiler = new $class(
-				[ 'sampling' => 1, 'output' => [ $output ] ]
-					+ $wgProfiler
-					+ [ 'threshold' => $wgProfileLimit ]
-			);
-			$profiler->setAllowOutput();
-			Profiler::replaceStubInstance( $profiler );
-		}
-
-		$trxProfiler = Profiler::instance()->getTransactionProfiler();
-		$trxProfiler->setLogger( LoggerFactory::getInstance( 'DBPerformance' ) );
-		$trxProfiler->setExpectations( $wgTrxProfilerLimits['Maintenance'], __METHOD__ );
-	}
-
-	/**
-	 * Clear all params and arguments.
-	 */
-	public function clearParamsAndArgs() {
-		$this->mOptions = [];
-		$this->mArgs = [];
-		$this->mInputLoaded = false;
-	}
-
-	/**
-	 * Load params and arguments from a given array
-	 * of command-line arguments
-	 *
-	 * @since 1.27
-	 * @param array $argv
-	 */
-	public function loadWithArgv( $argv ) {
-		$options = [];
-		$args = [];
-		$this->orderedOptions = [];
-
-		# Parse arguments
-		for ( $arg = reset( $argv ); $arg !== false; $arg = next( $argv ) ) {
-			if ( $arg == '--' ) {
-				# End of options, remainder should be considered arguments
-				$arg = next( $argv );
-				while ( $arg !== false ) {
-					$args[] = $arg;
-					$arg = next( $argv );
-				}
-				break;
-			} elseif ( substr( $arg, 0, 2 ) == '--' ) {
-				# Long options
-				$option = substr( $arg, 2 );
-				if ( isset( $this->mParams[$option] ) && $this->mParams[$option]['withArg'] ) {
-					$param = next( $argv );
-					if ( $param === false ) {
-						$this->error( "\nERROR: $option parameter needs a value after it\n" );
-						$this->maybeHelp( true );
-					}
-
-					$this->setParam( $options, $option, $param );
-				} else {
-					$bits = explode( '=', $option, 2 );
-					$this->setParam( $options, $bits[0], $bits[1] ?? 1 );
-				}
-			} elseif ( $arg == '-' ) {
-				# Lonely "-", often used to indicate stdin or stdout.
-				$args[] = $arg;
-			} elseif ( substr( $arg, 0, 1 ) == '-' ) {
-				# Short options
-				$argLength = strlen( $arg );
-				for ( $p = 1; $p < $argLength; $p++ ) {
-					$option = $arg[$p];
-					if ( !isset( $this->mParams[$option] ) && isset( $this->mShortParamsMap[$option] ) ) {
-						$option = $this->mShortParamsMap[$option];
-					}
-
-					if ( isset( $this->mParams[$option]['withArg'] ) && $this->mParams[$option]['withArg'] ) {
-						$param = next( $argv );
-						if ( $param === false ) {
-							$this->error( "\nERROR: $option parameter needs a value after it\n" );
-							$this->maybeHelp( true );
-						}
-						$this->setParam( $options, $option, $param );
-					} else {
-						$this->setParam( $options, $option, 1 );
-					}
-				}
-			} else {
-				$args[] = $arg;
-			}
-		}
-
-		$this->mOptions = $options;
-		$this->mArgs = $args;
-		$this->loadSpecialVars();
-		$this->mInputLoaded = true;
-	}
-
-	/**
-	 * Helper function used solely by loadParamsAndArgs
-	 * to prevent code duplication
-	 *
-	 * This sets the param in the options array based on
-	 * whether or not it can be specified multiple times.
-	 *
-	 * @since 1.27
-	 * @param array $options
-	 * @param string $option
-	 * @param mixed $value
-	 */
-	private function setParam( &$options, $option, $value ) {
-		$this->orderedOptions[] = [ $option, $value ];
-
-		if ( isset( $this->mParams[$option] ) ) {
-			$multi = $this->mParams[$option]['multiOccurrence'];
-		} else {
-			$multi = false;
-		}
-		$exists = array_key_exists( $option, $options );
-		if ( $multi && $exists ) {
-			$options[$option][] = $value;
-		} elseif ( $multi ) {
-			$options[$option] = [ $value ];
-		} elseif ( !$exists ) {
-			$options[$option] = $value;
-		} else {
-			$this->error( "\nERROR: $option parameter given twice\n" );
-			$this->maybeHelp( true );
-		}
-	}
-
-	/**
-	 * Process command line arguments
-	 * $mOptions becomes an array with keys set to the option names
-	 * $mArgs becomes a zero-based array containing the non-option arguments
-	 *
-	 * @param string|null $self The name of the script, if any
-	 * @param array|null $opts An array of options, in form of key=>value
-	 * @param array|null $args An array of command line arguments
-	 */
-	public function loadParamsAndArgs( $self = null, $opts = null, $args = null ) {
-		# If we were given opts or args, set those and return early
-		if ( $self ) {
-			$this->mSelf = $self;
-			$this->mInputLoaded = true;
-		}
-		if ( $opts ) {
-			$this->mOptions = $opts;
-			$this->mInputLoaded = true;
-		}
-		if ( $args ) {
-			$this->mArgs = $args;
-			$this->mInputLoaded = true;
-		}
-
-		# If we've already loaded input (either by user values or from $argv)
-		# skip on loading it again. The array_shift() will corrupt values if
-		# it's run again and again
-		if ( $this->mInputLoaded ) {
-			$this->loadSpecialVars();
-
-			return;
-		}
-
-		global $argv;
-		$this->mSelf = $argv[0];
-		$this->loadWithArgv( array_slice( $argv, 1 ) );
-	}
-
-	/**
-	 * Run some validation checks on the params, etc
-	 */
-	public function validateParamsAndArgs() {
-		$die = false;
-		# Check to make sure we've got all the required options
-		foreach ( $this->mParams as $opt => $info ) {
-			if ( $info['require'] && !$this->hasOption( $opt ) ) {
-				$this->error( "Param $opt required!" );
-				$die = true;
-			}
-		}
-		# Check arg list too
-		foreach ( $this->mArgList as $k => $info ) {
-			if ( $info['require'] && !$this->hasArg( $k ) ) {
-				$this->error( 'Argument <' . $info['name'] . '> required!' );
-				$die = true;
-			}
-		}
-		if ( !$this->mAllowUnregisteredOptions ) {
-			# Check for unexpected options
-			foreach ( $this->mOptions as $opt => $val ) {
-				if ( !$this->supportsOption( $opt ) ) {
-					$this->error( "Unexpected option $opt!" );
-					$die = true;
-				}
-			}
-		}
-
-		$this->maybeHelp( $die );
-	}
-
-	/**
-	 * Handle the special variables that are global to all scripts
-	 */
-	protected function loadSpecialVars() {
-		if ( $this->hasOption( 'dbuser' ) ) {
-			$this->mDbUser = $this->getOption( 'dbuser' );
-		}
-		if ( $this->hasOption( 'dbpass' ) ) {
-			$this->mDbPass = $this->getOption( 'dbpass' );
-		}
-		if ( $this->hasOption( 'quiet' ) ) {
-			$this->mQuiet = true;
-		}
-		if ( $this->hasOption( 'batch-size' ) ) {
-			$this->mBatchSize = intval( $this->getOption( 'batch-size' ) );
-		}
-	}
-
-	/**
-	 * Maybe show the help.
-	 * @param bool $force Whether to force the help to show, default false
-	 */
-	protected function maybeHelp( $force = false ) {
-		if ( !$force && !$this->hasOption( 'help' ) ) {
-			return;
-		}
-
-		$screenWidth = 80; // TODO: Calculate this!
-		$tab = "    ";
-		$descWidth = $screenWidth - ( 2 * strlen( $tab ) );
-
-		ksort( $this->mParams );
-		$this->mQuiet = false;
-
-		// Description ...
-		if ( $this->mDescription ) {
-			$this->output( "\n" . wordwrap( $this->mDescription, $screenWidth ) . "\n" );
-		}
-		$output = "\nUsage: php " . basename( $this->mSelf );
-
-		// ... append parameters ...
-		if ( $this->mParams ) {
-			$output .= " [--" . implode( "|--", array_keys( $this->mParams ) ) . "]";
-		}
-
-		// ... and append arguments.
-		if ( $this->mArgList ) {
-			$output .= ' ';
-			foreach ( $this->mArgList as $k => $arg ) {
-				if ( $arg['require'] ) {
-					$output .= '<' . $arg['name'] . '>';
-				} else {
-					$output .= '[' . $arg['name'] . ']';
-				}
-				if ( $k < count( $this->mArgList ) - 1 ) {
-					$output .= ' ';
-				}
-			}
-		}
-		$this->output( "$output\n\n" );
-
-		# TODO abstract some repetitive code below
-
-		// Generic parameters
-		$this->output( "Generic maintenance parameters:\n" );
-		foreach ( $this->mGenericParameters as $par => $info ) {
-			if ( $info['shortName'] !== false ) {
-				$par .= " (-{$info['shortName']})";
-			}
-			$this->output(
-				wordwrap( "$tab--$par: " . $info['desc'], $descWidth,
-					"\n$tab$tab" ) . "\n"
-			);
-		}
-		$this->output( "\n" );
-
-		$scriptDependantParams = $this->mDependantParameters;
-		if ( count( $scriptDependantParams ) > 0 ) {
-			$this->output( "Script dependant parameters:\n" );
-			// Parameters description
-			foreach ( $scriptDependantParams as $par => $info ) {
-				if ( $info['shortName'] !== false ) {
-					$par .= " (-{$info['shortName']})";
-				}
-				$this->output(
-					wordwrap( "$tab--$par: " . $info['desc'], $descWidth,
-						"\n$tab$tab" ) . "\n"
-				);
-			}
-			$this->output( "\n" );
-		}
-
-		// Script specific parameters not defined on construction by
-		// Maintenance::addDefaultParams()
-		$scriptSpecificParams = array_diff_key(
-			# all script parameters:
-			$this->mParams,
-			# remove the Maintenance default parameters:
-			$this->mGenericParameters,
-			$this->mDependantParameters
-		);
-		if ( count( $scriptSpecificParams ) > 0 ) {
-			$this->output( "Script specific parameters:\n" );
-			// Parameters description
-			foreach ( $scriptSpecificParams as $par => $info ) {
-				if ( $info['shortName'] !== false ) {
-					$par .= " (-{$info['shortName']})";
-				}
-				$this->output(
-					wordwrap( "$tab--$par: " . $info['desc'], $descWidth,
-						"\n$tab$tab" ) . "\n"
-				);
-			}
-			$this->output( "\n" );
-		}
-
-		// Print arguments
-		if ( count( $this->mArgList ) > 0 ) {
-			$this->output( "Arguments:\n" );
-			// Arguments description
-			foreach ( $this->mArgList as $info ) {
-				$openChar = $info['require'] ? '<' : '[';
-				$closeChar = $info['require'] ? '>' : ']';
-				$this->output(
-					wordwrap( "$tab$openChar" . $info['name'] . "$closeChar: " .
-						$info['desc'], $descWidth, "\n$tab$tab" ) . "\n"
-				);
-			}
-			$this->output( "\n" );
-		}
-
-		die( 1 );
-	}
-
-	/**
-	 * Handle some last-minute setup here.
-	 */
-	public function finalSetup() {
-		global $wgCommandLineMode, $wgServer, $wgShowExceptionDetails, $wgShowHostnames;
-		global $wgDBadminuser, $wgDBadminpassword, $wgDBDefaultGroup;
-		global $wgDBuser, $wgDBpassword, $wgDBservers, $wgLBFactoryConf;
-
-		# Turn off output buffering again, it might have been turned on in the settings files
-		if ( ob_get_level() ) {
-			ob_end_flush();
-		}
-		# Same with these
-		$wgCommandLineMode = true;
-
-		# Override $wgServer
-		if ( $this->hasOption( 'server' ) ) {
-			$wgServer = $this->getOption( 'server', $wgServer );
-		}
-
-		# If these were passed, use them
-		if ( $this->mDbUser ) {
-			$wgDBadminuser = $this->mDbUser;
-		}
-		if ( $this->mDbPass ) {
-			$wgDBadminpassword = $this->mDbPass;
-		}
-		if ( $this->hasOption( 'dbgroupdefault' ) ) {
-			$wgDBDefaultGroup = $this->getOption( 'dbgroupdefault', null );
-
-			MediaWikiServices::getInstance()->getDBLoadBalancerFactory()->destroy();
-		}
-
-		if ( $this->getDbType() == self::DB_ADMIN && isset( $wgDBadminuser ) ) {
-			$wgDBuser = $wgDBadminuser;
-			$wgDBpassword = $wgDBadminpassword;
-
-			if ( $wgDBservers ) {
-				/**
-				 * @var array $wgDBservers
-				 */
-				foreach ( $wgDBservers as $i => $server ) {
-					$wgDBservers[$i]['user'] = $wgDBuser;
-					$wgDBservers[$i]['password'] = $wgDBpassword;
-				}
-			}
-			if ( isset( $wgLBFactoryConf['serverTemplate'] ) ) {
-				$wgLBFactoryConf['serverTemplate']['user'] = $wgDBuser;
-				$wgLBFactoryConf['serverTemplate']['password'] = $wgDBpassword;
-			}
-			MediaWikiServices::getInstance()->getDBLoadBalancerFactory()->destroy();
-		}
-
-		# Apply debug settings
-		if ( $this->hasOption( 'mwdebug' ) ) {
-			require __DIR__ . '/../includes/DevelopmentSettings.php';
-		}
-
-		// Per-script profiling; useful for debugging
-		$this->activateProfiler();
-
-		$this->afterFinalSetup();
-
-		$wgShowExceptionDetails = true;
-		$wgShowHostnames = true;
-
-		Wikimedia\suppressWarnings();
-		set_time_limit( 0 );
-		Wikimedia\restoreWarnings();
-
-		$this->adjustMemoryLimit();
-	}
-
-	/**
-	 * Execute a callback function at the end of initialisation
-	 */
-	protected function afterFinalSetup() {
-		if ( defined( 'MW_CMDLINE_CALLBACK' ) ) {
-			// @phan-suppress-next-line PhanUndeclaredConstant
-			call_user_func( MW_CMDLINE_CALLBACK );
-		}
-	}
-
-	/**
-	 * Potentially debug globals. Originally a feature only
-	 * for refreshLinks
-	 */
-	public function globals() {
-		if ( $this->hasOption( 'globals' ) ) {
-			print_r( $GLOBALS );
-		}
-	}
-
-	/**
-	 * Generic setup for most installs. Returns the location of LocalSettings
-	 * @return string
-	 */
-	public function loadSettings() {
-		global $wgCommandLineMode, $IP;
-
-		if ( isset( $this->mOptions['conf'] ) ) {
-			$settingsFile = $this->mOptions['conf'];
-		} elseif ( defined( "MW_CONFIG_FILE" ) ) {
-			$settingsFile = MW_CONFIG_FILE;
-		} else {
-			$settingsFile = "$IP/LocalSettings.php";
-		}
-		if ( isset( $this->mOptions['wiki'] ) ) {
-			$bits = explode( '-', $this->mOptions['wiki'], 2 );
-			define( 'MW_DB', $bits[0] );
-			define( 'MW_PREFIX', $bits[1] ?? '' );
-		} elseif ( isset( $this->mOptions['server'] ) ) {
-			// Provide the option for site admins to detect and configure
-			// multiple wikis based on server names. This offers --server
-			// as alternative to --wiki.
-			// See https://www.mediawiki.org/wiki/Manual:Wiki_family
-			$_SERVER['SERVER_NAME'] = $this->mOptions['server'];
-		}
-
-		if ( !is_readable( $settingsFile ) ) {
-			$this->fatalError( "A copy of your installation's LocalSettings.php\n" .
-				"must exist and be readable in the source directory.\n" .
-				"Use --conf to specify it." );
-		}
-		$wgCommandLineMode = true;
-
-		return $settingsFile;
-	}
-
-	/**
-	 * Support function for cleaning up redundant text records
-	 * @param bool $delete Whether or not to actually delete the records
-	 * @author Rob Church <robchur@gmail.com>
-	 */
-	public function purgeRedundantText( $delete = true ) {
-		global $wgMultiContentRevisionSchemaMigrationStage;
-
-		# Data should come off the master, wrapped in a transaction
-		$dbw = $this->getDB( DB_MASTER );
-		$this->beginTransaction( $dbw, __METHOD__ );
-
-		if ( $wgMultiContentRevisionSchemaMigrationStage & SCHEMA_COMPAT_READ_OLD ) {
-			# Get "active" text records from the revisions table
-			$cur = [];
-			$this->output( 'Searching for active text records in revisions table...' );
-			$res = $dbw->select( 'revision', 'rev_text_id', [], __METHOD__, [ 'DISTINCT' ] );
-			foreach ( $res as $row ) {
-				$cur[] = $row->rev_text_id;
-			}
-			$this->output( "done.\n" );
-
-			# Get "active" text records from the archive table
-			$this->output( 'Searching for active text records in archive table...' );
-			$res = $dbw->select( 'archive', 'ar_text_id', [], __METHOD__, [ 'DISTINCT' ] );
-			foreach ( $res as $row ) {
-				# old pre-MW 1.5 records can have null ar_text_id's.
-				if ( $row->ar_text_id !== null ) {
-					$cur[] = $row->ar_text_id;
-				}
-			}
-			$this->output( "done.\n" );
-		} else {
-			# Get "active" text records via the content table
-			$cur = [];
-			$this->output( 'Searching for active text records via contents table...' );
-			$res = $dbw->select( 'content', 'content_address', [], __METHOD__, [ 'DISTINCT' ] );
-			$blobStore = MediaWikiServices::getInstance()->getBlobStore();
-			foreach ( $res as $row ) {
-				// @phan-suppress-next-line PhanUndeclaredMethod
-				$textId = $blobStore->getTextIdFromAddress( $row->content_address );
-				if ( $textId ) {
-					$cur[] = $textId;
-				}
-			}
-			$this->output( "done.\n" );
-		}
-		$this->output( "done.\n" );
-
-		# Get the IDs of all text records not in these sets
-		$this->output( 'Searching for inactive text records...' );
-		$cond = 'old_id NOT IN ( ' . $dbw->makeList( $cur ) . ' )';
-		$res = $dbw->select( 'text', 'old_id', [ $cond ], __METHOD__, [ 'DISTINCT' ] );
-		$old = [];
-		foreach ( $res as $row ) {
-			$old[] = $row->old_id;
-		}
-		$this->output( "done.\n" );
-
-		# Inform the user of what we're going to do
-		$count = count( $old );
-		$this->output( "$count inactive items found.\n" );
-
-		# Delete as appropriate
-		if ( $delete && $count ) {
-			$this->output( 'Deleting...' );
-			$dbw->delete( 'text', [ 'old_id' => $old ], __METHOD__ );
-			$this->output( "done.\n" );
-		}
-
-		$this->commitTransaction( $dbw, __METHOD__ );
-	}
-
-	/**
-	 * Get the maintenance directory.
-	 * @return string
-	 */
-	protected function getDir() {
-		return __DIR__;
-	}
-
-	/**
-	 * Returns a database to be used by current maintenance script.
-	 *
-	 * This uses the main LBFactory instance by default unless overriden via setDB().
-	 *
-	 * This function has the same parameters as LoadBalancer::getConnection().
-	 *
-	 * @param int $db DB index (DB_REPLICA/DB_MASTER)
-	 * @param string|string[] $groups default: empty array
-	 * @param string|bool $dbDomain default: current wiki
-	 * @return IMaintainableDatabase
-	 */
-	protected function getDB( $db, $groups = [], $dbDomain = false ) {
-		if ( $this->mDb === null ) {
-			return MediaWikiServices::getInstance()
-				->getDBLoadBalancerFactory()
-				->getMainLB( $dbDomain )
-				->getMaintenanceConnectionRef( $db, $groups, $dbDomain );
-		}
-
-		return $this->mDb;
-	}
-
-	/**
-	 * Sets database object to be returned by getDB().
-	 *
-	 * @param IMaintainableDatabase $db
-	 */
-	public function setDB( IMaintainableDatabase $db ) {
-		$this->mDb = $db;
-	}
-
-	/**
-	 * Begin a transcation on a DB
-	 *
-	 * This method makes it clear that begin() is called from a maintenance script,
-	 * which has outermost scope. This is safe, unlike $dbw->begin() called in other places.
-	 *
-	 * @param IDatabase $dbw
-	 * @param string $fname Caller name
-	 * @since 1.27
-	 */
-	protected function beginTransaction( IDatabase $dbw, $fname ) {
-		$dbw->begin( $fname );
-	}
-
-	/**
-	 * Commit the transcation on a DB handle and wait for replica DBs to catch up
-	 *
-	 * This method makes it clear that commit() is called from a maintenance script,
-	 * which has outermost scope. This is safe, unlike $dbw->commit() called in other places.
-	 *
-	 * @param IDatabase $dbw
-	 * @param string $fname Caller name
-	 * @return bool Whether the replica DB wait succeeded
-	 * @since 1.27
-	 */
-	protected function commitTransaction( IDatabase $dbw, $fname ) {
-		$dbw->commit( $fname );
-		$lbFactory = MediaWikiServices::getInstance()->getDBLoadBalancerFactory();
-		$waitSucceeded = $lbFactory->waitForReplication(
-			[ 'timeout' => 30, 'ifWritesSince' => $this->lastReplicationWait ]
-		);
-		$this->lastReplicationWait = microtime( true );
-		return $waitSucceeded;
-	}
-
-	/**
-	 * Rollback the transcation on a DB handle
-	 *
-	 * This method makes it clear that rollback() is called from a maintenance script,
-	 * which has outermost scope. This is safe, unlike $dbw->rollback() called in other places.
-	 *
-	 * @param IDatabase $dbw
-	 * @param string $fname Caller name
-	 * @since 1.27
-	 */
-	protected function rollbackTransaction( IDatabase $dbw, $fname ) {
-		$dbw->rollback( $fname );
-	}
-
-	/**
-	 * Lock the search index
-	 * @param IMaintainableDatabase &$db
-	 */
-	private function lockSearchindex( $db ) {
-		$write = [ 'searchindex' ];
-		$read = [
-			'page',
-			'revision',
-			'text',
-			'interwiki',
-			'l10n_cache',
-			'user',
-			'page_restrictions'
-		];
-		$db->lockTables( $read, $write, __CLASS__ . '-searchIndexLock' );
-	}
-
-	/**
-	 * Unlock the tables
-	 * @param IMaintainableDatabase &$db
-	 */
-	private function unlockSearchindex( $db ) {
-		$db->unlockTables( __CLASS__ . '-searchIndexLock' );
-	}
-
-	/**
-	 * Unlock and lock again
-	 * Since the lock is low-priority, queued reads will be able to complete
-	 * @param IMaintainableDatabase &$db
-	 */
-	private function relockSearchindex( $db ) {
-		$this->unlockSearchindex( $db );
-		$this->lockSearchindex( $db );
-	}
-
-	/**
-	 * Perform a search index update with locking
-	 * @param int $maxLockTime The maximum time to keep the search index locked.
-	 * @param callable $callback The function that will update the function.
-	 * @param IMaintainableDatabase $dbw
-	 * @param array|IResultWrapper $results
-	 */
-	public function updateSearchIndex( $maxLockTime, $callback, $dbw, $results ) {
-		$lockTime = time();
-
-		# Lock searchindex
-		if ( $maxLockTime ) {
-			$this->output( "   --- Waiting for lock ---" );
-			$this->lockSearchindex( $dbw );
-			$lockTime = time();
-			$this->output( "\n" );
-		}
-
-		# Loop through the results and do a search update
-		foreach ( $results as $row ) {
-			# Allow reads to be processed
-			if ( $maxLockTime && time() > $lockTime + $maxLockTime ) {
-				$this->output( "    --- Relocking ---" );
-				$this->relockSearchindex( $dbw );
-				$lockTime = time();
-				$this->output( "\n" );
-			}
-			call_user_func( $callback, $dbw, $row );
-		}
-
-		# Unlock searchindex
-		if ( $maxLockTime ) {
-			$this->output( "    --- Unlocking --" );
-			$this->unlockSearchindex( $dbw );
-			$this->output( "\n" );
-		}
-	}
-
-	/**
-	 * Update the searchindex table for a given pageid
-	 * @param IDatabase $dbw A database write handle
-	 * @param int $pageId The page ID to update.
-	 * @return null|string
-	 */
-	public function updateSearchIndexForPage( $dbw, $pageId ) {
-		// Get current revision
-		$rev = Revision::loadFromPageId( $dbw, $pageId );
-		$title = null;
-		if ( $rev ) {
-			$titleObj = $rev->getTitle();
-			$title = $titleObj->getPrefixedDBkey();
-			$this->output( "$title..." );
-			# Update searchindex
-			$u = new SearchUpdate( $pageId, $titleObj, $rev->getContent() );
-			$u->doUpdate();
-			$this->output( "\n" );
-		}
-
-		return $title;
-	}
-
-	/**
-	 * Count down from $seconds to zero on the terminal, with a one-second pause
-	 * between showing each number. If the maintenance script is in quiet mode,
-	 * this function does nothing.
-	 *
-	 * @since 1.31
-	 *
-	 * @codeCoverageIgnore
-	 * @param int $seconds
-	 */
-	protected function countDown( $seconds ) {
-		if ( $this->isQuiet() ) {
-			return;
-		}
-		for ( $i = $seconds; $i >= 0; $i-- ) {
-			if ( $i != $seconds ) {
-				$this->output( str_repeat( "\x08", strlen( $i + 1 ) ) );
-			}
-			$this->output( $i );
-			if ( $i ) {
-				sleep( 1 );
-			}
-		}
-		$this->output( "\n" );
-	}
-
-	/**
-	 * Wrapper for posix_isatty()
-	 * We default as considering stdin a tty (for nice readline methods)
-	 * but treating stout as not a tty to avoid color codes
-	 *
-	 * @param mixed $fd File descriptor
-	 * @return bool
-	 */
-	public static function posix_isatty( $fd ) {
-		if ( !function_exists( 'posix_isatty' ) ) {
-			return !$fd;
-		} else {
-			return posix_isatty( $fd );
-		}
-	}
-
-	/**
-	 * Prompt the console for input
-	 * @param string $prompt What to begin the line with, like '> '
-	 * @return string Response
-	 */
-	public static function readconsole( $prompt = '> ' ) {
-		static $isatty = null;
-		if ( is_null( $isatty ) ) {
-			$isatty = self::posix_isatty( 0 /*STDIN*/ );
-		}
-
-		if ( $isatty && function_exists( 'readline' ) ) {
-			return readline( $prompt );
-		} else {
-			if ( $isatty ) {
-				$st = self::readlineEmulation( $prompt );
-			} else {
-				if ( feof( STDIN ) ) {
-					$st = false;
-				} else {
-					$st = fgets( STDIN, 1024 );
-				}
-			}
-			if ( $st === false ) {
-				return false;
-			}
-			$resp = trim( $st );
-
-			return $resp;
-		}
-	}
-
-	/**
-	 * Emulate readline()
-	 * @param string $prompt What to begin the line with, like '> '
-	 * @return string
-	 */
-	private static function readlineEmulation( $prompt ) {
-		$bash = ExecutableFinder::findInDefaultPaths( 'bash' );
-		if ( !wfIsWindows() && $bash ) {
-			$retval = false;
-			$encPrompt = Shell::escape( $prompt );
-			$command = "read -er -p $encPrompt && echo \"\$REPLY\"";
-			$encCommand = Shell::escape( $command );
-			$line = Shell::escape( "$bash -c $encCommand", $retval, [], [ 'walltime' => 0 ] );
-
-			if ( $retval == 0 ) {
-				return $line;
-			} elseif ( $retval == 127 ) {
-				// Couldn't execute bash even though we thought we saw it.
-				// Shell probably spit out an error message, sorry :(
-				// Fall through to fgets()...
-			} else {
-				// EOF/ctrl+D
-				return false;
-			}
-		}
-
-		// Fallback... we'll have no editing controls, EWWW
-		if ( feof( STDIN ) ) {
-			return false;
-		}
-		print $prompt;
-
-		return fgets( STDIN, 1024 );
-	}
-
-	/**
-	 * Get the terminal size as a two-element array where the first element
-	 * is the width (number of columns) and the second element is the height
-	 * (number of rows).
-	 *
-	 * @return array
-	 */
-	public static function getTermSize() {
-		$default = [ 80, 50 ];
-		if ( wfIsWindows() ) {
-			return $default;
-		}
-		if ( Shell::isDisabled() ) {
-			return $default;
-		}
-		// It's possible to get the screen size with VT-100 terminal escapes,
-		// but reading the responses is not possible without setting raw mode
-		// (unless you want to require the user to press enter), and that
-		// requires an ioctl(), which we can't do. So we have to shell out to
-		// something that can do the relevant syscalls. There are a few
-		// options. Linux and Mac OS X both have "stty size" which does the
-		// job directly.
-		$result = Shell::command( 'stty', 'size' )
-			->execute();
-		if ( $result->getExitCode() !== 0 ) {
-			return $default;
-		}
-		if ( !preg_match( '/^(\d+) (\d+)$/', $result->getStdout(), $m ) ) {
-			return $default;
-		}
-		return [ intval( $m[2] ), intval( $m[1] ) ];
-	}
-
-	/**
-	 * Call this to set up the autoloader to allow classes to be used from the
-	 * tests directory.
-	 */
-	public static function requireTestsAutoloader() {
-		require_once __DIR__ . '/../tests/common/TestsAutoLoader.php';
-	}
-
-	/**
-	 * Utility function to parse a string (perhaps from a command line option)
-	 * into a list of integers (perhaps some kind of numeric IDs).
-	 *
-	 * @since 1.34.3
-	 *
-	 * @param string $text
-	 *
-	 * @return int[]
-	 */
-	protected function parseIntList( $text ) {
-		$ids = preg_split( '/[\s,;:|]+/', $text );
-		$ids = array_map(
-			function ( $id ) {
-				return (int)$id;
-			},
-			$ids
-		);
-		return array_filter( $ids );
-	}
-}
-
-/**
- * Fake maintenance wrapper, mostly used for the web installer/updater
- */
-class FakeMaintenance extends Maintenance {
-	protected $mSelf = "FakeMaintenanceScript";
-
-	public function execute() {
-	}
-}
-
-/**
- * Class for scripts that perform database maintenance and want to log the
- * update in `updatelog` so we can later skip it
- */
-abstract class LoggedUpdateMaintenance extends Maintenance {
-	public function __construct() {
-		parent::__construct();
-		$this->addOption( 'force', 'Run the update even if it was completed already' );
-		$this->setBatchSize( 200 );
-	}
-
-	public function execute() {
-		$db = $this->getDB( DB_MASTER );
-		$key = $this->getUpdateKey();
-
-		if ( !$this->hasOption( 'force' )
-			&& $db->selectRow( 'updatelog', '1', [ 'ul_key' => $key ], __METHOD__ )
-		) {
-			$this->output( "..." . $this->updateSkippedMessage() . "\n" );
-
-			return true;
-		}
-
-		if ( !$this->doDBUpdates() ) {
-			return false;
-		}
-
-		$db->insert( 'updatelog', [ 'ul_key' => $key ], __METHOD__, [ 'IGNORE' ] );
-
-		return true;
-	}
-
-	/**
-	 * Message to show that the update was done already and was just skipped
-	 * @return string
-	 */
-	protected function updateSkippedMessage() {
-		$key = $this->getUpdateKey();
-
-		return "Update '{$key}' already logged as completed. Use --force to run it again.";
-	}
-
-	/**
-	 * Do the actual work. All child classes will need to implement this.
-	 * Return true to log the update as done or false (usually on failure).
-	 * @return bool
-	 */
-	abstract protected function doDBUpdates();
-
-	/**
-	 * Get the update key name to go in the update log table
-	 * @return string
-	 */
-	abstract protected function getUpdateKey();
-}
-=======
 require_once __DIR__ . '/includes/Maintenance.php';
 require_once __DIR__ . '/includes/LoggedUpdateMaintenance.php';
-require_once __DIR__ . '/includes/FakeMaintenance.php';
->>>>>>> 9b8a1684
+require_once __DIR__ . '/includes/FakeMaintenance.php';