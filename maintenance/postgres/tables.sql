-- SQL to create the initial tables for the MediaWiki database.
-- This is read and executed by the install script; you should
-- not have to run it by itself unless doing a manual install.
-- This is the PostgreSQL version.
-- For information about each table, please see the notes in maintenance/tables.sql
-- Please make sure all dollar-quoting uses $mw$ at the start of the line
-- TODO: Change CHAR/SMALLINT to BOOL (still used in a non-bool fashion in PHP code)

BEGIN;
SET client_min_messages = 'ERROR';

DROP SEQUENCE IF EXISTS user_user_id_seq CASCADE;
DROP SEQUENCE IF EXISTS actor_actor_id_seq CASCADE;
DROP SEQUENCE IF EXISTS page_page_id_seq CASCADE;
DROP SEQUENCE IF EXISTS revision_rev_id_seq CASCADE;
DROP SEQUENCE IF EXISTS comment_comment_id_seq CASCADE;
DROP SEQUENCE IF EXISTS text_old_id_seq CASCADE;
DROP SEQUENCE IF EXISTS page_restrictions_pr_id_seq CASCADE;
DROP SEQUENCE IF EXISTS ipblocks_ipb_id_seq CASCADE;
DROP SEQUENCE IF EXISTS filearchive_fa_id_seq CASCADE;
DROP SEQUENCE IF EXISTS uploadstash_us_id_seq CASCADE;
DROP SEQUENCE IF EXISTS recentchanges_rc_id_seq CASCADE;
DROP SEQUENCE IF EXISTS watchlist_wl_id_seq CASCADE;
DROP SEQUENCE IF EXISTS logging_log_id_seq CASCADE;
DROP SEQUENCE IF EXISTS job_job_id_seq CASCADE;
DROP SEQUENCE IF EXISTS category_cat_id_seq CASCADE;
DROP SEQUENCE IF EXISTS archive_ar_id_seq CASCADE;
DROP SEQUENCE IF EXISTS externallinks_el_id_seq CASCADE;
DROP SEQUENCE IF EXISTS sites_site_id_seq CASCADE;
DROP SEQUENCE IF EXISTS change_tag_ct_id_seq CASCADE;
DROP SEQUENCE IF EXISTS tag_summary_ts_id_seq CASCADE;
DROP FUNCTION IF EXISTS page_deleted() CASCADE;
DROP FUNCTION IF EXISTS ts2_page_title() CASCADE;
DROP FUNCTION IF EXISTS ts2_page_text() CASCADE;
DROP FUNCTION IF EXISTS add_interwiki(TEXT,INT,SMALLINT) CASCADE;
DROP TYPE IF EXISTS media_type CASCADE;

CREATE SEQUENCE user_user_id_seq MINVALUE 0 START WITH 0;
CREATE TABLE mwuser ( -- replace reserved word 'user'
  user_id                   INTEGER  NOT NULL  PRIMARY KEY DEFAULT nextval('user_user_id_seq'),
  user_name                 TEXT     NOT NULL  UNIQUE,
  user_real_name            TEXT,
  user_password             TEXT,
  user_newpassword          TEXT,
  user_newpass_time         TIMESTAMPTZ,
  user_token                TEXT,
  user_email                TEXT,
  user_email_token          TEXT,
  user_email_token_expires  TIMESTAMPTZ,
  user_email_authenticated  TIMESTAMPTZ,
  user_touched              TIMESTAMPTZ,
  user_registration         TIMESTAMPTZ,
  user_editcount            INTEGER,
  user_password_expires     TIMESTAMPTZ NULL
);
ALTER SEQUENCE user_user_id_seq OWNED BY mwuser.user_id;
CREATE INDEX user_email_token_idx ON mwuser (user_email_token);

-- Create a dummy user to satisfy fk contraints especially with revisions
INSERT INTO mwuser
  VALUES (DEFAULT,'Anonymous','',NULL,NULL,NULL,NULL,NULL,NULL,NULL,NULL,now(),now());

CREATE SEQUENCE actor_actor_id_seq;
CREATE TABLE actor (
  actor_id      INTEGER  NOT NULL  PRIMARY KEY DEFAULT nextval('actor_actor_id_seq'),
  actor_user INTEGER,
  actor_name    TEXT     NOT NULL
);
ALTER SEQUENCE actor_actor_id_seq OWNED BY actor.actor_id;
CREATE UNIQUE INDEX actor_user ON actor (actor_user);
CREATE UNIQUE INDEX actor_name ON actor (actor_name);

CREATE TABLE user_groups (
  ug_user    INTEGER          NULL  REFERENCES mwuser(user_id) ON DELETE CASCADE DEFERRABLE INITIALLY DEFERRED,
  ug_group   TEXT         NOT NULL,
  ug_expiry  TIMESTAMPTZ  NULL,
  PRIMARY KEY(ug_user, ug_group)
);
CREATE INDEX user_groups_group  ON user_groups (ug_group);
CREATE INDEX user_groups_expiry ON user_groups (ug_expiry);

CREATE TABLE user_former_groups (
  ufg_user   INTEGER      NULL  REFERENCES mwuser(user_id) ON DELETE CASCADE DEFERRABLE INITIALLY DEFERRED,
  ufg_group  TEXT     NOT NULL
);
CREATE UNIQUE INDEX ufg_user_group ON user_former_groups (ufg_user, ufg_group);

CREATE TABLE user_newtalk (
  user_id              INTEGER      NOT NULL  REFERENCES mwuser(user_id) ON DELETE CASCADE DEFERRABLE INITIALLY DEFERRED,
  user_ip              TEXT             NULL,
  user_last_timestamp  TIMESTAMPTZ
);
CREATE INDEX user_newtalk_id_idx ON user_newtalk (user_id);
CREATE INDEX user_newtalk_ip_idx ON user_newtalk (user_ip);

CREATE TABLE bot_passwords (
  bp_user INTEGER NOT NULL,
  bp_app_id TEXT NOT NULL,
  bp_password TEXT NOT NULL,
  bp_token TEXT NOT NULL,
  bp_restrictions TEXT NOT NULL,
  bp_grants TEXT NOT NULL,
  PRIMARY KEY ( bp_user, bp_app_id )
);

CREATE SEQUENCE page_page_id_seq;
CREATE TABLE page (
  page_id            INTEGER        NOT NULL  PRIMARY KEY DEFAULT nextval('page_page_id_seq'),
  page_namespace     SMALLINT       NOT NULL,
  page_title         TEXT           NOT NULL,
  page_restrictions  TEXT,
  page_is_redirect   SMALLINT       NOT NULL  DEFAULT 0,
  page_is_new        SMALLINT       NOT NULL  DEFAULT 0,
  page_random        NUMERIC(15,14) NOT NULL  DEFAULT RANDOM(),
  page_touched       TIMESTAMPTZ,
  page_links_updated TIMESTAMPTZ    NULL,
  page_latest        INTEGER        NOT NULL, -- FK?
  page_len           INTEGER        NOT NULL,
  page_content_model TEXT,
  page_lang          TEXT                     DEFAULT NULL
);
ALTER SEQUENCE page_page_id_seq OWNED BY page.page_id;
CREATE UNIQUE INDEX page_unique_name ON page (page_namespace, page_title);
CREATE INDEX page_main_title         ON page (page_title text_pattern_ops) WHERE page_namespace = 0;
CREATE INDEX page_talk_title         ON page (page_title text_pattern_ops) WHERE page_namespace = 1;
CREATE INDEX page_user_title         ON page (page_title text_pattern_ops) WHERE page_namespace = 2;
CREATE INDEX page_utalk_title        ON page (page_title text_pattern_ops) WHERE page_namespace = 3;
CREATE INDEX page_project_title      ON page (page_title text_pattern_ops) WHERE page_namespace = 4;
CREATE INDEX page_mediawiki_title    ON page (page_title text_pattern_ops) WHERE page_namespace = 8;
CREATE INDEX page_random_idx         ON page (page_random);
CREATE INDEX page_len_idx            ON page (page_len);

CREATE FUNCTION page_deleted() RETURNS TRIGGER LANGUAGE plpgsql AS
$mw$
BEGIN
DELETE FROM recentchanges WHERE rc_namespace = OLD.page_namespace AND rc_title = OLD.page_title;
RETURN NULL;
END;
$mw$;

CREATE TRIGGER page_deleted AFTER DELETE ON page
  FOR EACH ROW EXECUTE PROCEDURE page_deleted();

CREATE SEQUENCE revision_rev_id_seq;
CREATE TABLE revision (
  rev_id             INTEGER      NOT NULL  UNIQUE DEFAULT nextval('revision_rev_id_seq'),
  rev_page           INTEGER          NULL  REFERENCES page (page_id) ON DELETE CASCADE DEFERRABLE INITIALLY DEFERRED,
  rev_text_id        INTEGER          NULL, -- FK
  rev_comment        TEXT         NOT NULL DEFAULT '',
  rev_user           INTEGER      NOT NULL DEFAULT 0 REFERENCES mwuser(user_id) ON DELETE RESTRICT DEFERRABLE INITIALLY DEFERRED,
  rev_user_text      TEXT         NOT NULL DEFAULT '',
  rev_timestamp      TIMESTAMPTZ  NOT NULL,
  rev_minor_edit     SMALLINT     NOT NULL  DEFAULT 0,
  rev_deleted        SMALLINT     NOT NULL  DEFAULT 0,
  rev_len            INTEGER          NULL,
  rev_parent_id      INTEGER          NULL,
  rev_sha1           TEXT         NOT NULL DEFAULT '',
  rev_content_model  TEXT,
  rev_content_format TEXT
);
ALTER SEQUENCE revision_rev_id_seq OWNED BY revision.rev_id;
CREATE UNIQUE INDEX revision_unique ON revision (rev_page, rev_id);
CREATE INDEX rev_text_id_idx        ON revision (rev_text_id);
CREATE INDEX rev_timestamp_idx      ON revision (rev_timestamp);
CREATE INDEX rev_user_idx           ON revision (rev_user);
CREATE INDEX rev_user_text_idx      ON revision (rev_user_text);

CREATE TABLE revision_comment_temp (
	revcomment_rev        INTEGER NOT NULL,
	revcomment_comment_id INTEGER NOT NULL,
	PRIMARY KEY (revcomment_rev, revcomment_comment_id)
);
CREATE UNIQUE INDEX revcomment_rev ON revision_comment_temp (revcomment_rev);

<<<<<<< HEAD
CREATE SEQUENCE ip_changes_ipc_rev_id_seq;

=======
CREATE TABLE revision_actor_temp (
  revactor_rev       INTEGER NOT NULL,
  revactor_actor     INTEGER NOT NULL,
  revactor_timestamp TIMESTAMPTZ  NOT NULL,
  revactor_page      INTEGER          NULL  REFERENCES page (page_id) ON DELETE CASCADE DEFERRABLE INITIALLY DEFERRED,
  PRIMARY KEY (revactor_rev, revactor_actor)
);
CREATE UNIQUE INDEX revactor_rev ON revision_actor_temp (revactor_rev);
CREATE INDEX rev_actor_timestamp ON revision_actor_temp (revactor_actor,revactor_timestamp);
CREATE INDEX rev_page_actor_timestamp ON revision_actor_temp (revactor_page,revactor_actor,revactor_timestamp);

CREATE SEQUENCE ip_changes_ipc_rev_id_seq;
>>>>>>> eb4d2059
CREATE TABLE ip_changes (
  ipc_rev_id        INTEGER PRIMARY KEY NOT NULL DEFAULT nextval('ip_changes_ipc_rev_id_seq'),
  ipc_rev_timestamp TIMESTAMPTZ NOT NULL,
  ipc_hex           BYTEA NOT NULL DEFAULT ''
);
<<<<<<< HEAD

=======
ALTER SEQUENCE ip_changes_ipc_rev_id_seq OWNED BY ip_changes.ipc_rev_id;
>>>>>>> eb4d2059
CREATE INDEX ipc_rev_timestamp ON ip_changes (ipc_rev_timestamp);
CREATE INDEX ipc_hex_time ON ip_changes (ipc_hex,ipc_rev_timestamp);

CREATE SEQUENCE text_old_id_seq;
CREATE TABLE pagecontent ( -- replaces reserved word 'text'
  old_id     INTEGER  NOT NULL  PRIMARY KEY DEFAULT nextval('text_old_id_seq'),
  old_text   TEXT,
  old_flags  TEXT
);
ALTER SEQUENCE text_old_id_seq OWNED BY pagecontent.old_id;


CREATE SEQUENCE comment_comment_id_seq;
CREATE TABLE comment (
  comment_id   INTEGER NOT NULL PRIMARY KEY DEFAULT nextval('comment_comment_id_seq'),
  comment_hash INTEGER NOT NULL,
  comment_text TEXT    NOT NULL,
  comment_data TEXT
);
ALTER SEQUENCE comment_comment_id_seq OWNED BY comment.comment_id;
CREATE INDEX comment_hash ON comment (comment_hash);


CREATE SEQUENCE page_restrictions_pr_id_seq;
CREATE TABLE page_restrictions (
  pr_id      INTEGER      NOT NULL  UNIQUE DEFAULT nextval('page_restrictions_pr_id_seq'),
  pr_page    INTEGER          NULL  REFERENCES page (page_id) ON DELETE CASCADE DEFERRABLE INITIALLY DEFERRED,
  pr_type    TEXT         NOT NULL,
  pr_level   TEXT         NOT NULL,
  pr_cascade SMALLINT     NOT NULL,
  pr_user    INTEGER          NULL,
  pr_expiry  TIMESTAMPTZ      NULL
);
ALTER SEQUENCE page_restrictions_pr_id_seq OWNED BY page_restrictions.pr_id;
ALTER TABLE page_restrictions ADD CONSTRAINT page_restrictions_pk PRIMARY KEY (pr_page,pr_type);

CREATE TABLE page_props (
  pp_page      INTEGER  NOT NULL  REFERENCES page (page_id) ON DELETE CASCADE DEFERRABLE INITIALLY DEFERRED,
  pp_propname  TEXT     NOT NULL,
  pp_value     TEXT     NOT NULL,
  pp_sortkey   FLOAT
);
ALTER TABLE page_props ADD CONSTRAINT page_props_pk PRIMARY KEY (pp_page,pp_propname);
CREATE INDEX page_props_propname ON page_props (pp_propname);
CREATE UNIQUE INDEX pp_propname_page ON page_props (pp_propname,pp_page);
CREATE INDEX pp_propname_sortkey_page ON page_props (pp_propname, pp_sortkey, pp_page) WHERE (pp_sortkey IS NOT NULL);

CREATE SEQUENCE archive_ar_id_seq;
CREATE TABLE archive (
  ar_id             INTEGER      NOT NULL  PRIMARY KEY DEFAULT nextval('archive_ar_id_seq'),
  ar_namespace      SMALLINT     NOT NULL,
  ar_title          TEXT         NOT NULL,
  ar_page_id        INTEGER          NULL,
  ar_parent_id      INTEGER          NULL,
  ar_sha1           TEXT         NOT NULL DEFAULT '',
  ar_comment        TEXT         NOT NULL DEFAULT '',
  ar_comment_id     INTEGER      NOT NULL DEFAULT 0,
  ar_user           INTEGER      NOT NULL DEFAULT 0 REFERENCES mwuser(user_id) ON DELETE SET NULL DEFERRABLE INITIALLY DEFERRED,
  ar_user_text      TEXT         NOT NULL DEFAULT '',
  ar_actor          INTEGER      NOT NULL DEFAULT 0,
  ar_timestamp      TIMESTAMPTZ  NOT NULL,
  ar_minor_edit     SMALLINT     NOT NULL  DEFAULT 0,
  ar_rev_id         INTEGER      NOT NULL,
  ar_text_id        INTEGER      NOT NULL  DEFAULT 0,
  ar_deleted        SMALLINT     NOT NULL  DEFAULT 0,
  ar_len            INTEGER          NULL,
  ar_content_model  TEXT,
  ar_content_format TEXT
);
ALTER SEQUENCE archive_ar_id_seq OWNED BY archive.ar_id;
CREATE INDEX archive_name_title_timestamp ON archive (ar_namespace,ar_title,ar_timestamp);
CREATE INDEX archive_user_text            ON archive (ar_user_text);
CREATE INDEX archive_actor                ON archive (ar_actor);


CREATE TABLE slots (
  slot_revision_id INTEGER   NOT NULL,
  slot_role_id     SMALLINT  NOT NULL,
  slot_content_id  INTEGER   NOT NULL,
  slot_origin      INTEGER   NOT NULL,
  PRIMARY KEY (slot_revision_id, slot_role_id)
);

CREATE INDEX slot_revision_origin_role ON slots (slot_revision_id, slot_origin, slot_role_id);


CREATE SEQUENCE content_content_id_seq;
CREATE TABLE content (
  content_id      INTEGER   NOT NULL PRIMARY KEY DEFAULT nextval('content_content_id_seq'),
  content_size    INTEGER   NOT NULL,
  content_sha1    TEXT      NOT NULL,
  content_model   SMALLINT  NOT NULL,
  content_address TEXT      NOT NULL
);
ALTER SEQUENCE content_content_id_seq OWNED BY content.content_id;


CREATE SEQUENCE slot_roles_role_id_seq;
CREATE TABLE slot_roles (
  role_id    SMALLINT  NOT NULL PRIMARY KEY DEFAULT nextval('slot_roles_role_id_seq'),
  role_name  TEXT      NOT NULL
);
ALTER SEQUENCE slot_roles_role_id_seq OWNED BY slot_roles.role_id;

CREATE UNIQUE INDEX role_name ON slot_roles (role_name);


CREATE SEQUENCE content_models_model_id_seq;
CREATE TABLE content_models (
  model_id    SMALLINT  NOT NULL PRIMARY KEY DEFAULT nextval('content_models_model_id_seq'),
  model_name  TEXT      NOT NULL
);
ALTER SEQUENCE content_models_model_id_seq OWNED BY content_models.model_id;

CREATE UNIQUE INDEX model_name ON content_models (model_name);


CREATE TABLE redirect (
  rd_from       INTEGER  NOT NULL  REFERENCES page(page_id) ON DELETE CASCADE DEFERRABLE INITIALLY DEFERRED,
  rd_namespace  SMALLINT NOT NULL,
  rd_title      TEXT     NOT NULL,
  rd_interwiki  TEXT     NULL,
  rd_fragment   TEXT     NULL
);
CREATE INDEX redirect_ns_title ON redirect (rd_namespace,rd_title,rd_from);


CREATE TABLE pagelinks (
  pl_from       INTEGER   NOT NULL  REFERENCES page(page_id) ON DELETE CASCADE DEFERRABLE INITIALLY DEFERRED,
  pl_from_namespace INTEGER NOT NULL DEFAULT 0,
  pl_namespace  SMALLINT  NOT NULL,
  pl_title      TEXT      NOT NULL
);
CREATE UNIQUE INDEX pagelink_unique ON pagelinks (pl_from,pl_namespace,pl_title);
CREATE INDEX pagelinks_title ON pagelinks (pl_title);

CREATE TABLE templatelinks (
  tl_from       INTEGER  NOT NULL  REFERENCES page(page_id) ON DELETE CASCADE DEFERRABLE INITIALLY DEFERRED,
  tl_from_namespace INTEGER NOT NULL DEFAULT 0,
  tl_namespace  SMALLINT NOT NULL,
  tl_title      TEXT     NOT NULL
);
CREATE UNIQUE INDEX templatelinks_unique ON templatelinks (tl_namespace,tl_title,tl_from);
CREATE INDEX templatelinks_from          ON templatelinks (tl_from);

CREATE TABLE imagelinks (
  il_from  INTEGER  NOT NULL  REFERENCES page(page_id) ON DELETE CASCADE DEFERRABLE INITIALLY DEFERRED,
  il_from_namespace INTEGER NOT NULL DEFAULT 0,
  il_to    TEXT     NOT NULL
);
CREATE UNIQUE INDEX il_from ON imagelinks (il_to,il_from);

CREATE TABLE categorylinks (
  cl_from           INTEGER      NOT NULL  REFERENCES page(page_id) ON DELETE CASCADE DEFERRABLE INITIALLY DEFERRED,
  cl_to             TEXT         NOT NULL,
  cl_sortkey        TEXT             NULL,
  cl_timestamp      TIMESTAMPTZ  NOT NULL,
  cl_sortkey_prefix TEXT         NOT NULL  DEFAULT '',
  cl_collation      TEXT         NOT NULL  DEFAULT 0,
  cl_type           TEXT         NOT NULL  DEFAULT 'page'
);
CREATE UNIQUE INDEX cl_from ON categorylinks (cl_from, cl_to);
CREATE INDEX cl_sortkey     ON categorylinks (cl_to, cl_sortkey, cl_from);

CREATE SEQUENCE externallinks_el_id_seq;
CREATE TABLE externallinks (
  el_id       INTEGER     NOT NULL  PRIMARY KEY DEFAULT nextval('externallinks_el_id_seq'),
  el_from     INTEGER     NOT NULL  REFERENCES page(page_id) ON DELETE CASCADE DEFERRABLE INITIALLY DEFERRED,
  el_to       TEXT        NOT NULL,
  el_index    TEXT        NOT NULL,
  el_index_60 BYTEA       NOT NULL  DEFAULT ''
);
ALTER SEQUENCE externallinks_el_id_seq OWNED BY externallinks.el_id;
CREATE INDEX externallinks_from_to ON externallinks (el_from,el_to);
CREATE INDEX externallinks_index   ON externallinks (el_index);
CREATE INDEX el_index_60           ON externallinks (el_index_60, el_id);
CREATE INDEX el_from_index_60      ON externallinks (el_from, el_index_60, el_id);

CREATE TABLE langlinks (
  ll_from    INTEGER  NOT NULL  REFERENCES page (page_id) ON DELETE CASCADE DEFERRABLE INITIALLY DEFERRED,
  ll_lang    TEXT,
  ll_title   TEXT
);
CREATE UNIQUE INDEX langlinks_unique ON langlinks (ll_from,ll_lang);
CREATE INDEX langlinks_lang_title    ON langlinks (ll_lang,ll_title);


CREATE TABLE site_stats (
  ss_row_id         INTEGER  NOT NULL  PRIMARY KEY DEFAULT 0,
<<<<<<< HEAD
  ss_total_edits    INTEGER            DEFAULT 0,
  ss_good_articles  INTEGER            DEFAULT 0,
  ss_total_pages    INTEGER            DEFAULT -1,
  ss_users          INTEGER            DEFAULT -1,
  ss_active_users   INTEGER            DEFAULT -1,
  ss_admins         INTEGER            DEFAULT -1,
  ss_images         INTEGER            DEFAULT 0
=======
  ss_total_edits    INTEGER            DEFAULT NULL,
  ss_good_articles  INTEGER            DEFAULT NULL,
  ss_total_pages    INTEGER            DEFAULT NULL,
  ss_users          INTEGER            DEFAULT NULL,
  ss_active_users   INTEGER            DEFAULT NULL,
  ss_admins         INTEGER            DEFAULT NULL,
  ss_images         INTEGER            DEFAULT NULL
>>>>>>> eb4d2059
);


CREATE SEQUENCE ipblocks_ipb_id_seq;
CREATE TABLE ipblocks (
  ipb_id                INTEGER      NOT NULL  PRIMARY KEY DEFAULT nextval('ipblocks_ipb_id_seq'),
  ipb_address           TEXT             NULL,
  ipb_user              INTEGER          NULL  REFERENCES mwuser(user_id) ON DELETE SET NULL DEFERRABLE INITIALLY DEFERRED,
  ipb_by                INTEGER      NOT NULL  DEFAULT 0 REFERENCES mwuser(user_id) ON DELETE CASCADE DEFERRABLE INITIALLY DEFERRED,
  ipb_by_text           TEXT         NOT NULL  DEFAULT '',
  ipb_by_actor          INTEGER      NOT NULL  DEFAULT 0,
  ipb_reason            TEXT         NOT NULL  DEFAULT '',
  ipb_reason_id         INTEGER      NOT NULL  DEFAULT 0,
  ipb_timestamp         TIMESTAMPTZ  NOT NULL,
  ipb_auto              SMALLINT     NOT NULL  DEFAULT 0,
  ipb_anon_only         SMALLINT     NOT NULL  DEFAULT 0,
  ipb_create_account    SMALLINT     NOT NULL  DEFAULT 1,
  ipb_enable_autoblock  SMALLINT     NOT NULL  DEFAULT 1,
  ipb_expiry            TIMESTAMPTZ  NOT NULL,
  ipb_range_start       TEXT,
  ipb_range_end         TEXT,
  ipb_deleted           SMALLINT     NOT NULL  DEFAULT 0,
  ipb_block_email       SMALLINT     NOT NULL  DEFAULT 0,
  ipb_allow_usertalk    SMALLINT     NOT NULL  DEFAULT 0,
  ipb_parent_block_id             INTEGER          NULL  REFERENCES ipblocks(ipb_id) ON DELETE SET NULL DEFERRABLE INITIALLY DEFERRED
);
ALTER SEQUENCE ipblocks_ipb_id_seq OWNED BY ipblocks.ipb_id;
CREATE UNIQUE INDEX ipb_address_unique ON ipblocks (ipb_address,ipb_user,ipb_auto,ipb_anon_only);
CREATE INDEX ipb_user    ON ipblocks (ipb_user);
CREATE INDEX ipb_range   ON ipblocks (ipb_range_start,ipb_range_end);
CREATE INDEX ipb_parent_block_id   ON ipblocks (ipb_parent_block_id);


CREATE TABLE image (
  img_name         TEXT      NOT NULL  PRIMARY KEY,
  img_size         INTEGER   NOT NULL,
  img_width        INTEGER   NOT NULL,
  img_height       INTEGER   NOT NULL,
  img_metadata     BYTEA     NOT NULL  DEFAULT '',
  img_bits         SMALLINT,
  img_media_type   TEXT,
  img_major_mime   TEXT                DEFAULT 'unknown',
  img_minor_mime   TEXT                DEFAULT 'unknown',
  img_description  TEXT      NOT NULL  DEFAULT '',
  img_description_id INTEGER NOT NULL  DEFAULT 0,
  img_user         INTEGER   NOT NULL  DEFAULT 0 REFERENCES mwuser(user_id) ON DELETE SET NULL DEFERRABLE INITIALLY DEFERRED,
  img_user_text    TEXT      NOT NULL  DEFAULT '',
  img_actor        INTEGER   NOT NULL  DEFAULT 0,
  img_timestamp    TIMESTAMPTZ,
  img_sha1         TEXT      NOT NULL  DEFAULT ''
);
CREATE INDEX img_size_idx      ON image (img_size);
CREATE INDEX img_timestamp_idx ON image (img_timestamp);
CREATE INDEX img_sha1          ON image (img_sha1);

CREATE TABLE image_comment_temp (
	imgcomment_name       TEXT NOT NULL,
	imgcomment_description_id INTEGER NOT NULL,
	PRIMARY KEY (imgcomment_name, imgcomment_description_id)
);
CREATE UNIQUE INDEX imgcomment_name ON image_comment_temp (imgcomment_name);

CREATE TABLE oldimage (
  oi_name          TEXT         NOT NULL,
  oi_archive_name  TEXT         NOT NULL,
  oi_size          INTEGER      NOT NULL,
  oi_width         INTEGER      NOT NULL,
  oi_height        INTEGER      NOT NULL,
  oi_bits          SMALLINT         NULL,
  oi_description   TEXT         NOT NULL DEFAULT '',
  oi_description_id INTEGER     NOT NULL DEFAULT 0,
  oi_user          INTEGER      NOT NULL DEFAULT 0  REFERENCES mwuser(user_id) ON DELETE SET NULL DEFERRABLE INITIALLY DEFERRED,
  oi_user_text     TEXT         NOT NULL DEFAULT '',
  oi_actor         INTEGER      NOT NULL DEFAULT 0,
  oi_timestamp     TIMESTAMPTZ      NULL,
  oi_metadata      BYTEA        NOT NULL DEFAULT '',
  oi_media_type    TEXT             NULL,
  oi_major_mime    TEXT             NULL DEFAULT 'unknown',
  oi_minor_mime    TEXT             NULL DEFAULT 'unknown',
  oi_deleted       SMALLINT     NOT NULL DEFAULT 0,
  oi_sha1          TEXT         NOT NULL DEFAULT ''
);
ALTER TABLE oldimage ADD CONSTRAINT oldimage_oi_name_fkey_cascaded FOREIGN KEY (oi_name) REFERENCES image(img_name) ON DELETE CASCADE ON UPDATE CASCADE DEFERRABLE INITIALLY DEFERRED;
CREATE INDEX oi_name_timestamp    ON oldimage (oi_name,oi_timestamp);
CREATE INDEX oi_name_archive_name ON oldimage (oi_name,oi_archive_name);
CREATE INDEX oi_sha1              ON oldimage (oi_sha1);


CREATE SEQUENCE filearchive_fa_id_seq;
CREATE TABLE filearchive (
  fa_id                 INTEGER      NOT NULL  PRIMARY KEY DEFAULT nextval('filearchive_fa_id_seq'),
  fa_name               TEXT         NOT NULL,
  fa_archive_name       TEXT,
  fa_storage_group      TEXT,
  fa_storage_key        TEXT,
  fa_deleted_user       INTEGER          NULL  REFERENCES mwuser(user_id) ON DELETE SET NULL DEFERRABLE INITIALLY DEFERRED,
  fa_deleted_timestamp  TIMESTAMPTZ  NOT NULL,
  fa_deleted_reason     TEXT         NOT NULL  DEFAULT '',
  fa_deleted_reason_id  INTEGER      NOT NULL  DEFAULT 0,
  fa_size               INTEGER      NOT NULL,
  fa_width              INTEGER      NOT NULL,
  fa_height             INTEGER      NOT NULL,
  fa_metadata           BYTEA        NOT NULL  DEFAULT '',
  fa_bits               SMALLINT,
  fa_media_type         TEXT,
  fa_major_mime         TEXT                   DEFAULT 'unknown',
  fa_minor_mime         TEXT                   DEFAULT 'unknown',
  fa_description        TEXT         NOT NULL DEFAULT '',
  fa_description_id     INTEGER      NOT NULL DEFAULT 0,
  fa_user               INTEGER      NOT NULL DEFAULT 0 REFERENCES mwuser(user_id) ON DELETE SET NULL DEFERRABLE INITIALLY DEFERRED,
  fa_user_text          TEXT         NOT NULL DEFAULT '',
  fa_actor              INTEGER      NOT NULL DEFAULT 0,
  fa_timestamp          TIMESTAMPTZ,
  fa_deleted            SMALLINT     NOT NULL DEFAULT 0,
  fa_sha1               TEXT         NOT NULL DEFAULT ''
);
ALTER SEQUENCE filearchive_fa_id_seq OWNED BY filearchive.fa_id;
CREATE INDEX fa_name_time ON filearchive (fa_name, fa_timestamp);
CREATE INDEX fa_dupe      ON filearchive (fa_storage_group, fa_storage_key);
CREATE INDEX fa_notime    ON filearchive (fa_deleted_timestamp);
CREATE INDEX fa_nouser    ON filearchive (fa_deleted_user);
CREATE INDEX fa_sha1      ON filearchive (fa_sha1);

CREATE SEQUENCE uploadstash_us_id_seq;
CREATE TYPE media_type AS ENUM ('UNKNOWN','BITMAP','DRAWING','AUDIO','VIDEO','MULTIMEDIA','OFFICE','TEXT','EXECUTABLE','ARCHIVE','3D');
CREATE TABLE uploadstash (
  us_id           INTEGER PRIMARY KEY NOT NULL DEFAULT nextval('uploadstash_us_id_seq'),
  us_user         INTEGER,
  us_key          TEXT,
  us_orig_path    TEXT,
  us_path         TEXT,
  us_props        BYTEA,
  us_source_type  TEXT,
  us_timestamp    TIMESTAMPTZ,
  us_status       TEXT,
  us_chunk_inx    INTEGER NULL,
  us_size         INTEGER,
  us_sha1         TEXT,
  us_mime         TEXT,
  us_media_type   media_type DEFAULT NULL,
  us_image_width  INTEGER,
  us_image_height INTEGER,
  us_image_bits   SMALLINT
);
ALTER SEQUENCE uploadstash_us_id_seq OWNED BY uploadstash.us_id;

CREATE INDEX us_user_idx ON uploadstash (us_user);
CREATE UNIQUE INDEX us_key_idx ON uploadstash (us_key);
CREATE INDEX us_timestamp_idx ON uploadstash (us_timestamp);


CREATE SEQUENCE recentchanges_rc_id_seq;
CREATE TABLE recentchanges (
  rc_id              INTEGER      NOT NULL  PRIMARY KEY DEFAULT nextval('recentchanges_rc_id_seq'),
  rc_timestamp       TIMESTAMPTZ  NOT NULL,
  rc_cur_time        TIMESTAMPTZ      NULL,
  rc_user            INTEGER      NOT NULL  DEFAULT 0 REFERENCES mwuser(user_id) ON DELETE SET NULL DEFERRABLE INITIALLY DEFERRED,
  rc_user_text       TEXT         NOT NULL  DEFAULT '',
  rc_actor           INTEGER      NOT NULL  DEFAULT 0,
  rc_namespace       SMALLINT     NOT NULL,
  rc_title           TEXT         NOT NULL,
  rc_comment         TEXT         NOT NULL  DEFAULT '',
  rc_comment_id      INTEGER      NOT NULL  DEFAULT 0,
  rc_minor           SMALLINT     NOT NULL  DEFAULT 0,
  rc_bot             SMALLINT     NOT NULL  DEFAULT 0,
  rc_new             SMALLINT     NOT NULL  DEFAULT 0,
  rc_cur_id          INTEGER          NULL,
  rc_this_oldid      INTEGER      NOT NULL,
  rc_last_oldid      INTEGER      NOT NULL,
  rc_type            SMALLINT     NOT NULL  DEFAULT 0,
  rc_source          TEXT         NOT NULL,
  rc_patrolled       SMALLINT     NOT NULL  DEFAULT 0,
  rc_ip              CIDR,
  rc_old_len         INTEGER,
  rc_new_len         INTEGER,
  rc_deleted         SMALLINT     NOT NULL  DEFAULT 0,
  rc_logid           INTEGER      NOT NULL  DEFAULT 0,
  rc_log_type        TEXT,
  rc_log_action      TEXT,
  rc_params          TEXT
);
ALTER SEQUENCE recentchanges_rc_id_seq OWNED BY recentchanges.rc_id;
CREATE INDEX rc_timestamp       ON recentchanges (rc_timestamp);
CREATE INDEX rc_timestamp_bot   ON recentchanges (rc_timestamp) WHERE rc_bot = 0;
CREATE INDEX rc_namespace_title_timestamp ON recentchanges (rc_namespace, rc_title, rc_timestamp);
CREATE INDEX rc_cur_id          ON recentchanges (rc_cur_id);
CREATE INDEX new_name_timestamp ON recentchanges (rc_new, rc_namespace, rc_timestamp);
CREATE INDEX rc_ip              ON recentchanges (rc_ip);
CREATE INDEX rc_name_type_patrolled_timestamp ON recentchanges (rc_namespace, rc_type, rc_patrolled, rc_timestamp);


CREATE SEQUENCE watchlist_wl_id_seq;
CREATE TABLE watchlist (
  wl_id                     INTEGER     NOT NULL  PRIMARY KEY DEFAULT nextval('watchlist_wl_id_seq'),
  wl_user                   INTEGER     NOT NULL  REFERENCES mwuser(user_id) ON DELETE CASCADE DEFERRABLE INITIALLY DEFERRED,
  wl_namespace              SMALLINT    NOT NULL  DEFAULT 0,
  wl_title                  TEXT        NOT NULL,
  wl_notificationtimestamp  TIMESTAMPTZ
);
ALTER SEQUENCE watchlist_wl_id_seq OWNED BY watchlist.wl_id;
CREATE UNIQUE INDEX wl_user_namespace_title ON watchlist (wl_namespace, wl_title, wl_user);
CREATE INDEX wl_user ON watchlist (wl_user);
CREATE INDEX wl_user_notificationtimestamp ON watchlist (wl_user, wl_notificationtimestamp);


CREATE TABLE interwiki (
  iw_prefix  TEXT      NOT NULL  UNIQUE,
  iw_url     TEXT      NOT NULL,
  iw_local   SMALLINT  NOT NULL,
  iw_trans   SMALLINT  NOT NULL  DEFAULT 0,
  iw_api     TEXT      NOT NULL  DEFAULT '',
  iw_wikiid  TEXT      NOT NULL  DEFAULT ''
);


CREATE TABLE querycache (
  qc_type       TEXT      NOT NULL,
  qc_value      INTEGER   NOT NULL,
  qc_namespace  SMALLINT  NOT NULL,
  qc_title      TEXT      NOT NULL
);
CREATE INDEX querycache_type_value ON querycache (qc_type, qc_value);

CREATE TABLE querycache_info (
  qci_type       TEXT              UNIQUE,
  qci_timestamp  TIMESTAMPTZ NULL
);

CREATE TABLE querycachetwo (
  qcc_type          TEXT     NOT NULL,
  qcc_value         INTEGER  NOT NULL  DEFAULT 0,
  qcc_namespace     INTEGER  NOT NULL  DEFAULT 0,
  qcc_title         TEXT     NOT NULL  DEFAULT '',
  qcc_namespacetwo  INTEGER  NOT NULL  DEFAULT 0,
  qcc_titletwo      TEXT     NOT NULL  DEFAULT ''
);
CREATE INDEX querycachetwo_type_value ON querycachetwo (qcc_type, qcc_value);
CREATE INDEX querycachetwo_title      ON querycachetwo (qcc_type,qcc_namespace,qcc_title);
CREATE INDEX querycachetwo_titletwo   ON querycachetwo (qcc_type,qcc_namespacetwo,qcc_titletwo);

CREATE TABLE objectcache (
  keyname  TEXT                   UNIQUE,
  value    BYTEA        NOT NULL  DEFAULT '',
  exptime  TIMESTAMPTZ  NOT NULL
);
CREATE INDEX objectcacache_exptime ON objectcache (exptime);

CREATE TABLE transcache (
  tc_url       TEXT         NOT NULL  UNIQUE,
  tc_contents  TEXT         NOT NULL,
  tc_time      TIMESTAMPTZ  NOT NULL
);


CREATE SEQUENCE logging_log_id_seq;
CREATE TABLE logging (
  log_id          INTEGER      NOT NULL  PRIMARY KEY DEFAULT nextval('logging_log_id_seq'),
  log_type        TEXT         NOT NULL,
  log_action      TEXT         NOT NULL,
  log_timestamp   TIMESTAMPTZ  NOT NULL,
  log_user        INTEGER      NOT NULL DEFAULT 0 REFERENCES mwuser(user_id) ON DELETE SET NULL DEFERRABLE INITIALLY DEFERRED,
  log_actor       INTEGER      NOT NULL DEFAULT 0,
  log_namespace   SMALLINT     NOT NULL,
  log_title       TEXT         NOT NULL,
  log_comment     TEXT         NOT NULL DEFAULT '',
  log_comment_id  INTEGER      NOT NULL DEFAULT 0,
  log_params      TEXT,
  log_deleted     SMALLINT     NOT NULL DEFAULT 0,
  log_user_text   TEXT         NOT NULL DEFAULT '',
  log_page        INTEGER
);
ALTER SEQUENCE logging_log_id_seq OWNED BY logging.log_id;
CREATE INDEX logging_type_name ON logging (log_type, log_timestamp);
CREATE INDEX logging_user_time ON logging (log_timestamp, log_user);
CREATE INDEX logging_actor_time_backwards ON logging (log_timestamp, log_actor);
CREATE INDEX logging_page_time ON logging (log_namespace, log_title, log_timestamp);
CREATE INDEX logging_times ON logging (log_timestamp);
CREATE INDEX logging_user_type_time ON logging (log_user, log_type, log_timestamp);
CREATE INDEX logging_actor_type_time ON logging (log_actor, log_type, log_timestamp);
CREATE INDEX logging_page_id_time ON logging (log_page, log_timestamp);
CREATE INDEX logging_user_text_type_time ON logging (log_user_text, log_type, log_timestamp);
CREATE INDEX logging_user_text_time ON logging (log_user_text, log_timestamp);
CREATE INDEX logging_actor_time ON logging (log_actor, log_timestamp);

CREATE TABLE log_search (
  ls_field   TEXT     NOT NULL,
  ls_value   TEXT     NOT NULL,
  ls_log_id  INTEGER  NOT NULL DEFAULT 0,
  PRIMARY KEY (ls_field,ls_value,ls_log_id)
);
CREATE INDEX ls_log_id ON log_search (ls_log_id);


CREATE SEQUENCE job_job_id_seq;
CREATE TABLE job (
  job_id              INTEGER   NOT NULL  PRIMARY KEY DEFAULT nextval('job_job_id_seq'),
  job_cmd             TEXT      NOT NULL,
  job_namespace       SMALLINT  NOT NULL,
  job_title           TEXT      NOT NULL,
  job_timestamp       TIMESTAMPTZ,
  job_params          TEXT      NOT NULL,
  job_random          INTEGER   NOT NULL DEFAULT 0,
  job_attempts        INTEGER   NOT NULL DEFAULT 0,
  job_token           TEXT      NOT NULL DEFAULT '',
  job_token_timestamp TIMESTAMPTZ,
  job_sha1            TEXT NOT NULL DEFAULT ''
);
ALTER SEQUENCE job_job_id_seq OWNED BY job.job_id;
CREATE INDEX job_sha1 ON job (job_sha1);
CREATE INDEX job_cmd_token ON job (job_cmd, job_token, job_random);
CREATE INDEX job_cmd_token_id ON job (job_cmd, job_token, job_id);
CREATE INDEX job_cmd_namespace_title ON job (job_cmd, job_namespace, job_title);
CREATE INDEX job_timestamp_idx ON job (job_timestamp);

-- Tsearch2 2 stuff. Will fail if we don't have proper access to the tsearch2 tables
-- Make sure you also change patch-tsearch2funcs.sql if the funcs below change.

ALTER TABLE page ADD titlevector tsvector;
CREATE FUNCTION ts2_page_title() RETURNS TRIGGER LANGUAGE plpgsql AS
$mw$
BEGIN
IF TG_OP = 'INSERT' THEN
  NEW.titlevector = to_tsvector(REPLACE(NEW.page_title,'/',' '));
ELSIF NEW.page_title != OLD.page_title THEN
  NEW.titlevector := to_tsvector(REPLACE(NEW.page_title,'/',' '));
END IF;
RETURN NEW;
END;
$mw$;

CREATE TRIGGER ts2_page_title BEFORE INSERT OR UPDATE ON page
  FOR EACH ROW EXECUTE PROCEDURE ts2_page_title();


ALTER TABLE pagecontent ADD textvector tsvector;
CREATE FUNCTION ts2_page_text() RETURNS TRIGGER LANGUAGE plpgsql AS
$mw$
BEGIN
IF TG_OP = 'INSERT' THEN
  NEW.textvector = to_tsvector(NEW.old_text);
ELSIF NEW.old_text != OLD.old_text THEN
  NEW.textvector := to_tsvector(NEW.old_text);
END IF;
RETURN NEW;
END;
$mw$;

CREATE TRIGGER ts2_page_text BEFORE INSERT OR UPDATE ON pagecontent
  FOR EACH ROW EXECUTE PROCEDURE ts2_page_text();

CREATE INDEX ts2_page_title ON page USING gin(titlevector);
CREATE INDEX ts2_page_text ON pagecontent USING gin(textvector);

CREATE FUNCTION add_interwiki (TEXT,INT,SMALLINT) RETURNS INT LANGUAGE SQL AS
$mw$
  INSERT INTO interwiki (iw_prefix, iw_url, iw_local) VALUES ($1,$2,$3);
  SELECT 1;
$mw$;

-- This table is not used unless profiling is turned on
CREATE TABLE profiling (
  pf_count   INTEGER         NOT NULL DEFAULT 0,
  pf_time    FLOAT           NOT NULL DEFAULT 0,
  pf_memory  FLOAT           NOT NULL DEFAULT 0,
  pf_name    TEXT            NOT NULL,
  pf_server  TEXT            NULL
);
CREATE UNIQUE INDEX pf_name_server ON profiling (pf_name, pf_server);

CREATE TABLE protected_titles (
  pt_namespace   SMALLINT    NOT NULL,
  pt_title       TEXT        NOT NULL,
  pt_user        INTEGER         NULL  REFERENCES mwuser(user_id) ON DELETE SET NULL DEFERRABLE INITIALLY DEFERRED,
  pt_reason      TEXT        NOT NULL DEFAULT '',
  pt_reason_id   INTEGER     NOT NULL DEFAULT 0,
  pt_timestamp   TIMESTAMPTZ NOT NULL,
  pt_expiry      TIMESTAMPTZ     NULL,
  pt_create_perm TEXT        NOT NULL DEFAULT ''
);
CREATE UNIQUE INDEX protected_titles_unique ON protected_titles(pt_namespace, pt_title);


CREATE TABLE updatelog (
  ul_key TEXT NOT NULL PRIMARY KEY,
  ul_value TEXT
);


CREATE SEQUENCE category_cat_id_seq;
CREATE TABLE category (
  cat_id       INTEGER  NOT NULL  PRIMARY KEY DEFAULT nextval('category_cat_id_seq'),
  cat_title    TEXT     NOT NULL,
  cat_pages    INTEGER  NOT NULL  DEFAULT 0,
  cat_subcats  INTEGER  NOT NULL  DEFAULT 0,
  cat_files    INTEGER  NOT NULL  DEFAULT 0,
  cat_hidden   SMALLINT NOT NULL  DEFAULT 0
);
ALTER SEQUENCE category_cat_id_seq OWNED BY category.cat_id;
CREATE UNIQUE INDEX category_title ON category(cat_title);
CREATE INDEX category_pages ON category(cat_pages);

CREATE SEQUENCE change_tag_ct_id_seq;
CREATE TABLE change_tag (
  ct_id      INTEGER  NOT NULL  PRIMARY KEY DEFAULT nextval('change_tag_ct_id_seq'),
  ct_rc_id   INTEGER      NULL,
  ct_log_id  INTEGER      NULL,
  ct_rev_id  INTEGER      NULL,
  ct_tag     TEXT     NOT NULL,
  ct_params  TEXT         NULL
);
ALTER SEQUENCE change_tag_ct_id_seq OWNED BY change_tag.ct_id;
CREATE UNIQUE INDEX change_tag_rc_tag ON change_tag(ct_rc_id,ct_tag);
CREATE UNIQUE INDEX change_tag_log_tag ON change_tag(ct_log_id,ct_tag);
CREATE UNIQUE INDEX change_tag_rev_tag ON change_tag(ct_rev_id,ct_tag);
CREATE INDEX change_tag_tag_id ON change_tag(ct_tag,ct_rc_id,ct_rev_id,ct_log_id);

CREATE SEQUENCE tag_summary_ts_id_seq;
CREATE TABLE tag_summary (
  ts_id      INTEGER  NOT NULL  PRIMARY KEY DEFAULT nextval('tag_summary_ts_id_seq'),
  ts_rc_id   INTEGER      NULL,
  ts_log_id  INTEGER      NULL,
  ts_rev_id  INTEGER      NULL,
  ts_tags    TEXT     NOT NULL
);
ALTER SEQUENCE tag_summary_ts_id_seq OWNED BY tag_summary.ts_id;
CREATE UNIQUE INDEX tag_summary_rc_id ON tag_summary(ts_rc_id);
CREATE UNIQUE INDEX tag_summary_log_id ON tag_summary(ts_log_id);
CREATE UNIQUE INDEX tag_summary_rev_id ON tag_summary(ts_rev_id);

CREATE TABLE valid_tag (
  vt_tag TEXT NOT NULL PRIMARY KEY
);

CREATE TABLE user_properties (
  up_user     INTEGER      NULL  REFERENCES mwuser(user_id) ON DELETE CASCADE DEFERRABLE INITIALLY DEFERRED,
  up_property TEXT     NOT NULL,
  up_value    TEXT
);
CREATE UNIQUE INDEX user_properties_user_property ON user_properties (up_user,up_property);
CREATE INDEX user_properties_property ON user_properties (up_property);

CREATE TABLE l10n_cache (
  lc_lang   TEXT  NOT NULL,
  lc_key    TEXT  NOT NULL,
  lc_value  BYTEA NOT NULL
);
CREATE INDEX l10n_cache_lc_lang_key ON l10n_cache (lc_lang, lc_key);

CREATE TABLE iwlinks (
  iwl_from    INTEGER  NOT NULL DEFAULT 0,
  iwl_prefix  TEXT     NOT NULL DEFAULT '',
  iwl_title   TEXT     NOT NULL DEFAULT ''
);
CREATE UNIQUE INDEX iwl_from ON iwlinks (iwl_from, iwl_prefix, iwl_title);
CREATE UNIQUE INDEX iwl_prefix_title_from ON iwlinks (iwl_prefix, iwl_title, iwl_from);
CREATE UNIQUE INDEX iwl_prefix_from_title ON iwlinks (iwl_prefix, iwl_from, iwl_title);

CREATE TABLE module_deps (
  md_module  TEXT  NOT NULL,
  md_skin    TEXT  NOT NULL,
  md_deps    TEXT  NOT NULL
);
CREATE UNIQUE INDEX md_module_skin ON module_deps (md_module, md_skin);

CREATE SEQUENCE sites_site_id_seq;
CREATE TABLE sites (
  site_id           INTEGER     NOT NULL    PRIMARY KEY DEFAULT nextval('sites_site_id_seq'),
  site_global_key   TEXT        NOT NULL,
  site_type         TEXT        NOT NULL,
  site_group        TEXT        NOT NULL,
  site_source       TEXT        NOT NULL,
  site_language     TEXT        NOT NULL,
  site_protocol     TEXT        NOT NULL,
  site_domain       TEXT        NOT NULL,
  site_data         TEXT        NOT NULL,
  site_forward      SMALLINT    NOT NULL,
  site_config       TEXT        NOT NULL
);
ALTER SEQUENCE sites_site_id_seq OWNED BY sites.site_id;
CREATE UNIQUE INDEX site_global_key ON sites (site_global_key);
CREATE INDEX site_type ON sites (site_type);
CREATE INDEX site_group ON sites (site_group);
CREATE INDEX site_source ON sites (site_source);
CREATE INDEX site_language ON sites (site_language);
CREATE INDEX site_protocol ON sites (site_protocol);
CREATE INDEX site_domain ON sites (site_domain);
CREATE INDEX site_forward ON sites (site_forward);

CREATE TABLE site_identifiers (
  si_site   INTEGER NOT NULL,
  si_type   TEXT    NOT NULL,
  si_key    TEXT    NOT NULL
);
CREATE UNIQUE INDEX si_type_key ON site_identifiers (si_type, si_key);
CREATE INDEX si_site ON site_identifiers (si_site);
CREATE INDEX si_key ON site_identifiers (si_key);<|MERGE_RESOLUTION|>--- conflicted
+++ resolved
@@ -172,10 +172,6 @@
 );
 CREATE UNIQUE INDEX revcomment_rev ON revision_comment_temp (revcomment_rev);
 
-<<<<<<< HEAD
-CREATE SEQUENCE ip_changes_ipc_rev_id_seq;
-
-=======
 CREATE TABLE revision_actor_temp (
   revactor_rev       INTEGER NOT NULL,
   revactor_actor     INTEGER NOT NULL,
@@ -188,17 +184,12 @@
 CREATE INDEX rev_page_actor_timestamp ON revision_actor_temp (revactor_page,revactor_actor,revactor_timestamp);
 
 CREATE SEQUENCE ip_changes_ipc_rev_id_seq;
->>>>>>> eb4d2059
 CREATE TABLE ip_changes (
   ipc_rev_id        INTEGER PRIMARY KEY NOT NULL DEFAULT nextval('ip_changes_ipc_rev_id_seq'),
   ipc_rev_timestamp TIMESTAMPTZ NOT NULL,
   ipc_hex           BYTEA NOT NULL DEFAULT ''
 );
-<<<<<<< HEAD
-
-=======
 ALTER SEQUENCE ip_changes_ipc_rev_id_seq OWNED BY ip_changes.ipc_rev_id;
->>>>>>> eb4d2059
 CREATE INDEX ipc_rev_timestamp ON ip_changes (ipc_rev_timestamp);
 CREATE INDEX ipc_hex_time ON ip_changes (ipc_hex,ipc_rev_timestamp);
 
@@ -388,15 +379,6 @@
 
 CREATE TABLE site_stats (
   ss_row_id         INTEGER  NOT NULL  PRIMARY KEY DEFAULT 0,
-<<<<<<< HEAD
-  ss_total_edits    INTEGER            DEFAULT 0,
-  ss_good_articles  INTEGER            DEFAULT 0,
-  ss_total_pages    INTEGER            DEFAULT -1,
-  ss_users          INTEGER            DEFAULT -1,
-  ss_active_users   INTEGER            DEFAULT -1,
-  ss_admins         INTEGER            DEFAULT -1,
-  ss_images         INTEGER            DEFAULT 0
-=======
   ss_total_edits    INTEGER            DEFAULT NULL,
   ss_good_articles  INTEGER            DEFAULT NULL,
   ss_total_pages    INTEGER            DEFAULT NULL,
@@ -404,7 +386,6 @@
   ss_active_users   INTEGER            DEFAULT NULL,
   ss_admins         INTEGER            DEFAULT NULL,
   ss_images         INTEGER            DEFAULT NULL
->>>>>>> eb4d2059
 );
 
 
