--- conflicted
+++ resolved
@@ -1,7 +1,3 @@
-<<<<<<< HEAD
-ALTER TABLE /*_*/ipblocks DROP INDEX /*i*/ipb_address, ADD UNIQUE INDEX /*i*/ipb_address_unique (ipb_address(255), ipb_user, ipb_auto);
-=======
 ALTER TABLE /*_*/ipblocks
     DROP INDEX /*i*/ipb_address,
-    ADD UNIQUE INDEX /*i*/ipb_address_unique (ipb_address(255), ipb_user, ipb_auto);
->>>>>>> 30164539
+    ADD UNIQUE INDEX /*i*/ipb_address_unique (ipb_address(255), ipb_user, ipb_auto);