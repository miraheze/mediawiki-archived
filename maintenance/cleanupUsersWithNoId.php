<?php
/**
 * Cleanup tables that have valid usernames with no user ID
 *
 * This program is free software; you can redistribute it and/or modify
 * it under the terms of the GNU General Public License as published by
 * the Free Software Foundation; either version 2 of the License, or
 * (at your option) any later version.
 *
 * This program is distributed in the hope that it will be useful,
 * but WITHOUT ANY WARRANTY; without even the implied warranty of
 * MERCHANTABILITY or FITNESS FOR A PARTICULAR PURPOSE. See the
 * GNU General Public License for more details.
 *
 * You should have received a copy of the GNU General Public License along
 * with this program; if not, write to the Free Software Foundation, Inc.,
 * 51 Franklin Street, Fifth Floor, Boston, MA 02110-1301, USA.
 * http://www.gnu.org/copyleft/gpl.html
 *
 * @file
 * @ingroup Maintenance
 */

use MediaWiki\MediaWikiServices;
use Wikimedia\Rdbms\IDatabase;

require_once __DIR__ . '/Maintenance.php';

/**
 * Maintenance script that cleans up tables that have valid usernames with no
 * user ID.
 *
 * @ingroup Maintenance
 * @since 1.31
 */
class CleanupUsersWithNoId extends LoggedUpdateMaintenance {
	private $prefix, $table, $assign;
	private $triedCreations = [];

	public function __construct() {
		parent::__construct();
		$this->addDescription( 'Cleans up tables that have valid usernames with no user ID' );
		$this->addOption( 'prefix', 'Interwiki prefix to apply to the usernames', true, true, 'p' );
		$this->addOption( 'table', 'Only clean up this table', false, true );
		$this->addOption( 'assign', 'Assign edits to existing local users if they exist', false, false );
		$this->setBatchSize( 100 );
	}

	protected function getUpdateKey() {
		return __CLASS__;
	}

	protected function doDBUpdates() {
		$this->prefix = $this->getOption( 'prefix' );
		$this->table = $this->getOption( 'table', null );
		$this->assign = $this->getOption( 'assign' );

		$this->cleanup(
			'revision', 'rev_id', 'rev_user', 'rev_user_text',
			[ 'rev_user' => 0 ], [ 'rev_timestamp', 'rev_id' ]
		);
		$this->cleanup(
			'archive', 'ar_id', 'ar_user', 'ar_user_text',
			[], [ 'ar_id' ]
		);
		$this->cleanup(
			'logging', 'log_id', 'log_user', 'log_user_text',
			[ 'log_user' => 0 ], [ 'log_timestamp', 'log_id' ]
		);
		$this->cleanup(
			'image', 'img_name', 'img_user', 'img_user_text',
			[ 'img_user' => 0 ], [ 'img_timestamp', 'img_name' ]
		);
		$this->cleanup(
			'oldimage', [ 'oi_name', 'oi_timestamp' ], 'oi_user', 'oi_user_text',
			[], [ 'oi_name', 'oi_timestamp' ]
		);
		$this->cleanup(
			'filearchive', 'fa_id', 'fa_user', 'fa_user_text',
			[], [ 'fa_id' ]
		);
		$this->cleanup(
			'ipblocks', 'ipb_id', 'ipb_by', 'ipb_by_text',
			[], [ 'ipb_id' ]
		);
		$this->cleanup(
			'recentchanges', 'rc_id', 'rc_user', 'rc_user_text',
			[], [ 'rc_id' ]
		);

		return true;
	}

	/**
	 * Calculate a "next" condition and progress display string
	 * @param IDatabase $dbw
	 * @param string[] $indexFields Fields in the index being ordered by
	 * @param object $row Database row
	 * @return string[] [ string $next, string $display ]
	 */
	private function makeNextCond( $dbw, $indexFields, $row ) {
		$next = '';
		$display = [];
		for ( $i = count( $indexFields ) - 1; $i >= 0; $i-- ) {
			$field = $indexFields[$i];
			$display[] = $field . '=' . $row->$field;
			$value = $dbw->addQuotes( $row->$field );
			if ( $next === '' ) {
				$next = "$field > $value";
			} else {
				$next = "$field > $value OR $field = $value AND ($next)";
			}
		}
		$display = implode( ' ', array_reverse( $display ) );
		return [ $next, $display ];
	}

	/**
	 * Cleanup a table
	 *
	 * @param string $table Table to migrate
	 * @param string|string[] $primaryKey Primary key of the table.
	 * @param string $idField User ID field name
	 * @param string $nameField User name field name
	 * @param array $conds Query conditions
	 * @param string[] $orderby Fields to order by
	 */
	protected function cleanup(
		$table, $primaryKey, $idField, $nameField, array $conds, array $orderby
	) {
		if ( $this->table !== null && $this->table !== $table ) {
			return;
		}

		$dbw = $this->getDB( DB_MASTER );
<<<<<<< HEAD
		if ( !$dbw->fieldExists( $table, $idField ) ||
			!$dbw->fieldExists( $table, $nameField )
=======
		if ( !$dbw->fieldExists( $table, $idField, __METHOD__ ) ||
			!$dbw->fieldExists( $table, $nameField, __METHOD__ )
>>>>>>> 9b8a1684
		) {
			$this->output( "Skipping $table, fields $idField and/or $nameField do not exist\n" );
			return;
		}

		$primaryKey = (array)$primaryKey;
		$pkFilter = array_flip( $primaryKey );
		$this->output( "Beginning cleanup of $table\n" );

		$next = '1=1';
		$countAssigned = 0;
		$countPrefixed = 0;
		$lbFactory = MediaWikiServices::getInstance()->getDBLoadBalancerFactory();
		while ( true ) {
			// Fetch the rows needing update
			$res = $dbw->select(
				$table,
				array_merge( $primaryKey, [ $idField, $nameField ], $orderby ),
				array_merge( $conds, [ $next ] ),
				__METHOD__,
				[
					'ORDER BY' => $orderby,
					'LIMIT' => $this->mBatchSize,
				]
			);
			if ( !$res->numRows() ) {
				break;
			}

			// Update the existing rows
			foreach ( $res as $row ) {
				$name = $row->$nameField;
				if ( $row->$idField || !User::isUsableName( $name ) ) {
					continue;
				}

				$id = 0;
				if ( $this->assign ) {
					$id = User::idFromName( $name );
					if ( !$id ) {
						// See if any extension wants to create it.
						if ( !isset( $this->triedCreations[$name] ) ) {
							$this->triedCreations[$name] = true;
							if ( !$this->getHookRunner()->onImportHandleUnknownUser( $name ) ) {
								$id = User::idFromName( $name, User::READ_LATEST );
							}
						}
					}
				}
				if ( $id ) {
					$set = [ $idField => $id ];
					$counter = &$countAssigned;
				} else {
					$set = [ $nameField => substr( $this->prefix . '>' . $name, 0, 255 ) ];
					$counter = &$countPrefixed;
				}

				$dbw->update(
					$table,
					$set,
					array_intersect_key( (array)$row, $pkFilter ) + [
						$idField => 0,
						$nameField => $name,
					],
					__METHOD__
				);
				$counter += $dbw->affectedRows();
			}

			list( $next, $display ) = $this->makeNextCond( $dbw, $orderby, $row );
			$this->output( "... $display\n" );
			$lbFactory->waitForReplication();
		}

		$this->output(
			"Completed cleanup, assigned $countAssigned and prefixed $countPrefixed row(s)\n"
		);
	}
}

$maintClass = CleanupUsersWithNoId::class;
require_once RUN_MAINTENANCE_IF_MAIN;<|MERGE_RESOLUTION|>--- conflicted
+++ resolved
@@ -133,13 +133,8 @@
 		}
 
 		$dbw = $this->getDB( DB_MASTER );
-<<<<<<< HEAD
-		if ( !$dbw->fieldExists( $table, $idField ) ||
-			!$dbw->fieldExists( $table, $nameField )
-=======
 		if ( !$dbw->fieldExists( $table, $idField, __METHOD__ ) ||
 			!$dbw->fieldExists( $table, $nameField, __METHOD__ )
->>>>>>> 9b8a1684
 		) {
 			$this->output( "Skipping $table, fields $idField and/or $nameField do not exist\n" );
 			return;
