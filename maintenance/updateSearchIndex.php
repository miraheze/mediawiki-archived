<?php
/**
 * Periodic off-peak updating of the search index.
 *
 * Usage: php updateSearchIndex.php [-s START] [-e END] [-p POSFILE] [-l LOCKTIME] [-q]
 * Where START is the starting timestamp
 * END is the ending timestamp
 * POSFILE is a file to load timestamps from and save them to, searchUpdate.WIKI_ID.pos by default
 * LOCKTIME is how long the searchindex and revision tables will be locked for
 * -q means quiet
 *
 * This program is free software; you can redistribute it and/or modify
 * it under the terms of the GNU General Public License as published by
 * the Free Software Foundation; either version 2 of the License, or
 * (at your option) any later version.
 *
 * This program is distributed in the hope that it will be useful,
 * but WITHOUT ANY WARRANTY; without even the implied warranty of
 * MERCHANTABILITY or FITNESS FOR A PARTICULAR PURPOSE. See the
 * GNU General Public License for more details.
 *
 * You should have received a copy of the GNU General Public License along
 * with this program; if not, write to the Free Software Foundation, Inc.,
 * 51 Franklin Street, Fifth Floor, Boston, MA 02110-1301, USA.
 * http://www.gnu.org/copyleft/gpl.html
 *
 * @file
 * @ingroup Maintenance
 */

use MediaWiki\MediaWikiServices;
use MediaWiki\Revision\SlotRecord;

require_once __DIR__ . '/Maintenance.php';

/**
 * Maintenance script for periodic off-peak updating of the search index.
 *
 * @ingroup Maintenance
 */
class UpdateSearchIndex extends Maintenance {

	public function __construct() {
		parent::__construct();
		$this->addDescription( 'Script for periodic off-peak updating of the search index' );
		$this->addOption( 's', 'Starting timestamp', false, true );
		$this->addOption( 'e', 'Ending timestamp', false, true );
		$this->addOption(
			'p',
			'File for saving/loading timestamps, searchUpdate.WIKI_ID.pos by default',
			false,
			true
		);
		$this->addOption(
			'l',
			'Deprecated, has no effect (formerly lock time)',
			false,
			true
		);
	}

	public function getDbType() {
		return Maintenance::DB_ADMIN;
	}

	public function execute() {
		$dbDomain = WikiMap::getCurrentWikiDbDomain()->getId();
		$posFile = $this->getOption( 'p', 'searchUpdate.' . rawurlencode( $dbDomain ) . '.pos' );
		$end = $this->getOption( 'e', wfTimestampNow() );
		if ( $this->hasOption( 's' ) ) {
			$start = $this->getOption( 's' );
		} elseif ( is_readable( $posFile ) ) {
			$start = file_get_contents( $posFile );
		} else {
			$start = wfTimestamp( TS_MW, time() - 86400 );
		}

		$this->doUpdateSearchIndex( $start, $end );
		$file = fopen( $posFile, 'w' );
		if ( $file !== false ) {
			fwrite( $file, $end );
			fclose( $file );
		} else {
			$this->error( "*** Couldn't write to the $posFile!\n" );
		}
	}

	private function doUpdateSearchIndex( $start, $end ) {
		global $wgDisableSearchUpdate;

		$wgDisableSearchUpdate = false;

<<<<<<< HEAD
		$dbw = $this->getDB( DB_MASTER );
=======
		$dbw = $this->getDB( DB_PRIMARY );
>>>>>>> ea72c9b6

		$this->output( "Updating searchindex between $start and $end\n" );

		# Select entries from recentchanges which are on top and between the specified times
		$start = $dbw->timestamp( $start );
		$end = $dbw->timestamp( $end );

		$res = $dbw->select(
			[ 'recentchanges', 'page' ],
			'rc_cur_id',
			[
				'rc_type != ' . $dbw->addQuotes( RC_LOG ),
				'rc_timestamp BETWEEN ' . $dbw->addQuotes( $start ) . ' AND ' . $dbw->addQuotes( $end )
			],
			__METHOD__,
			[],
			[
				'page' => [ 'JOIN', 'rc_cur_id=page_id AND rc_this_oldid=page_latest' ]
			]
		);

		foreach ( $res as $row ) {
			$this->updateSearchIndexForPage( (int)$row->rc_cur_id );
		}
		$this->output( "Done\n" );
	}

	/**
	 * Update the searchindex table for a given pageid
	 * @param int $pageId The page ID to update.
	 * @return null|string
	 */
	private function updateSearchIndexForPage( int $pageId ) {
		// Get current revision
		$rev = MediaWikiServices::getInstance()
			->getRevisionLookup()
			->getRevisionByPageId( $pageId, 0, IDBAccessObject::READ_LATEST );
		$title = null;
		if ( $rev ) {
			$titleObj = Title::newFromLinkTarget( $rev->getPageAsLinkTarget() );
			$title = $titleObj->getPrefixedDBkey();
			$this->output( "$title..." );
			# Update searchindex
			$u = new SearchUpdate( $pageId, $titleObj, $rev->getContent( SlotRecord::MAIN ) );
			$u->doUpdate();
			$this->output( "\n" );
		}

		return $title;
	}
}

$maintClass = UpdateSearchIndex::class;
require_once RUN_MAINTENANCE_IF_MAIN;<|MERGE_RESOLUTION|>--- conflicted
+++ resolved
@@ -90,11 +90,7 @@
 
 		$wgDisableSearchUpdate = false;
 
-<<<<<<< HEAD
-		$dbw = $this->getDB( DB_MASTER );
-=======
 		$dbw = $this->getDB( DB_PRIMARY );
->>>>>>> ea72c9b6
 
 		$this->output( "Updating searchindex between $start and $end\n" );
 
