--- conflicted
+++ resolved
@@ -487,16 +487,7 @@
 					$dbw->update(
 						'recentchanges',
 						[ 'rc_patrolled' => 2 ],
-<<<<<<< HEAD
-						[
-							$cond,
-							'rc_timestamp > ' . $dbw->addQuotes( $dbw->timestamp( $this->cutoffFrom ) ),
-							'rc_timestamp < ' . $dbw->addQuotes( $dbw->timestamp( $this->cutoffTo ) ),
-							'rc_patrolled' => 0
-						],
-=======
 						$conds,
->>>>>>> 9b8a1684
 						__METHOD__
 					);
 					$lbFactory->waitForReplication();
