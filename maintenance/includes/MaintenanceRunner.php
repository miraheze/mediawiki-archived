<?php

namespace MediaWiki\Maintenance;

use DeferredUpdates;
use Exception;
use LCStoreNull;
use LogicException;
use Maintenance;
use MediaWiki;
use MediaWiki\Config\Config;
use MediaWiki\Logger\LoggerFactory;
use MediaWiki\MainConfigNames;
use MediaWiki\MediaWikiServices;
use MediaWiki\Settings\SettingsBuilder;
use Profiler;
use ReflectionClass;
use Throwable;

/**
 * A runner for maintenance scripts.
 *
 * @since 1.39
 * @unstable
 */
class MaintenanceRunner {

	/**
	 * Identifies the script to execute. This may be a class name, the relative or absolute
	 * path of a script file, a plain name with or without an extension prefix, etc.
	 *
	 * @var ?string
	 */
	private $script = null;

	/**
	 * The class name of the script to execute.
	 *
<<<<<<< HEAD
	 * @var ?string
=======
	 * @var ?class-string<Maintenance>
>>>>>>> 1f8e9cd0
	 */
	private $scriptClass = null;

	/** @var string[]|null */
	private $scriptArgv = null;

	/** @var Maintenance|null */
	private $scriptObject = null;

	/** @var MaintenanceParameters */
	private $parameters;

	/** @var bool */
	private $runFromWrapper = false;

	/** @var bool */
	private bool $withoutLocalSettings = false;

	/** @var ?Config */
	private ?Config $config = null;

	/**
	 * Default constructor. Children should call this *first* if implementing
	 * their own constructors
	 *
	 * @stable to call
	 */
	public function __construct() {
		$this->parameters = new MaintenanceParameters();
		$this->addDefaultParams();
	}

	private function getConfig() {
		if ( $this->config === null ) {
			$this->config = $this->getServiceContainer()->getMainConfig();
		}

		return $this->config;
	}

	/**
	 * Add the default parameters to the scripts
	 */
	protected function addDefaultParams() {
		// Generic (non-script-dependent) options:

		$this->parameters->addOption( 'conf', 'Location of LocalSettings.php, if not default', false, true );
		$this->parameters->addOption( 'wiki', 'For specifying the wiki ID', false, true );
		$this->parameters->addOption( 'globals', 'Output globals at the end of processing for debugging' );
		$this->parameters->addOption(
			'memory-limit',
			'Set a specific memory limit for the script, '
			. '"max" for no limit or "default" to avoid changing it',
			false,
			true
		);
		$this->parameters->addOption( 'server', "The protocol and server name to use in URLs, e.g. " .
			"https://en.wikipedia.org. This is sometimes necessary because " .
			"server name detection may fail in command line scripts.", false, true );
		$this->parameters->addOption( 'profiler', 'Profiler output format (usually "text")', false, true );

		// Save generic options to display them separately in help
		$generic = $this->parameters->getOptionNames();
		$this->parameters->assignGroup( Maintenance::GENERIC_MAINTENANCE_PARAMETERS, $generic );
	}

	/**
	 * @param int $code
	 *
	 * @return never
	 */
	private function showHelpAndExit( $code = 0 ) {
		foreach ( $this->parameters->getErrors() as $error ) {
			$this->error( "$error\n" );
			$code = 1;
		}

		$this->parameters->setDescription( 'Runner for maintenance scripts' );

		$help = $this->parameters->getHelp();
		echo $help;
		exit( $code );
	}

	/**
	 * Initialize the runner from the given command line arguments
	 * as passed to a wrapper script.
	 *
	 * @note Called before Setup.php
	 *
	 * @param string[] $argv The arguments passed from the command line,
	 *        including the wrapper script at index 0, and usually
	 *        the script to run at index 1.
	 */
	public function initFromWrapper( array $argv ) {
		$script = null;

		$this->parameters->setName( $argv[0] );
		$this->parameters->setAllowUnregisteredOptions( true );
		$this->parameters->addArg(
			'script',
			'The name of the maintenance script to run. ' .
				'Can be given as a class name or file path. The `.php` suffix is optional. ' .
				'Paths starting with `./` or `../` are interpreted to be relative to the current working directory. ' .
				'Other relative paths are interpreted relative to the maintenance script directory. ' .
				'Dots (.) are supported as namespace separators in class names. ' .
				'An extension name may be provided as a prefix, followed by a colon, e.g. "MyExtension:...", ' .
				'to indicate that the path or class name should be interpreted relative to the extension.'
		);

		$this->runFromWrapper = true;
		$this->parameters->loadWithArgv( $argv, 1 );

		// script params
		$argv = array_slice( $argv, 2 );

		if ( $this->parameters->validate() ) {
			$script = $this->parameters->getArg( 0 );

			// Special handling for the 'help' command
			if ( $script === 'help' ) {
				if ( $this->parameters->hasArg( 1 ) ) {
					$script = $this->parameters->getArg( 1 );

					// turn <help> <command> into <command> --help
					$this->parameters->loadWithArgv( [ $script ] );
					$argv = [ '--help' ];
				} else {
					// same as no command
					$script = null;
				}
			}
		}

		if ( $script ) {
			// Strip another argument from $argv!
			$this->initInternal( $script, $argv );
		} else {
			$this->showHelpAndExit();
		}
	}

	/**
	 * Initialize the runner for the given class.
	 * This is used when running scripts directly, without a wrapper.
	 *
	 * @note Called before Setup.php
	 *
	 * @param string $scriptClass The script class to run
	 * @param string[] $argv The arguments to passed to the script, including
	 *        the script itself at index 0.
	 */
	public function initForClass( string $scriptClass, $argv ) {
		$this->runFromWrapper = false;
		$this->script = $scriptClass;
		$this->scriptClass = $scriptClass;
		$this->parameters->setName( $argv[0] );
		$this->parameters->loadWithArgv( $argv );
		$this->initInternal( $scriptClass, array_slice( $argv, 1 ) );
	}

	/**
	 * Initialize the runner.
	 *
	 * @note Called before Setup.php
	 *
	 * @param string $script The script to run
	 * @param string[] $scriptArgv The arguments to pass to the maintenance script,
	 *        not including the script itself.
	 */
	private function initInternal( string $script, array $scriptArgv ) {
		global $wgCommandLineMode;

		$this->script = $script;
		$this->scriptArgv = $scriptArgv;

		// Send PHP warnings and errors to stderr instead of stdout.
		// This aids in diagnosing problems, while keeping messages
		// out of redirected output.
		if ( ini_get( 'display_errors' ) ) {
			ini_set( 'display_errors', 'stderr' );
		}

		// make sure we clean up after ourselves.
		register_shutdown_function( [ $this, 'cleanup' ] );

		$wgCommandLineMode = true;

		// Turn off output buffering if it's on
		while ( ob_get_level() > 0 ) {
			ob_end_flush();
		}
	}

	private static function isAbsolutePath( $path ) {
		if ( str_starts_with( $path, '/' ) ) {
			return true;
		}

		if ( wfIsWindows() ) {
			if ( str_starts_with( $path, '\\' ) ) {
				return true;
			}
			if ( preg_match( '!^[a-zA-Z]:[/\\\\]!', $path ) ) {
				return true;
			}
		}

		return false;
	}

	protected function getExtensionInfo( string $extName ): ?array {
		// NOTE: Don't go by the extension registry, since some extensions
		//       register under a name different from what is used in wfLoadExtension.
		//       E.g. AbuseFilter is registered as "Abuse Filter" with a space.

		$config = SettingsBuilder::getInstance()->getConfig();
		$extDir = $config->get( MainConfigNames::ExtensionDirectory );
		$skinDir = $config->get( MainConfigNames::StyleDirectory );

		$extension = [];
		if ( file_exists( "$extDir/$extName/extension.json" ) ) {
			$extension['path'] = "$extDir/$extName/extension.json";
			$extension['namespace'] = "MediaWiki\\Extension\\$extName";
		} elseif ( file_exists( "$skinDir/$extName/skin.json" ) ) {
			$extension['path'] = "$skinDir/$extName/skin.json";
			$extension['namespace'] = "MediaWiki\\Skins\\$extName";
		} else {
			return null;
		}

		return $extension;
	}

	private function loadScriptFile( string $scriptFile ): string {
		$maintClass = null;

		// It's a file, include it
		// If it returns something, it should be the name of the maintenance class.
		$scriptClass = include $scriptFile;

		// Traditional script files set the $maintClass variable
		// at the end of the file.
		// @phan-suppress-next-line PhanImpossibleCondition Phan doesn't understand includes.
		if ( $maintClass ) {
			$scriptClass = $maintClass;
		}

		if ( !is_string( $scriptClass ) ) {
			$this->error( "ERROR: The script file '{$scriptFile}' cannot be executed using MaintenanceRunner.\n" );
			$this->error( "It does not set \$maintClass and does not return a class name.\n" );
			$this->fatalError( "Try running it directly as a php script: php $scriptFile\n" );
		}

		return $scriptClass;
	}

	private function splitScript( string $script ): array {
		// Support "$ext:$script" format for extensions
		if ( preg_match( '!^(\w+):(.*)$!', $script, $m ) ) {
			return [ $m[1], $m[2] ];
		}

		return [ null, $script ];
	}

	private function expandScriptFile( string $scriptName, ?array $extension ): string {
		// Append ".php" if not present
		$scriptFile = $scriptName;
		if ( !str_ends_with( $scriptFile, '.php' ) ) {
			$scriptFile .= '.php';
		}

		// If the path is not explicitly relative (starting with "./" or "../") and not absolute,
		// then look in the maintenance dir.
		if ( !preg_match( '!^\.\.?[/\\\\]!', $scriptFile ) && !self::isAbsolutePath( $scriptFile ) ) {
			if ( $extension !== null ) {
				// Look in the extension's maintenance dir
				$scriptFile = dirname( $extension['path'] ) . "/maintenance/{$scriptFile}";
			} else {
				// It's a core script.
				$scriptFile = MW_INSTALL_PATH . "/maintenance/{$scriptFile}";
			}
		}

		return $scriptFile;
	}

	private function expandScriptClass( string $scriptName, ?array $extension ): string {
		$scriptClass = $scriptName;

		// Support "$ext:$script" format
		if ( $extension ) {
			$scriptClass = "{$extension['namespace']}\\Maintenance\\$scriptClass";
		}

		// Accept dot (.) as namespace separators as well.
		// Backslashes are just annoying on the command line.
		$scriptClass = strtr( $scriptClass, '.', '\\' );

		return $scriptClass;
	}

	/**
	 * Preload the script file, so any defines in file level code are executed.
	 * This way, scripts can control what Setup.php does.
	 *
	 * @internal
	 * @param string $script
	 */
	protected function preloadScriptFile( string $script ): void {
		if ( $this->scriptClass !== null && class_exists( $this->scriptClass ) ) {
			// We know the script class, and file-level code was executed because class_exists triggers auto-loading.
			return;
		}

		[ $extName, $scriptName ] = $this->splitScript( $script );

		if ( $extName !== null ) {
			// Preloading is not supported. findScriptClass() will try to find the script later.
			return;
		}

		$scriptFile = $this->expandScriptFile( $scriptName, null );

		$scriptClass = null;
		if ( file_exists( $scriptFile ) ) {
			$scriptClass = $this->loadScriptFile( $scriptFile );
		}

		if ( !$scriptClass ) {
			$scriptClass = $this->expandScriptClass( $scriptName, null );
		}

		// NOTE: class_exists will trigger auto-loading, so file-level code in the script file will run.
		if ( class_exists( $scriptClass ) ) {
			// Set the script class name we found, so we don't try to load the file again!
			$this->scriptClass = $scriptClass;
		}

		// Preloading failed. Let findScriptClass() try to find the script later.
	}

<<<<<<< HEAD
=======
	/**
	 * @return class-string<Maintenance>
	 */
>>>>>>> 1f8e9cd0
	protected function getScriptClass(): string {
		if ( $this->scriptClass === null ) {
			if ( $this->runFromWrapper ) {
				$this->scriptClass = $this->findScriptClass( $this->script );
			} else {
				$this->scriptClass = $this->script;
			}
		}

		if ( !class_exists( $this->scriptClass ) ) {
			$this->fatalError( "Script class {$this->scriptClass} not found.\n" );
		}

		return $this->scriptClass;
	}

	/**
	 * @internal
	 * @param string $script
	 *
<<<<<<< HEAD
	 * @return string
=======
	 * @return class-string<Maintenance>
>>>>>>> 1f8e9cd0
	 */
	protected function findScriptClass( string $script ): string {
		[ $extName, $scriptName ] = $this->splitScript( $script );

		if ( $extName !== null ) {
			$extension = $this->getExtensionInfo( $extName );

			if ( !$extension ) {
				$this->fatalError( "Extension '{$extName}' not found.\n" );
			}
		} else {
			$extension = null;
		}

		$scriptFile = $this->expandScriptFile( $scriptName, $extension );

		$scriptClass = null;
		if ( file_exists( $scriptFile ) ) {
			$scriptClass = $this->loadScriptFile( $scriptFile );
		}

		if ( !$scriptClass ) {
			$scriptClass = $this->expandScriptClass( $scriptName, $extension );
		}

		if ( !class_exists( $scriptClass ) ) {
			$this->fatalError( "Script '{$script}' not found (tried path '$scriptFile' and class '$scriptClass').\n" );
		}

		return $scriptClass;
	}

	/**
	 * MW_FINAL_SETUP_CALLBACK handler, for setting up the Maintenance object.
	 *
	 * @param SettingsBuilder $settings
	 */
	public function setup( SettingsBuilder $settings ) {
		// NOTE: this has to happen after the autoloader has been initialized.
		$scriptClass = $this->getScriptClass();

		$cls = new ReflectionClass( $scriptClass );
		if ( !$cls->isSubclassOf( Maintenance::class ) ) {
			$this->fatalError( "Class {$this->script} is not a subclass of Maintenance.\n" );
		}

		// Initialize the actual Maintenance object
		try {
			$this->scriptObject = new $scriptClass;
			$this->scriptObject->setName( $this->getName() );
		} catch ( Throwable $ex ) {
			$this->fatalError(
				"Failed to initialize Maintenance object.\n" .
				"(Did you forget to call parent::__construct() in your maintenance script?)\n" .
				"$ex\n"
			);
		}

		if ( !$this->scriptObject instanceof Maintenance ) {
			// This should never happen, we already checked if the class is a subclass of Maintenance!
			throw new LogicException( 'Incompatible script object' );
		}

		// Inject runner stuff into the script's parameter definitions.
		// This is mainly used when printing help.
		$scriptParameters = $this->scriptObject->getParameters();

		if ( $this->runFromWrapper ) {
			$scriptParameters->setUsagePrefix( 'php ' . $this->parameters->getName() );
		}

		$scriptParameters->mergeOptions( $this->parameters );
		$this->parameters = $scriptParameters;

		// Ingest argv
		$this->scriptObject->loadWithArgv( $this->scriptArgv );

		// Basic checks and such
		$this->scriptObject->setup();

		// Set the memory limit
		$this->adjustMemoryLimit();

		// Override any config settings
		$this->overrideConfig( $settings );
	}

	/**
	 * Returns the maintenance script name to show in the help message.
	 *
	 * @return string
	 */
	public function getName(): string {
		// Once one of the init methods was called, getArg( 0 ) should always
		// return something.
		return $this->parameters->getArg( 0 ) ?? 'UNKNOWN';
	}

	/**
	 * Normally we disable the memory_limit when running admin scripts.
	 * Some scripts may wish to actually set a limit, however, to avoid
	 * blowing up unexpectedly.
	 * @see Maintenance::memoryLimit()
	 * @return string
	 */
	private function memoryLimit() {
		if ( $this->parameters->hasOption( 'memory-limit' ) ) {
			$limit = $this->parameters->getOption( 'memory-limit', 'max' );
			$limit = trim( $limit, "\" '" ); // trim quotes in case someone misunderstood
			return $limit;
		}

		$limit = $this->scriptObject->memoryLimit();
		return $limit ?: 'max';
	}

	/**
	 * Adjusts PHP's memory limit to better suit our needs, if needed.
	 */
	private function adjustMemoryLimit() {
		$limit = $this->memoryLimit();
		if ( $limit == 'max' ) {
			$limit = -1; // no memory limit
		}
		if ( $limit != 'default' ) {
			ini_set( 'memory_limit', $limit );
		}
	}

	/**
	 * Define how settings are loaded (e.g. LocalSettings.php)
	 * @note Called before Setup.php
	 *
	 * @internal
	 * @return void
	 */
	public function defineSettings() {
		global $wgCommandLineMode, $IP;

		if ( $this->parameters->hasOption( 'conf' ) ) {
			// Define the constant instead of directly setting $settingsFile
			// to ensure consistency. wfDetectLocalSettingsFile() will return
			// MW_CONFIG_FILE if it is defined.
			define( 'MW_CONFIG_FILE', $this->parameters->getOption( 'conf' ) );

			if ( !is_readable( MW_CONFIG_FILE ) ) {
				$this->fatalError( "\nConfig file " . MW_CONFIG_FILE . " was not found or is not readable.\n\n" );
			}
		}
		$settingsFile = wfDetectLocalSettingsFile( $IP );

		if ( $this->parameters->hasOption( 'wiki' ) ) {
			$wikiName = $this->parameters->getOption( 'wiki' );
			$bits = explode( '-', $wikiName, 2 );
			define( 'MW_DB', $bits[0] );
			define( 'MW_PREFIX', $bits[1] ?? '' );
			define( 'MW_WIKI_NAME', $wikiName );
		} elseif ( $this->parameters->hasOption( 'server' ) ) {
			// Provide the option for site admins to detect and configure
			// multiple wikis based on server names. This offers --server
			// as alternative to --wiki.
			// See https://www.mediawiki.org/wiki/Manual:Wiki_family
			$_SERVER['SERVER_NAME'] = $this->parameters->getOption( 'server' );
		}

		// Try to load the script file before running Setup.php if possible.
		// This allows the script file to define constants that change the behavior
		// of Setup.php.
		// Note that this will only work reliably for core scripts.
		if ( $this->runFromWrapper ) {
			$this->preloadScriptFile( $this->script );
		}

		if ( !is_readable( $settingsFile ) ) {
			// NOTE: Some maintenance scripts can (and need to) run without LocalSettings.
			//       But we only know that once we have instantiated the Maintenance object.
			//       So go into no-settings mode for now, and fail later of the script doesn't support it.
			if ( !defined( 'MW_CONFIG_CALLBACK' ) ) {
				define( 'MW_CONFIG_CALLBACK', __CLASS__ . '::emulateConfig' );
			}
			$this->withoutLocalSettings = true;
		}
		$wgCommandLineMode = true;
	}

	/**
	 * @param SettingsBuilder $settings
	 *
	 * @internal Handler for MW_CONFIG_CALLBACK, used when no LocalSettings.php was found.
	 */
	public static function emulateConfig( SettingsBuilder $settings ) {
		// NOTE: The config schema is already loaded at this point, so default values are known.

		$settings->overrideConfigValues( [
			// Server must be set, but we don't care to what
			MainConfigNames::Server => 'https://unknown.invalid',
			// If InvalidateCacheOnLocalSettingsChange is enabled, filemtime( MW_CONFIG_FILE ),
			// which will produce a warning if there is no settings file.
			MainConfigNames::InvalidateCacheOnLocalSettingsChange => false,
		] );
	}

	/**
	 * @param SettingsBuilder $settingsBuilder
	 *
	 * @return void
	 */
	private function overrideConfig( SettingsBuilder $settingsBuilder ) {
		$config = $settingsBuilder->getConfig();

		if ( $this->scriptObject->getDbType() === Maintenance::DB_NONE ) {
			$cacheConf = $config->get( MainConfigNames::LocalisationCacheConf );
			if ( $cacheConf['storeClass'] === false
				&& ( $cacheConf['store'] == 'db'
					|| ( $cacheConf['store'] == 'detect'
						&& !$config->get( MainConfigNames::CacheDirectory ) ) )
			) {
				$cacheConf['storeClass'] = LCStoreNull::class;
				$settingsBuilder->putConfigValue( MainConfigNames::LocalisationCacheConf, $cacheConf );
			}
		}

		$output = $this->parameters->getOption( 'profiler' );
		if ( $output ) {
			// Per-script profiling; useful for debugging
			$profilerConf = $config->get( MainConfigNames::Profiler );
			if ( isset( $profilerConf['class'] ) ) {
				$profilerConf = [
					'sampling' => 1,
					'output' => [ $output ],
					'cliEnable' => true,
				] + $profilerConf;
				// Override $wgProfiler. This is passed to Profiler::init() by Setup.php.
				$settingsBuilder->putConfigValue( MainConfigNames::Profiler, $profilerConf );
			}
		}

		$this->scriptObject->finalSetup( $settingsBuilder );
	}

	private function getServiceContainer(): MediaWikiServices {
		return MediaWikiServices::getInstance();
	}

	/**
	 * Run the maintenance script.
	 *
	 * @note The process should exit immediately after this method returns.
	 * At that point, MediaWiki will already have been shut down.
	 * It is no longer safe to perform any write operations on the database.
	 *
	 * @note Any exceptions thrown by the maintenance script will cause this
	 * method to terminate the process after reporting the error to the user,
	 * without shutdown and cleanup.
	 *
	 * @return bool true on success, false on failure,
	 *         passed through from Maintenance::execute().
	 */
	public function run(): bool {
		$config = $this->getConfig();

		// Apply warning thresholds and output mode to Profiler.
		// This MUST happen after Setup.php calls MaintenanceRunner::setup,
		// $wgSettings->apply(), and Profiler::init(). Otherwise, calling
		// Profiler::instance() would create a ProfilerStub even when $wgProfiler
		// and --profiler are set.
		$limits = $config->get( MainConfigNames::TrxProfilerLimits );
		$trxProfiler = Profiler::instance()->getTransactionProfiler();
		$trxProfiler->setLogger( LoggerFactory::getInstance( 'rdbms' ) );
		$trxProfiler->setExpectations( $limits['Maintenance'], __METHOD__ );
		Profiler::instance()->setAllowOutput();

		// Initialize main config instance
		$this->scriptObject->setConfig( $config );

		// Double check required extensions are installed
		$this->scriptObject->checkRequiredExtensions();

		if ( $this->withoutLocalSettings && !$this->scriptObject->canExecuteWithoutLocalSettings() ) {
			$this->fatalError(
				"\nThe LocalSettings.php file was not found or is not readable.\n" .
				"Use --conf to specify an alternative config file.\n\n"
			);
		}

		if ( $this->scriptObject->getDbType() == Maintenance::DB_NONE || $this->withoutLocalSettings ) {
			// Be strict with maintenance tasks that claim to not need a database by
			// disabling the storage backend.
			MediaWikiServices::resetGlobalInstance( $config );
			MediaWikiServices::getInstance()->disableStorage();
		}

		$this->scriptObject->validateParamsAndArgs();

		// Do the work
		try {
			$success = $this->scriptObject->execute() !== false;

			// Potentially debug globals
			if ( $this->parameters->hasOption( 'globals' ) ) {
				print_r( $GLOBALS );
			}

			$this->shutdown();

			return $success;
		} catch ( Exception $ex ) {
			$exReportMessage = '';
			while ( $ex ) {
				$cls = get_class( $ex );
				$exReportMessage .= "$cls from line {$ex->getLine()} of {$ex->getFile()}: {$ex->getMessage()}\n";
				$exReportMessage .= $ex->getTraceAsString() . "\n";
				$ex = $ex->getPrevious();
			}
			$this->error( $exReportMessage );

			// Exit now because process is in an unsafe state.
			// Also to avoid DBTransactionError (T305730).
			// Do not commit database writes, do not run deferreds, do not pass Go.
			exit( 1 );
		}
	}

	/**
	 * Output a message and terminate the current script.
	 *
	 * @param string $msg Error message
	 * @param int $exitCode PHP exit status. Should be in range 1-254.
	 * @return never
	 */
	protected function fatalError( $msg, $exitCode = 1 ) {
		$this->error( $msg );
		exit( $exitCode );
	}

	/**
	 * @param string $msg
	 */
	protected function error( string $msg ) {
		// Print to stderr if possible, don't mix it in with stdout output.
		if ( defined( 'STDERR' ) ) {
			fwrite( STDERR, $msg );
		} else {
			echo $msg;
		}
	}

	/**
	 * Should we execute the maintenance script, or just allow it to be included
	 * as a standalone class? It checks that the call stack only includes this
	 * function and "requires" (meaning was called from the file scope)
	 *
	 * @return bool
	 */
	public static function shouldExecute() {
		global $wgCommandLineMode;

		if ( !function_exists( 'debug_backtrace' ) ) {
			// If someone has a better idea...
			return $wgCommandLineMode;
		}

		$bt = debug_backtrace();
		$count = count( $bt );
		if ( $bt[0]['class'] !== self::class || $bt[0]['function'] !== 'shouldExecute' ) {
			return false; // last call should be to this function
		}
		$includeFuncs = [ 'require_once', 'require', 'include', 'include_once' ];
		for ( $i = 1; $i < $count; $i++ ) {
			if ( !in_array( $bt[$i]['function'], $includeFuncs ) ) {
				return false; // previous calls should all be "requires"
			}
		}

		return true;
	}

	/**
	 * Handler for register_shutdown_function
	 * @internal
	 * @return void
	 */
	public function cleanup() {
		if ( $this->scriptObject ) {
			$this->scriptObject->cleanupChanneled();
		}
	}

	/**
	 * Call before exiting CLI process for the last DB commit, and flush
	 * any remaining buffers and other deferred work.
	 *
	 * Equivalent to MediaWiki::restInPeace which handles shutdown for web requests,
	 * and should perform the same operations and in the same order.
	 *
	 * @since 1.41
	 */
	private function shutdown() {
		$lbFactory = null;
		if (
			$this->scriptObject->getDbType() !== Maintenance::DB_NONE &&
			// Service might be disabled, e.g. when running install.php
			!$this->getServiceContainer()->isServiceDisabled( 'DBLoadBalancerFactory' )
		) {
			$lbFactory = $this->getServiceContainer()->getDBLoadBalancerFactory();
			if ( $lbFactory->isReadyForRoundOperations() ) {
				$lbFactory->commitPrimaryChanges( get_class( $this ) );
			}

			DeferredUpdates::doUpdates();
		}

		// Handle profiler outputs
		// NOTE: MaintenanceRunner ensures Profiler::setAllowOutput() during setup
		$profiler = Profiler::instance();
		$profiler->logData();
		$profiler->logDataPageOutputOnly();

		MediaWiki::emitBufferedStatsdData(
			$this->getServiceContainer()->getStatsdDataFactory(),
			$this->getConfig()
		);

		if ( $lbFactory ) {
			if ( $lbFactory->isReadyForRoundOperations() ) {
				$lbFactory->shutdown( $lbFactory::SHUTDOWN_NO_CHRONPROT );
			}
		}
	}

}<|MERGE_RESOLUTION|>--- conflicted
+++ resolved
@@ -36,11 +36,7 @@
 	/**
 	 * The class name of the script to execute.
 	 *
-<<<<<<< HEAD
-	 * @var ?string
-=======
 	 * @var ?class-string<Maintenance>
->>>>>>> 1f8e9cd0
 	 */
 	private $scriptClass = null;
 
@@ -384,12 +380,9 @@
 		// Preloading failed. Let findScriptClass() try to find the script later.
 	}
 
-<<<<<<< HEAD
-=======
 	/**
 	 * @return class-string<Maintenance>
 	 */
->>>>>>> 1f8e9cd0
 	protected function getScriptClass(): string {
 		if ( $this->scriptClass === null ) {
 			if ( $this->runFromWrapper ) {
@@ -410,11 +403,7 @@
 	 * @internal
 	 * @param string $script
 	 *
-<<<<<<< HEAD
-	 * @return string
-=======
 	 * @return class-string<Maintenance>
->>>>>>> 1f8e9cd0
 	 */
 	protected function findScriptClass( string $script ): string {
 		[ $extName, $scriptName ] = $this->splitScript( $script );
