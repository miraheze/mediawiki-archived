--- conflicted
+++ resolved
@@ -150,11 +150,7 @@
 		if ( !$status->isOK() ) {
 			// This might output some wikitext like <strong> but it should be comprehensible
 			$text = $status->getWikiText();
-<<<<<<< HEAD
-			$this->error( $text, 1 );
-=======
 			$this->fatalError( $text );
->>>>>>> eb4d2059
 		}
 
 		$this->output( "Going to run database updates for " . wfWikiID() . "\n" );
@@ -174,17 +170,9 @@
 
 		$badPhpUnit = dirname( __DIR__ ) . '/vendor/phpunit/phpunit/src/Util/PHP/eval-stdin.php';
 		if ( file_exists( $badPhpUnit ) ) {
-<<<<<<< HEAD
-			// @codingStandardsIgnoreStart Generic.Files.LineLength.TooLong
 			// Bad versions of the file are:
 			// https://raw.githubusercontent.com/sebastianbergmann/phpunit/c820f915bfae34e5a836f94967a2a5ea5ef34f21/src/Util/PHP/eval-stdin.php
 			// https://raw.githubusercontent.com/sebastianbergmann/phpunit/3aaddb1c5bd9b9b8d070b4cf120e71c36fd08412/src/Util/PHP/eval-stdin.php
-			// @codingStandardsIgnoreEnd
-=======
-			// Bad versions of the file are:
-			// https://raw.githubusercontent.com/sebastianbergmann/phpunit/c820f915bfae34e5a836f94967a2a5ea5ef34f21/src/Util/PHP/eval-stdin.php
-			// https://raw.githubusercontent.com/sebastianbergmann/phpunit/3aaddb1c5bd9b9b8d070b4cf120e71c36fd08412/src/Util/PHP/eval-stdin.php
->>>>>>> eb4d2059
 			$md5 = md5_file( $badPhpUnit );
 			if ( $md5 === '120ac49800671dc383b6f3709c25c099'
 				|| $md5 === '28af792cb38fc9a1b236b91c1aad2876'
