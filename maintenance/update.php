#!/usr/bin/env php
<?php
/**
 * Run all updaters.
 *
 * This is used when the database schema is modified and we need to apply patches.
 *
 * This program is free software; you can redistribute it and/or modify
 * it under the terms of the GNU General Public License as published by
 * the Free Software Foundation; either version 2 of the License, or
 * (at your option) any later version.
 *
 * This program is distributed in the hope that it will be useful,
 * but WITHOUT ANY WARRANTY; without even the implied warranty of
 * MERCHANTABILITY or FITNESS FOR A PARTICULAR PURPOSE. See the
 * GNU General Public License for more details.
 *
 * You should have received a copy of the GNU General Public License along
 * with this program; if not, write to the Free Software Foundation, Inc.,
 * 51 Franklin Street, Fifth Floor, Boston, MA 02110-1301, USA.
 * http://www.gnu.org/copyleft/gpl.html
 *
 * @file
 * @todo document
 * @ingroup Maintenance
 */

// NO_AUTOLOAD -- due to hashbang above

require_once __DIR__ . '/Maintenance.php';

use MediaWiki\Settings\SettingsBuilder;
use MediaWiki\WikiMap\WikiMap;
use Wikimedia\Rdbms\DatabaseSqlite;

/**
 * Maintenance script to run database schema updates.
 *
 * @ingroup Maintenance
 */
class UpdateMediaWiki extends Maintenance {
	public function __construct() {
		parent::__construct();
		$this->addDescription( 'MediaWiki database updater' );
		$this->addOption( 'quick', 'Skip 5 second countdown before starting' );
		$this->addOption( 'doshared', 'Also update shared tables' );
		$this->addOption( 'noschema', 'Only do the updates that are not done during schema updates' );
		$this->addOption(
			'schema',
			'Output SQL to do the schema updates instead of doing them. Works '
				. 'even when $wgAllowSchemaUpdates is false',
			false,
			true
		);
		$this->addOption( 'force', 'Override when $wgAllowSchemaUpdates disables this script' );
		$this->addOption(
			'skip-external-dependencies',
			'Skips checking whether external dependencies are up to date, mostly for developers'
		);
		$this->addOption(
			'skip-config-validation',
			'Skips checking whether the existing configuration is valid'
		);
	}

	public function getDbType() {
		return Maintenance::DB_ADMIN;
	}

	public function setup() {
		global $wgMessagesDirs;
		// T206765: We need to load the installer i18n files as some of errors come installer/updater code
		// T310378: We have to ensure we do this before execute()
		$wgMessagesDirs['MediawikiInstaller'] = dirname( __DIR__ ) . '/includes/installer/i18n';
	}

	public function setup() {
		global $wgMessagesDirs;
		// T206765: We need to load the installer i18n files as some of errors come installer/updater code
		// T310378: We have to ensure we do this before execute()
		$wgMessagesDirs['MediawikiInstaller'] = dirname( __DIR__ ) . '/includes/installer/i18n';
	}

	public function execute() {
		global $wgLang, $wgAllowSchemaUpdates;

		if ( !$wgAllowSchemaUpdates
			&& !( $this->hasOption( 'force' )
				|| $this->hasOption( 'schema' )
				|| $this->hasOption( 'noschema' ) )
		) {
			$this->fatalError( "Do not run update.php on this wiki. If you're seeing this you should\n"
				. "probably ask for some help in performing your schema updates or use\n"
				. "the --noschema and --schema options to get an SQL file for someone\n"
				. "else to inspect and run.\n\n"
				. "If you know what you are doing, you can continue with --force\n" );
		}

		$this->fileHandle = null;
		if ( str_starts_with( $this->getOption( 'schema', '' ), '--' ) ) {
			$this->fatalError( "The --schema option requires a file as an argument.\n" );
		} elseif ( $this->hasOption( 'schema' ) ) {
			$file = $this->getOption( 'schema' );
			$this->fileHandle = fopen( $file, "w" );
			if ( $this->fileHandle === false ) {
				$err = error_get_last();
				$this->fatalError( "Problem opening the schema file for writing: $file\n\t{$err['message']}" );
			}
		}

		// Check for warnings about settings, and abort if there are any.
		if ( !$this->hasOption( 'skip-config-validation' ) ) {
			$this->validateSettings();
		}

<<<<<<< HEAD
		$lang = MediaWikiServices::getInstance()->getLanguageFactory()->getLanguage( 'en' );
=======
		$lang = $this->getServiceContainer()->getLanguageFactory()->getLanguage( 'en' );
>>>>>>> 1f8e9cd0
		// Set global language to ensure localised errors are in English (T22633)
		RequestContext::getMain()->setLanguage( $lang );

		// BackCompat
		$wgLang = $lang;

		define( 'MW_UPDATER', true );

		$this->output( 'MediaWiki ' . MW_VERSION . " Updater\n\n" );

		$this->getServiceContainer()->getDBLoadBalancerFactory()->waitForReplication();

		// Check external dependencies are up to date
		if ( !$this->hasOption( 'skip-external-dependencies' ) ) {
			$composerLockUpToDate = $this->runChild( CheckComposerLockUpToDate::class );
			$composerLockUpToDate->execute();
		} else {
			$this->output(
				"Skipping checking whether external dependencies are up to date, proceed at your own risk\n"
			);
		}

		# Attempt to connect to the database as a privileged user
		# This will vomit up an error if there are permissions problems
		$db = $this->getDB( DB_PRIMARY );

		# Check to see whether the database server meets the minimum requirements
		/** @var DatabaseInstaller $dbInstallerClass */
		$dbInstallerClass = Installer::getDBInstallerClass( $db->getType() );
		$status = $dbInstallerClass::meetsMinimumRequirement( $db );
		if ( !$status->isOK() ) {
			// This might output some wikitext like <strong> but it should be comprehensible
			$text = $status->getWikiText();
			$this->fatalError( $text );
		}

		$dbDomain = WikiMap::getCurrentWikiDbDomain()->getId();
		$this->output( "Going to run database updates for $dbDomain\n" );
		if ( $db->getType() === 'sqlite' ) {
			/** @var DatabaseSqlite $db */
			'@phan-var DatabaseSqlite $db';
			$this->output( "Using SQLite file: '{$db->getDbFilePath()}'\n" );
		}
		$this->output( "Depending on the size of your database this may take a while!\n" );

		if ( !$this->hasOption( 'quick' ) ) {
			$this->output( "Abort with control-c in the next five seconds "
				. "(skip this countdown with --quick) ..." );
			$this->countDown( 5 );
		}

		$time1 = microtime( true );

		$shared = $this->hasOption( 'doshared' );

		$updates = [ 'core', 'extensions' ];
		if ( !$this->hasOption( 'schema' ) ) {
			if ( $this->hasOption( 'noschema' ) ) {
				$updates[] = 'noschema';
			}
			$updates[] = 'stats';
		}

		$updater = DatabaseUpdater::newForDB( $db, $shared, $this );

		// Avoid upgrading from versions older than 1.35
		// Using an implicit marker (ar_user was dropped in 1.34)
		// TODO: Use an explicit marker
		// See T259771
		if ( $updater->fieldExists( 'archive', 'ar_user' ) ) {
			$this->fatalError(
				"Can not upgrade from versions older than 1.35, please upgrade to that version or later first."
			);
		}

		$updater->doUpdates( $updates );

		foreach ( $updater->getPostDatabaseUpdateMaintenance() as $maint ) {
			$child = $this->runChild( $maint );

			// LoggedUpdateMaintenance is checking the updatelog itself
			$isLoggedUpdate = $child instanceof LoggedUpdateMaintenance;

			if ( !$isLoggedUpdate && $updater->updateRowExists( $maint ) ) {
				continue;
			}

			$child->execute();
			if ( !$isLoggedUpdate ) {
				$updater->insertUpdateRow( $maint );
			}
		}

		$updater->setFileAccess();

		$updater->purgeCache();

		$time2 = microtime( true );

		$timeDiff = $lang->formatTimePeriod( $time2 - $time1 );
		$this->output( "\nDone in $timeDiff.\n" );
	}

	protected function afterFinalSetup() {
		global $wgLocalisationCacheConf;

		# Don't try to access the database
		# This needs to be disabled early since extensions will try to use the l10n
		# cache from $wgExtensionFunctions (T22471)
		$wgLocalisationCacheConf = [
			'class' => LocalisationCache::class,
			'storeClass' => LCStoreNull::class,
			'storeDirectory' => false,
			'manualRecache' => false,
		];
	}

	/**
	 * @suppress PhanPluginDuplicateConditionalNullCoalescing
	 */
	public function validateParamsAndArgs() {
		// Allow extensions to add additional params.
		$params = [];
		$this->getHookRunner()->onMaintenanceUpdateAddParams( $params );

		// This executes before the PHP version check, so don't use null coalesce (??).
		// Keeping this compatible with older PHP versions lets us reach the code that
		// displays a more helpful error.
		foreach ( $params as $name => $param ) {
			$this->addOption(
				$name,
				$param['desc'],
				isset( $param['require'] ) ? $param['require'] : false,
				isset( $param['withArg'] ) ? $param['withArg'] : false,
				isset( $param['shortName'] ) ? $param['shortName'] : false,
				isset( $param['multiOccurrence'] ) ? $param['multiOccurrence'] : false
			);
		}

		parent::validateParamsAndArgs();
	}

	private function formatWarnings( array $warnings ) {
		$text = '';
		foreach ( $warnings as $warning ) {
			$warning = wordwrap( $warning, 75, "\n  " );
			$text .= "* $warning\n";
		}
		return $text;
	}

	private function validateSettings() {
		$settings = SettingsBuilder::getInstance();

		$warnings = [];
		if ( $settings->getWarnings() ) {
			$warnings = $settings->getWarnings();
		}

		$status = $settings->validate();
		if ( !$status->isOK() ) {
			foreach ( $status->getErrorsByType( 'error' ) as $msg ) {
				$msg = wfMessage( $msg['message'], ...$msg['params'] );
				$warnings[] = $msg->text();
			}
		}

		$deprecations = $settings->detectDeprecatedConfig();
		foreach ( $deprecations as $key => $msg ) {
			$warnings[] = "$key is deprecated: $msg";
		}

		$obsolete = $settings->detectObsoleteConfig();
		foreach ( $obsolete as $key => $msg ) {
			$warnings[] = "$key is obsolete: $msg";
		}

		if ( $warnings ) {
			$this->fatalError( "Some of your configuration settings caused a warning:\n\n"
				. $this->formatWarnings( $warnings ) . "\n"
				. "Please correct the issue before running update.php again.\n"
				. "If you know what you are doing, you can bypass this check\n"
				. "using --skip-config-validation.\n" );
		}
	}
}

$maintClass = UpdateMediaWiki::class;
require_once RUN_MAINTENANCE_IF_MAIN;<|MERGE_RESOLUTION|>--- conflicted
+++ resolved
@@ -74,13 +74,6 @@
 		$wgMessagesDirs['MediawikiInstaller'] = dirname( __DIR__ ) . '/includes/installer/i18n';
 	}
 
-	public function setup() {
-		global $wgMessagesDirs;
-		// T206765: We need to load the installer i18n files as some of errors come installer/updater code
-		// T310378: We have to ensure we do this before execute()
-		$wgMessagesDirs['MediawikiInstaller'] = dirname( __DIR__ ) . '/includes/installer/i18n';
-	}
-
 	public function execute() {
 		global $wgLang, $wgAllowSchemaUpdates;
 
@@ -113,11 +106,7 @@
 			$this->validateSettings();
 		}
 
-<<<<<<< HEAD
-		$lang = MediaWikiServices::getInstance()->getLanguageFactory()->getLanguage( 'en' );
-=======
 		$lang = $this->getServiceContainer()->getLanguageFactory()->getLanguage( 'en' );
->>>>>>> 1f8e9cd0
 		// Set global language to ensure localised errors are in English (T22633)
 		RequestContext::getMain()->setLanguage( $lang );
 
