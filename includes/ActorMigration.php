--- conflicted
+++ resolved
@@ -242,11 +242,7 @@
 	/**
 	 * Get actor ID from UserIdentity, if it exists
 	 *
-<<<<<<< HEAD
-	 * @since 1.34.3
-=======
 	 * @since 1.35.0
->>>>>>> 9b8a1684
 	 *
 	 * @param IDatabase $db
 	 * @param UserIdentity $user
@@ -270,11 +266,7 @@
 	 * Attempt to assign an actor ID to the given user.
 	 * If it is already assigned, return the existing ID.
 	 *
-<<<<<<< HEAD
-	 * @since 1.34.3
-=======
 	 * @since 1.35.0
->>>>>>> 9b8a1684
 	 *
 	 * @param IDatabase $dbw
 	 * @param UserIdentity $user
@@ -282,21 +274,14 @@
 	 * @return int The new actor ID
 	 */
 	public function getNewActorId( IDatabase $dbw, UserIdentity $user ) {
-<<<<<<< HEAD
-=======
 		// TODO: inject
 		$userNameUtils = MediaWikiServices::getInstance()->getUserNameUtils();
 
->>>>>>> 9b8a1684
 		$q = [
 			'actor_user' => $user->getId() ?: null,
 			'actor_name' => (string)$user->getName(),
 		];
-<<<<<<< HEAD
-		if ( $q['actor_user'] === null && User::isUsableName( $q['actor_name'] ) ) {
-=======
 		if ( $q['actor_user'] === null && $userNameUtils->isUsable( $q['actor_name'] ) ) {
->>>>>>> 9b8a1684
 			throw new CannotCreateActorException(
 				'Cannot create an actor for a usable name that is not an existing user: ' .
 				"user_id={$user->getId()} user_name=\"{$user->getName()}\""
