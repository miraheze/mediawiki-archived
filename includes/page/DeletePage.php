--- conflicted
+++ resolved
@@ -28,10 +28,7 @@
 use MediaWiki\Revision\SlotRecord;
 use MediaWiki\User\UserFactory;
 use Message;
-<<<<<<< HEAD
-=======
 use NamespaceInfo;
->>>>>>> 4afd0f7c
 use RawMessage;
 use ResourceLoaderWikiModule;
 use SearchUpdate;
@@ -90,15 +87,12 @@
 	private $userFactory;
 	/** @var BacklinkCacheFactory */
 	private $backlinkCacheFactory;
-<<<<<<< HEAD
-=======
 	/** @var WikiPageFactory */
 	private $wikiPageFactory;
 	/** @var NamespaceInfo */
 	private $namespaceInfo;
 	/** @var ITextFormatter */
 	private $contLangMsgTextFormatter;
->>>>>>> 4afd0f7c
 
 	/** @var bool */
 	private $isDeletePageUnitTest = false;
@@ -124,11 +118,6 @@
 	/** @var bool */
 	private $mergeLegacyHookErrors = true;
 
-<<<<<<< HEAD
-	/** @var int[]|null */
-	private $successfulDeletionsIDs;
-	/** @var bool|null */
-=======
 	/**
 	 * @var array<int|null>|null Keys are the self::PAGE_* constants. Values are null if the deletion couldn't happen
 	 * (e.g. due to lacking perms) or was scheduled. PAGE_TALK is only set when deleting the associated talk.
@@ -138,7 +127,6 @@
 	 * @var array<bool|null>|null Keys are the self::PAGE_* constants. Values are null if the deletion couldn't happen
 	 * (e.g. due to lacking perms). PAGE_TALK is only set when deleting the associated talk.
 	 */
->>>>>>> 4afd0f7c
 	private $wasScheduled;
 	/** @var bool Whether a deletion was attempted */
 	private $attemptedDeletion = false;
@@ -323,13 +311,6 @@
 
 	/**
 	 * Called before attempting a deletion, allows the result getters to be used
-<<<<<<< HEAD
-	 */
-	private function setDeletionAttempted(): void {
-		$this->attemptedDeletion = true;
-		$this->successfulDeletionsIDs = [];
-		$this->wasScheduled = false;
-=======
 	 * @internal The only external caller allowed is DeletePageJob.
 	 * @return self
 	 */
@@ -342,7 +323,6 @@
 			$this->wasScheduled[self::PAGE_TALK] = null;
 		}
 		return $this;
->>>>>>> 4afd0f7c
 	}
 
 	/**
@@ -367,10 +347,6 @@
 	/**
 	 * @return bool Whether (part of) the deletion was scheduled
 	 * @throws BadMethodCallException If no deletions were attempted
-<<<<<<< HEAD
-	 */
-	public function deletionWasScheduled(): bool {
-=======
 	 * @deprecated since 1.38, use ::deletionsWereScheduled() instead.
 	 */
 	public function deletionWasScheduled(): bool {
@@ -385,7 +361,6 @@
 	 * @throws BadMethodCallException If no deletions were attempted
 	 */
 	public function deletionsWereScheduled(): array {
->>>>>>> 4afd0f7c
 		$this->assertDeletionAttempted();
 		return $this->wasScheduled;
 	}
@@ -424,9 +399,6 @@
 		if ( $this->tags ) {
 			$status->merge( ChangeTags::canAddTagsAccompanyingChange( $this->tags, $this->deleter ) );
 		}
-		if ( $this->tags ) {
-			$status->merge( ChangeTags::canAddTagsAccompanyingChange( $this->tags, $this->deleter ) );
-		}
 		return $status;
 	}
 
@@ -484,17 +456,11 @@
 	 * @param string $reason Delete reason for deletion log
 	 * @return Status Status object:
 	 *   - If successful (or scheduled), a good Status
-<<<<<<< HEAD
-	 *   - If the page couldn't be deleted because it wasn't found, a Status with a non-fatal 'cannotdelete' error.
-=======
 	 *   - If a page couldn't be deleted because it wasn't found, a Status with a non-fatal 'cannotdelete' error.
->>>>>>> 4afd0f7c
 	 *   - A fatal Status otherwise.
 	 */
 	public function deleteUnsafe( string $reason ): Status {
 		$this->setDeletionAttempted();
-<<<<<<< HEAD
-=======
 		$origReason = $reason;
 		$hookStatus = $this->runPreDeleteHooks( $this->page, $reason );
 		if ( !$hookStatus->isGood() ) {
@@ -526,7 +492,6 @@
 	 * @return Status
 	 */
 	private function runPreDeleteHooks( WikiPage $page, string &$reason ): Status {
->>>>>>> 4afd0f7c
 		$status = Status::newGood();
 
 		$legacyDeleter = $this->userFactory->newFromAuthority( $this->deleter );
@@ -550,21 +515,12 @@
 
 		// Use a new Status in case a hook handler put something here without aborting.
 		$status = Status::newGood();
-<<<<<<< HEAD
-		$hookRes = $this->hookRunner->onPageDelete( $this->page, $this->deleter, $reason, $status, $this->suppress );
-=======
 		$hookRes = $this->hookRunner->onPageDelete( $page, $this->deleter, $reason, $status, $this->suppress );
->>>>>>> 4afd0f7c
 		if ( !$hookRes && !$status->isGood() ) {
 			// Note: as per the PageDeleteHook documentation, `return false` is ignored if $status is good.
 			return $status;
 		}
-<<<<<<< HEAD
-
-		return $this->deleteInternal( $reason );
-=======
 		return Status::newGood();
->>>>>>> 4afd0f7c
 	}
 
 	/**
@@ -581,13 +537,6 @@
 	 * @param string|null $webRequestId
 	 * @return Status
 	 */
-<<<<<<< HEAD
-	public function deleteInternal( string $reason, ?string $webRequestId = null ): Status {
-		// The following is necessary for direct calls from the outside
-		$this->setDeletionAttempted();
-
-		$title = $this->page->getTitle();
-=======
 	public function deleteInternal(
 		WikiPage $page,
 		string $pageRole,
@@ -595,7 +544,6 @@
 		?string $webRequestId = null
 	): Status {
 		$title = $page->getTitle();
->>>>>>> 4afd0f7c
 		$status = Status::newGood();
 
 		$dbw = $this->loadBalancer->getConnectionRef( DB_PRIMARY );
@@ -681,10 +629,10 @@
 
 			$job = new DeletePageJob( $jobParams );
 			$this->jobQueueGroup->push( $job );
-<<<<<<< HEAD
-			$this->wasScheduled = true;
+			$this->wasScheduled[$pageRole] = true;
 			return $status;
 		}
+		$this->wasScheduled[$pageRole] = false;
 
 		// Get archivedRevisionCount by db query, because there's no better alternative.
 		// Jobs cannot pass a count of archived revisions to the next job, because additional
@@ -706,7 +654,7 @@
 		// Clone the title and wikiPage, so we have the information we need when
 		// we log and run the ArticleDeleteComplete hook.
 		$logTitle = clone $title;
-		$wikiPageBeforeDelete = clone $this->page;
+		$wikiPageBeforeDelete = clone $page;
 
 		// Now that it's safely backed up, delete it
 		$dbw->delete( 'page', [ 'page_id' => $id ], __METHOD__ );
@@ -714,41 +662,6 @@
 		// Log the deletion, if the page was suppressed, put it in the suppression log instead
 		$logtype = $this->suppress ? 'suppress' : 'delete';
 
-=======
-			$this->wasScheduled[$pageRole] = true;
-			return $status;
-		}
-		$this->wasScheduled[$pageRole] = false;
-
-		// Get archivedRevisionCount by db query, because there's no better alternative.
-		// Jobs cannot pass a count of archived revisions to the next job, because additional
-		// deletion operations can be started while the first is running.  Jobs from each
-		// gracefully interleave, but would not know about each other's count.  Deduplication
-		// in the job queue to avoid simultaneous deletion operations would add overhead.
-		// Number of archived revisions cannot be known beforehand, because edits can be made
-		// while deletion operations are being processed, changing the number of archivals.
-		$archivedRevisionCount = $dbw->selectRowCount(
-			'archive',
-			'*',
-			[
-				'ar_namespace' => $title->getNamespace(),
-				'ar_title' => $title->getDBkey(),
-				'ar_page_id' => $id
-			], __METHOD__
-		);
-
-		// Clone the title and wikiPage, so we have the information we need when
-		// we log and run the ArticleDeleteComplete hook.
-		$logTitle = clone $title;
-		$wikiPageBeforeDelete = clone $page;
-
-		// Now that it's safely backed up, delete it
-		$dbw->delete( 'page', [ 'page_id' => $id ], __METHOD__ );
-
-		// Log the deletion, if the page was suppressed, put it in the suppression log instead
-		$logtype = $this->suppress ? 'suppress' : 'delete';
-
->>>>>>> 4afd0f7c
 		$logEntry = new ManualLogEntry( $logtype, $this->logSubtype );
 		$logEntry->setPerformer( $this->deleter->getUser() );
 		$logEntry->setTarget( $logTitle );
@@ -771,11 +684,7 @@
 
 		$dbw->endAtomic( __METHOD__ );
 
-<<<<<<< HEAD
-		$this->doDeleteUpdates( $revisionRecord );
-=======
 		$this->doDeleteUpdates( $page, $revisionRecord );
->>>>>>> 4afd0f7c
 
 		$legacyDeleter = $this->userFactory->newFromAuthority( $this->deleter );
 		$this->hookRunner->onArticleDeleteComplete(
@@ -796,11 +705,7 @@
 			$logEntry,
 			$archivedRevisionCount
 		);
-<<<<<<< HEAD
-		$this->successfulDeletionsIDs[] = $logid;
-=======
 		$this->successfulDeletionsIDs[$pageRole] = $logid;
->>>>>>> 4afd0f7c
 
 		// Show log excerpt on 404 pages rather than just a link
 		$key = $this->recentDeletesCache->makeKey( 'page-recent-delete', md5( $logTitle->getPrefixedText() ) );
