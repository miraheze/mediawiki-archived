--- conflicted
+++ resolved
@@ -2039,11 +2039,7 @@
 	 * have to have the exact same content as the given original revision, an additional
 	 * check is made to determine whether these edits really match. In case they don't,
 	 * $originalRevId is set to false by this method.
-<<<<<<< HEAD
-	 * @param User|null $user The user doing the edit
-=======
 	 * @param Authority|null $performer The user doing the edit
->>>>>>> 30164539
 	 * @param string|null $serialFormat IGNORED.
 	 * @param array|null $tags Change tags to apply to this edit
 	 * Callers are responsible for permission checks
@@ -2163,12 +2159,7 @@
 		// TODO: this check is here for backwards-compatibility with 1.31 behavior.
 		// Checking the minoredit right should be done in the same place the 'bot' right is
 		// checked for the EDIT_FORCE_BOT flag, which is currently in EditPage::attemptSave.
-<<<<<<< HEAD
-		$permissionManager = MediaWikiServices::getInstance()->getPermissionManager();
-		if ( ( $flags & EDIT_MINOR ) && !$permissionManager->userHasRight( $user, 'minoredit' ) ) {
-=======
 		if ( ( $flags & EDIT_MINOR ) && !$performer->isAllowed( 'minoredit' ) ) {
->>>>>>> 30164539
 			$flags &= ~EDIT_MINOR;
 		}
 
