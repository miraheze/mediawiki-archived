<?php
/**
 * This program is free software; you can redistribute it and/or modify
 * it under the terms of the GNU General Public License as published by
 * the Free Software Foundation; either version 2 of the License, or
 * (at your option) any later version.
 *
 * This program is distributed in the hope that it will be useful,
 * but WITHOUT ANY WARRANTY; without even the implied warranty of
 * MERCHANTABILITY or FITNESS FOR A PARTICULAR PURPOSE. See the
 * GNU General Public License for more details.
 *
 * You should have received a copy of the GNU General Public License along
 * with this program; if not, write to the Free Software Foundation, Inc.,
 * 51 Franklin Street, Fifth Floor, Boston, MA 02110-1301, USA.
 * http://www.gnu.org/copyleft/gpl.html
 *
 * @file
 */

use MediaWiki\Block\DatabaseBlock;
use MediaWiki\CommentFormatter\CommentFormatter;
use MediaWiki\EditPage\EditPage;
use MediaWiki\HookContainer\HookRunner;
use MediaWiki\HookContainer\ProtectedHookAccessorTrait;
use MediaWiki\Html\Html;
use MediaWiki\Linker\Linker;
use MediaWiki\Linker\LinkRenderer;
use MediaWiki\MainConfigNames;
use MediaWiki\MediaWikiServices;
use MediaWiki\Output\OutputPage;
use MediaWiki\Page\ParserOutputAccess;
use MediaWiki\Page\ProtectionForm;
use MediaWiki\Page\WikiPageFactory;
use MediaWiki\Permissions\Authority;
use MediaWiki\Permissions\PermissionStatus;
use MediaWiki\Revision\ArchivedRevisionLookup;
use MediaWiki\Revision\BadRevisionException;
use MediaWiki\Revision\RevisionRecord;
use MediaWiki\Revision\RevisionStore;
use MediaWiki\Revision\SlotRecord;
use MediaWiki\Status\Status;
use MediaWiki\Title\Title;
use MediaWiki\User\User;
use MediaWiki\User\UserIdentity;
use MediaWiki\User\UserNameUtils;
use MediaWiki\User\UserOptionsLookup;
use Wikimedia\IPUtils;
use Wikimedia\LightweightObjectStore\ExpirationAwareness;
use Wikimedia\NonSerializable\NonSerializableTrait;

/**
 * Legacy class representing an editable page and handling UI for some page actions.
 *
 * This has largely been superseded by WikiPage, with Action subclasses for the
 * user interface of page actions, and service classes for their backend logic.
 *
 * @todo Move and refactor remaining code
 * @todo Deprecate
 */
class Article implements Page {
	use ProtectedHookAccessorTrait;
	use NonSerializableTrait;

	/**
	 * @var IContextSource|null The context this Article is executed in.
	 * If null, RequestContext::getMain() is used.
	 * @deprecated since 1.35, must be private, use {@link getContext}
	 */
	protected $mContext;

	/** @var WikiPage The WikiPage object of this instance */
	protected $mPage;

	/**
	 * @var int|null The oldid of the article that was requested to be shown,
	 * 0 for the current revision.
	 */
	public $mOldId;

	/** @var Title|null Title from which we were redirected here, if any. */
	public $mRedirectedFrom = null;

	/** @var string|false URL to redirect to or false if none */
	public $mRedirectUrl = false;

	/**
	 * @var Status|null represents the outcome of fetchRevisionRecord().
	 * $fetchResult->value is the RevisionRecord object, if the operation was successful.
	 */
	private $fetchResult = null;

	/**
	 * @var ParserOutput|null|false The ParserOutput generated for viewing the page,
	 * initialized by view(). If no ParserOutput could be generated, this is set to false.
	 * @deprecated since 1.32
	 */
	public $mParserOutput = null;

	/**
	 * @var bool Whether render() was called. With the way subclasses work
	 * here, there doesn't seem to be any other way to stop calling
	 * OutputPage::enableSectionEditLinks() and still have it work as it did before.
	 */
	protected $viewIsRenderAction = false;

	/**
	 * @var LinkRenderer
	 */
	protected $linkRenderer;

	/**
	 * @var RevisionStore
	 */
	private $revisionStore;

	/**
	 * @var UserNameUtils
	 */
	private $userNameUtils;

	/**
	 * @var UserOptionsLookup
	 */
	private $userOptionsLookup;

	/** @var CommentFormatter */
	private $commentFormatter;

	/** @var WikiPageFactory */
	private $wikiPageFactory;

	/** @var JobQueueGroup */
	private $jobQueueGroup;

	/** @var ArchivedRevisionLookup */
	private $archivedRevisionLookup;

	/**
	 * @var RevisionRecord|null Revision to be shown
	 *
	 * Initialized by getOldIDFromRequest() or fetchRevisionRecord(). While the output of
	 * Article::view is typically based on this revision, it may be replaced by extensions.
	 */
	private $mRevisionRecord = null;

	/**
	 * @param Title $title
	 * @param int|null $oldId Revision ID, null to fetch from request, zero for current
	 */
	public function __construct( Title $title, $oldId = null ) {
		$this->mOldId = $oldId;
		$this->mPage = $this->newPage( $title );

		$services = MediaWikiServices::getInstance();
		$this->linkRenderer = $services->getLinkRenderer();
		$this->revisionStore = $services->getRevisionStore();
		$this->userNameUtils = $services->getUserNameUtils();
		$this->userOptionsLookup = $services->getUserOptionsLookup();
		$this->commentFormatter = $services->getCommentFormatter();
		$this->wikiPageFactory = $services->getWikiPageFactory();
		$this->jobQueueGroup = $services->getJobQueueGroup();
		$this->archivedRevisionLookup = $services->getArchivedRevisionLookup();
	}

	/**
	 * @param Title $title
	 * @return WikiPage
	 */
	protected function newPage( Title $title ) {
		return new WikiPage( $title );
	}

	/**
	 * Constructor from a page id
	 * @param int $id Article ID to load
	 * @return Article|null
	 */
	public static function newFromID( $id ) {
		$t = Title::newFromID( $id );
		return $t === null ? null : new static( $t );
	}

	/**
	 * Create an Article object of the appropriate class for the given page.
	 *
	 * @param Title $title
	 * @param IContextSource $context
	 * @return Article
	 */
	public static function newFromTitle( $title, IContextSource $context ): self {
		if ( $title->getNamespace() === NS_MEDIA ) {
			// XXX: This should not be here, but where should it go?
			$title = Title::makeTitle( NS_FILE, $title->getDBkey() );
		}

		$page = null;
		( new HookRunner( MediaWikiServices::getInstance()->getHookContainer() ) )
			// @phan-suppress-next-line PhanTypeMismatchArgument Type mismatch on pass-by-ref args
			->onArticleFromTitle( $title, $page, $context );
		if ( !$page ) {
			switch ( $title->getNamespace() ) {
				case NS_FILE:
					$page = new ImagePage( $title );
					break;
				case NS_CATEGORY:
					$page = new CategoryPage( $title );
					break;
				default:
					$page = new Article( $title );
			}
		}
		$page->setContext( $context );

		return $page;
	}

	/**
	 * Create an Article object of the appropriate class for the given page.
	 *
	 * @param WikiPage $page
	 * @param IContextSource $context
	 * @return Article
	 */
	public static function newFromWikiPage( WikiPage $page, IContextSource $context ) {
		$article = self::newFromTitle( $page->getTitle(), $context );
		$article->mPage = $page; // override to keep process cached vars
		return $article;
	}

	/**
	 * Get the page this view was redirected from
	 * @return Title|null
	 * @since 1.28
	 */
	public function getRedirectedFrom() {
		return $this->mRedirectedFrom;
	}

	/**
	 * Tell the page view functions that this view was redirected
	 * from another page on the wiki.
	 * @param Title $from
	 */
	public function setRedirectedFrom( Title $from ) {
		$this->mRedirectedFrom = $from;
	}

	/**
	 * Get the title object of the article
	 *
	 * @return Title Title object of this page
	 */
	public function getTitle() {
		return $this->mPage->getTitle();
	}

	/**
	 * Get the WikiPage object of this instance
	 *
	 * @since 1.19
	 * @return WikiPage
	 */
	public function getPage() {
		return $this->mPage;
	}

	public function clear() {
		$this->mRedirectedFrom = null; # Title object if set
		$this->mRedirectUrl = false;
		$this->mRevisionRecord = null;
		$this->fetchResult = null;

		// TODO hard-deprecate direct access to public fields

		$this->mPage->clear();
	}

	/**
	 * @see getOldIDFromRequest()
	 * @see getRevIdFetched()
	 *
	 * @return int The oldid of the article that is was requested in the constructor or via the
	 *         context's WebRequest.
	 */
	public function getOldID() {
		if ( $this->mOldId === null ) {
			$this->mOldId = $this->getOldIDFromRequest();
		}

		return $this->mOldId;
	}

	/**
	 * Sets $this->mRedirectUrl to a correct URL if the query parameters are incorrect
	 *
	 * @return int The old id for the request
	 */
	public function getOldIDFromRequest() {
		$this->mRedirectUrl = false;

		$request = $this->getContext()->getRequest();
		$oldid = $request->getIntOrNull( 'oldid' );

		if ( $oldid === null ) {
			return 0;
		}

		if ( $oldid !== 0 ) {
			# Load the given revision and check whether the page is another one.
			# In that case, update this instance to reflect the change.
			if ( $oldid === $this->mPage->getLatest() ) {
				$this->mRevisionRecord = $this->mPage->getRevisionRecord();
			} else {
				$this->mRevisionRecord = $this->revisionStore->getRevisionById( $oldid );
				if ( $this->mRevisionRecord !== null ) {
					$revPageId = $this->mRevisionRecord->getPageId();
					// Revision title doesn't match the page title given?
					if ( $this->mPage->getId() !== $revPageId ) {
						$this->mPage = $this->wikiPageFactory->newFromID( $revPageId );
					}
				}
			}
		}

		$oldRev = $this->mRevisionRecord;
		if ( $request->getRawVal( 'direction' ) === 'next' ) {
			$nextid = 0;
			if ( $oldRev ) {
				$nextRev = $this->revisionStore->getNextRevision( $oldRev );
				if ( $nextRev ) {
					$nextid = $nextRev->getId();
				}
			}
			if ( $nextid ) {
				$oldid = $nextid;
				$this->mRevisionRecord = null;
			} else {
				$this->mRedirectUrl = $this->getTitle()->getFullURL( 'redirect=no' );
			}
		} elseif ( $request->getRawVal( 'direction' ) === 'prev' ) {
			$previd = 0;
			if ( $oldRev ) {
				$prevRev = $this->revisionStore->getPreviousRevision( $oldRev );
				if ( $prevRev ) {
					$previd = $prevRev->getId();
				}
			}
			if ( $previd ) {
				$oldid = $previd;
				$this->mRevisionRecord = null;
			}
		}

		return $oldid;
	}

	/**
	 * Fetches the revision to work on.
	 * The revision is loaded from the database. Refer to $this->fetchResult for the revision
	 * or any errors encountered while loading it.
	 *
	 * Public since 1.35
	 *
	 * @return RevisionRecord|null
	 */
	public function fetchRevisionRecord() {
		if ( $this->fetchResult ) {
			return $this->mRevisionRecord;
		}

		$oldid = $this->getOldID();

		// $this->mRevisionRecord might already be fetched by getOldIDFromRequest()
		if ( !$this->mRevisionRecord ) {
			if ( !$oldid ) {
				$this->mRevisionRecord = $this->mPage->getRevisionRecord();

				if ( !$this->mRevisionRecord ) {
					wfDebug( __METHOD__ . " failed to find page data for title " .
						$this->getTitle()->getPrefixedText() );

					// Output for this case is done by showMissingArticle().
					$this->fetchResult = Status::newFatal( 'noarticletext' );
					return null;
				}
			} else {
				$this->mRevisionRecord = $this->revisionStore->getRevisionById( $oldid );

				if ( !$this->mRevisionRecord ) {
					wfDebug( __METHOD__ . " failed to load revision, rev_id $oldid" );

					$this->fetchResult = Status::newFatal( $this->getMissingRevisionMsg( $oldid ) );
					return null;
				}
			}
		}

		if ( !$this->mRevisionRecord->userCan( RevisionRecord::DELETED_TEXT, $this->getContext()->getAuthority() ) ) {
			wfDebug( __METHOD__ . " failed to retrieve content of revision " . $this->mRevisionRecord->getId() );

			// Output for this case is done by showDeletedRevisionHeader().
			// title used in wikilinks, should not contain whitespaces
			$this->fetchResult = new Status;
			$title = $this->getTitle()->getPrefixedDBkey();

			if ( $this->mRevisionRecord->isDeleted( RevisionRecord::DELETED_RESTRICTED ) ) {
				$this->fetchResult->fatal( 'rev-suppressed-text' );
			} else {
				$this->fetchResult->fatal( 'rev-deleted-text-permission', $title );
			}

			return null;
		}

		$this->fetchResult = Status::newGood( $this->mRevisionRecord );
		return $this->mRevisionRecord;
	}

	/**
	 * Returns true if the currently-referenced revision is the current edit
	 * to this page (and it exists).
	 * @return bool
	 */
	public function isCurrent() {
		# If no oldid, this is the current version.
		if ( $this->getOldID() == 0 ) {
			return true;
		}

		return $this->mPage->exists() &&
			$this->mRevisionRecord &&
			$this->mRevisionRecord->isCurrent();
	}

	/**
	 * Use this to fetch the rev ID used on page views
	 *
	 * Before fetchRevisionRecord was called, this returns the page's latest revision,
	 * regardless of what getOldID() returns.
	 *
	 * @return int Revision ID of last article revision
	 */
	public function getRevIdFetched() {
		if ( $this->fetchResult && $this->fetchResult->isOK() ) {
			/** @var RevisionRecord $rev */
			$rev = $this->fetchResult->getValue();
			return $rev->getId();
		} else {
			return $this->mPage->getLatest();
		}
	}

	/**
	 * This is the default action of the index.php entry point: just view the
	 * page of the given title.
	 */
	public function view() {
		$context = $this->getContext();
		$useFileCache = $context->getConfig()->get( MainConfigNames::UseFileCache );

		# Get variables from query string
		# As side effect this will load the revision and update the title
		# in a revision ID is passed in the request, so this should remain
		# the first call of this method even if $oldid is used way below.
		$oldid = $this->getOldID();

		$authority = $context->getAuthority();
		# Another check in case getOldID() is altering the title
		$permissionStatus = PermissionStatus::newEmpty();
		if ( !$authority
			->authorizeRead( 'read', $this->getTitle(), $permissionStatus )
		) {
			wfDebug( __METHOD__ . ": denied on secondary read check" );
			throw new PermissionsError( 'read', $permissionStatus );
		}

		$outputPage = $context->getOutput();
		# getOldID() may as well want us to redirect somewhere else
		if ( $this->mRedirectUrl ) {
			$outputPage->redirect( $this->mRedirectUrl );
			wfDebug( __METHOD__ . ": redirecting due to oldid" );

			return;
		}

		# If we got diff in the query, we want to see a diff page instead of the article.
		if ( $context->getRequest()->getCheck( 'diff' ) ) {
			wfDebug( __METHOD__ . ": showing diff page" );
			$this->showDiffPage();

			return;
		}

		# Set page title (may be overridden from ParserOutput if title conversion is enabled or DISPLAYTITLE is used)
		$outputPage->setPageTitle( Parser::formatPageTitle(
			str_replace( '_', ' ', $this->getTitle()->getNsText() ),
			':',
			$this->getTitle()->getText()
		) );

		$outputPage->setArticleFlag( true );
		# Allow frames by default
		$outputPage->setPreventClickjacking( false );

		$parserOptions = $this->getParserOptions();

		$poOptions = [];
		# Allow extensions to vary parser options used for article rendering
		( new HookRunner( MediaWikiServices::getInstance()->getHookContainer() ) )
			->onArticleParserOptions( $this, $parserOptions );
		# Render printable version, use printable version cache
		if ( $outputPage->isPrintable() ) {
			$parserOptions->setIsPrintable( true );
			$poOptions['enableSectionEditLinks'] = false;
			$outputPage->prependHTML(
				Html::warningBox(
					$outputPage->msg( 'printableversion-deprecated-warning' )->escaped()
				)
			);
		} elseif ( $this->viewIsRenderAction || !$this->isCurrent() ||
			!$authority->probablyCan( 'edit', $this->getTitle() )
		) {
			$poOptions['enableSectionEditLinks'] = false;
		}

		# Try client and file cache
		if ( $oldid === 0 && $this->mPage->checkTouched() ) {
			# Try to stream the output from file cache
			if ( $useFileCache && $this->tryFileCache() ) {
				wfDebug( __METHOD__ . ": done file cache" );
				# tell wgOut that output is taken care of
				$outputPage->disable();
				$this->mPage->doViewUpdates( $authority, $oldid );

				return;
			}
		}

		$this->showRedirectedFromHeader();
		$this->showNamespaceHeader();

		if ( $this->viewIsRenderAction ) {
			$poOptions += [ 'absoluteURLs' => true ];
		}
		$poOptions += [ 'includeDebugInfo' => true ];

		try {
			$continue =
				$this->generateContentOutput( $authority, $parserOptions, $oldid, $outputPage, $poOptions );
		} catch ( BadRevisionException $e ) {
			$continue = false;
			$this->showViewError( wfMessage( 'badrevision' )->text() );
		}

		if ( !$continue ) {
			return;
		}

		if ( $parserOptions->getUseParsoid() ) {
			$outputPage->addModules( 'mediawiki.skinning.content.parsoid' );
		}

		# For the main page, overwrite the <title> element with the con-
		# tents of 'pagetitle-view-mainpage' instead of the default (if
		# that's not empty).
		# This message always exists because it is in the i18n files
		if ( $this->getTitle()->isMainPage() ) {
			$msg = $context->msg( 'pagetitle-view-mainpage' )->inContentLanguage();
			if ( !$msg->isDisabled() ) {
				$outputPage->setHTMLTitle( $msg->text() );
			}
		}

		# Use adaptive TTLs for CDN so delayed/failed purges are noticed less often.
		# This could use getTouched(), but that could be scary for major template edits.
		$outputPage->adaptCdnTTL( $this->mPage->getTimestamp(), ExpirationAwareness::TTL_DAY );

		$this->showViewFooter();
		$this->mPage->doViewUpdates( $authority, $oldid, $this->fetchRevisionRecord() );

		# Load the postEdit module if the user just saved this revision
		# See also EditPage::setPostEditCookie
		$request = $context->getRequest();
		$cookieKey = EditPage::POST_EDIT_COOKIE_KEY_PREFIX . $this->getRevIdFetched();
		$postEdit = $request->getCookie( $cookieKey );
		if ( $postEdit ) {
			# Clear the cookie. This also prevents caching of the response.
			$request->response()->clearCookie( $cookieKey );
			$outputPage->addJsConfigVars( 'wgPostEdit', $postEdit );
			$outputPage->addModules( 'mediawiki.action.view.postEdit' ); // FIXME: test this
			if ( $this->getContext()->getConfig()->get( 'EnableEditRecovery' ) ) {
				$outputPage->addModules( 'mediawiki.editRecovery.postEdit' );
			}
		}
	}

	/**
	 * Determines the desired ParserOutput and passes it to $outputPage.
	 *
	 * @param Authority $performer
	 * @param ParserOptions $parserOptions
	 * @param int $oldid
	 * @param OutputPage $outputPage
	 * @param array $textOptions
	 *
	 * @return bool True if further processing like footer generation should be applied,
	 *              false to skip further processing.
	 */
	private function generateContentOutput(
		Authority $performer,
		ParserOptions $parserOptions,
		int $oldid,
		OutputPage $outputPage,
		array $textOptions
	): bool {
		# Should the parser cache be used?
		$useParserCache = true;
		$pOutput = null;
		$parserOutputAccess = MediaWikiServices::getInstance()->getParserOutputAccess();

		// NOTE: $outputDone and $useParserCache may be changed by the hook
		$this->getHookRunner()->onArticleViewHeader( $this, $outputDone, $useParserCache );
		if ( $outputDone ) {
			if ( $outputDone instanceof ParserOutput ) {
				$pOutput = $outputDone;
			}

			if ( $pOutput ) {
				$this->doOutputMetaData( $pOutput, $outputPage );
			}
			return true;
		}

		// Early abort if the page doesn't exist
		if ( !$this->mPage->exists() ) {
			wfDebug( __METHOD__ . ": showing missing article" );
			$this->showMissingArticle();
			$this->mPage->doViewUpdates( $performer );
			return false; // skip all further output to OutputPage
		}

		// Try the latest parser cache
		// NOTE: try latest-revision cache first to avoid loading revision.
		if ( $useParserCache && !$oldid ) {
			$pOutput = $parserOutputAccess->getCachedParserOutput(
				$this->getPage(),
				$parserOptions,
				null,
				ParserOutputAccess::OPT_NO_AUDIENCE_CHECK // we already checked
			);

			if ( $pOutput ) {
				$this->doOutputFromParserCache( $pOutput, $outputPage, $textOptions );
				$this->doOutputMetaData( $pOutput, $outputPage );
				return true;
			}
		}

		$rev = $this->fetchRevisionRecord();
		if ( !$this->fetchResult->isOK() ) {
			$this->showViewError( $this->fetchResult->getWikiText(
				false, false, $this->getContext()->getLanguage()
			) );
			return true;
		}

		# Are we looking at an old revision
		if ( $oldid ) {
			$this->setOldSubtitle( $oldid );

			if ( !$this->showDeletedRevisionHeader() ) {
				wfDebug( __METHOD__ . ": cannot view deleted revision" );
				return false; // skip all further output to OutputPage
			}

			// Try the old revision parser cache
			// NOTE: Repeating cache check for old revision to avoid fetching $rev
			// before it's absolutely necessary.
			if ( $useParserCache ) {
				$pOutput = $parserOutputAccess->getCachedParserOutput(
					$this->getPage(),
					$parserOptions,
					$rev,
					ParserOutputAccess::OPT_NO_AUDIENCE_CHECK // we already checked in fetchRevisionRecord
				);

				if ( $pOutput ) {
					$this->doOutputFromParserCache( $pOutput, $outputPage, $textOptions );
					$this->doOutputMetaData( $pOutput, $outputPage );
					return true;
				}
			}
		}

		# Ensure that UI elements requiring revision ID have
		# the correct version information. (This may be overwritten after creation of ParserOutput)
		$outputPage->setRevisionId( $this->getRevIdFetched() );
		$outputPage->setRevisionIsCurrent( $rev->isCurrent() );
		# Preload timestamp to avoid a DB hit
		$outputPage->setRevisionTimestamp( $rev->getTimestamp() );

		# Pages containing custom CSS or JavaScript get special treatment
		if ( $this->getTitle()->isSiteConfigPage() || $this->getTitle()->isUserConfigPage() ) {
			$dir = $this->getContext()->getLanguage()->getDir();
			$lang = $this->getContext()->getLanguage()->getHtmlCode();

			$outputPage->wrapWikiMsg(
				"<div id='mw-clearyourcache' lang='$lang' dir='$dir' class='mw-content-$dir'>\n$1\n</div>",
				'clearyourcache'
			);
			$outputPage->addModuleStyles( 'mediawiki.action.styles' );
		} elseif ( !$this->getHookRunner()->onArticleRevisionViewCustom(
			$rev,
			$this->getTitle(),
			$oldid,
			$outputPage )
		) {
			// NOTE: sync with hooks called in DifferenceEngine::renderNewRevision()
			// Allow extensions do their own custom view for certain pages
			$this->doOutputMetaData( $pOutput, $outputPage );
			return true;
		}

		# Run the parse, protected by a pool counter
		wfDebug( __METHOD__ . ": doing uncached parse" );

		$opt = 0;

		// we already checked the cache in case 2, don't check again.
		$opt |= ParserOutputAccess::OPT_NO_CHECK_CACHE;

		// we already checked in fetchRevisionRecord()
		$opt |= ParserOutputAccess::OPT_NO_AUDIENCE_CHECK;

		// Attempt to trigger WikiPage::triggerOpportunisticLinksUpdate
		// Ideally this should not be the responsibility of the ParserCache to control this.
		// See https://phabricator.wikimedia.org/T329842#8816557 for more context.
		$opt |= ParserOutputAccess::OPT_LINKS_UPDATE;

		if ( !$rev->getId() || !$useParserCache ) {
			// fake revision or uncacheable options
			$opt |= ParserOutputAccess::OPT_NO_CACHE;
		}

		$renderStatus = $parserOutputAccess->getParserOutput(
			$this->getPage(),
			$parserOptions,
			$rev,
			$opt
		);

		// T327164: If parsoid cache warming is enabled, we want to ensure that the page
		// the user is currently looking at has a cached parsoid rendering, in case they
		// open visual editor. The cache entry would typically be missing if it has expired
		// from the cache or it was invalidated by RefreshLinksJob. When "traditional"
		// parser output has been invalidated by RefreshLinksJob, we will render it on
		// the fly when a user requests the page, and thereby populate the cache again,
		// per the code above.
		// The code below is intended to do the same for parsoid output, but asynchronously
		// in a job, so the user does not have to wait.
		// Note that we get here if the traditional parser output was missing from the cache.
		// We do not check if the parsoid output is present in the cache, because that check
		// takes time. The assumption is that if we have traditional parser output
		// cached, we probably also have parsoid output cached.
		// So we leave it to ParsoidCachePrewarmJob to determine whether or not parsing is
		// needed.
		if ( $oldid === 0 || $oldid === $this->getPage()->getLatest() ) {
			$parsoidCacheWarmingEnabled = $this->getContext()->getConfig()
				->get( MainConfigNames::ParsoidCacheConfig )['WarmParsoidParserCache'];

			if ( $parsoidCacheWarmingEnabled ) {
				$parsoidJobSpec = ParsoidCachePrewarmJob::newSpec(
					$rev->getId(),
					$this->getPage()->toPageRecord(),
					[ 'causeAction' => 'view' ]
				);
				$this->jobQueueGroup->lazyPush( $parsoidJobSpec );
			}
		}

		$this->doOutputFromRenderStatus(
			$rev,
			$renderStatus,
			$outputPage,
			$textOptions
		);

		if ( !$renderStatus->isOK() ) {
			return true;
		}

		$pOutput = $renderStatus->getValue();
		$this->doOutputMetaData( $pOutput, $outputPage );
		return true;
	}

	/**
	 * @param ?ParserOutput $pOutput
	 * @param OutputPage $outputPage
	 */
	private function doOutputMetaData( ?ParserOutput $pOutput, OutputPage $outputPage ) {
		# Adjust title for main page & pages with displaytitle
		if ( $pOutput ) {
			$this->adjustDisplayTitle( $pOutput );
		}

		# Check for any __NOINDEX__ tags on the page using $pOutput
		$policy = $this->getRobotPolicy( 'view', $pOutput ?: null );
		$outputPage->setIndexPolicy( $policy['index'] );
		$outputPage->setFollowPolicy( $policy['follow'] ); // FIXME: test this

		$this->mParserOutput = $pOutput;
	}

	/**
	 * @param ParserOutput $pOutput
	 * @param OutputPage $outputPage
	 * @param array $textOptions
	 */
	private function doOutputFromParserCache(
		ParserOutput $pOutput,
		OutputPage $outputPage,
		array $textOptions
	) {
		# Ensure that UI elements requiring revision ID have
		# the correct version information.
		$oldid = $pOutput->getCacheRevisionId() ?? $this->getRevIdFetched();
		$outputPage->setRevisionId( $oldid );
		$outputPage->setRevisionIsCurrent( $oldid === $this->mPage->getLatest() );
		$outputPage->addParserOutput( $pOutput, $textOptions );
		# Preload timestamp to avoid a DB hit
		$cachedTimestamp = $pOutput->getTimestamp();
		if ( $cachedTimestamp !== null ) {
			$outputPage->setRevisionTimestamp( $cachedTimestamp );
			$this->mPage->setTimestamp( $cachedTimestamp );
		}
	}

	/**
	 * @param RevisionRecord $rev
	 * @param Status $renderStatus
	 * @param OutputPage $outputPage
	 * @param array $textOptions
	 */
	private function doOutputFromRenderStatus(
		RevisionRecord $rev,
		Status $renderStatus,
		OutputPage $outputPage,
		array $textOptions
	) {
		$context = $this->getContext();
		if ( !$renderStatus->isOK() ) {
			$this->showViewError( $renderStatus->getWikiText(
				false, 'view-pool-error', $context->getLanguage()
			) );
			return;
		}

		$pOutput = $renderStatus->getValue();

		// Cache stale ParserOutput object with a short expiry
		if ( $renderStatus->hasMessage( 'view-pool-dirty-output' ) ) {
			$outputPage->setCdnMaxage( $context->getConfig()->get( MainConfigNames::CdnMaxageStale ) );
			$outputPage->setLastModified( $pOutput->getCacheTime() );
			$staleReason = $renderStatus->hasMessage( 'view-pool-contention' )
				? $context->msg( 'view-pool-contention' )->escaped()
				: $context->msg( 'view-pool-timeout' )->escaped();
			$outputPage->addHTML( "<!-- parser cache is expired, " .
				"sending anyway due to $staleReason-->\n" );

			// Ensure OutputPage knowns the id from the dirty cache, but keep the current flag (T341013)
			$cachedId = $pOutput->getCacheRevisionId();
			if ( $cachedId !== null ) {
				$outputPage->setRevisionId( $cachedId );
				$outputPage->setRevisionTimestamp( $pOutput->getTimestamp() );
			}
		}

		$outputPage->addParserOutput( $pOutput, $textOptions );

		if ( $this->getRevisionRedirectTarget( $rev ) ) {
			$outputPage->addSubtitle( "<span id=\"redirectsub\">" .
				$context->msg( 'redirectpagesub' )->parse() . "</span>" );
		}
	}

	/**
	 * @param RevisionRecord $revision
	 * @return null|Title
	 */
	private function getRevisionRedirectTarget( RevisionRecord $revision ) {
		// TODO: find a *good* place for the code that determines the redirect target for
		// a given revision!
		// NOTE: Use main slot content. Compare code in DerivedPageDataUpdater::revisionIsRedirect.
		$content = $revision->getContent( SlotRecord::MAIN );
		return $content ? $content->getRedirectTarget() : null;
	}

	/**
	 * Adjust title for pages with displaytitle, -{T|}- or language conversion
	 * @param ParserOutput $pOutput
	 */
	public function adjustDisplayTitle( ParserOutput $pOutput ) {
		$out = $this->getContext()->getOutput();

		# Adjust the title if it was set by displaytitle, -{T|}- or language conversion
		$titleText = $pOutput->getTitleText();
		if ( strval( $titleText ) !== '' ) {
			$out->setPageTitle( $titleText );
			$out->setDisplayTitle( $titleText );
		}
	}

	/**
	 * Show a diff page according to current request variables. For use within
	 * Article::view() only, other callers should use the DifferenceEngine class.
	 */
	protected function showDiffPage() {
		$context = $this->getContext();
		$request = $context->getRequest();
		$diff = $request->getVal( 'diff' );
		$rcid = $request->getInt( 'rcid' );
		$purge = $request->getRawVal( 'action' ) === 'purge';
		$unhide = $request->getInt( 'unhide' ) === 1;
		$oldid = $this->getOldID();

		$rev = $this->fetchRevisionRecord();

		if ( !$rev ) {
			// T213621: $rev maybe null due to either lack of permission to view the
			// revision or actually not existing. So let's try loading it from the id
			$rev = $this->revisionStore->getRevisionById( $oldid );
			if ( $rev ) {
				// Revision exists but $user lacks permission to diff it.
				// Do nothing here.
				// The $rev will later be used to create standard diff elements however.
			} else {
				$context->getOutput()->setPageTitleMsg( $context->msg( 'errorpagetitle' ) );
				$msg = $context->msg( 'difference-missing-revision' )
					->params( $oldid )
					->numParams( 1 )
					->parseAsBlock();
				$context->getOutput()->addHTML( $msg );
				return;
			}
		}

		$services = MediaWikiServices::getInstance();

		$contentHandler = $services
			->getContentHandlerFactory()
			->getContentHandler(
				$rev->getSlot( SlotRecord::MAIN, RevisionRecord::RAW )->getModel()
			);
		$de = $contentHandler->createDifferenceEngine(
			$context,
			$oldid,
			$diff,
			$rcid,
			$purge,
			$unhide
		);

		$diffType = $request->getVal( 'diff-type' );

		if ( $diffType === null ) {
			$diffType = $this->userOptionsLookup
				->getOption( $context->getUser(), 'diff-type' );
		} else {
			$de->setExtraQueryParams( [ 'diff-type' => $diffType ] );
		}

		$de->setSlotDiffOptions( [
			'diff-type' => $diffType,
			'expand-url' => $this->viewIsRenderAction,
			'inline-toggle' => true,
		] );
		$de->showDiffPage( $this->isDiffOnlyView() );

		// Run view updates for the newer revision being diffed (and shown
		// below the diff if not diffOnly).
		[ , $new ] = $de->mapDiffPrevNext( $oldid, $diff );
		// New can be false, convert it to 0 - this conveniently means the latest revision
		$this->mPage->doViewUpdates( $context->getAuthority(), (int)$new );

		// Add link to help page; see T321569
		$context->getOutput()->addHelpLink( 'Help:Diff' );
	}

	protected function isDiffOnlyView() {
		return $this->getContext()->getRequest()->getBool(
			'diffonly',
			$this->userOptionsLookup->getBoolOption( $this->getContext()->getUser(), 'diffonly' )
		);
	}

	/**
	 * Get the robot policy to be used for the current view
	 * @param string $action The action= GET parameter
	 * @param ParserOutput|null $pOutput
	 * @return string[] The policy that should be set
	 * @todo actions other than 'view'
	 */
	public function getRobotPolicy( $action, ParserOutput $pOutput = null ) {
		$context = $this->getContext();
		$mainConfig = $context->getConfig();
		$articleRobotPolicies = $mainConfig->get( MainConfigNames::ArticleRobotPolicies );
		$namespaceRobotPolicies = $mainConfig->get( MainConfigNames::NamespaceRobotPolicies );
		$defaultRobotPolicy = $mainConfig->get( MainConfigNames::DefaultRobotPolicy );
		$title = $this->getTitle();
		$ns = $title->getNamespace();

		# Don't index user and user talk pages for blocked users (T13443)
		if ( ( $ns === NS_USER || $ns === NS_USER_TALK ) && !$title->isSubpage() ) {
			$specificTarget = null;
			$vagueTarget = null;
			$titleText = $title->getText();
			if ( IPUtils::isValid( $titleText ) ) {
				$vagueTarget = $titleText;
			} else {
				$specificTarget = $titleText;
			}
			if ( DatabaseBlock::newFromTarget( $specificTarget, $vagueTarget ) instanceof DatabaseBlock ) {
				return [
					'index' => 'noindex',
					'follow' => 'nofollow'
				];
			}
		}

		if ( $this->mPage->getId() === 0 || $this->getOldID() ) {
			# Non-articles (special pages etc), and old revisions
			return [
				'index' => 'noindex',
				'follow' => 'nofollow'
			];
		} elseif ( $context->getOutput()->isPrintable() ) {
			# Discourage indexing of printable versions, but encourage following
			return [
				'index' => 'noindex',
				'follow' => 'follow'
			];
		} elseif ( $context->getRequest()->getInt( 'curid' ) ) {
			# For ?curid=x urls, disallow indexing
			return [
				'index' => 'noindex',
				'follow' => 'follow'
			];
		}

		# Otherwise, construct the policy based on the various config variables.
		$policy = self::formatRobotPolicy( $defaultRobotPolicy );

		if ( isset( $namespaceRobotPolicies[$ns] ) ) {
			# Honour customised robot policies for this namespace
			$policy = array_merge(
				$policy,
				self::formatRobotPolicy( $namespaceRobotPolicies[$ns] )
			);
		}
		if ( $title->canUseNoindex() && $pOutput && $pOutput->getIndexPolicy() ) {
			# __INDEX__ and __NOINDEX__ magic words, if allowed. Incorporates
			# a final check that we have really got the parser output.
			$policy = array_merge(
				$policy,
				[ 'index' => $pOutput->getIndexPolicy() ]
			);
		}

		if ( isset( $articleRobotPolicies[$title->getPrefixedText()] ) ) {
			# (T16900) site config can override user-defined __INDEX__ or __NOINDEX__
			$policy = array_merge(
				$policy,
				self::formatRobotPolicy( $articleRobotPolicies[$title->getPrefixedText()] )
			);
		}

		return $policy;
	}

	/**
	 * Converts a String robot policy into an associative array, to allow
	 * merging of several policies using array_merge().
	 * @param array|string $policy Returns empty array on null/false/'', transparent
	 *   to already-converted arrays, converts string.
	 * @return array 'index' => \<indexpolicy\>, 'follow' => \<followpolicy\>
	 */
	public static function formatRobotPolicy( $policy ) {
		if ( is_array( $policy ) ) {
			return $policy;
		} elseif ( !$policy ) {
			return [];
		}

		$arr = [];
		foreach ( explode( ',', $policy ) as $var ) {
			$var = trim( $var );
			if ( $var === 'index' || $var === 'noindex' ) {
				$arr['index'] = $var;
			} elseif ( $var === 'follow' || $var === 'nofollow' ) {
				$arr['follow'] = $var;
			}
		}

		return $arr;
	}

	/**
	 * If this request is a redirect view, send "redirected from" subtitle to
	 * the output. Returns true if the header was needed, false if this is not
	 * a redirect view. Handles both local and remote redirects.
	 *
	 * @return bool
	 */
	public function showRedirectedFromHeader() {
		$context = $this->getContext();
		$redirectSources = $context->getConfig()->get( MainConfigNames::RedirectSources );
		$outputPage = $context->getOutput();
		$request = $context->getRequest();
		$rdfrom = $request->getVal( 'rdfrom' );

		// Construct a URL for the current page view, but with the target title
		$query = $request->getValues();
		unset( $query['rdfrom'] );
		unset( $query['title'] );
		if ( $this->getTitle()->isRedirect() ) {
			// Prevent double redirects
			$query['redirect'] = 'no';
		}
		$redirectTargetUrl = $this->getTitle()->getLinkURL( $query );

		if ( isset( $this->mRedirectedFrom ) ) {
			// This is an internally redirected page view.
			// We'll need a backlink to the source page for navigation.
			if ( $this->getHookRunner()->onArticleViewRedirect( $this ) ) {
				$redir = $this->linkRenderer->makeKnownLink(
					$this->mRedirectedFrom,
					null,
					[],
					[ 'redirect' => 'no' ]
				);

				$outputPage->addSubtitle( "<span class=\"mw-redirectedfrom\">" .
					$context->msg( 'redirectedfrom' )->rawParams( $redir )->parse()
				. "</span>" );

				// Add the script to update the displayed URL and
				// set the fragment if one was specified in the redirect
				$outputPage->addJsConfigVars( [
					'wgInternalRedirectTargetUrl' => $redirectTargetUrl,
				] );
				$outputPage->addModules( 'mediawiki.action.view.redirect' );

				// Add a <link rel="canonical"> tag
				$outputPage->setCanonicalUrl( $this->getTitle()->getCanonicalURL() );

				// Tell the output object that the user arrived at this article through a redirect
				$outputPage->setRedirectedFrom( $this->mRedirectedFrom );

				return true;
			}
		} elseif ( $rdfrom ) {
			// This is an externally redirected view, from some other wiki.
			// If it was reported from a trusted site, supply a backlink.
			if ( $redirectSources && preg_match( $redirectSources, $rdfrom ) ) {
				$redir = Linker::makeExternalLink( $rdfrom, $rdfrom );
				$outputPage->addSubtitle( "<span class=\"mw-redirectedfrom\">" .
					$context->msg( 'redirectedfrom' )->rawParams( $redir )->parse()
				. "</span>" );

				// Add the script to update the displayed URL
				$outputPage->addJsConfigVars( [
					'wgInternalRedirectTargetUrl' => $redirectTargetUrl,
				] );
				$outputPage->addModules( 'mediawiki.action.view.redirect' );

				return true;
			}
		}

		return false;
	}

	/**
	 * Show a header specific to the namespace currently being viewed, like
	 * [[MediaWiki:Talkpagetext]]. For Article::view().
	 */
	public function showNamespaceHeader() {
		if ( $this->getTitle()->isTalkPage() && !$this->getContext()->msg( 'talkpageheader' )->isDisabled() ) {
			$this->getContext()->getOutput()->wrapWikiMsg(
				"<div class=\"mw-talkpageheader\">\n$1\n</div>",
				[ 'talkpageheader' ]
			);
		}
	}

	/**
	 * Show the footer section of an ordinary page view
	 */
	public function showViewFooter() {
		# check if we're displaying a [[User talk:x.x.x.x]] anonymous talk page
		if ( $this->getTitle()->getNamespace() === NS_USER_TALK
			&& IPUtils::isValid( $this->getTitle()->getText() )
		) {
			$this->getContext()->getOutput()->addWikiMsg( 'anontalkpagetext' );
		}

		// Show a footer allowing the user to patrol the shown revision or page if possible
		$patrolFooterShown = $this->showPatrolFooter();

		$this->getHookRunner()->onArticleViewFooter( $this, $patrolFooterShown );
	}

	/**
	 * If patrol is possible, output a patrol UI box. This is called from the
	 * footer section of ordinary page views. If patrol is not possible or not
	 * desired, does nothing.
	 *
	 * Side effect: When the patrol link is build, this method will call
	 * OutputPage::setPreventClickjacking(true) and load a JS module.
	 *
	 * @return bool
	 */
	public function showPatrolFooter() {
		$context = $this->getContext();
		$mainConfig = $context->getConfig();
		$useNPPatrol = $mainConfig->get( MainConfigNames::UseNPPatrol );
		$useRCPatrol = $mainConfig->get( MainConfigNames::UseRCPatrol );
		$useFilePatrol = $mainConfig->get( MainConfigNames::UseFilePatrol );
		// Allow hooks to decide whether to not output this at all
		if ( !$this->getHookRunner()->onArticleShowPatrolFooter( $this ) ) {
			return false;
		}

		$outputPage = $context->getOutput();
		$user = $context->getUser();
		$title = $this->getTitle();
		$rc = false;

		if ( !$context->getAuthority()->probablyCan( 'patrol', $title )
			|| !( $useRCPatrol || $useNPPatrol
				|| ( $useFilePatrol && $title->inNamespace( NS_FILE ) ) )
		) {
			// Patrolling is disabled or the user isn't allowed to
			return false;
		}

		if ( $this->mRevisionRecord
			&& !RecentChange::isInRCLifespan( $this->mRevisionRecord->getTimestamp(), 21600 )
		) {
			// The current revision is already older than what could be in the RC table
			// 6h tolerance because the RC might not be cleaned out regularly
			return false;
		}

		// Check for cached results
		$cache = MediaWikiServices::getInstance()->getMainWANObjectCache();
		$key = $cache->makeKey( 'unpatrollable-page', $title->getArticleID() );
		if ( $cache->get( $key ) ) {
			return false;
		}

		$dbr = wfGetDB( DB_REPLICA );
		$oldestRevisionRow = $dbr->newSelectQueryBuilder()
			->select( [ 'rev_id', 'rev_timestamp' ] )
			->from( 'revision' )
			->where( [ 'rev_page' => $title->getArticleID() ] )
			->orderBy( [ 'rev_timestamp', 'rev_id' ] )
			->caller( __METHOD__ )->fetchRow();
		$oldestRevisionTimestamp = $oldestRevisionRow ? $oldestRevisionRow->rev_timestamp : false;

		// New page patrol: Get the timestamp of the oldest revision which
		// the revision table holds for the given page. Then we look
		// whether it's within the RC lifespan and if it is, we try
		// to get the recentchanges row belonging to that entry.
		$recentPageCreation = false;
		if ( $oldestRevisionTimestamp
			&& RecentChange::isInRCLifespan( $oldestRevisionTimestamp, 21600 )
		) {
			// 6h tolerance because the RC might not be cleaned out regularly
			$recentPageCreation = true;
			$rc = RecentChange::newFromConds(
				[
					'rc_this_oldid' => intval( $oldestRevisionRow->rev_id ),
					// Avoid selecting a categorization entry
					'rc_type' => RC_NEW,
				],
				__METHOD__
			);
			if ( $rc ) {
				// Use generic patrol message for new pages
				$markPatrolledMsg = $context->msg( 'markaspatrolledtext' );
			}
		}

		// File patrol: Get the timestamp of the latest upload for this page,
		// check whether it is within the RC lifespan and if it is, we try
		// to get the recentchanges row belonging to that entry
		// (with rc_type = RC_LOG, rc_log_type = upload).
		$recentFileUpload = false;
		if ( ( !$rc || $rc->getAttribute( 'rc_patrolled' ) ) && $useFilePatrol
			&& $title->getNamespace() === NS_FILE ) {
			// Retrieve timestamp from the current file (lastest upload)
			$newestUploadTimestamp = $dbr->newSelectQueryBuilder()
				->select( 'img_timestamp' )
				->from( 'image' )
				->where( [ 'img_name' => $title->getDBkey() ] )
				->caller( __METHOD__ )->fetchField();
			if ( $newestUploadTimestamp
				&& RecentChange::isInRCLifespan( $newestUploadTimestamp, 21600 )
			) {
				// 6h tolerance because the RC might not be cleaned out regularly
				$recentFileUpload = true;
				$rc = RecentChange::newFromConds(
					[
						'rc_type' => RC_LOG,
						'rc_log_type' => 'upload',
						'rc_timestamp' => $newestUploadTimestamp,
						'rc_namespace' => NS_FILE,
						'rc_cur_id' => $title->getArticleID()
					],
					__METHOD__
				);
				if ( $rc ) {
					// Use patrol message specific to files
					$markPatrolledMsg = $context->msg( 'markaspatrolledtext-file' );
				}
			}
		}

		if ( !$recentPageCreation && !$recentFileUpload ) {
			// Page creation and latest upload (for files) is too old to be in RC

			// We definitely can't patrol so cache the information
			// When a new file version is uploaded, the cache is cleared
			$cache->set( $key, '1' );

			return false;
		}

		if ( !$rc ) {
			// Don't cache: This can be hit if the page gets accessed very fast after
			// its creation / latest upload or in case we have high replica DB lag. In case
			// the revision is too old, we will already return above.
			return false;
		}

		if ( $rc->getAttribute( 'rc_patrolled' ) ) {
			// Patrolled RC entry around

			// Cache the information we gathered above in case we can't patrol
			// Don't cache in case we can patrol as this could change
			$cache->set( $key, '1' );

			return false;
		}

		if ( $rc->getPerformerIdentity()->equals( $user ) ) {
			// Don't show a patrol link for own creations/uploads. If the user could
			// patrol them, they already would be patrolled
			return false;
		}

		$outputPage->setPreventClickjacking( true );
		if ( $context->getAuthority()->isAllowed( 'writeapi' ) ) {
			$outputPage->addModules( 'mediawiki.misc-authed-curate' );
		}

		$link = $this->linkRenderer->makeKnownLink(
			$title,
			// @phan-suppress-next-line PhanPossiblyUndeclaredVariable $markPatrolledMsg is always set when $rc is set
			$markPatrolledMsg->text(),
			[],
			[
				'action' => 'markpatrolled',
				'rcid' => $rc->getAttribute( 'rc_id' ),
			]
		);

		$outputPage->addModuleStyles( 'mediawiki.action.styles' );
		$outputPage->addHTML(
			"<div class='patrollink' data-mw='interface'>" .
				$context->msg( 'markaspatrolledlink' )->rawParams( $link )->escaped() .
			'</div>'
		);

		return true;
	}

	/**
	 * Purge the cache used to check if it is worth showing the patrol footer
	 * For example, it is done during re-uploads when file patrol is used.
	 * @param int $articleID ID of the article to purge
	 * @since 1.27
	 */
	public static function purgePatrolFooterCache( $articleID ) {
		$cache = MediaWikiServices::getInstance()->getMainWANObjectCache();
		$cache->delete( $cache->makeKey( 'unpatrollable-page', $articleID ) );
	}

	/**
	 * Show the error text for a missing article. For articles in the MediaWiki
	 * namespace, show the default message text. To be called from Article::view().
	 */
	public function showMissingArticle() {
		$context = $this->getContext();
		$send404Code = $context->getConfig()->get( MainConfigNames::Send404Code );

		$outputPage = $context->getOutput();
		// Whether the page is a root user page of an existing user (but not a subpage)
		$validUserPage = false;

		$title = $this->getTitle();

		$services = MediaWikiServices::getInstance();

		$contextUser = $context->getUser();

		# Show info in user (talk) namespace. Does the user exist? Is he blocked?
		if ( $title->getNamespace() === NS_USER
			|| $title->getNamespace() === NS_USER_TALK
		) {
			$rootPart = $title->getRootText();
			$user = User::newFromName( $rootPart, false /* allow IP users */ );
			$ip = $this->userNameUtils->isIP( $rootPart );
			$block = DatabaseBlock::newFromTarget( $user, $user );

			if ( $user && $user->isRegistered() && $user->isHidden() &&
				!$context->getAuthority()->isAllowed( 'hideuser' )
			) {
				// T120883 if the user is hidden and the viewer cannot see hidden
				// users, pretend like it does not exist at all.
				$user = false;
			}

			if ( !( $user && $user->isRegistered() ) && !$ip ) {
				// User does not exist
				$outputPage->addHTML( Html::warningBox(
					$context->msg( 'userpage-userdoesnotexist-view', wfEscapeWikiText( $rootPart ) )->parse(),
					'mw-userpage-userdoesnotexist'
				) );

				// Show renameuser log extract
				LogEventsList::showLogExtract(
					$outputPage,
					'renameuser',
					Title::makeTitleSafe( NS_USER, $rootPart ),
					'',
					[
						'lim' => 10,
						'showIfEmpty' => false,
						'msgKey' => [ 'renameuser-renamed-notice', $title->getBaseText() ]
					]
				);
			} elseif (
				$block !== null &&
				$block->getType() != DatabaseBlock::TYPE_AUTO &&
				(
					$block->isSitewide() ||
					$services->getPermissionManager()->isBlockedFrom( $user, $title, true )
				)
			) {
				// Show log extract if the user is sitewide blocked or is partially
				// blocked and not allowed to edit their user page or user talk page
				LogEventsList::showLogExtract(
					$outputPage,
					'block',
					$services->getNamespaceInfo()->getCanonicalName( NS_USER ) . ':' .
						$block->getTargetName(),
					'',
					[
						'lim' => 1,
						'showIfEmpty' => false,
						'msgKey' => [
							'blocked-notice-logextract',
							$user->getName() # Support GENDER in notice
						]
					]
				);
				$validUserPage = !$title->isSubpage();
			} else {
				$validUserPage = !$title->isSubpage();
			}
		}

		$this->getHookRunner()->onShowMissingArticle( $this );

		# Show delete and move logs if there were any such events.
		# The logging query can DOS the site when bots/crawlers cause 404 floods,
		# so be careful showing this. 404 pages must be cheap as they are hard to cache.
		$dbCache = MediaWikiServices::getInstance()->getMainObjectStash();
		$key = $dbCache->makeKey( 'page-recent-delete', md5( $title->getPrefixedText() ) );
		$isRegistered = $contextUser->isRegistered();
		$sessionExists = $context->getRequest()->getSession()->isPersistent();

		if ( $isRegistered || $dbCache->get( $key ) || $sessionExists ) {
			$logTypes = [ 'delete', 'move', 'protect' ];

			$dbr = wfGetDB( DB_REPLICA );

			$conds = [ 'log_action != ' . $dbr->addQuotes( 'revision' ) ];
			// Give extensions a chance to hide their (unrelated) log entries
			$this->getHookRunner()->onArticle__MissingArticleConditions( $conds, $logTypes );
			LogEventsList::showLogExtract(
				$outputPage,
				$logTypes,
				$title,
				'',
				[
					'lim' => 10,
					'conds' => $conds,
					'showIfEmpty' => false,
					'msgKey' => [ $isRegistered || $sessionExists
						? 'moveddeleted-notice'
						: 'moveddeleted-notice-recent'
					]
				]
			);
		}

		if ( !$this->mPage->hasViewableContent() && $send404Code && !$validUserPage ) {
			// If there's no backing content, send a 404 Not Found
			// for better machine handling of broken links.
			$context->getRequest()->response()->statusHeader( 404 );
		}

		// Also apply the robot policy for nonexisting pages (even if a 404 was used)
		$policy = $this->getRobotPolicy( 'view' );
		$outputPage->setIndexPolicy( $policy['index'] );
		$outputPage->setFollowPolicy( $policy['follow'] );

		$hookResult = $this->getHookRunner()->onBeforeDisplayNoArticleText( $this );

		if ( !$hookResult ) {
			return;
		}

		# Show error message
		$oldid = $this->getOldID();
		if ( !$oldid && $title->getNamespace() === NS_MEDIAWIKI && $title->hasSourceText() ) {
			$text = $this->getTitle()->getDefaultMessageText() ?? '';
			$outputPage->addWikiTextAsContent( $text );
		} else {
			if ( $oldid ) {
<<<<<<< HEAD
				// T251066: Try loading the revision from the archive table.
				// Show link to view it if it exists and the user has permission to view it.
				$pa = new PageArchive( $title );
				$revRecord = $pa->getArchivedRevisionRecord( $oldid );
				if ( $revRecord && $revRecord->userCan(
					RevisionRecord::DELETED_TEXT,
					$context->getAuthority()
				) && $context->getAuthority()->isAllowedAny( 'deletedtext', 'undelete' ) ) {
					$text = $context->msg(
						'missing-revision-permission', $oldid,
						$revRecord->getTimestamp(),
						$title->getPrefixedDBkey()
					)->plain();
				} else {
					$text = $context->msg( 'missing-revision', $oldid )->plain();
				}

=======
				$text = $this->getMissingRevisionMsg( $oldid )->plain();
>>>>>>> 1f8e9cd0
			} elseif ( $context->getAuthority()->probablyCan( 'edit', $title ) ) {
				$message = $isRegistered ? 'noarticletext' : 'noarticletextanon';
				$text = $context->msg( $message )->plain();
			} else {
				$text = $context->msg( 'noarticletext-nopermission' )->plain();
			}

			$dir = $context->getLanguage()->getDir();
			$lang = $context->getLanguage()->getHtmlCode();
			$outputPage->addWikiTextAsInterface( Xml::openElement( 'div', [
				'class' => "noarticletext mw-content-$dir",
				'dir' => $dir,
				'lang' => $lang,
			] ) . "\n$text\n</div>" );
		}
	}

	/**
	 * Show error text for errors generated in Article::view().
	 * @param string $errortext localized wikitext error message
	 */
	private function showViewError( string $errortext ) {
		$outputPage = $this->getContext()->getOutput();
		$outputPage->setPageTitleMsg( $this->getContext()->msg( 'errorpagetitle' ) );
		$outputPage->disableClientCache();
		$outputPage->setRobotPolicy( 'noindex,nofollow' );
		$outputPage->clearHTML();
		$outputPage->addHTML( Html::errorBox( $outputPage->parseAsContent( $errortext ) ) );
	}

	/**
	 * If the revision requested for view is deleted, check permissions.
	 * Send either an error message or a warning header to the output.
	 *
	 * @return bool True if the view is allowed, false if not.
	 */
	public function showDeletedRevisionHeader() {
		if ( !$this->mRevisionRecord->isDeleted( RevisionRecord::DELETED_TEXT ) ) {
			// Not deleted
			return true;
		}
		$outputPage = $this->getContext()->getOutput();
		// Used in wikilinks, should not contain whitespaces
		$titleText = $this->getTitle()->getPrefixedDBkey();
		// If the user is not allowed to see it...
		if ( !$this->mRevisionRecord->userCan(
			RevisionRecord::DELETED_TEXT,
			$this->getContext()->getAuthority()
		) ) {
			$outputPage->addHTML(
				Html::warningBox(
					$outputPage->msg( 'rev-deleted-text-permission', $titleText )->parse(),
					'plainlinks'
				)
			);

			return false;
		// If the user needs to confirm that they want to see it...
		} elseif ( $this->getContext()->getRequest()->getInt( 'unhide' ) !== 1 ) {
			# Give explanation and add a link to view the revision...
			$oldid = intval( $this->getOldID() );
			$link = $this->getTitle()->getFullURL( "oldid={$oldid}&unhide=1" );
			$msg = $this->mRevisionRecord->isDeleted( RevisionRecord::DELETED_RESTRICTED ) ?
				'rev-suppressed-text-unhide' : 'rev-deleted-text-unhide';
			$outputPage->addHTML(
				Html::warningBox(
					$outputPage->msg( $msg, $link )->parse(),
					'plainlinks'
				)
			);

			return false;
		// We are allowed to see...
		} else {
			$msg = $this->mRevisionRecord->isDeleted( RevisionRecord::DELETED_RESTRICTED )
				? [ 'rev-suppressed-text-view', $titleText ]
				: [ 'rev-deleted-text-view', $titleText ];
			$outputPage->addHTML(
				Html::warningBox(
					$outputPage->msg( $msg[0], $msg[1] )->parse(),
					'plainlinks'
				)
			);

			return true;
		}
	}

	/**
	 * Generate the navigation links when browsing through an article revisions
	 * It shows the information as:
	 *   Revision as of \<date\>; view current revision
	 *   \<- Previous version | Next Version -\>
	 *
	 * @param int $oldid Revision ID of this article revision
	 */
	public function setOldSubtitle( $oldid = 0 ) {
		if ( !$this->getHookRunner()->onDisplayOldSubtitle( $this, $oldid ) ) {
			return;
		}

		$context = $this->getContext();
		$unhide = $context->getRequest()->getInt( 'unhide' ) === 1;

		# Cascade unhide param in links for easy deletion browsing
		$extraParams = [];
		if ( $unhide ) {
			$extraParams['unhide'] = 1;
		}

		if ( $this->mRevisionRecord && $this->mRevisionRecord->getId() === $oldid ) {
			$revisionRecord = $this->mRevisionRecord;
		} else {
			$revisionRecord = $this->revisionStore->getRevisionById( $oldid );
		}
		if ( !$revisionRecord ) {
			throw new LogicException( 'There should be a revision record at this point.' );
		}

		$timestamp = $revisionRecord->getTimestamp();

		$current = ( $oldid == $this->mPage->getLatest() );
		$language = $context->getLanguage();
		$user = $context->getUser();

		$td = $language->userTimeAndDate( $timestamp, $user );
		$tddate = $language->userDate( $timestamp, $user );
		$tdtime = $language->userTime( $timestamp, $user );

		# Show user links if allowed to see them. If hidden, then show them only if requested...
		$userlinks = Linker::revUserTools( $revisionRecord, !$unhide );

		$infomsg = $current && !$context->msg( 'revision-info-current' )->isDisabled()
			? 'revision-info-current'
			: 'revision-info';

		$outputPage = $context->getOutput();
		$outputPage->addModuleStyles( [
			'mediawiki.action.styles',
			'mediawiki.interface.helpers.styles'
		] );

		$revisionUser = $revisionRecord->getUser();
		$revisionInfo = "<div id=\"mw-{$infomsg}\">" .
			$context->msg( $infomsg, $td )
				->rawParams( $userlinks )
				->params(
					$revisionRecord->getId(),
					$tddate,
					$tdtime,
					$revisionUser ? $revisionUser->getName() : ''
				)
				->rawParams( $this->commentFormatter->formatRevision(
					$revisionRecord,
					$user,
					true,
					!$unhide
				) )
				->parse() .
			"</div>";

		$lnk = $current
			? $context->msg( 'currentrevisionlink' )->escaped()
			: $this->linkRenderer->makeKnownLink(
				$this->getTitle(),
				$context->msg( 'currentrevisionlink' )->text(),
				[],
				$extraParams
			);
		$curdiff = $current
			? $context->msg( 'diff' )->escaped()
			: $this->linkRenderer->makeKnownLink(
				$this->getTitle(),
				$context->msg( 'diff' )->text(),
				[],
				[
					'diff' => 'cur',
					'oldid' => $oldid
				] + $extraParams
			);
		$prevExist = (bool)$this->revisionStore->getPreviousRevision( $revisionRecord );
		$prevlink = $prevExist
			? $this->linkRenderer->makeKnownLink(
				$this->getTitle(),
				$context->msg( 'previousrevision' )->text(),
				[],
				[
					'direction' => 'prev',
					'oldid' => $oldid
				] + $extraParams
			)
			: $context->msg( 'previousrevision' )->escaped();
		$prevdiff = $prevExist
			? $this->linkRenderer->makeKnownLink(
				$this->getTitle(),
				$context->msg( 'diff' )->text(),
				[],
				[
					'diff' => 'prev',
					'oldid' => $oldid
				] + $extraParams
			)
			: $context->msg( 'diff' )->escaped();
		$nextlink = $current
			? $context->msg( 'nextrevision' )->escaped()
			: $this->linkRenderer->makeKnownLink(
				$this->getTitle(),
				$context->msg( 'nextrevision' )->text(),
				[],
				[
					'direction' => 'next',
					'oldid' => $oldid
				] + $extraParams
			);
		$nextdiff = $current
			? $context->msg( 'diff' )->escaped()
			: $this->linkRenderer->makeKnownLink(
				$this->getTitle(),
				$context->msg( 'diff' )->text(),
				[],
				[
					'diff' => 'next',
					'oldid' => $oldid
				] + $extraParams
			);

		$cdel = Linker::getRevDeleteLink(
			$context->getAuthority(),
			$revisionRecord,
			$this->getTitle()
		);
		if ( $cdel !== '' ) {
			$cdel .= ' ';
		}

		// the outer div is need for styling the revision info and nav in MobileFrontend
		$outputPage->addSubtitle(
			Html::warningBox(
				$revisionInfo .
				"<div id=\"mw-revision-nav\">" . $cdel .
				$context->msg( 'revision-nav' )->rawParams(
					$prevdiff, $prevlink, $lnk, $curdiff, $nextlink, $nextdiff
				)->escaped() . "</div>",
				'mw-revision'
			)
		);
	}

	/**
	 * Return the HTML for the top of a redirect page
	 *
	 * Chances are you should just be using the ParserOutput from
	 * WikitextContent::getParserOutput instead of calling this for redirects.
	 *
	 * @since 1.23
	 * @param Language $lang
	 * @param Title $target Destination to redirect
	 * @param bool $forceKnown Should the image be shown as a bluelink regardless of existence?
	 * @return string Containing HTML with redirect link
	 * @deprecated since 1.41, use LinkRenderer::makeRedirectHeader() instead
	 */
	public static function getRedirectHeaderHtml( Language $lang, Title $target, $forceKnown = false ) {
		wfDeprecated( __METHOD__, '1.41' );
		$linkRenderer = MediaWikiServices::getInstance()->getLinkRenderer();
		return $linkRenderer->makeRedirectHeader( $lang, $target, $forceKnown );
	}

	/**
	 * Adds help link with an icon via page indicators.
	 * Link target can be overridden by a local message containing a wikilink:
	 * the message key is: 'namespace-' + namespace number + '-helppage'.
	 * @param string $to Target MediaWiki.org page title or encoded URL.
	 * @param bool $overrideBaseUrl Whether $url is a full URL, to avoid MW.o.
	 * @since 1.25
	 */
	public function addHelpLink( $to, $overrideBaseUrl = false ) {
		$out = $this->getContext()->getOutput();
		$msg = $out->msg( 'namespace-' . $this->getTitle()->getNamespace() . '-helppage' );

		if ( !$msg->isDisabled() ) {
			$title = Title::newFromText( $msg->plain() );
			if ( $title instanceof Title ) {
				$out->addHelpLink( $title->getLocalURL(), true );
			}
		} else {
			$out->addHelpLink( $to, $overrideBaseUrl );
		}
	}

	/**
	 * Handle action=render
	 */
	public function render() {
		$this->getContext()->getRequest()->response()->header( 'X-Robots-Tag: noindex' );
		$this->getContext()->getOutput()->setArticleBodyOnly( true );
		// We later set 'enableSectionEditLinks=false' based on this; also used by ImagePage
		$this->viewIsRenderAction = true;
		$this->view();
	}

	/**
	 * action=protect handler
	 */
	public function protect() {
		$form = new ProtectionForm( $this );
		$form->execute();
	}

	/**
	 * action=unprotect handler (alias)
	 */
	public function unprotect() {
		$this->protect();
	}

	/* Caching functions */

	/**
	 * checkLastModified returns true if it has taken care of all
	 * output to the client that is necessary for this request.
	 * (that is, it has sent a cached version of the page)
	 *
	 * @return bool True if cached version send, false otherwise
	 */
	protected function tryFileCache() {
		static $called = false;

		if ( $called ) {
			wfDebug( "Article::tryFileCache(): called twice!?" );
			return false;
		}

		$called = true;
		if ( $this->isFileCacheable() ) {
			$cache = new HTMLFileCache( $this->getTitle(), 'view' );
			if ( $cache->isCacheGood( $this->mPage->getTouched() ) ) {
				wfDebug( "Article::tryFileCache(): about to load file" );
				$cache->loadFromFileCache( $this->getContext() );
				return true;
			} else {
				wfDebug( "Article::tryFileCache(): starting buffer" );
				ob_start( [ &$cache, 'saveToFileCache' ] );
			}
		} else {
			wfDebug( "Article::tryFileCache(): not cacheable" );
		}

		return false;
	}

	/**
	 * Check if the page can be cached
	 * @param int $mode One of the HTMLFileCache::MODE_* constants (since 1.28)
	 * @return bool
	 */
	public function isFileCacheable( $mode = HTMLFileCache::MODE_NORMAL ) {
		$cacheable = false;

		if ( HTMLFileCache::useFileCache( $this->getContext(), $mode ) ) {
			$cacheable = $this->mPage->getId()
				&& !$this->mRedirectedFrom && !$this->getTitle()->isRedirect();
			// Extension may have reason to disable file caching on some pages.
			if ( $cacheable ) {
				$cacheable = $this->getHookRunner()->onIsFileCacheable( $this ) ?? false;
			}
		}

		return $cacheable;
	}

	/** #@- */

	/**
	 * Lightweight method to get the parser output for a page, checking the parser cache
	 * and so on. Doesn't consider most of the stuff that Article::view() is forced to
	 * consider, so it's not appropriate to use there.
	 *
	 * @since 1.16 (r52326) for LiquidThreads
	 *
	 * @param int|null $oldid Revision ID or null
	 * @param UserIdentity|null $user The relevant user
	 * @return ParserOutput|false ParserOutput or false if the given revision ID is not found
	 */
	public function getParserOutput( $oldid = null, UserIdentity $user = null ) {
		if ( $user === null ) {
			$parserOptions = $this->getParserOptions();
		} else {
			$parserOptions = $this->mPage->makeParserOptions( $user );
			$parserOptions->setRenderReason( 'page-view' );
		}

		return $this->mPage->getParserOutput( $parserOptions, $oldid );
	}

	/**
	 * Get parser options suitable for rendering the primary article wikitext
	 * @return ParserOptions
	 */
	public function getParserOptions() {
		$parserOptions = $this->mPage->makeParserOptions( $this->getContext() );
		$parserOptions->setRenderReason( 'page-view' );
		return $parserOptions;
	}

	/**
	 * Sets the context this Article is executed in
	 *
	 * @param IContextSource $context
	 * @since 1.18
	 */
	public function setContext( $context ) {
		$this->mContext = $context;
	}

	/**
	 * Gets the context this Article is executed in
	 *
	 * @return IContextSource
	 * @since 1.18
	 */
	public function getContext(): IContextSource {
		if ( $this->mContext instanceof IContextSource ) {
			return $this->mContext;
		} else {
			wfDebug( __METHOD__ . " called and \$mContext is null. " .
				"Return RequestContext::getMain()" );
			return RequestContext::getMain();
		}
	}

	/**
	 * @deprecated since 1.35, use Article::getPage() instead
	 *
	 * Use PHP's magic __get handler to handle accessing of
	 * raw WikiPage fields for backwards compatibility
	 *
	 * @param string $fname Field name
	 * @return mixed
	 */
	public function __get( $fname ) {
		wfDeprecatedMsg( "Accessing Article::\$$fname is deprecated since MediaWiki 1.35",
			'1.35' );

		if ( property_exists( $this->mPage, $fname ) ) {
			return $this->mPage->$fname;
		}
		trigger_error( 'Inaccessible property via __get(): ' . $fname, E_USER_NOTICE );
	}

	/**
	 * @deprecated since 1.35, use Article::getPage() instead
	 *
	 * Use PHP's magic __set handler to handle setting of
	 * raw WikiPage fields for backwards compatibility
	 *
	 * @param string $fname Field name
	 * @param mixed $fvalue New value
	 */
	public function __set( $fname, $fvalue ) {
		wfDeprecatedMsg( "Setting Article::\$$fname is deprecated since MediaWiki 1.35",
			'1.35' );

		if ( property_exists( $this->mPage, $fname ) ) {
			$this->mPage->$fname = $fvalue;
		// Note: extensions may want to toss on new fields
		} elseif ( !in_array( $fname, [ 'mContext', 'mPage' ] ) ) {
			$this->mPage->$fname = $fvalue;
		} else {
			trigger_error( 'Inaccessible property via __set(): ' . $fname, E_USER_NOTICE );
		}
	}

	/**
	 * Call to WikiPage function for backwards compatibility.
	 * @see ContentHandler::getActionOverrides
	 * @return array
	 */
	public function getActionOverrides() {
		return $this->mPage->getActionOverrides();
	}

	private function getMissingRevisionMsg( int $oldid ): Message {
		// T251066: Try loading the revision from the archive table.
		// Show link to view it if it exists and the user has permission to view it.
		// (Ignore the given title, if any; look it up from the revision instead.)
		$context = $this->getContext();
		$revRecord = $this->archivedRevisionLookup->getArchivedRevisionRecord( null, $oldid );
		if (
			$revRecord &&
			$revRecord->userCan(
				RevisionRecord::DELETED_TEXT,
				$context->getAuthority()
			) &&
			$context->getAuthority()->isAllowedAny( 'deletedtext', 'undelete' )
		) {
			return $context->msg(
				'missing-revision-permission',
				$oldid,
				$revRecord->getTimestamp(),
				Title::newFromPageIdentity( $revRecord->getPage() )->getPrefixedDBkey()
			);
		}
		return $context->msg( 'missing-revision', $oldid );
	}
}<|MERGE_RESOLUTION|>--- conflicted
+++ resolved
@@ -1543,27 +1543,7 @@
 			$outputPage->addWikiTextAsContent( $text );
 		} else {
 			if ( $oldid ) {
-<<<<<<< HEAD
-				// T251066: Try loading the revision from the archive table.
-				// Show link to view it if it exists and the user has permission to view it.
-				$pa = new PageArchive( $title );
-				$revRecord = $pa->getArchivedRevisionRecord( $oldid );
-				if ( $revRecord && $revRecord->userCan(
-					RevisionRecord::DELETED_TEXT,
-					$context->getAuthority()
-				) && $context->getAuthority()->isAllowedAny( 'deletedtext', 'undelete' ) ) {
-					$text = $context->msg(
-						'missing-revision-permission', $oldid,
-						$revRecord->getTimestamp(),
-						$title->getPrefixedDBkey()
-					)->plain();
-				} else {
-					$text = $context->msg( 'missing-revision', $oldid )->plain();
-				}
-
-=======
 				$text = $this->getMissingRevisionMsg( $oldid )->plain();
->>>>>>> 1f8e9cd0
 			} elseif ( $context->getAuthority()->probablyCan( 'edit', $title ) ) {
 				$message = $isRegistered ? 'noarticletext' : 'noarticletextanon';
 				$text = $context->msg( $message )->plain();
