<?php
/**
 * User interface for page actions.
 *
 * This program is free software; you can redistribute it and/or modify
 * it under the terms of the GNU General Public License as published by
 * the Free Software Foundation; either version 2 of the License, or
 * (at your option) any later version.
 *
 * This program is distributed in the hope that it will be useful,
 * but WITHOUT ANY WARRANTY; without even the implied warranty of
 * MERCHANTABILITY or FITNESS FOR A PARTICULAR PURPOSE. See the
 * GNU General Public License for more details.
 *
 * You should have received a copy of the GNU General Public License along
 * with this program; if not, write to the Free Software Foundation, Inc.,
 * 51 Franklin Street, Fifth Floor, Boston, MA 02110-1301, USA.
 * http://www.gnu.org/copyleft/gpl.html
 *
 * @file
 */
use MediaWiki\MediaWikiServices;

/**
 * Class for viewing MediaWiki article and history.
 *
 * This maintains WikiPage functions for backwards compatibility.
 *
 * @todo Move and rewrite code to an Action class
 *
 * See design.txt for an overview.
 * Note: edit user interface and cache support functions have been
 * moved to separate EditPage and HTMLFileCache classes.
 */
class Article implements Page {
	/** @var IContextSource The context this Article is executed in */
	protected $mContext;

	/** @var WikiPage The WikiPage object of this instance */
	protected $mPage;

	/** @var ParserOptions ParserOptions object for $wgUser articles */
	public $mParserOptions;

	/**
	 * @var string Text of the revision we are working on
	 * @todo BC cruft
	 */
	public $mContent;

	/**
	 * @var Content Content of the revision we are working on
	 * @since 1.21
	 */
	public $mContentObject;

	/** @var bool Is the content ($mContent) already loaded? */
	public $mContentLoaded = false;

	/** @var int|null The oldid of the article that is to be shown, 0 for the current revision */
	public $mOldId;

	/** @var Title Title from which we were redirected here */
	public $mRedirectedFrom = null;

	/** @var string|bool URL to redirect to or false if none */
	public $mRedirectUrl = false;

	/** @var int Revision ID of revision we are working on */
	public $mRevIdFetched = 0;

	/** @var Revision Revision we are working on */
	public $mRevision = null;

	/** @var ParserOutput */
	public $mParserOutput;

	/**
	 * Constructor and clear the article
	 * @param Title $title Reference to a Title object.
	 * @param int $oldId Revision ID, null to fetch from request, zero for current
	 */
	public function __construct( Title $title, $oldId = null ) {
		$this->mOldId = $oldId;
		$this->mPage = $this->newPage( $title );
	}

	/**
	 * @param Title $title
	 * @return WikiPage
	 */
	protected function newPage( Title $title ) {
		return new WikiPage( $title );
	}

	/**
	 * Constructor from a page id
	 * @param int $id Article ID to load
	 * @return Article|null
	 */
	public static function newFromID( $id ) {
		$t = Title::newFromID( $id );
		return $t == null ? null : new static( $t );
	}

	/**
	 * Create an Article object of the appropriate class for the given page.
	 *
	 * @param Title $title
	 * @param IContextSource $context
	 * @return Article
	 */
	public static function newFromTitle( $title, IContextSource $context ) {
		if ( NS_MEDIA == $title->getNamespace() ) {
			// FIXME: where should this go?
			$title = Title::makeTitle( NS_FILE, $title->getDBkey() );
		}

		$page = null;
		Hooks::run( 'ArticleFromTitle', [ &$title, &$page, $context ] );
		if ( !$page ) {
			switch ( $title->getNamespace() ) {
				case NS_FILE:
					$page = new ImagePage( $title );
					break;
				case NS_CATEGORY:
					$page = new CategoryPage( $title );
					break;
				default:
					$page = new Article( $title );
			}
		}
		$page->setContext( $context );

		return $page;
	}

	/**
	 * Create an Article object of the appropriate class for the given page.
	 *
	 * @param WikiPage $page
	 * @param IContextSource $context
	 * @return Article
	 */
	public static function newFromWikiPage( WikiPage $page, IContextSource $context ) {
		$article = self::newFromTitle( $page->getTitle(), $context );
		$article->mPage = $page; // override to keep process cached vars
		return $article;
	}

	/**
	 * Get the page this view was redirected from
	 * @return Title|null
	 * @since 1.28
	 */
	public function getRedirectedFrom() {
		return $this->mRedirectedFrom;
	}

	/**
	 * Tell the page view functions that this view was redirected
	 * from another page on the wiki.
	 * @param Title $from
	 */
	public function setRedirectedFrom( Title $from ) {
		$this->mRedirectedFrom = $from;
	}

	/**
	 * Get the title object of the article
	 *
	 * @return Title Title object of this page
	 */
	public function getTitle() {
		return $this->mPage->getTitle();
	}

	/**
	 * Get the WikiPage object of this instance
	 *
	 * @since 1.19
	 * @return WikiPage
	 */
	public function getPage() {
		return $this->mPage;
	}

	/**
	 * Clear the object
	 */
	public function clear() {
		$this->mContentLoaded = false;

		$this->mRedirectedFrom = null; # Title object if set
		$this->mRevIdFetched = 0;
		$this->mRedirectUrl = false;

		$this->mPage->clear();
	}

	/**
	 * Returns a Content object representing the pages effective display content,
	 * not necessarily the revision's content!
	 *
	 * Note that getContent does not follow redirects anymore.
	 * If you need to fetch redirectable content easily, try
	 * the shortcut in WikiPage::getRedirectTarget()
	 *
	 * This function has side effects! Do not use this function if you
	 * only want the real revision text if any.
	 *
	 * @return Content Return the content of this revision
	 *
	 * @since 1.21
	 */
	protected function getContentObject() {

		if ( $this->mPage->getId() === 0 ) {
			# If this is a MediaWiki:x message, then load the messages
			# and return the message value for x.
			if ( $this->getTitle()->getNamespace() == NS_MEDIAWIKI ) {
				$text = $this->getTitle()->getDefaultMessageText();
				if ( $text === false ) {
					$text = '';
				}

				$content = ContentHandler::makeContent( $text, $this->getTitle() );
			} else {
				$message = $this->getContext()->getUser()->isLoggedIn() ? 'noarticletext' : 'noarticletextanon';
				$content = new MessageContent( $message, null, 'parsemag' );
			}
		} else {
			$this->fetchContentObject();
			$content = $this->mContentObject;
		}

		return $content;
	}

	/**
	 * @return int The oldid of the article that is to be shown, 0 for the current revision
	 */
	public function getOldID() {
		if ( is_null( $this->mOldId ) ) {
			$this->mOldId = $this->getOldIDFromRequest();
		}

		return $this->mOldId;
	}

	/**
	 * Sets $this->mRedirectUrl to a correct URL if the query parameters are incorrect
	 *
	 * @return int The old id for the request
	 */
	public function getOldIDFromRequest() {
		$this->mRedirectUrl = false;

		$request = $this->getContext()->getRequest();
		$oldid = $request->getIntOrNull( 'oldid' );

		if ( $oldid === null ) {
			return 0;
		}

		if ( $oldid !== 0 ) {
			# Load the given revision and check whether the page is another one.
			# In that case, update this instance to reflect the change.
			if ( $oldid === $this->mPage->getLatest() ) {
				$this->mRevision = $this->mPage->getRevision();
			} else {
				$this->mRevision = Revision::newFromId( $oldid );
				if ( $this->mRevision !== null ) {
					// Revision title doesn't match the page title given?
					if ( $this->mPage->getId() != $this->mRevision->getPage() ) {
						$function = [ get_class( $this->mPage ), 'newFromID' ];
						$this->mPage = call_user_func( $function, $this->mRevision->getPage() );
					}
				}
			}
		}

		if ( $request->getVal( 'direction' ) == 'next' ) {
			$nextid = $this->getTitle()->getNextRevisionID( $oldid );
			if ( $nextid ) {
				$oldid = $nextid;
				$this->mRevision = null;
			} else {
				$this->mRedirectUrl = $this->getTitle()->getFullURL( 'redirect=no' );
			}
		} elseif ( $request->getVal( 'direction' ) == 'prev' ) {
			$previd = $this->getTitle()->getPreviousRevisionID( $oldid );
			if ( $previd ) {
				$oldid = $previd;
				$this->mRevision = null;
			}
		}

		return $oldid;
	}

	/**
	 * Get text content object
	 * Does *NOT* follow redirects.
	 * @todo When is this null?
	 *
	 * @note Code that wants to retrieve page content from the database should
	 * use WikiPage::getContent().
	 *
	 * @return Content|null|bool
	 *
	 * @since 1.21
	 */
	protected function fetchContentObject() {
		if ( $this->mContentLoaded ) {
			return $this->mContentObject;
		}

		$this->mContentLoaded = true;
		$this->mContent = null;

		$oldid = $this->getOldID();

		# Pre-fill content with error message so that if something
		# fails we'll have something telling us what we intended.
		// XXX: this isn't page content but a UI message. horrible.
		$this->mContentObject = new MessageContent( 'missing-revision', [ $oldid ] );

		if ( $oldid ) {
			# $this->mRevision might already be fetched by getOldIDFromRequest()
			if ( !$this->mRevision ) {
				$this->mRevision = Revision::newFromId( $oldid );
				if ( !$this->mRevision ) {
					wfDebug( __METHOD__ . " failed to retrieve specified revision, id $oldid\n" );
					return false;
				}
			}
		} else {
			$oldid = $this->mPage->getLatest();
			if ( !$oldid ) {
				wfDebug( __METHOD__ . " failed to find page data for title " .
					$this->getTitle()->getPrefixedText() . "\n" );
				return false;
			}

			# Update error message with correct oldid
			$this->mContentObject = new MessageContent( 'missing-revision', [ $oldid ] );

			$this->mRevision = $this->mPage->getRevision();

			if ( !$this->mRevision ) {
				wfDebug( __METHOD__ . " failed to retrieve current page, rev_id $oldid\n" );
				return false;
			}
		}

		// @todo FIXME: Horrible, horrible! This content-loading interface just plain sucks.
		// We should instead work with the Revision object when we need it...
		// Loads if user is allowed
		$content = $this->mRevision->getContent(
			Revision::FOR_THIS_USER,
			$this->getContext()->getUser()
		);

		if ( !$content ) {
			wfDebug( __METHOD__ . " failed to retrieve content of revision " .
				$this->mRevision->getId() . "\n" );
			return false;
		}

		$this->mContentObject = $content;
		$this->mRevIdFetched = $this->mRevision->getId();

<<<<<<< HEAD
		Hooks::run(
			'ArticleAfterFetchContentObject',
			[ &$this, &$this->mContentObject ]
=======
		// Avoid PHP 7.1 warning of passing $this by reference
		$articlePage = $this;

		Hooks::run(
			'ArticleAfterFetchContentObject',
			[ &$articlePage, &$this->mContentObject ]
>>>>>>> a112e4fa
		);

		return $this->mContentObject;
	}

	/**
	 * Returns true if the currently-referenced revision is the current edit
	 * to this page (and it exists).
	 * @return bool
	 */
	public function isCurrent() {
		# If no oldid, this is the current version.
		if ( $this->getOldID() == 0 ) {
			return true;
		}

		return $this->mPage->exists() && $this->mRevision && $this->mRevision->isCurrent();
	}

	/**
	 * Get the fetched Revision object depending on request parameters or null
	 * on failure.
	 *
	 * @since 1.19
	 * @return Revision|null
	 */
	public function getRevisionFetched() {
		$this->fetchContentObject();

		return $this->mRevision;
	}

	/**
	 * Use this to fetch the rev ID used on page views
	 *
	 * @return int Revision ID of last article revision
	 */
	public function getRevIdFetched() {
		if ( $this->mRevIdFetched ) {
			return $this->mRevIdFetched;
		} else {
			return $this->mPage->getLatest();
		}
	}

	/**
	 * This is the default action of the index.php entry point: just view the
	 * page of the given title.
	 */
	public function view() {
		global $wgUseFileCache, $wgDebugToolbar;

		# Get variables from query string
		# As side effect this will load the revision and update the title
		# in a revision ID is passed in the request, so this should remain
		# the first call of this method even if $oldid is used way below.
		$oldid = $this->getOldID();

		$user = $this->getContext()->getUser();
		# Another whitelist check in case getOldID() is altering the title
		$permErrors = $this->getTitle()->getUserPermissionsErrors( 'read', $user );
		if ( count( $permErrors ) ) {
			wfDebug( __METHOD__ . ": denied on secondary read check\n" );
			throw new PermissionsError( 'read', $permErrors );
		}

		$outputPage = $this->getContext()->getOutput();
		# getOldID() may as well want us to redirect somewhere else
		if ( $this->mRedirectUrl ) {
			$outputPage->redirect( $this->mRedirectUrl );
			wfDebug( __METHOD__ . ": redirecting due to oldid\n" );

			return;
		}

		# If we got diff in the query, we want to see a diff page instead of the article.
		if ( $this->getContext()->getRequest()->getCheck( 'diff' ) ) {
			wfDebug( __METHOD__ . ": showing diff page\n" );
			$this->showDiffPage();

			return;
		}

		# Set page title (may be overridden by DISPLAYTITLE)
		$outputPage->setPageTitle( $this->getTitle()->getPrefixedText() );

		$outputPage->setArticleFlag( true );
		# Allow frames by default
		$outputPage->allowClickjacking();

		$parserCache = ParserCache::singleton();

		$parserOptions = $this->getParserOptions();
		# Render printable version, use printable version cache
		if ( $outputPage->isPrintable() ) {
			$parserOptions->setIsPrintable( true );
			$parserOptions->setEditSection( false );
		} elseif ( !$this->isCurrent() || !$this->getTitle()->quickUserCan( 'edit', $user ) ) {
			$parserOptions->setEditSection( false );
		}

		# Try client and file cache
		if ( !$wgDebugToolbar && $oldid === 0 && $this->mPage->checkTouched() ) {
			# Try to stream the output from file cache
			if ( $wgUseFileCache && $this->tryFileCache() ) {
				wfDebug( __METHOD__ . ": done file cache\n" );
				# tell wgOut that output is taken care of
				$outputPage->disable();
				$this->mPage->doViewUpdates( $user, $oldid );

				return;
			}
		}

		# Should the parser cache be used?
		$useParserCache = $this->mPage->shouldCheckParserCache( $parserOptions, $oldid );
		wfDebug( 'Article::view using parser cache: ' . ( $useParserCache ? 'yes' : 'no' ) . "\n" );
		if ( $user->getStubThreshold() ) {
			MediaWikiServices::getInstance()->getStatsdDataFactory()->increment( 'pcache_miss_stub' );
		}

		$this->showRedirectedFromHeader();
		$this->showNamespaceHeader();

		# Iterate through the possible ways of constructing the output text.
		# Keep going until $outputDone is set, or we run out of things to do.
		$pass = 0;
		$outputDone = false;
		$this->mParserOutput = false;

		while ( !$outputDone && ++$pass ) {
			switch ( $pass ) {
				case 1:
					// Avoid PHP 7.1 warning of passing $this by reference
					$articlePage = $this;
					Hooks::run( 'ArticleViewHeader', [ &$articlePage, &$outputDone, &$useParserCache ] );
					break;
				case 2:
					# Early abort if the page doesn't exist
					if ( !$this->mPage->exists() ) {
						wfDebug( __METHOD__ . ": showing missing article\n" );
						$this->showMissingArticle();
						$this->mPage->doViewUpdates( $user );
						return;
					}

					# Try the parser cache
					if ( $useParserCache ) {
						$this->mParserOutput = $parserCache->get( $this->mPage, $parserOptions );

						if ( $this->mParserOutput !== false ) {
							if ( $oldid ) {
								wfDebug( __METHOD__ . ": showing parser cache contents for current rev permalink\n" );
								$this->setOldSubtitle( $oldid );
							} else {
								wfDebug( __METHOD__ . ": showing parser cache contents\n" );
							}
							$outputPage->addParserOutput( $this->mParserOutput );
							# Ensure that UI elements requiring revision ID have
							# the correct version information.
							$outputPage->setRevisionId( $this->mPage->getLatest() );
							# Preload timestamp to avoid a DB hit
							$cachedTimestamp = $this->mParserOutput->getTimestamp();
							if ( $cachedTimestamp !== null ) {
								$outputPage->setRevisionTimestamp( $cachedTimestamp );
								$this->mPage->setTimestamp( $cachedTimestamp );
							}
							$outputDone = true;
						}
					}
					break;
				case 3:
					# This will set $this->mRevision if needed
					$this->fetchContentObject();

					# Are we looking at an old revision
					if ( $oldid && $this->mRevision ) {
						$this->setOldSubtitle( $oldid );

						if ( !$this->showDeletedRevisionHeader() ) {
							wfDebug( __METHOD__ . ": cannot view deleted revision\n" );
							return;
						}
					}

					# Ensure that UI elements requiring revision ID have
					# the correct version information.
					$outputPage->setRevisionId( $this->getRevIdFetched() );
					# Preload timestamp to avoid a DB hit
					$outputPage->setRevisionTimestamp( $this->mPage->getTimestamp() );

					if ( !Hooks::run( 'ArticleContentViewCustom',
							[ $this->fetchContentObject(), $this->getTitle(), $outputPage ] ) ) {

						# Allow extensions do their own custom view for certain pages
						$outputDone = true;
					}
					break;
				case 4:
					# Run the parse, protected by a pool counter
					wfDebug( __METHOD__ . ": doing uncached parse\n" );

					$content = $this->getContentObject();
					$poolArticleView = new PoolWorkArticleView( $this->getPage(), $parserOptions,
						$this->getRevIdFetched(), $useParserCache, $content );

					if ( !$poolArticleView->execute() ) {
						$error = $poolArticleView->getError();
						if ( $error ) {
							$outputPage->clearHTML(); // for release() errors
							$outputPage->enableClientCache( false );
							$outputPage->setRobotPolicy( 'noindex,nofollow' );

							$errortext = $error->getWikiText( false, 'view-pool-error' );
							$outputPage->addWikiText( '<div class="errorbox">' . $errortext . '</div>' );
						}
						# Connection or timeout error
						return;
					}

					$this->mParserOutput = $poolArticleView->getParserOutput();
					$outputPage->addParserOutput( $this->mParserOutput );
					if ( $content->getRedirectTarget() ) {
						$outputPage->addSubtitle( "<span id=\"redirectsub\">" .
							$this->getContext()->msg( 'redirectpagesub' )->parse() . "</span>" );
					}

					# Don't cache a dirty ParserOutput object
					if ( $poolArticleView->getIsDirty() ) {
						$outputPage->setCdnMaxage( 0 );
						$outputPage->addHTML( "<!-- parser cache is expired, " .
							"sending anyway due to pool overload-->\n" );
					}

					$outputDone = true;
					break;
				# Should be unreachable, but just in case...
				default:
					break 2;
			}
		}

		# Get the ParserOutput actually *displayed* here.
		# Note that $this->mParserOutput is the *current*/oldid version output.
		$pOutput = ( $outputDone instanceof ParserOutput )
			? $outputDone // object fetched by hook
			: $this->mParserOutput;

		# Adjust title for main page & pages with displaytitle
		if ( $pOutput ) {
			$this->adjustDisplayTitle( $pOutput );
		}

		# For the main page, overwrite the <title> element with the con-
		# tents of 'pagetitle-view-mainpage' instead of the default (if
		# that's not empty).
		# This message always exists because it is in the i18n files
		if ( $this->getTitle()->isMainPage() ) {
			$msg = wfMessage( 'pagetitle-view-mainpage' )->inContentLanguage();
			if ( !$msg->isDisabled() ) {
				$outputPage->setHTMLTitle( $msg->title( $this->getTitle() )->text() );
			}
		}

		# Use adaptive TTLs for CDN so delayed/failed purges are noticed less often.
		# This could use getTouched(), but that could be scary for major template edits.
		$outputPage->adaptCdnTTL( $this->mPage->getTimestamp(), IExpiringStore::TTL_DAY );

		# Check for any __NOINDEX__ tags on the page using $pOutput
		$policy = $this->getRobotPolicy( 'view', $pOutput );
		$outputPage->setIndexPolicy( $policy['index'] );
		$outputPage->setFollowPolicy( $policy['follow'] );

		$this->showViewFooter();
		$this->mPage->doViewUpdates( $user, $oldid );

		$outputPage->addModules( 'mediawiki.action.view.postEdit' );
	}

	/**
	 * Adjust title for pages with displaytitle, -{T|}- or language conversion
	 * @param ParserOutput $pOutput
	 */
	public function adjustDisplayTitle( ParserOutput $pOutput ) {
		# Adjust the title if it was set by displaytitle, -{T|}- or language conversion
		$titleText = $pOutput->getTitleText();
		if ( strval( $titleText ) !== '' ) {
			$this->getContext()->getOutput()->setPageTitle( $titleText );
		}
	}

	/**
	 * Show a diff page according to current request variables. For use within
	 * Article::view() only, other callers should use the DifferenceEngine class.
	 */
	protected function showDiffPage() {
		$request = $this->getContext()->getRequest();
		$user = $this->getContext()->getUser();
		$diff = $request->getVal( 'diff' );
		$rcid = $request->getVal( 'rcid' );
		$diffOnly = $request->getBool( 'diffonly', $user->getOption( 'diffonly' ) );
		$purge = $request->getVal( 'action' ) == 'purge';
		$unhide = $request->getInt( 'unhide' ) == 1;
		$oldid = $this->getOldID();

		$rev = $this->getRevisionFetched();

		if ( !$rev ) {
			$this->getContext()->getOutput()->setPageTitle( wfMessage( 'errorpagetitle' ) );
			$msg = $this->getContext()->msg( 'difference-missing-revision' )
				->params( $oldid )
				->numParams( 1 )
				->parseAsBlock();
			$this->getContext()->getOutput()->addHTML( $msg );
			return;
		}

		$contentHandler = $rev->getContentHandler();
		$de = $contentHandler->createDifferenceEngine(
			$this->getContext(),
			$oldid,
			$diff,
			$rcid,
			$purge,
			$unhide
		);

		// DifferenceEngine directly fetched the revision:
		$this->mRevIdFetched = $de->mNewid;
		$de->showDiffPage( $diffOnly );

		// Run view updates for the newer revision being diffed (and shown
		// below the diff if not $diffOnly).
		list( $old, $new ) = $de->mapDiffPrevNext( $oldid, $diff );
		// New can be false, convert it to 0 - this conveniently means the latest revision
		$this->mPage->doViewUpdates( $user, (int)$new );
	}

	/**
	 * Get the robot policy to be used for the current view
	 * @param string $action The action= GET parameter
	 * @param ParserOutput|null $pOutput
	 * @return array The policy that should be set
	 * @todo actions other than 'view'
	 */
	public function getRobotPolicy( $action, $pOutput = null ) {
		global $wgArticleRobotPolicies, $wgNamespaceRobotPolicies, $wgDefaultRobotPolicy;

		$ns = $this->getTitle()->getNamespace();

		# Don't index user and user talk pages for blocked users (T13443)
		if ( ( $ns == NS_USER || $ns == NS_USER_TALK ) && !$this->getTitle()->isSubpage() ) {
			$specificTarget = null;
			$vagueTarget = null;
			$titleText = $this->getTitle()->getText();
			if ( IP::isValid( $titleText ) ) {
				$vagueTarget = $titleText;
			} else {
				$specificTarget = $titleText;
			}
			if ( Block::newFromTarget( $specificTarget, $vagueTarget ) instanceof Block ) {
				return [
					'index' => 'noindex',
					'follow' => 'nofollow'
				];
			}
		}

		if ( $this->mPage->getId() === 0 || $this->getOldID() ) {
			# Non-articles (special pages etc), and old revisions
			return [
				'index' => 'noindex',
				'follow' => 'nofollow'
			];
		} elseif ( $this->getContext()->getOutput()->isPrintable() ) {
			# Discourage indexing of printable versions, but encourage following
			return [
				'index' => 'noindex',
				'follow' => 'follow'
			];
		} elseif ( $this->getContext()->getRequest()->getInt( 'curid' ) ) {
			# For ?curid=x urls, disallow indexing
			return [
				'index' => 'noindex',
				'follow' => 'follow'
			];
		}

		# Otherwise, construct the policy based on the various config variables.
		$policy = self::formatRobotPolicy( $wgDefaultRobotPolicy );

		if ( isset( $wgNamespaceRobotPolicies[$ns] ) ) {
			# Honour customised robot policies for this namespace
			$policy = array_merge(
				$policy,
				self::formatRobotPolicy( $wgNamespaceRobotPolicies[$ns] )
			);
		}
		if ( $this->getTitle()->canUseNoindex() && is_object( $pOutput ) && $pOutput->getIndexPolicy() ) {
			# __INDEX__ and __NOINDEX__ magic words, if allowed. Incorporates
			# a final sanity check that we have really got the parser output.
			$policy = array_merge(
				$policy,
				[ 'index' => $pOutput->getIndexPolicy() ]
			);
		}

		if ( isset( $wgArticleRobotPolicies[$this->getTitle()->getPrefixedText()] ) ) {
			# (T16900) site config can override user-defined __INDEX__ or __NOINDEX__
			$policy = array_merge(
				$policy,
				self::formatRobotPolicy( $wgArticleRobotPolicies[$this->getTitle()->getPrefixedText()] )
			);
		}

		return $policy;
	}

	/**
	 * Converts a String robot policy into an associative array, to allow
	 * merging of several policies using array_merge().
	 * @param array|string $policy Returns empty array on null/false/'', transparent
	 *   to already-converted arrays, converts string.
	 * @return array 'index' => \<indexpolicy\>, 'follow' => \<followpolicy\>
	 */
	public static function formatRobotPolicy( $policy ) {
		if ( is_array( $policy ) ) {
			return $policy;
		} elseif ( !$policy ) {
			return [];
		}

		$policy = explode( ',', $policy );
		$policy = array_map( 'trim', $policy );

		$arr = [];
		foreach ( $policy as $var ) {
			if ( in_array( $var, [ 'index', 'noindex' ] ) ) {
				$arr['index'] = $var;
			} elseif ( in_array( $var, [ 'follow', 'nofollow' ] ) ) {
				$arr['follow'] = $var;
			}
		}

		return $arr;
	}

	/**
	 * If this request is a redirect view, send "redirected from" subtitle to
	 * the output. Returns true if the header was needed, false if this is not
	 * a redirect view. Handles both local and remote redirects.
	 *
	 * @return bool
	 */
	public function showRedirectedFromHeader() {
		global $wgRedirectSources;

		$context = $this->getContext();
		$outputPage = $context->getOutput();
		$request = $context->getRequest();
		$rdfrom = $request->getVal( 'rdfrom' );

		// Construct a URL for the current page view, but with the target title
		$query = $request->getValues();
		unset( $query['rdfrom'] );
		unset( $query['title'] );
		if ( $this->getTitle()->isRedirect() ) {
			// Prevent double redirects
			$query['redirect'] = 'no';
		}
		$redirectTargetUrl = $this->getTitle()->getLinkURL( $query );

		if ( isset( $this->mRedirectedFrom ) ) {
			// Avoid PHP 7.1 warning of passing $this by reference
			$articlePage = $this;

			// This is an internally redirected page view.
			// We'll need a backlink to the source page for navigation.
			if ( Hooks::run( 'ArticleViewRedirect', [ &$articlePage ] ) ) {
				$redir = Linker::linkKnown(
					$this->mRedirectedFrom,
					null,
					[],
					[ 'redirect' => 'no' ]
				);

				$outputPage->addSubtitle( "<span class=\"mw-redirectedfrom\">" .
					$context->msg( 'redirectedfrom' )->rawParams( $redir )->parse()
				. "</span>" );

				// Add the script to update the displayed URL and
				// set the fragment if one was specified in the redirect
				$outputPage->addJsConfigVars( [
					'wgInternalRedirectTargetUrl' => $redirectTargetUrl,
				] );
				$outputPage->addModules( 'mediawiki.action.view.redirect' );

				// Add a <link rel="canonical"> tag
				$outputPage->setCanonicalUrl( $this->getTitle()->getCanonicalURL() );

				// Tell the output object that the user arrived at this article through a redirect
				$outputPage->setRedirectedFrom( $this->mRedirectedFrom );

				return true;
			}
		} elseif ( $rdfrom ) {
			// This is an externally redirected view, from some other wiki.
			// If it was reported from a trusted site, supply a backlink.
			if ( $wgRedirectSources && preg_match( $wgRedirectSources, $rdfrom ) ) {
				$redir = Linker::makeExternalLink( $rdfrom, $rdfrom );
				$outputPage->addSubtitle( "<span class=\"mw-redirectedfrom\">" .
					$context->msg( 'redirectedfrom' )->rawParams( $redir )->parse()
				. "</span>" );

				// Add the script to update the displayed URL
				$outputPage->addJsConfigVars( [
					'wgInternalRedirectTargetUrl' => $redirectTargetUrl,
				] );
				$outputPage->addModules( 'mediawiki.action.view.redirect' );

				return true;
			}
		}

		return false;
	}

	/**
	 * Show a header specific to the namespace currently being viewed, like
	 * [[MediaWiki:Talkpagetext]]. For Article::view().
	 */
	public function showNamespaceHeader() {
		if ( $this->getTitle()->isTalkPage() ) {
			if ( !wfMessage( 'talkpageheader' )->isDisabled() ) {
				$this->getContext()->getOutput()->wrapWikiMsg(
					"<div class=\"mw-talkpageheader\">\n$1\n</div>",
					[ 'talkpageheader' ]
				);
			}
		}
	}

	/**
	 * Show the footer section of an ordinary page view
	 */
	public function showViewFooter() {
		# check if we're displaying a [[User talk:x.x.x.x]] anonymous talk page
		if ( $this->getTitle()->getNamespace() == NS_USER_TALK
			&& IP::isValid( $this->getTitle()->getText() )
		) {
			$this->getContext()->getOutput()->addWikiMsg( 'anontalkpagetext' );
		}

		// Show a footer allowing the user to patrol the shown revision or page if possible
		$patrolFooterShown = $this->showPatrolFooter();

		Hooks::run( 'ArticleViewFooter', [ $this, $patrolFooterShown ] );
	}

	/**
	 * If patrol is possible, output a patrol UI box. This is called from the
	 * footer section of ordinary page views. If patrol is not possible or not
	 * desired, does nothing.
	 * Side effect: When the patrol link is build, this method will call
	 * OutputPage::preventClickjacking() and load mediawiki.page.patrol.ajax.
	 *
	 * @return bool
	 */
	public function showPatrolFooter() {
		global $wgUseNPPatrol, $wgUseRCPatrol, $wgUseFilePatrol, $wgEnableAPI, $wgEnableWriteAPI;

		$outputPage = $this->getContext()->getOutput();
		$user = $this->getContext()->getUser();
		$title = $this->getTitle();
		$rc = false;

		if ( !$title->quickUserCan( 'patrol', $user )
			|| !( $wgUseRCPatrol || $wgUseNPPatrol
				|| ( $wgUseFilePatrol && $title->inNamespace( NS_FILE ) ) )
		) {
			// Patrolling is disabled or the user isn't allowed to
			return false;
		}

		if ( $this->mRevision
			&& !RecentChange::isInRCLifespan( $this->mRevision->getTimestamp(), 21600 )
		) {
			// The current revision is already older than what could be in the RC table
			// 6h tolerance because the RC might not be cleaned out regularly
			return false;
		}

		// Check for cached results
		$key = wfMemcKey( 'unpatrollable-page', $title->getArticleID() );
		$cache = ObjectCache::getMainWANInstance();
		if ( $cache->get( $key ) ) {
			return false;
		}

		$dbr = wfGetDB( DB_REPLICA );
		$oldestRevisionTimestamp = $dbr->selectField(
			'revision',
			'MIN( rev_timestamp )',
			[ 'rev_page' => $title->getArticleID() ],
			__METHOD__
		);

		// New page patrol: Get the timestamp of the oldest revison which
		// the revision table holds for the given page. Then we look
		// whether it's within the RC lifespan and if it is, we try
		// to get the recentchanges row belonging to that entry
		// (with rc_new = 1).
		$recentPageCreation = false;
		if ( $oldestRevisionTimestamp
			&& RecentChange::isInRCLifespan( $oldestRevisionTimestamp, 21600 )
		) {
			// 6h tolerance because the RC might not be cleaned out regularly
			$recentPageCreation = true;
			$rc = RecentChange::newFromConds(
				[
					'rc_new' => 1,
					'rc_timestamp' => $oldestRevisionTimestamp,
					'rc_namespace' => $title->getNamespace(),
					'rc_cur_id' => $title->getArticleID()
				],
				__METHOD__
			);
			if ( $rc ) {
				// Use generic patrol message for new pages
				$markPatrolledMsg = wfMessage( 'markaspatrolledtext' );
			}
		}

		// File patrol: Get the timestamp of the latest upload for this page,
		// check whether it is within the RC lifespan and if it is, we try
		// to get the recentchanges row belonging to that entry
		// (with rc_type = RC_LOG, rc_log_type = upload).
		$recentFileUpload = false;
		if ( ( !$rc || $rc->getAttribute( 'rc_patrolled' ) ) && $wgUseFilePatrol
			&& $title->getNamespace() === NS_FILE ) {
			// Retrieve timestamp of most recent upload
			$newestUploadTimestamp = $dbr->selectField(
				'image',
				'MAX( img_timestamp )',
				[ 'img_name' => $title->getDBkey() ],
				__METHOD__
			);
			if ( $newestUploadTimestamp
				&& RecentChange::isInRCLifespan( $newestUploadTimestamp, 21600 )
			) {
				// 6h tolerance because the RC might not be cleaned out regularly
				$recentFileUpload = true;
				$rc = RecentChange::newFromConds(
					[
						'rc_type' => RC_LOG,
						'rc_log_type' => 'upload',
						'rc_timestamp' => $newestUploadTimestamp,
						'rc_namespace' => NS_FILE,
						'rc_cur_id' => $title->getArticleID()
					],
					__METHOD__,
					[ 'USE INDEX' => 'rc_timestamp' ]
				);
				if ( $rc ) {
					// Use patrol message specific to files
					$markPatrolledMsg = wfMessage( 'markaspatrolledtext-file' );
				}
			}
		}

		if ( !$recentPageCreation && !$recentFileUpload ) {
			// Page creation and latest upload (for files) is too old to be in RC

			// We definitely can't patrol so cache the information
			// When a new file version is uploaded, the cache is cleared
			$cache->set( $key, '1' );

			return false;
		}

		if ( !$rc ) {
			// Don't cache: This can be hit if the page gets accessed very fast after
			// its creation / latest upload or in case we have high replica DB lag. In case
			// the revision is too old, we will already return above.
			return false;
		}

		if ( $rc->getAttribute( 'rc_patrolled' ) ) {
			// Patrolled RC entry around

			// Cache the information we gathered above in case we can't patrol
			// Don't cache in case we can patrol as this could change
			$cache->set( $key, '1' );

			return false;
		}

		if ( $rc->getPerformer()->equals( $user ) ) {
			// Don't show a patrol link for own creations/uploads. If the user could
			// patrol them, they already would be patrolled
			return false;
		}

		$outputPage->preventClickjacking();
		if ( $wgEnableAPI && $wgEnableWriteAPI && $user->isAllowed( 'writeapi' ) ) {
			$outputPage->addModules( 'mediawiki.page.patrol.ajax' );
		}

		$link = Linker::linkKnown(
			$title,
			$markPatrolledMsg->escaped(),
			[],
			[
				'action' => 'markpatrolled',
				'rcid' => $rc->getAttribute( 'rc_id' ),
			]
		);

		$outputPage->addHTML(
			"<div class='patrollink' data-mw='interface'>" .
				wfMessage( 'markaspatrolledlink' )->rawParams( $link )->escaped() .
			'</div>'
		);

		return true;
	}

	/**
	 * Purge the cache used to check if it is worth showing the patrol footer
	 * For example, it is done during re-uploads when file patrol is used.
	 * @param int $articleID ID of the article to purge
	 * @since 1.27
	 */
	public static function purgePatrolFooterCache( $articleID ) {
		$cache = ObjectCache::getMainWANInstance();
		$cache->delete( wfMemcKey( 'unpatrollable-page', $articleID ) );
	}

	/**
	 * Show the error text for a missing article. For articles in the MediaWiki
	 * namespace, show the default message text. To be called from Article::view().
	 */
	public function showMissingArticle() {
		global $wgSend404Code;

		$outputPage = $this->getContext()->getOutput();
		// Whether the page is a root user page of an existing user (but not a subpage)
		$validUserPage = false;

		$title = $this->getTitle();

		# Show info in user (talk) namespace. Does the user exist? Is he blocked?
		if ( $title->getNamespace() == NS_USER
			|| $title->getNamespace() == NS_USER_TALK
		) {
			$rootPart = explode( '/', $title->getText() )[0];
			$user = User::newFromName( $rootPart, false /* allow IP users */ );
			$ip = User::isIP( $rootPart );
			$block = Block::newFromTarget( $user, $user );

			if ( !( $user && $user->isLoggedIn() ) && !$ip ) { # User does not exist
				$outputPage->wrapWikiMsg( "<div class=\"mw-userpage-userdoesnotexist error\">\n\$1\n</div>",
					[ 'userpage-userdoesnotexist-view', wfEscapeWikiText( $rootPart ) ] );
			} elseif ( !is_null( $block ) && $block->getType() != Block::TYPE_AUTO ) {
				# Show log extract if the user is currently blocked
				LogEventsList::showLogExtract(
					$outputPage,
					'block',
					MWNamespace::getCanonicalName( NS_USER ) . ':' . $block->getTarget(),
					'',
					[
						'lim' => 1,
						'showIfEmpty' => false,
						'msgKey' => [
							'blocked-notice-logextract',
							$user->getName() # Support GENDER in notice
						]
					]
				);
				$validUserPage = !$title->isSubpage();
			} else {
				$validUserPage = !$title->isSubpage();
			}
		}

		Hooks::run( 'ShowMissingArticle', [ $this ] );

		# Show delete and move logs if there were any such events.
		# The logging query can DOS the site when bots/crawlers cause 404 floods,
		# so be careful showing this. 404 pages must be cheap as they are hard to cache.
		$cache = ObjectCache::getMainStashInstance();
		$key = wfMemcKey( 'page-recent-delete', md5( $title->getPrefixedText() ) );
		$loggedIn = $this->getContext()->getUser()->isLoggedIn();
		if ( $loggedIn || $cache->get( $key ) ) {
			$logTypes = [ 'delete', 'move' ];

			$dbr = wfGetDB( DB_REPLICA );

			$conds = [ 'log_action != ' . $dbr->addQuotes( 'revision' ) ];
			// Give extensions a chance to hide their (unrelated) log entries
			Hooks::run( 'Article::MissingArticleConditions', [ &$conds, $logTypes ] );
			LogEventsList::showLogExtract(
				$outputPage,
				$logTypes,
				$title,
				'',
				[
					'lim' => 10,
					'conds' => $conds,
					'showIfEmpty' => false,
					'msgKey' => [ $loggedIn
						? 'moveddeleted-notice'
						: 'moveddeleted-notice-recent'
					]
				]
			);
		}

		if ( !$this->mPage->hasViewableContent() && $wgSend404Code && !$validUserPage ) {
			// If there's no backing content, send a 404 Not Found
			// for better machine handling of broken links.
			$this->getContext()->getRequest()->response()->statusHeader( 404 );
		}

		// Also apply the robot policy for nonexisting pages (even if a 404 was used for sanity)
		$policy = $this->getRobotPolicy( 'view' );
		$outputPage->setIndexPolicy( $policy['index'] );
		$outputPage->setFollowPolicy( $policy['follow'] );

		$hookResult = Hooks::run( 'BeforeDisplayNoArticleText', [ $this ] );

		if ( !$hookResult ) {
			return;
		}

		# Show error message
		$oldid = $this->getOldID();
		if ( !$oldid && $title->getNamespace() === NS_MEDIAWIKI && $title->hasSourceText() ) {
			$outputPage->addParserOutput( $this->getContentObject()->getParserOutput( $title ) );
		} else {
			if ( $oldid ) {
				$text = wfMessage( 'missing-revision', $oldid )->plain();
			} elseif ( $title->quickUserCan( 'create', $this->getContext()->getUser() )
				&& $title->quickUserCan( 'edit', $this->getContext()->getUser() )
			) {
				$message = $this->getContext()->getUser()->isLoggedIn() ? 'noarticletext' : 'noarticletextanon';
				$text = wfMessage( $message )->plain();
			} else {
				$text = wfMessage( 'noarticletext-nopermission' )->plain();
			}

			$dir = $this->getContext()->getLanguage()->getDir();
			$lang = $this->getContext()->getLanguage()->getCode();
			$outputPage->addWikiText( Xml::openElement( 'div', [
				'class' => "noarticletext mw-content-$dir",
				'dir' => $dir,
				'lang' => $lang,
			] ) . "\n$text\n</div>" );
		}
	}

	/**
	 * If the revision requested for view is deleted, check permissions.
	 * Send either an error message or a warning header to the output.
	 *
	 * @return bool True if the view is allowed, false if not.
	 */
	public function showDeletedRevisionHeader() {
		if ( !$this->mRevision->isDeleted( Revision::DELETED_TEXT ) ) {
			// Not deleted
			return true;
		}

		$outputPage = $this->getContext()->getOutput();
		$user = $this->getContext()->getUser();
		// If the user is not allowed to see it...
		if ( !$this->mRevision->userCan( Revision::DELETED_TEXT, $user ) ) {
			$outputPage->wrapWikiMsg( "<div class='mw-warning plainlinks'>\n$1\n</div>\n",
				'rev-deleted-text-permission' );

			return false;
		// If the user needs to confirm that they want to see it...
		} elseif ( $this->getContext()->getRequest()->getInt( 'unhide' ) != 1 ) {
			# Give explanation and add a link to view the revision...
			$oldid = intval( $this->getOldID() );
			$link = $this->getTitle()->getFullURL( "oldid={$oldid}&unhide=1" );
			$msg = $this->mRevision->isDeleted( Revision::DELETED_RESTRICTED ) ?
				'rev-suppressed-text-unhide' : 'rev-deleted-text-unhide';
			$outputPage->wrapWikiMsg( "<div class='mw-warning plainlinks'>\n$1\n</div>\n",
				[ $msg, $link ] );

			return false;
		// We are allowed to see...
		} else {
			$msg = $this->mRevision->isDeleted( Revision::DELETED_RESTRICTED ) ?
				'rev-suppressed-text-view' : 'rev-deleted-text-view';
			$outputPage->wrapWikiMsg( "<div class='mw-warning plainlinks'>\n$1\n</div>\n", $msg );

			return true;
		}
	}

	/**
	 * Generate the navigation links when browsing through an article revisions
	 * It shows the information as:
	 *   Revision as of \<date\>; view current revision
	 *   \<- Previous version | Next Version -\>
	 *
	 * @param int $oldid Revision ID of this article revision
	 */
	public function setOldSubtitle( $oldid = 0 ) {
		// Avoid PHP 7.1 warning of passing $this by reference
		$articlePage = $this;

		if ( !Hooks::run( 'DisplayOldSubtitle', [ &$articlePage, &$oldid ] ) ) {
			return;
		}

		$context = $this->getContext();
		$unhide = $context->getRequest()->getInt( 'unhide' ) == 1;

		# Cascade unhide param in links for easy deletion browsing
		$extraParams = [];
		if ( $unhide ) {
			$extraParams['unhide'] = 1;
		}

		if ( $this->mRevision && $this->mRevision->getId() === $oldid ) {
			$revision = $this->mRevision;
		} else {
			$revision = Revision::newFromId( $oldid );
		}

		$timestamp = $revision->getTimestamp();

		$current = ( $oldid == $this->mPage->getLatest() );
		$language = $context->getLanguage();
		$user = $context->getUser();

		$td = $language->userTimeAndDate( $timestamp, $user );
		$tddate = $language->userDate( $timestamp, $user );
		$tdtime = $language->userTime( $timestamp, $user );

		# Show user links if allowed to see them. If hidden, then show them only if requested...
		$userlinks = Linker::revUserTools( $revision, !$unhide );

		$infomsg = $current && !$context->msg( 'revision-info-current' )->isDisabled()
			? 'revision-info-current'
			: 'revision-info';

		$outputPage = $context->getOutput();
		$revisionInfo = "<div id=\"mw-{$infomsg}\">" .
			$context->msg( $infomsg, $td )
				->rawParams( $userlinks )
				->params( $revision->getId(), $tddate, $tdtime, $revision->getUserText() )
				->rawParams( Linker::revComment( $revision, true, true ) )
				->parse() .
			"</div>";

		$lnk = $current
			? $context->msg( 'currentrevisionlink' )->escaped()
			: Linker::linkKnown(
				$this->getTitle(),
				$context->msg( 'currentrevisionlink' )->escaped(),
				[],
				$extraParams
			);
		$curdiff = $current
			? $context->msg( 'diff' )->escaped()
			: Linker::linkKnown(
				$this->getTitle(),
				$context->msg( 'diff' )->escaped(),
				[],
				[
					'diff' => 'cur',
					'oldid' => $oldid
				] + $extraParams
			);
		$prev = $this->getTitle()->getPreviousRevisionID( $oldid );
		$prevlink = $prev
			? Linker::linkKnown(
				$this->getTitle(),
				$context->msg( 'previousrevision' )->escaped(),
				[],
				[
					'direction' => 'prev',
					'oldid' => $oldid
				] + $extraParams
			)
			: $context->msg( 'previousrevision' )->escaped();
		$prevdiff = $prev
			? Linker::linkKnown(
				$this->getTitle(),
				$context->msg( 'diff' )->escaped(),
				[],
				[
					'diff' => 'prev',
					'oldid' => $oldid
				] + $extraParams
			)
			: $context->msg( 'diff' )->escaped();
		$nextlink = $current
			? $context->msg( 'nextrevision' )->escaped()
			: Linker::linkKnown(
				$this->getTitle(),
				$context->msg( 'nextrevision' )->escaped(),
				[],
				[
					'direction' => 'next',
					'oldid' => $oldid
				] + $extraParams
			);
		$nextdiff = $current
			? $context->msg( 'diff' )->escaped()
			: Linker::linkKnown(
				$this->getTitle(),
				$context->msg( 'diff' )->escaped(),
				[],
				[
					'diff' => 'next',
					'oldid' => $oldid
				] + $extraParams
			);

		$cdel = Linker::getRevDeleteLink( $user, $revision, $this->getTitle() );
		if ( $cdel !== '' ) {
			$cdel .= ' ';
		}

		// the outer div is need for styling the revision info and nav in MobileFrontend
		$outputPage->addSubtitle( "<div class=\"mw-revision\">" . $revisionInfo .
			"<div id=\"mw-revision-nav\">" . $cdel .
			$context->msg( 'revision-nav' )->rawParams(
				$prevdiff, $prevlink, $lnk, $curdiff, $nextlink, $nextdiff
			)->escaped() . "</div></div>" );
	}

	/**
	 * Return the HTML for the top of a redirect page
	 *
	 * Chances are you should just be using the ParserOutput from
	 * WikitextContent::getParserOutput instead of calling this for redirects.
	 *
	 * @param Title|array $target Destination(s) to redirect
	 * @param bool $appendSubtitle [optional]
	 * @param bool $forceKnown Should the image be shown as a bluelink regardless of existence?
	 * @return string Containing HTML with redirect link
	 */
	public function viewRedirect( $target, $appendSubtitle = true, $forceKnown = false ) {
		$lang = $this->getTitle()->getPageLanguage();
		$out = $this->getContext()->getOutput();
		if ( $appendSubtitle ) {
			$out->addSubtitle( wfMessage( 'redirectpagesub' ) );
		}
		$out->addModuleStyles( 'mediawiki.action.view.redirectPage' );
		return static::getRedirectHeaderHtml( $lang, $target, $forceKnown );
	}

	/**
	 * Return the HTML for the top of a redirect page
	 *
	 * Chances are you should just be using the ParserOutput from
	 * WikitextContent::getParserOutput instead of calling this for redirects.
	 *
	 * @since 1.23
	 * @param Language $lang
	 * @param Title|array $target Destination(s) to redirect
	 * @param bool $forceKnown Should the image be shown as a bluelink regardless of existence?
	 * @return string Containing HTML with redirect link
	 */
	public static function getRedirectHeaderHtml( Language $lang, $target, $forceKnown = false ) {
		if ( !is_array( $target ) ) {
			$target = [ $target ];
		}

		$html = '<ul class="redirectText">';
		/** @var Title $title */
		foreach ( $target as $title ) {
			$html .= '<li>' . Linker::link(
				$title,
				htmlspecialchars( $title->getFullText() ),
				[],
				// Make sure wiki page redirects are not followed
				$title->isRedirect() ? [ 'redirect' => 'no' ] : [],
				( $forceKnown ? [ 'known', 'noclasses' ] : [] )
			) . '</li>';
		}
		$html .= '</ul>';

		$redirectToText = wfMessage( 'redirectto' )->inLanguage( $lang )->escaped();

		return '<div class="redirectMsg">' .
			'<p>' . $redirectToText . '</p>' .
			$html .
			'</div>';
	}

	/**
	 * Adds help link with an icon via page indicators.
	 * Link target can be overridden by a local message containing a wikilink:
	 * the message key is: 'namespace-' + namespace number + '-helppage'.
	 * @param string $to Target MediaWiki.org page title or encoded URL.
	 * @param bool $overrideBaseUrl Whether $url is a full URL, to avoid MW.o.
	 * @since 1.25
	 */
	public function addHelpLink( $to, $overrideBaseUrl = false ) {
		$msg = wfMessage(
			'namespace-' . $this->getTitle()->getNamespace() . '-helppage'
		);

		$out = $this->getContext()->getOutput();
		if ( !$msg->isDisabled() ) {
			$helpUrl = Skin::makeUrl( $msg->plain() );
			$out->addHelpLink( $helpUrl, true );
		} else {
			$out->addHelpLink( $to, $overrideBaseUrl );
		}
	}

	/**
	 * Handle action=render
	 */
	public function render() {
		$this->getContext()->getRequest()->response()->header( 'X-Robots-Tag: noindex' );
		$this->getContext()->getOutput()->setArticleBodyOnly( true );
		$this->getContext()->getOutput()->enableSectionEditLinks( false );
		$this->view();
	}

	/**
	 * action=protect handler
	 */
	public function protect() {
		$form = new ProtectionForm( $this );
		$form->execute();
	}

	/**
	 * action=unprotect handler (alias)
	 */
	public function unprotect() {
		$this->protect();
	}

	/**
	 * UI entry point for page deletion
	 */
	public function delete() {
		# This code desperately needs to be totally rewritten

		$title = $this->getTitle();
		$context = $this->getContext();
		$user = $context->getUser();
		$request = $context->getRequest();

		# Check permissions
		$permissionErrors = $title->getUserPermissionsErrors( 'delete', $user );
		if ( count( $permissionErrors ) ) {
			throw new PermissionsError( 'delete', $permissionErrors );
		}

		# Read-only check...
		if ( wfReadOnly() ) {
			throw new ReadOnlyError;
		}

		# Better double-check that it hasn't been deleted yet!
		$this->mPage->loadPageData(
			$request->wasPosted() ? WikiPage::READ_LATEST : WikiPage::READ_NORMAL
		);
		if ( !$this->mPage->exists() ) {
			$deleteLogPage = new LogPage( 'delete' );
			$outputPage = $context->getOutput();
			$outputPage->setPageTitle( $context->msg( 'cannotdelete-title', $title->getPrefixedText() ) );
			$outputPage->wrapWikiMsg( "<div class=\"error mw-error-cannotdelete\">\n$1\n</div>",
					[ 'cannotdelete', wfEscapeWikiText( $title->getPrefixedText() ) ]
				);
			$outputPage->addHTML(
				Xml::element( 'h2', null, $deleteLogPage->getName()->text() )
			);
			LogEventsList::showLogExtract(
				$outputPage,
				'delete',
				$title
			);

			return;
		}

		$deleteReasonList = $request->getText( 'wpDeleteReasonList', 'other' );
		$deleteReason = $request->getText( 'wpReason' );

		if ( $deleteReasonList == 'other' ) {
			$reason = $deleteReason;
		} elseif ( $deleteReason != '' ) {
			// Entry from drop down menu + additional comment
			$colonseparator = wfMessage( 'colon-separator' )->inContentLanguage()->text();
			$reason = $deleteReasonList . $colonseparator . $deleteReason;
		} else {
			$reason = $deleteReasonList;
		}

		if ( $request->wasPosted() && $user->matchEditToken( $request->getVal( 'wpEditToken' ),
			[ 'delete', $this->getTitle()->getPrefixedText() ] )
		) {
			# Flag to hide all contents of the archived revisions
			$suppress = $request->getVal( 'wpSuppress' ) && $user->isAllowed( 'suppressrevision' );

			$this->doDelete( $reason, $suppress );

			WatchAction::doWatchOrUnwatch( $request->getCheck( 'wpWatch' ), $title, $user );

			return;
		}

		// Generate deletion reason
		$hasHistory = false;
		if ( !$reason ) {
			try {
				$reason = $this->generateReason( $hasHistory );
			} catch ( Exception $e ) {
				# if a page is horribly broken, we still want to be able to
				# delete it. So be lenient about errors here.
				wfDebug( "Error while building auto delete summary: $e" );
				$reason = '';
			}
		}

		// If the page has a history, insert a warning
		if ( $hasHistory ) {
			$title = $this->getTitle();

			// The following can use the real revision count as this is only being shown for users
			// that can delete this page.
			// This, as a side-effect, also makes sure that the following query isn't being run for
			// pages with a larger history, unless the user has the 'bigdelete' right
			// (and is about to delete this page).
			$dbr = wfGetDB( DB_REPLICA );
			$revisions = $edits = (int)$dbr->selectField(
				'revision',
				'COUNT(rev_page)',
				[ 'rev_page' => $title->getArticleID() ],
				__METHOD__
			);

			// @todo FIXME: i18n issue/patchwork message
			$context->getOutput()->addHTML(
				'<strong class="mw-delete-warning-revisions">' .
				$context->msg( 'historywarning' )->numParams( $revisions )->parse() .
				$context->msg( 'word-separator' )->escaped() . Linker::linkKnown( $title,
					$context->msg( 'history' )->escaped(),
					[],
					[ 'action' => 'history' ] ) .
				'</strong>'
			);

			if ( $title->isBigDeletion() ) {
				global $wgDeleteRevisionsLimit;
				$context->getOutput()->wrapWikiMsg( "<div class='error'>\n$1\n</div>\n",
					[
						'delete-warning-toobig',
						$context->getLanguage()->formatNum( $wgDeleteRevisionsLimit )
					]
				);
			}
		}

		$this->confirmDelete( $reason );
	}

	/**
	 * Output deletion confirmation dialog
	 * @todo FIXME: Move to another file?
	 * @param string $reason Prefilled reason
	 */
	public function confirmDelete( $reason ) {
		wfDebug( "Article::confirmDelete\n" );

		$title = $this->getTitle();
		$ctx = $this->getContext();
		$outputPage = $ctx->getOutput();
		$useMediaWikiUIEverywhere = $ctx->getConfig()->get( 'UseMediaWikiUIEverywhere' );
		$outputPage->setPageTitle( wfMessage( 'delete-confirm', $title->getPrefixedText() ) );
		$outputPage->addBacklinkSubtitle( $title );
		$outputPage->setRobotPolicy( 'noindex,nofollow' );
		$backlinkCache = $title->getBacklinkCache();
		if ( $backlinkCache->hasLinks( 'pagelinks' ) || $backlinkCache->hasLinks( 'templatelinks' ) ) {
			$outputPage->wrapWikiMsg( "<div class='mw-warning plainlinks'>\n$1\n</div>\n",
				'deleting-backlinks-warning' );
		}
		$outputPage->addWikiMsg( 'confirmdeletetext' );

		Hooks::run( 'ArticleConfirmDelete', [ $this, $outputPage, &$reason ] );

		$user = $this->getContext()->getUser();
		if ( $user->isAllowed( 'suppressrevision' ) ) {
			$suppress = Html::openElement( 'div', [ 'id' => 'wpDeleteSuppressRow' ] ) .
				Xml::checkLabel( wfMessage( 'revdelete-suppress' )->text(),
					'wpSuppress', 'wpSuppress', false, [ 'tabindex' => '4' ] ) .
				Html::closeElement( 'div' );
		} else {
			$suppress = '';
		}
		$checkWatch = $user->getBoolOption( 'watchdeletion' ) || $user->isWatched( $title );
		$form = Html::openElement( 'form', [ 'method' => 'post',
			'action' => $title->getLocalURL( 'action=delete' ), 'id' => 'deleteconfirm' ] ) .
			Html::openElement( 'fieldset', [ 'id' => 'mw-delete-table' ] ) .
			Html::element( 'legend', null, wfMessage( 'delete-legend' )->text() ) .
			Html::openElement( 'div', [ 'id' => 'mw-deleteconfirm-table' ] ) .
			Html::openElement( 'div', [ 'id' => 'wpDeleteReasonListRow' ] ) .
			Html::label( wfMessage( 'deletecomment' )->text(), 'wpDeleteReasonList' ) .
			'&nbsp;' .
			Xml::listDropDown(
				'wpDeleteReasonList',
				wfMessage( 'deletereason-dropdown' )->inContentLanguage()->text(),
				wfMessage( 'deletereasonotherlist' )->inContentLanguage()->text(),
				'',
				'wpReasonDropDown',
				1
			) .
			Html::closeElement( 'div' ) .
			Html::openElement( 'div', [ 'id' => 'wpDeleteReasonRow' ] ) .
			Html::label( wfMessage( 'deleteotherreason' )->text(), 'wpReason' ) .
			'&nbsp;' .
			Html::input( 'wpReason', $reason, 'text', [
				'size' => '60',
				'maxlength' => '255',
				'tabindex' => '2',
				'id' => 'wpReason',
				'class' => 'mw-ui-input-inline',
				'autofocus'
			] ) .
			Html::closeElement( 'div' );

		# Disallow watching if user is not logged in
		if ( $user->isLoggedIn() ) {
			$form .=
					Xml::checkLabel( wfMessage( 'watchthis' )->text(),
						'wpWatch', 'wpWatch', $checkWatch, [ 'tabindex' => '3' ] );
		}

		$form .=
				Html::openElement( 'div' ) .
				$suppress .
					Xml::submitButton( wfMessage( 'deletepage' )->text(),
						[
							'name' => 'wpConfirmB',
							'id' => 'wpConfirmB',
							'tabindex' => '5',
							'class' => $useMediaWikiUIEverywhere ? 'mw-ui-button mw-ui-destructive' : '',
						]
					) .
				Html::closeElement( 'div' ) .
			Html::closeElement( 'div' ) .
			Xml::closeElement( 'fieldset' ) .
			Html::hidden(
				'wpEditToken',
				$user->getEditToken( [ 'delete', $title->getPrefixedText() ] )
			) .
			Xml::closeElement( 'form' );

			if ( $user->isAllowed( 'editinterface' ) ) {
				$link = Linker::linkKnown(
					$ctx->msg( 'deletereason-dropdown' )->inContentLanguage()->getTitle(),
					wfMessage( 'delete-edit-reasonlist' )->escaped(),
					[],
					[ 'action' => 'edit' ]
				);
				$form .= '<p class="mw-delete-editreasons">' . $link . '</p>';
			}

		$outputPage->addHTML( $form );

		$deleteLogPage = new LogPage( 'delete' );
		$outputPage->addHTML( Xml::element( 'h2', null, $deleteLogPage->getName()->text() ) );
		LogEventsList::showLogExtract( $outputPage, 'delete', $title );
	}

	/**
	 * Perform a deletion and output success or failure messages
	 * @param string $reason
	 * @param bool $suppress
	 */
	public function doDelete( $reason, $suppress = false ) {
		$error = '';
		$context = $this->getContext();
		$outputPage = $context->getOutput();
		$user = $context->getUser();
		$status = $this->mPage->doDeleteArticleReal( $reason, $suppress, 0, true, $error, $user );

		if ( $status->isGood() ) {
			$deleted = $this->getTitle()->getPrefixedText();

			$outputPage->setPageTitle( wfMessage( 'actioncomplete' ) );
			$outputPage->setRobotPolicy( 'noindex,nofollow' );

			$loglink = '[[Special:Log/delete|' . wfMessage( 'deletionlog' )->text() . ']]';

			$outputPage->addWikiMsg( 'deletedtext', wfEscapeWikiText( $deleted ), $loglink );

			Hooks::run( 'ArticleDeleteAfterSuccess', [ $this->getTitle(), $outputPage ] );

			$outputPage->returnToMain( false );
		} else {
			$outputPage->setPageTitle(
				wfMessage( 'cannotdelete-title',
					$this->getTitle()->getPrefixedText() )
			);

			if ( $error == '' ) {
				$outputPage->addWikiText(
					"<div class=\"error mw-error-cannotdelete\">\n" . $status->getWikiText() . "\n</div>"
				);
				$deleteLogPage = new LogPage( 'delete' );
				$outputPage->addHTML( Xml::element( 'h2', null, $deleteLogPage->getName()->text() ) );

				LogEventsList::showLogExtract(
					$outputPage,
					'delete',
					$this->getTitle()
				);
			} else {
				$outputPage->addHTML( $error );
			}
		}
	}

	/* Caching functions */

	/**
	 * checkLastModified returns true if it has taken care of all
	 * output to the client that is necessary for this request.
	 * (that is, it has sent a cached version of the page)
	 *
	 * @return bool True if cached version send, false otherwise
	 */
	protected function tryFileCache() {
		static $called = false;

		if ( $called ) {
			wfDebug( "Article::tryFileCache(): called twice!?\n" );
			return false;
		}

		$called = true;
		if ( $this->isFileCacheable() ) {
			$cache = new HTMLFileCache( $this->getTitle(), 'view' );
			if ( $cache->isCacheGood( $this->mPage->getTouched() ) ) {
				wfDebug( "Article::tryFileCache(): about to load file\n" );
				$cache->loadFromFileCache( $this->getContext() );
				return true;
			} else {
				wfDebug( "Article::tryFileCache(): starting buffer\n" );
				ob_start( [ &$cache, 'saveToFileCache' ] );
			}
		} else {
			wfDebug( "Article::tryFileCache(): not cacheable\n" );
		}

		return false;
	}

	/**
	 * Check if the page can be cached
	 * @param integer $mode One of the HTMLFileCache::MODE_* constants (since 1.28)
	 * @return bool
	 */
	public function isFileCacheable( $mode = HTMLFileCache::MODE_NORMAL ) {
		$cacheable = false;

		if ( HTMLFileCache::useFileCache( $this->getContext(), $mode ) ) {
			$cacheable = $this->mPage->getId()
				&& !$this->mRedirectedFrom && !$this->getTitle()->isRedirect();
			// Extension may have reason to disable file caching on some pages.
			if ( $cacheable ) {
				// Avoid PHP 7.1 warning of passing $this by reference
				$articlePage = $this;
				$cacheable = Hooks::run( 'IsFileCacheable', [ &$articlePage ] );
			}
		}

		return $cacheable;
	}

	/**#@-*/

	/**
	 * Lightweight method to get the parser output for a page, checking the parser cache
	 * and so on. Doesn't consider most of the stuff that WikiPage::view is forced to
	 * consider, so it's not appropriate to use there.
	 *
	 * @since 1.16 (r52326) for LiquidThreads
	 *
	 * @param int|null $oldid Revision ID or null
	 * @param User $user The relevant user
	 * @return ParserOutput|bool ParserOutput or false if the given revision ID is not found
	 */
	public function getParserOutput( $oldid = null, User $user = null ) {
		// XXX: bypasses mParserOptions and thus setParserOptions()

		if ( $user === null ) {
			$parserOptions = $this->getParserOptions();
		} else {
			$parserOptions = $this->mPage->makeParserOptions( $user );
		}

		return $this->mPage->getParserOutput( $parserOptions, $oldid );
	}

	/**
	 * Override the ParserOptions used to render the primary article wikitext.
	 *
	 * @param ParserOptions $options
	 * @throws MWException If the parser options where already initialized.
	 */
	public function setParserOptions( ParserOptions $options ) {
		if ( $this->mParserOptions ) {
			throw new MWException( "can't change parser options after they have already been set" );
		}

		// clone, so if $options is modified later, it doesn't confuse the parser cache.
		$this->mParserOptions = clone $options;
	}

	/**
	 * Get parser options suitable for rendering the primary article wikitext
	 * @return ParserOptions
	 */
	public function getParserOptions() {
		if ( !$this->mParserOptions ) {
			$this->mParserOptions = $this->mPage->makeParserOptions( $this->getContext() );
		}
		// Clone to allow modifications of the return value without affecting cache
		return clone $this->mParserOptions;
	}

	/**
	 * Sets the context this Article is executed in
	 *
	 * @param IContextSource $context
	 * @since 1.18
	 */
	public function setContext( $context ) {
		$this->mContext = $context;
	}

	/**
	 * Gets the context this Article is executed in
	 *
	 * @return IContextSource
	 * @since 1.18
	 */
	public function getContext() {
		if ( $this->mContext instanceof IContextSource ) {
			return $this->mContext;
		} else {
			wfDebug( __METHOD__ . " called and \$mContext is null. " .
				"Return RequestContext::getMain(); for sanity\n" );
			return RequestContext::getMain();
		}
	}

	/**
	 * Use PHP's magic __get handler to handle accessing of
	 * raw WikiPage fields for backwards compatibility.
	 *
	 * @param string $fname Field name
	 * @return mixed
	 */
	public function __get( $fname ) {
		if ( property_exists( $this->mPage, $fname ) ) {
			# wfWarn( "Access to raw $fname field " . __CLASS__ );
			return $this->mPage->$fname;
		}
		trigger_error( 'Inaccessible property via __get(): ' . $fname, E_USER_NOTICE );
	}

	/**
	 * Use PHP's magic __set handler to handle setting of
	 * raw WikiPage fields for backwards compatibility.
	 *
	 * @param string $fname Field name
	 * @param mixed $fvalue New value
	 */
	public function __set( $fname, $fvalue ) {
		if ( property_exists( $this->mPage, $fname ) ) {
			# wfWarn( "Access to raw $fname field of " . __CLASS__ );
			$this->mPage->$fname = $fvalue;
		// Note: extensions may want to toss on new fields
		} elseif ( !in_array( $fname, [ 'mContext', 'mPage' ] ) ) {
			$this->mPage->$fname = $fvalue;
		} else {
			trigger_error( 'Inaccessible property via __set(): ' . $fname, E_USER_NOTICE );
		}
	}

	/**
	 * Call to WikiPage function for backwards compatibility.
	 * @see WikiPage::checkFlags
	 */
	public function checkFlags( $flags ) {
		return $this->mPage->checkFlags( $flags );
	}

	/**
	 * Call to WikiPage function for backwards compatibility.
	 * @see WikiPage::checkTouched
	 */
	public function checkTouched() {
		return $this->mPage->checkTouched();
	}

	/**
	 * Call to WikiPage function for backwards compatibility.
	 * @see WikiPage::clearPreparedEdit
	 */
	public function clearPreparedEdit() {
		$this->mPage->clearPreparedEdit();
	}

	/**
	 * Call to WikiPage function for backwards compatibility.
	 * @see WikiPage::doDeleteArticleReal
	 */
	public function doDeleteArticleReal(
		$reason, $suppress = false, $u1 = null, $u2 = null, &$error = '', User $user = null,
		$tags = []
	) {
		return $this->mPage->doDeleteArticleReal(
			$reason, $suppress, $u1, $u2, $error, $user, $tags
		);
	}

	/**
	 * Call to WikiPage function for backwards compatibility.
	 * @see WikiPage::doDeleteUpdates
	 */
	public function doDeleteUpdates( $id, Content $content = null ) {
		return $this->mPage->doDeleteUpdates( $id, $content );
	}

	/**
	 * Call to WikiPage function for backwards compatibility.
	 * @deprecated since 1.29. Use WikiPage::doEditContent() directly instead
	 * @see WikiPage::doEditContent
	 */
	public function doEditContent( Content $content, $summary, $flags = 0, $baseRevId = false,
		User $user = null, $serialFormat = null
	) {
		wfDeprecated( __METHOD__, '1.29' );
		return $this->mPage->doEditContent( $content, $summary, $flags, $baseRevId,
			$user, $serialFormat
		);
	}

	/**
	 * Call to WikiPage function for backwards compatibility.
	 * @see WikiPage::doEditUpdates
	 */
	public function doEditUpdates( Revision $revision, User $user, array $options = [] ) {
		return $this->mPage->doEditUpdates( $revision, $user, $options );
	}

	/**
	 * Call to WikiPage function for backwards compatibility.
	 * @see WikiPage::doPurge
	 * @note In 1.28 (and only 1.28), this took a $flags parameter that
	 *  controlled how much purging was done.
	 */
	public function doPurge() {
		return $this->mPage->doPurge();
	}

	/**
	 * Call to WikiPage function for backwards compatibility.
	 * @see WikiPage::getLastPurgeTimestamp
	 * @deprecated since 1.29
	 */
	public function getLastPurgeTimestamp() {
		wfDeprecated( __METHOD__, '1.29' );
		return $this->mPage->getLastPurgeTimestamp();
	}

	/**
	 * Call to WikiPage function for backwards compatibility.
	 * @see WikiPage::doViewUpdates
	 */
	public function doViewUpdates( User $user, $oldid = 0 ) {
		$this->mPage->doViewUpdates( $user, $oldid );
	}

	/**
	 * Call to WikiPage function for backwards compatibility.
	 * @see WikiPage::exists
	 */
	public function exists() {
		return $this->mPage->exists();
	}

	/**
	 * Call to WikiPage function for backwards compatibility.
	 * @see WikiPage::followRedirect
	 */
	public function followRedirect() {
		return $this->mPage->followRedirect();
	}

	/**
	 * Call to WikiPage function for backwards compatibility.
	 * @see ContentHandler::getActionOverrides
	 */
	public function getActionOverrides() {
		return $this->mPage->getActionOverrides();
	}

	/**
	 * Call to WikiPage function for backwards compatibility.
	 * @see WikiPage::getAutoDeleteReason
	 */
	public function getAutoDeleteReason( &$hasHistory ) {
		return $this->mPage->getAutoDeleteReason( $hasHistory );
	}

	/**
	 * Call to WikiPage function for backwards compatibility.
	 * @see WikiPage::getCategories
	 */
	public function getCategories() {
		return $this->mPage->getCategories();
	}

	/**
	 * Call to WikiPage function for backwards compatibility.
	 * @see WikiPage::getComment
	 */
	public function getComment( $audience = Revision::FOR_PUBLIC, User $user = null ) {
		return $this->mPage->getComment( $audience, $user );
	}

	/**
	 * Call to WikiPage function for backwards compatibility.
	 * @see WikiPage::getContentHandler
	 */
	public function getContentHandler() {
		return $this->mPage->getContentHandler();
	}

	/**
	 * Call to WikiPage function for backwards compatibility.
	 * @see WikiPage::getContentModel
	 */
	public function getContentModel() {
		return $this->mPage->getContentModel();
	}

	/**
	 * Call to WikiPage function for backwards compatibility.
	 * @see WikiPage::getContributors
	 */
	public function getContributors() {
		return $this->mPage->getContributors();
	}

	/**
	 * Call to WikiPage function for backwards compatibility.
	 * @see WikiPage::getCreator
	 */
	public function getCreator( $audience = Revision::FOR_PUBLIC, User $user = null ) {
		return $this->mPage->getCreator( $audience, $user );
	}

	/**
	 * Call to WikiPage function for backwards compatibility.
	 * @see WikiPage::getDeletionUpdates
	 */
	public function getDeletionUpdates( Content $content = null ) {
		return $this->mPage->getDeletionUpdates( $content );
	}

	/**
	 * Call to WikiPage function for backwards compatibility.
	 * @see WikiPage::getHiddenCategories
	 */
	public function getHiddenCategories() {
		return $this->mPage->getHiddenCategories();
	}

	/**
	 * Call to WikiPage function for backwards compatibility.
	 * @see WikiPage::getId
	 */
	public function getId() {
		return $this->mPage->getId();
	}

	/**
	 * Call to WikiPage function for backwards compatibility.
	 * @see WikiPage::getLatest
	 */
	public function getLatest() {
		return $this->mPage->getLatest();
	}

	/**
	 * Call to WikiPage function for backwards compatibility.
	 * @see WikiPage::getLinksTimestamp
	 */
	public function getLinksTimestamp() {
		return $this->mPage->getLinksTimestamp();
	}

	/**
	 * Call to WikiPage function for backwards compatibility.
	 * @see WikiPage::getMinorEdit
	 */
	public function getMinorEdit() {
		return $this->mPage->getMinorEdit();
	}

	/**
	 * Call to WikiPage function for backwards compatibility.
	 * @see WikiPage::getOldestRevision
	 */
	public function getOldestRevision() {
		return $this->mPage->getOldestRevision();
	}

	/**
	 * Call to WikiPage function for backwards compatibility.
	 * @see WikiPage::getRedirectTarget
	 */
	public function getRedirectTarget() {
		return $this->mPage->getRedirectTarget();
	}

	/**
	 * Call to WikiPage function for backwards compatibility.
	 * @see WikiPage::getRedirectURL
	 */
	public function getRedirectURL( $rt ) {
		return $this->mPage->getRedirectURL( $rt );
	}

	/**
	 * Call to WikiPage function for backwards compatibility.
	 * @see WikiPage::getRevision
	 */
	public function getRevision() {
		return $this->mPage->getRevision();
	}

	/**
	 * Call to WikiPage function for backwards compatibility.
	 * @see WikiPage::getTimestamp
	 */
	public function getTimestamp() {
		return $this->mPage->getTimestamp();
	}

	/**
	 * Call to WikiPage function for backwards compatibility.
	 * @see WikiPage::getTouched
	 */
	public function getTouched() {
		return $this->mPage->getTouched();
	}

	/**
	 * Call to WikiPage function for backwards compatibility.
	 * @see WikiPage::getUndoContent
	 */
	public function getUndoContent( Revision $undo, Revision $undoafter = null ) {
		return $this->mPage->getUndoContent( $undo, $undoafter );
	}

	/**
	 * Call to WikiPage function for backwards compatibility.
	 * @see WikiPage::getUser
	 */
	public function getUser( $audience = Revision::FOR_PUBLIC, User $user = null ) {
		return $this->mPage->getUser( $audience, $user );
	}

	/**
	 * Call to WikiPage function for backwards compatibility.
	 * @see WikiPage::getUserText
	 */
	public function getUserText( $audience = Revision::FOR_PUBLIC, User $user = null ) {
		return $this->mPage->getUserText( $audience, $user );
	}

	/**
	 * Call to WikiPage function for backwards compatibility.
	 * @see WikiPage::hasViewableContent
	 */
	public function hasViewableContent() {
		return $this->mPage->hasViewableContent();
	}

	/**
	 * Call to WikiPage function for backwards compatibility.
	 * @see WikiPage::insertOn
	 */
	public function insertOn( $dbw, $pageId = null ) {
		return $this->mPage->insertOn( $dbw, $pageId );
	}

	/**
	 * Call to WikiPage function for backwards compatibility.
	 * @see WikiPage::insertProtectNullRevision
	 */
	public function insertProtectNullRevision( $revCommentMsg, array $limit,
		array $expiry, $cascade, $reason, $user = null
	) {
		return $this->mPage->insertProtectNullRevision( $revCommentMsg, $limit,
			$expiry, $cascade, $reason, $user
		);
	}

	/**
	 * Call to WikiPage function for backwards compatibility.
	 * @see WikiPage::insertRedirect
	 */
	public function insertRedirect() {
		return $this->mPage->insertRedirect();
	}

	/**
	 * Call to WikiPage function for backwards compatibility.
	 * @see WikiPage::insertRedirectEntry
	 */
	public function insertRedirectEntry( Title $rt, $oldLatest = null ) {
		return $this->mPage->insertRedirectEntry( $rt, $oldLatest );
	}

	/**
	 * Call to WikiPage function for backwards compatibility.
	 * @see WikiPage::isCountable
	 */
	public function isCountable( $editInfo = false ) {
		return $this->mPage->isCountable( $editInfo );
	}

	/**
	 * Call to WikiPage function for backwards compatibility.
	 * @see WikiPage::isRedirect
	 */
	public function isRedirect() {
		return $this->mPage->isRedirect();
	}

	/**
	 * Call to WikiPage function for backwards compatibility.
	 * @see WikiPage::loadFromRow
	 */
	public function loadFromRow( $data, $from ) {
		return $this->mPage->loadFromRow( $data, $from );
	}

	/**
	 * Call to WikiPage function for backwards compatibility.
	 * @see WikiPage::loadPageData
	 */
	public function loadPageData( $from = 'fromdb' ) {
		$this->mPage->loadPageData( $from );
	}

	/**
	 * Call to WikiPage function for backwards compatibility.
	 * @see WikiPage::lockAndGetLatest
	 */
	public function lockAndGetLatest() {
		return $this->mPage->lockAndGetLatest();
	}

	/**
	 * Call to WikiPage function for backwards compatibility.
	 * @see WikiPage::makeParserOptions
	 */
	public function makeParserOptions( $context ) {
		return $this->mPage->makeParserOptions( $context );
	}

	/**
	 * Call to WikiPage function for backwards compatibility.
	 * @see WikiPage::pageDataFromId
	 */
	public function pageDataFromId( $dbr, $id, $options = [] ) {
		return $this->mPage->pageDataFromId( $dbr, $id, $options );
	}

	/**
	 * Call to WikiPage function for backwards compatibility.
	 * @see WikiPage::pageDataFromTitle
	 */
	public function pageDataFromTitle( $dbr, $title, $options = [] ) {
		return $this->mPage->pageDataFromTitle( $dbr, $title, $options );
	}

	/**
	 * Call to WikiPage function for backwards compatibility.
	 * @see WikiPage::prepareContentForEdit
	 */
	public function prepareContentForEdit(
		Content $content, $revision = null, User $user = null,
		$serialFormat = null, $useCache = true
	) {
		return $this->mPage->prepareContentForEdit(
			$content, $revision, $user,
			$serialFormat, $useCache
		);
	}

	/**
	 * Call to WikiPage function for backwards compatibility.
	 * @see WikiPage::protectDescription
	 */
	public function protectDescription( array $limit, array $expiry ) {
		return $this->mPage->protectDescription( $limit, $expiry );
	}

	/**
	 * Call to WikiPage function for backwards compatibility.
	 * @see WikiPage::protectDescriptionLog
	 */
	public function protectDescriptionLog( array $limit, array $expiry ) {
		return $this->mPage->protectDescriptionLog( $limit, $expiry );
	}

	/**
	 * Call to WikiPage function for backwards compatibility.
	 * @see WikiPage::replaceSectionAtRev
	 */
	public function replaceSectionAtRev( $sectionId, Content $sectionContent,
		$sectionTitle = '', $baseRevId = null
	) {
		return $this->mPage->replaceSectionAtRev( $sectionId, $sectionContent,
			$sectionTitle, $baseRevId
		);
	}

	/**
	 * Call to WikiPage function for backwards compatibility.
	 * @see WikiPage::replaceSectionContent
	 */
	public function replaceSectionContent(
		$sectionId, Content $sectionContent, $sectionTitle = '', $edittime = null
	) {
		return $this->mPage->replaceSectionContent(
			$sectionId, $sectionContent, $sectionTitle, $edittime
		);
	}

	/**
	 * Call to WikiPage function for backwards compatibility.
	 * @see WikiPage::setTimestamp
	 */
	public function setTimestamp( $ts ) {
		return $this->mPage->setTimestamp( $ts );
	}

	/**
	 * Call to WikiPage function for backwards compatibility.
	 * @see WikiPage::shouldCheckParserCache
	 */
	public function shouldCheckParserCache( ParserOptions $parserOptions, $oldId ) {
		return $this->mPage->shouldCheckParserCache( $parserOptions, $oldId );
	}

	/**
	 * Call to WikiPage function for backwards compatibility.
	 * @see WikiPage::supportsSections
	 */
	public function supportsSections() {
		return $this->mPage->supportsSections();
	}

	/**
	 * Call to WikiPage function for backwards compatibility.
	 * @see WikiPage::triggerOpportunisticLinksUpdate
	 */
	public function triggerOpportunisticLinksUpdate( ParserOutput $parserOutput ) {
		return $this->mPage->triggerOpportunisticLinksUpdate( $parserOutput );
	}

	/**
	 * Call to WikiPage function for backwards compatibility.
	 * @see WikiPage::updateCategoryCounts
	 */
	public function updateCategoryCounts( array $added, array $deleted, $id = 0 ) {
		return $this->mPage->updateCategoryCounts( $added, $deleted, $id );
	}

	/**
	 * Call to WikiPage function for backwards compatibility.
	 * @see WikiPage::updateIfNewerOn
	 */
	public function updateIfNewerOn( $dbw, $revision ) {
		return $this->mPage->updateIfNewerOn( $dbw, $revision );
	}

	/**
	 * Call to WikiPage function for backwards compatibility.
	 * @see WikiPage::updateRedirectOn
	 */
	public function updateRedirectOn( $dbw, $redirectTitle, $lastRevIsRedirect = null ) {
		return $this->mPage->updateRedirectOn( $dbw, $redirectTitle, $lastRevIsRedirect = null );
	}

	/**
	 * Call to WikiPage function for backwards compatibility.
	 * @see WikiPage::updateRevisionOn
	 */
	public function updateRevisionOn( $dbw, $revision, $lastRevision = null,
		$lastRevIsRedirect = null
	) {
		return $this->mPage->updateRevisionOn( $dbw, $revision, $lastRevision,
			$lastRevIsRedirect
		);
	}

	/**
	 * @param array $limit
	 * @param array $expiry
	 * @param bool $cascade
	 * @param string $reason
	 * @param User $user
	 * @return Status
	 */
	public function doUpdateRestrictions( array $limit, array $expiry, &$cascade,
		$reason, User $user
	) {
		return $this->mPage->doUpdateRestrictions( $limit, $expiry, $cascade, $reason, $user );
	}

	/**
	 * @param array $limit
	 * @param string $reason
	 * @param int $cascade
	 * @param array $expiry
	 * @return bool
	 */
	public function updateRestrictions( $limit = [], $reason = '',
		&$cascade = 0, $expiry = []
	) {
		return $this->mPage->doUpdateRestrictions(
			$limit,
			$expiry,
			$cascade,
			$reason,
			$this->getContext()->getUser()
		);
	}

	/**
	 * @param string $reason
	 * @param bool $suppress
	 * @param int $u1 Unused
	 * @param bool $u2 Unused
	 * @param string $error
	 * @return bool
	 */
	public function doDeleteArticle(
		$reason, $suppress = false, $u1 = null, $u2 = null, &$error = ''
	) {
		return $this->mPage->doDeleteArticle( $reason, $suppress, $u1, $u2, $error );
	}

	/**
	 * @param string $fromP
	 * @param string $summary
	 * @param string $token
	 * @param bool $bot
	 * @param array $resultDetails
	 * @param User|null $user
	 * @return array
	 */
	public function doRollback( $fromP, $summary, $token, $bot, &$resultDetails, User $user = null ) {
		$user = is_null( $user ) ? $this->getContext()->getUser() : $user;
		return $this->mPage->doRollback( $fromP, $summary, $token, $bot, $resultDetails, $user );
	}

	/**
	 * @param string $fromP
	 * @param string $summary
	 * @param bool $bot
	 * @param array $resultDetails
	 * @param User|null $guser
	 * @return array
	 */
	public function commitRollback( $fromP, $summary, $bot, &$resultDetails, User $guser = null ) {
		$guser = is_null( $guser ) ? $this->getContext()->getUser() : $guser;
		return $this->mPage->commitRollback( $fromP, $summary, $bot, $resultDetails, $guser );
	}

	/**
	 * @param bool $hasHistory
	 * @return mixed
	 */
	public function generateReason( &$hasHistory ) {
		$title = $this->mPage->getTitle();
		$handler = ContentHandler::getForTitle( $title );
		return $handler->getAutoDeleteReason( $title, $hasHistory );
	}

	/**
	 * @return array
	 *
	 * @deprecated since 1.24, use WikiPage::selectFields() instead
	 */
	public static function selectFields() {
		wfDeprecated( __METHOD__, '1.24' );
		return WikiPage::selectFields();
	}

	/**
	 * @param Title $title
	 *
	 * @deprecated since 1.24, use WikiPage::onArticleCreate() instead
	 */
	public static function onArticleCreate( $title ) {
		wfDeprecated( __METHOD__, '1.24' );
		WikiPage::onArticleCreate( $title );
	}

	/**
	 * @param Title $title
	 *
	 * @deprecated since 1.24, use WikiPage::onArticleDelete() instead
	 */
	public static function onArticleDelete( $title ) {
		wfDeprecated( __METHOD__, '1.24' );
		WikiPage::onArticleDelete( $title );
	}

	/**
	 * @param Title $title
	 *
	 * @deprecated since 1.24, use WikiPage::onArticleEdit() instead
	 */
	public static function onArticleEdit( $title ) {
		wfDeprecated( __METHOD__, '1.24' );
		WikiPage::onArticleEdit( $title );
	}

	// ******
}<|MERGE_RESOLUTION|>--- conflicted
+++ resolved
@@ -371,18 +371,12 @@
 		$this->mContentObject = $content;
 		$this->mRevIdFetched = $this->mRevision->getId();
 
-<<<<<<< HEAD
-		Hooks::run(
-			'ArticleAfterFetchContentObject',
-			[ &$this, &$this->mContentObject ]
-=======
 		// Avoid PHP 7.1 warning of passing $this by reference
 		$articlePage = $this;
 
 		Hooks::run(
 			'ArticleAfterFetchContentObject',
 			[ &$articlePage, &$this->mContentObject ]
->>>>>>> a112e4fa
 		);
 
 		return $this->mContentObject;
