--- conflicted
+++ resolved
@@ -295,29 +295,6 @@
 
 		$reqs = [];
 		foreach ( $urls as $url ) {
-<<<<<<< HEAD
-			// Southparkfan hack start (adds x-device)
-			foreach ( [ 'desktop', 'phone-tablet' ] as $deviceHeader ) {
-                $url = self::expand( $url );
-                $urlInfo = wfParseUrl( $url );
-				$urlHost = strlen( $urlInfo['port'] ?? null )
-					? IP::combineHostAndPort( $urlInfo['host'], $urlInfo['port'] )
-					: $urlInfo['host'];
-				$baseReq = [
-					'method' => 'PURGE',		
-                    'url' => $url,
-					'headers' => [
-						'Host' => $urlHost,
-						'Connection' => 'Keep-Alive',
-						'Proxy-Connection' => 'Keep-Alive',
-						'User-Agent' => 'MediaWiki/' . MW_VERSION . ' ' . __CLASS__,
-						'X-Device' => $deviceHeader
-					]
-				];
-				foreach ( $wgCdnServers as $server ) {
-					$reqs[] = ( $baseReq + [ 'proxy' => $server ] );
-				}
-=======
 			$url = self::expand( $url );
 			$urlInfo = wfParseUrl( $url );
 			$urlHost = strlen( $urlInfo['port'] ?? null )
@@ -335,9 +312,7 @@
 			];
 			foreach ( $wgCdnServers as $server ) {
 				$reqs[] = ( $baseReq + [ 'proxy' => $server ] );
->>>>>>> 30164539
-			}
-			// Southparkfan hack end
+			}
 		}
 
 		$http = MediaWikiServices::getInstance()->getHttpRequestFactory()
