--- conflicted
+++ resolved
@@ -238,11 +238,7 @@
 	 * @param DeferrableUpdate $update
 	 * @param LBFactory $lbFactory
 	 * @param string $mode
-<<<<<<< HEAD
-	 * @param integer $stage
-=======
 	 * @param int $stage
->>>>>>> 25caa3a6
 	 * @return ErrorPageError|null
 	 */
 	private static function runUpdate(
