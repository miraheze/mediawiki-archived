--- conflicted
+++ resolved
@@ -32,12 +32,9 @@
 	protected $pageId;
 	/** @var string */
 	protected $timestamp;
-<<<<<<< HEAD
-=======
 
 	/** @var IDatabase */
 	private $db;
->>>>>>> 0ddb8064
 
 	/**
 	 * @param WikiPage $page Page we are updating
@@ -46,11 +43,7 @@
 	 * @throws MWException
 	 */
 	function __construct( WikiPage $page, $pageId = null, $timestamp = null ) {
-<<<<<<< HEAD
-		parent::__construct( false ); // no implicit transaction
-=======
 		parent::__construct();
->>>>>>> 0ddb8064
 
 		$this->page = $page;
 		if ( $pageId ) {
@@ -102,26 +95,6 @@
 			}
 		}
 
-<<<<<<< HEAD
-		# If using cleanup triggers, we can skip some manual deletes
-		if ( !$this->mDb->cleanupTriggers() ) {
-			$title = $this->page->getTitle();
-			# Find recentchanges entries to clean up...
-			$rcIdsForTitle = $this->mDb->selectFieldValues( 'recentchanges',
-				'rc_id',
-				[
-					'rc_type != ' . RC_LOG,
-					'rc_namespace' => $title->getNamespace(),
-					'rc_title' => $title->getDBkey(),
-					'rc_timestamp < ' .
-						$this->mDb->addQuotes( $this->mDb->timestamp( $this->timestamp ) )
-				],
-				__METHOD__
-			);
-			$rcIdsForPage = $this->mDb->selectFieldValues( 'recentchanges',
-				'rc_id',
-				[ 'rc_type != ' . RC_LOG, 'rc_cur_id' => $id ],
-=======
 		// Refresh the category table entry if it seems to have no pages. Check
 		// master for the most up-to-date cat_pages count.
 		if ( $title->getNamespace() === NS_CATEGORY ) {
@@ -129,7 +102,6 @@
 				'category',
 				[ 'cat_id', 'cat_title', 'cat_pages', 'cat_subcats', 'cat_files' ],
 				[ 'cat_title' => $title->getDBkey(), 'cat_pages <= 0' ],
->>>>>>> 0ddb8064
 				__METHOD__
 			);
 			if ( $row ) {
