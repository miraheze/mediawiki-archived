--- conflicted
+++ resolved
@@ -18,11 +18,7 @@
 		$code = file_get_contents( __DIR__ . '/Defines.php' );
 
 		$matches = [];
-<<<<<<< HEAD
-		preg_match( "/define\( 'MW_VERSION', '([0-9a-zA-Z\.\-]+)'/", $code, $matches );
-=======
 		preg_match( "/define\( 'MW_VERSION', '([^']+)'/", $code, $matches );
->>>>>>> 9b8a1684
 
 		if ( count( $matches ) !== 2 ) {
 			throw new RuntimeException( 'Could not extract the MediaWiki version from Defines.php' );
