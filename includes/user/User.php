<?php
/**
 * Implements the User class for the %MediaWiki software.
 *
 * This program is free software; you can redistribute it and/or modify
 * it under the terms of the GNU General Public License as published by
 * the Free Software Foundation; either version 2 of the License, or
 * (at your option) any later version.
 *
 * This program is distributed in the hope that it will be useful,
 * but WITHOUT ANY WARRANTY; without even the implied warranty of
 * MERCHANTABILITY or FITNESS FOR A PARTICULAR PURPOSE. See the
 * GNU General Public License for more details.
 *
 * You should have received a copy of the GNU General Public License along
 * with this program; if not, write to the Free Software Foundation, Inc.,
 * 51 Franklin Street, Fifth Floor, Boston, MA 02110-1301, USA.
 * http://www.gnu.org/copyleft/gpl.html
 *
 * @file
 */

use MediaWiki\MediaWikiServices;
use MediaWiki\Session\SessionManager;
use MediaWiki\Session\Token;
use MediaWiki\Auth\AuthManager;
use MediaWiki\Auth\AuthenticationResponse;
use MediaWiki\Auth\AuthenticationRequest;
<<<<<<< HEAD
=======
use Wikimedia\ScopedCallback;
>>>>>>> 0ddb8064

/**
 * String Some punctuation to prevent editing from broken text-mangling proxies.
 * @deprecated since 1.27, use \MediaWiki\Session\Token::SUFFIX
 * @ingroup Constants
 */
define( 'EDIT_TOKEN_SUFFIX', Token::SUFFIX );

/**
 * The User object encapsulates all of the user-specific settings (user_id,
 * name, rights, email address, options, last login time). Client
 * classes use the getXXX() functions to access these fields. These functions
 * do all the work of determining whether the user is logged in,
 * whether the requested option can be satisfied from cookies or
 * whether a database query is needed. Most of the settings needed
 * for rendering normal pages are set in the cookie to minimize use
 * of the database.
 */
class User implements IDBAccessObject {
	/**
	 * @const int Number of characters in user_token field.
	 */
	const TOKEN_LENGTH = 32;

	/**
	 * @const string An invalid value for user_token
	 */
	const INVALID_TOKEN = '*** INVALID ***';

	/**
	 * Global constant made accessible as class constants so that autoloader
	 * magic can be used.
	 * @deprecated since 1.27, use \MediaWiki\Session\Token::SUFFIX
	 */
	const EDIT_TOKEN_SUFFIX = EDIT_TOKEN_SUFFIX;

	/**
	 * @const int Serialized record version.
	 */
	const VERSION = 10;

	/**
	 * Exclude user options that are set to their default value.
	 * @since 1.25
	 */
	const GETOPTIONS_EXCLUDE_DEFAULTS = 1;

	/**
	 * @since 1.27
	 */
	const CHECK_USER_RIGHTS = true;

	/**
	 * @since 1.27
	 */
	const IGNORE_USER_RIGHTS = false;

	/**
	 * Array of Strings List of member variables which are saved to the
	 * shared cache (memcached). Any operation which changes the
	 * corresponding database fields must call a cache-clearing function.
	 * @showinitializer
	 */
	protected static $mCacheVars = [
		// user table
		'mId',
		'mName',
		'mRealName',
		'mEmail',
		'mTouched',
		'mToken',
		'mEmailAuthenticated',
		'mEmailToken',
		'mEmailTokenExpires',
		'mRegistration',
		'mEditCount',
		// user_groups table
		'mGroups',
		// user_properties table
		'mOptionOverrides',
	];

	/**
	 * Array of Strings Core rights.
	 * Each of these should have a corresponding message of the form
	 * "right-$right".
	 * @showinitializer
	 */
	protected static $mCoreRights = [
		'apihighlimits',
		'applychangetags',
		'autoconfirmed',
		'autocreateaccount',
		'autopatrol',
		'bigdelete',
		'block',
		'blockemail',
		'bot',
		'browsearchive',
		'changetags',
		'createaccount',
		'createpage',
		'createtalk',
		'delete',
		'deletechangetags',
		'deletedhistory',
		'deletedtext',
		'deletelogentry',
		'deleterevision',
		'edit',
		'editcontentmodel',
		'editinterface',
		'editprotected',
		'editmyoptions',
		'editmyprivateinfo',
		'editmyusercss',
		'editmyuserjs',
		'editmywatchlist',
		'editsemiprotected',
		'editusercssjs', # deprecated
		'editusercss',
		'edituserjs',
		'hideuser',
		'import',
		'importupload',
		'ipblock-exempt',
		'managechangetags',
		'markbotedits',
		'mergehistory',
		'minoredit',
		'move',
		'movefile',
		'move-categorypages',
		'move-rootuserpages',
		'move-subpages',
		'nominornewtalk',
		'noratelimit',
		'override-export-depth',
		'pagelang',
		'passwordreset',
		'patrol',
		'patrolmarks',
		'protect',
		'purge',
		'read',
		'reupload',
		'reupload-own',
		'reupload-shared',
		'rollback',
		'sendemail',
		'siteadmin',
		'suppressionlog',
		'suppressredirect',
		'suppressrevision',
		'unblockself',
		'undelete',
		'unwatchedpages',
		'upload',
		'upload_by_url',
		'userrights',
		'userrights-interwiki',
		'viewmyprivateinfo',
		'viewmywatchlist',
		'viewsuppressed',
		'writeapi',
	];

	/**
	 * String Cached results of getAllRights()
	 */
	protected static $mAllRights = false;

	/** Cache variables */
	// @{
	/** @var int */
	public $mId;
	/** @var string */
	public $mName;
	/** @var string */
	public $mRealName;

	/** @var string */
	public $mEmail;
	/** @var string TS_MW timestamp from the DB */
	public $mTouched;
	/** @var string TS_MW timestamp from cache */
	protected $mQuickTouched;
	/** @var string */
	protected $mToken;
	/** @var string */
	public $mEmailAuthenticated;
	/** @var string */
	protected $mEmailToken;
	/** @var string */
	protected $mEmailTokenExpires;
	/** @var string */
	protected $mRegistration;
	/** @var int */
	protected $mEditCount;
	/** @var array */
	public $mGroups;
	/** @var array */
	protected $mOptionOverrides;
	// @}

	/**
	 * Bool Whether the cache variables have been loaded.
	 */
	// @{
	public $mOptionsLoaded;

	/**
	 * Array with already loaded items or true if all items have been loaded.
	 */
	protected $mLoadedItems = [];
	// @}

	/**
	 * String Initialization data source if mLoadedItems!==true. May be one of:
	 *  - 'defaults'   anonymous user initialised from class defaults
	 *  - 'name'       initialise from mName
	 *  - 'id'         initialise from mId
	 *  - 'session'    log in from session if possible
	 *
	 * Use the User::newFrom*() family of functions to set this.
	 */
	public $mFrom;

	/**
	 * Lazy-initialized variables, invalidated with clearInstanceCache
	 */
	protected $mNewtalk;
	/** @var string */
	protected $mDatePreference;
	/** @var string */
	public $mBlockedby;
	/** @var string */
	protected $mHash;
	/** @var array */
	public $mRights;
	/** @var string */
	protected $mBlockreason;
	/** @var array */
	protected $mEffectiveGroups;
	/** @var array */
	protected $mImplicitGroups;
	/** @var array */
	protected $mFormerGroups;
	/** @var Block */
	protected $mGlobalBlock;
	/** @var bool */
	protected $mLocked;
	/** @var bool */
	public $mHideName;
	/** @var array */
	public $mOptions;

	/**
	 * @var WebRequest
	 */
	private $mRequest;

	/** @var Block */
	public $mBlock;

	/** @var bool */
	protected $mAllowUsertalk;

	/** @var Block */
	private $mBlockedFromCreateAccount = false;

	/** @var integer User::READ_* constant bitfield used to load data */
	protected $queryFlagsUsed = self::READ_NORMAL;

	public static $idCacheByName = [];

	/**
	 * Lightweight constructor for an anonymous user.
	 * Use the User::newFrom* factory functions for other kinds of users.
	 *
	 * @see newFromName()
	 * @see newFromId()
	 * @see newFromConfirmationCode()
	 * @see newFromSession()
	 * @see newFromRow()
	 */
	public function __construct() {
		$this->clearInstanceCache( 'defaults' );
	}

	/**
	 * @return string
	 */
	public function __toString() {
		return (string)$this->getName();
	}

	/**
	 * Test if it's safe to load this User object.
	 *
	 * You should typically check this before using $wgUser or
	 * RequestContext::getUser in a method that might be called before the
	 * system has been fully initialized. If the object is unsafe, you should
	 * use an anonymous user:
	 * \code
	 * $user = $wgUser->isSafeToLoad() ? $wgUser : new User;
	 * \endcode
	 *
	 * @since 1.27
	 * @return bool
	 */
	public function isSafeToLoad() {
		global $wgFullyInitialised;

		// The user is safe to load if:
		// * MW_NO_SESSION is undefined AND $wgFullyInitialised is true (safe to use session data)
		// * mLoadedItems === true (already loaded)
		// * mFrom !== 'session' (sessions not involved at all)

		return ( !defined( 'MW_NO_SESSION' ) && $wgFullyInitialised ) ||
			$this->mLoadedItems === true || $this->mFrom !== 'session';
	}

	/**
	 * Load the user table data for this object from the source given by mFrom.
	 *
	 * @param integer $flags User::READ_* constant bitfield
	 */
	public function load( $flags = self::READ_NORMAL ) {
		global $wgFullyInitialised;

		if ( $this->mLoadedItems === true ) {
			return;
		}

		// Set it now to avoid infinite recursion in accessors
		$oldLoadedItems = $this->mLoadedItems;
		$this->mLoadedItems = true;
		$this->queryFlagsUsed = $flags;

		// If this is called too early, things are likely to break.
		if ( !$wgFullyInitialised && $this->mFrom === 'session' ) {
			\MediaWiki\Logger\LoggerFactory::getInstance( 'session' )
				->warning( 'User::loadFromSession called before the end of Setup.php', [
					'exception' => new Exception( 'User::loadFromSession called before the end of Setup.php' ),
				] );
			$this->loadDefaults();
			$this->mLoadedItems = $oldLoadedItems;
			return;
		}

		switch ( $this->mFrom ) {
			case 'defaults':
				$this->loadDefaults();
				break;
			case 'name':
				// Make sure this thread sees its own changes
				if ( wfGetLB()->hasOrMadeRecentMasterChanges() ) {
					$flags |= self::READ_LATEST;
					$this->queryFlagsUsed = $flags;
				}

				$this->mId = self::idFromName( $this->mName, $flags );
				if ( !$this->mId ) {
					// Nonexistent user placeholder object
					$this->loadDefaults( $this->mName );
				} else {
					$this->loadFromId( $flags );
				}
				break;
			case 'id':
				$this->loadFromId( $flags );
				break;
			case 'session':
				if ( !$this->loadFromSession() ) {
					// Loading from session failed. Load defaults.
					$this->loadDefaults();
				}
				Hooks::run( 'UserLoadAfterLoadFromSession', [ $this ] );
				break;
			default:
				throw new UnexpectedValueException(
					"Unrecognised value for User->mFrom: \"{$this->mFrom}\"" );
		}
	}

	/**
	 * Load user table data, given mId has already been set.
	 * @param integer $flags User::READ_* constant bitfield
	 * @return bool False if the ID does not exist, true otherwise
	 */
	public function loadFromId( $flags = self::READ_NORMAL ) {
		if ( $this->mId == 0 ) {
			// Anonymous users are not in the database (don't need cache)
			$this->loadDefaults();
			return false;
		}

		// Try cache (unless this needs data from the master DB).
		// NOTE: if this thread called saveSettings(), the cache was cleared.
		$latest = DBAccessObjectUtils::hasFlags( $flags, self::READ_LATEST );
		if ( $latest ) {
			if ( !$this->loadFromDatabase( $flags ) ) {
				// Can't load from ID
				return false;
			}
		} else {
			$this->loadFromCache();
		}

		$this->mLoadedItems = true;
		$this->queryFlagsUsed = $flags;

		return true;
	}

	/**
	 * @since 1.27
	 * @param string $wikiId
	 * @param integer $userId
	 */
	public static function purge( $wikiId, $userId ) {
		$cache = ObjectCache::getMainWANInstance();
		$key = $cache->makeGlobalKey( 'user', 'id', $wikiId, $userId );
		$cache->delete( $key );
	}

	/**
	 * @since 1.27
	 * @param WANObjectCache $cache
	 * @return string
	 */
	protected function getCacheKey( WANObjectCache $cache ) {
		return $cache->makeGlobalKey( 'user', 'id', wfWikiID(), $this->mId );
	}

	/**
<<<<<<< HEAD
	 * @since 1.27
	 * @return HashBagOStuff
	 */
	protected static function getInProcessCache() {
		if ( !self::$inProcessCache ) {
			self::$inProcessCache = new HashBagOStuff( [ 'maxKeys' => 10 ] );
		}
		return self::$inProcessCache;
	}

	/**
=======
>>>>>>> 0ddb8064
	 * Load user data from shared cache, given mId has already been set.
	 *
	 * @return bool True
	 * @since 1.25
	 */
	protected function loadFromCache() {
		$cache = ObjectCache::getMainWANInstance();
		$data = $cache->getWithSetCallback(
			$this->getCacheKey( $cache ),
			$cache::TTL_HOUR,
			function ( $oldValue, &$ttl, array &$setOpts ) use ( $cache ) {
				$setOpts += Database::getCacheSetOptions( wfGetDB( DB_REPLICA ) );
				wfDebug( "User: cache miss for user {$this->mId}\n" );

				$this->loadFromDatabase( self::READ_NORMAL );
				$this->loadGroups();
				$this->loadOptions();

				$data = [];
				foreach ( self::$mCacheVars as $name ) {
					$data[$name] = $this->$name;
				}

				$ttl = $cache->adaptiveTTL( wfTimestamp( TS_UNIX, $this->mTouched ), $ttl );

				return $data;

			},
			[ 'pcTTL' => $cache::TTL_PROC_LONG, 'version' => self::VERSION ]
		);

		// Restore from cache
		foreach ( self::$mCacheVars as $name ) {
			$this->$name = $data[$name];
		}

		return true;
	}

	/** @name newFrom*() static factory methods */
	// @{

	/**
	 * Static factory method for creation from username.
	 *
	 * This is slightly less efficient than newFromId(), so use newFromId() if
	 * you have both an ID and a name handy.
	 *
	 * @param string $name Username, validated by Title::newFromText()
	 * @param string|bool $validate Validate username. Takes the same parameters as
	 *  User::getCanonicalName(), except that true is accepted as an alias
	 *  for 'valid', for BC.
	 *
	 * @return User|bool User object, or false if the username is invalid
	 *  (e.g. if it contains illegal characters or is an IP address). If the
	 *  username is not present in the database, the result will be a user object
	 *  with a name, zero user ID and default settings.
	 */
	public static function newFromName( $name, $validate = 'valid' ) {
		if ( $validate === true ) {
			$validate = 'valid';
		}
		$name = self::getCanonicalName( $name, $validate );
		if ( $name === false ) {
			return false;
		} else {
			// Create unloaded user object
			$u = new User;
			$u->mName = $name;
			$u->mFrom = 'name';
			$u->setItemLoaded( 'name' );
			return $u;
		}
	}

	/**
	 * Static factory method for creation from a given user ID.
	 *
	 * @param int $id Valid user ID
	 * @return User The corresponding User object
	 */
	public static function newFromId( $id ) {
		$u = new User;
		$u->mId = $id;
		$u->mFrom = 'id';
		$u->setItemLoaded( 'id' );
		return $u;
	}

	/**
	 * Factory method to fetch whichever user has a given email confirmation code.
	 * This code is generated when an account is created or its e-mail address
	 * has changed.
	 *
	 * If the code is invalid or has expired, returns NULL.
	 *
	 * @param string $code Confirmation code
	 * @param int $flags User::READ_* bitfield
	 * @return User|null
	 */
	public static function newFromConfirmationCode( $code, $flags = 0 ) {
		$db = ( $flags & self::READ_LATEST ) == self::READ_LATEST
			? wfGetDB( DB_MASTER )
			: wfGetDB( DB_REPLICA );

		$id = $db->selectField(
			'user',
			'user_id',
			[
				'user_email_token' => md5( $code ),
				'user_email_token_expires > ' . $db->addQuotes( $db->timestamp() ),
			]
		);

		return $id ? User::newFromId( $id ) : null;
	}

	/**
	 * Create a new user object using data from session. If the login
	 * credentials are invalid, the result is an anonymous user.
	 *
	 * @param WebRequest|null $request Object to use; $wgRequest will be used if omitted.
	 * @return User
	 */
	public static function newFromSession( WebRequest $request = null ) {
		$user = new User;
		$user->mFrom = 'session';
		$user->mRequest = $request;
		return $user;
	}

	/**
	 * Create a new user object from a user row.
	 * The row should have the following fields from the user table in it:
	 * - either user_name or user_id to load further data if needed (or both)
	 * - user_real_name
	 * - all other fields (email, etc.)
	 * It is useless to provide the remaining fields if either user_id,
	 * user_name and user_real_name are not provided because the whole row
	 * will be loaded once more from the database when accessing them.
	 *
	 * @param stdClass $row A row from the user table
	 * @param array $data Further data to load into the object (see User::loadFromRow for valid keys)
	 * @return User
	 */
	public static function newFromRow( $row, $data = null ) {
		$user = new User;
		$user->loadFromRow( $row, $data );
		return $user;
	}

	/**
	 * Static factory method for creation of a "system" user from username.
	 *
	 * A "system" user is an account that's used to attribute logged actions
	 * taken by MediaWiki itself, as opposed to a bot or human user. Examples
	 * might include the 'Maintenance script' or 'Conversion script' accounts
	 * used by various scripts in the maintenance/ directory or accounts such
	 * as 'MediaWiki message delivery' used by the MassMessage extension.
	 *
	 * This can optionally create the user if it doesn't exist, and "steal" the
	 * account if it does exist.
	 *
	 * "Stealing" an existing user is intended to make it impossible for normal
	 * authentication processes to use the account, effectively disabling the
	 * account for normal use:
	 * - Email is invalidated, to prevent account recovery by emailing a
	 *   temporary password and to disassociate the account from the existing
	 *   human.
	 * - The token is set to a magic invalid value, to kill existing sessions
	 *   and to prevent $this->setToken() calls from resetting the token to a
	 *   valid value.
	 * - SessionManager is instructed to prevent new sessions for the user, to
	 *   do things like deauthorizing OAuth consumers.
	 * - AuthManager is instructed to revoke access, to invalidate or remove
	 *   passwords and other credentials.
	 *
	 * @param string $name Username
	 * @param array $options Options are:
	 *  - validate: As for User::getCanonicalName(), default 'valid'
	 *  - create: Whether to create the user if it doesn't already exist, default true
	 *  - steal: Whether to "disable" the account for normal use if it already
	 *    exists, default false
	 * @return User|null
	 * @since 1.27
	 */
	public static function newSystemUser( $name, $options = [] ) {
		$options += [
			'validate' => 'valid',
			'create' => true,
			'steal' => false,
		];

		$name = self::getCanonicalName( $name, $options['validate'] );
		if ( $name === false ) {
			return null;
		}

		$fields = self::selectFields();

		$dbw = wfGetDB( DB_MASTER );
		$row = $dbw->selectRow(
			'user',
			$fields,
			[ 'user_name' => $name ],
			__METHOD__
		);
		if ( !$row ) {
			// No user. Create it?
			return $options['create'] ? self::createNew( $name ) : null;
		}
		$user = self::newFromRow( $row );

		// A user is considered to exist as a non-system user if it can
		// authenticate, or has an email set, or has a non-invalid token.
		if ( $user->mEmail || $user->mToken !== self::INVALID_TOKEN ||
			AuthManager::singleton()->userCanAuthenticate( $name )
		) {
			// User exists. Steal it?
			if ( !$options['steal'] ) {
				return null;
			}

			AuthManager::singleton()->revokeAccessForUser( $name );

			$user->invalidateEmail();
			$user->mToken = self::INVALID_TOKEN;
			$user->saveSettings();
			SessionManager::singleton()->preventSessionsForUser( $user->getName() );
		}

		return $user;
	}

	// @}

	/**
	 * Get the username corresponding to a given user ID
	 * @param int $id User ID
	 * @return string|bool The corresponding username
	 */
	public static function whoIs( $id ) {
		return UserCache::singleton()->getProp( $id, 'name' );
	}

	/**
	 * Get the real name of a user given their user ID
	 *
	 * @param int $id User ID
	 * @return string|bool The corresponding user's real name
	 */
	public static function whoIsReal( $id ) {
		return UserCache::singleton()->getProp( $id, 'real_name' );
	}

	/**
	 * Get database id given a user name
	 * @param string $name Username
	 * @param integer $flags User::READ_* constant bitfield
	 * @return int|null The corresponding user's ID, or null if user is nonexistent
	 */
	public static function idFromName( $name, $flags = self::READ_NORMAL ) {
		$nt = Title::makeTitleSafe( NS_USER, $name );
		if ( is_null( $nt ) ) {
			// Illegal name
			return null;
		}

		if ( !( $flags & self::READ_LATEST ) && isset( self::$idCacheByName[$name] ) ) {
			return self::$idCacheByName[$name];
		}

		list( $index, $options ) = DBAccessObjectUtils::getDBOptions( $flags );
		$db = wfGetDB( $index );

		$s = $db->selectRow(
			'user',
			[ 'user_id' ],
			[ 'user_name' => $nt->getText() ],
			__METHOD__,
			$options
		);

		if ( $s === false ) {
			$result = null;
		} else {
			$result = $s->user_id;
		}

		self::$idCacheByName[$name] = $result;

		if ( count( self::$idCacheByName ) > 1000 ) {
			self::$idCacheByName = [];
		}

		return $result;
	}

	/**
	 * Reset the cache used in idFromName(). For use in tests.
	 */
	public static function resetIdByNameCache() {
		self::$idCacheByName = [];
	}

	/**
	 * Does the string match an anonymous IP address?
	 *
	 * This function exists for username validation, in order to reject
	 * usernames which are similar in form to IP addresses. Strings such
	 * as 300.300.300.300 will return true because it looks like an IP
	 * address, despite not being strictly valid.
	 *
	 * We match "\d{1,3}\.\d{1,3}\.\d{1,3}\.xxx" as an anonymous IP
	 * address because the usemod software would "cloak" anonymous IP
	 * addresses like this, if we allowed accounts like this to be created
	 * new users could get the old edits of these anonymous users.
	 *
	 * @param string $name Name to match
	 * @return bool
	 */
	public static function isIP( $name ) {
		return preg_match( '/^\d{1,3}\.\d{1,3}\.\d{1,3}\.(?:xxx|\d{1,3})$/', $name )
			|| IP::isIPv6( $name );
	}

	/**
	 * Is the input a valid username?
	 *
	 * Checks if the input is a valid username, we don't want an empty string,
	 * an IP address, anything that contains slashes (would mess up subpages),
	 * is longer than the maximum allowed username size or doesn't begin with
	 * a capital letter.
	 *
	 * @param string $name Name to match
	 * @return bool
	 */
	public static function isValidUserName( $name ) {
		global $wgContLang, $wgMaxNameChars;

		if ( $name == ''
			|| User::isIP( $name )
			|| strpos( $name, '/' ) !== false
			|| strlen( $name ) > $wgMaxNameChars
			|| $name != $wgContLang->ucfirst( $name )
		) {
			return false;
		}

		// Ensure that the name can't be misresolved as a different title,
		// such as with extra namespace keys at the start.
		$parsed = Title::newFromText( $name );
		if ( is_null( $parsed )
			|| $parsed->getNamespace()
			|| strcmp( $name, $parsed->getPrefixedText() ) ) {
			return false;
		}

		// Check an additional blacklist of troublemaker characters.
		// Should these be merged into the title char list?
		$unicodeBlacklist = '/[' .
			'\x{0080}-\x{009f}' . # iso-8859-1 control chars
			'\x{00a0}' .          # non-breaking space
			'\x{2000}-\x{200f}' . # various whitespace
			'\x{2028}-\x{202f}' . # breaks and control chars
			'\x{3000}' .          # ideographic space
			'\x{e000}-\x{f8ff}' . # private use
			']/u';
		if ( preg_match( $unicodeBlacklist, $name ) ) {
			return false;
		}

		return true;
	}

	/**
	 * Usernames which fail to pass this function will be blocked
	 * from user login and new account registrations, but may be used
	 * internally by batch processes.
	 *
	 * If an account already exists in this form, login will be blocked
	 * by a failure to pass this function.
	 *
	 * @param string $name Name to match
	 * @return bool
	 */
	public static function isUsableName( $name ) {
		global $wgReservedUsernames;
		// Must be a valid username, obviously ;)
		if ( !self::isValidUserName( $name ) ) {
			return false;
		}

		static $reservedUsernames = false;
		if ( !$reservedUsernames ) {
			$reservedUsernames = $wgReservedUsernames;
			Hooks::run( 'UserGetReservedNames', [ &$reservedUsernames ] );
		}

		// Certain names may be reserved for batch processes.
		foreach ( $reservedUsernames as $reserved ) {
			if ( substr( $reserved, 0, 4 ) == 'msg:' ) {
				$reserved = wfMessage( substr( $reserved, 4 ) )->inContentLanguage()->text();
			}
			if ( $reserved == $name ) {
				return false;
			}
		}
		return true;
	}

	/**
	 * Return the users who are members of the given group(s). In case of multiple groups,
	 * users who are members of at least one of them are returned.
	 *
	 * @param string|array $groups A single group name or an array of group names
	 * @param int $limit Max number of users to return. The actual limit will never exceed 5000
	 *   records; larger values are ignored.
	 * @param int $after ID the user to start after
	 * @return UserArrayFromResult
	 */
	public static function findUsersByGroup( $groups, $limit = 5000, $after = null ) {
		if ( $groups === [] ) {
			return UserArrayFromResult::newFromIDs( [] );
		}

		$groups = array_unique( (array)$groups );
		$limit = min( 5000, $limit );

		$conds = [ 'ug_group' => $groups ];
		if ( $after !== null ) {
			$conds[] = 'ug_user > ' . (int)$after;
		}

		$dbr = wfGetDB( DB_REPLICA );
		$ids = $dbr->selectFieldValues(
			'user_groups',
			'ug_user',
			$conds,
			__METHOD__,
			[
				'DISTINCT' => true,
				'ORDER BY' => 'ug_user',
				'LIMIT' => $limit,
			]
		) ?: [];
		return UserArray::newFromIDs( $ids );
	}

	/**
	 * Usernames which fail to pass this function will be blocked
	 * from new account registrations, but may be used internally
	 * either by batch processes or by user accounts which have
	 * already been created.
	 *
	 * Additional blacklisting may be added here rather than in
	 * isValidUserName() to avoid disrupting existing accounts.
	 *
	 * @param string $name String to match
	 * @return bool
	 */
	public static function isCreatableName( $name ) {
		global $wgInvalidUsernameCharacters;

		// Ensure that the username isn't longer than 235 bytes, so that
		// (at least for the builtin skins) user javascript and css files
		// will work. (bug 23080)
		if ( strlen( $name ) > 235 ) {
			wfDebugLog( 'username', __METHOD__ .
				": '$name' invalid due to length" );
			return false;
		}

		// Preg yells if you try to give it an empty string
		if ( $wgInvalidUsernameCharacters !== '' ) {
			if ( preg_match( '/[' . preg_quote( $wgInvalidUsernameCharacters, '/' ) . ']/', $name ) ) {
				wfDebugLog( 'username', __METHOD__ .
					": '$name' invalid due to wgInvalidUsernameCharacters" );
				return false;
			}
		}

		return self::isUsableName( $name );
	}

	/**
	 * Is the input a valid password for this user?
	 *
	 * @param string $password Desired password
	 * @return bool
	 */
	public function isValidPassword( $password ) {
		// simple boolean wrapper for getPasswordValidity
		return $this->getPasswordValidity( $password ) === true;
	}

	/**
	 * Given unvalidated password input, return error message on failure.
	 *
	 * @param string $password Desired password
	 * @return bool|string|array True on success, string or array of error message on failure
	 */
	public function getPasswordValidity( $password ) {
		$result = $this->checkPasswordValidity( $password );
		if ( $result->isGood() ) {
			return true;
		} else {
			$messages = [];
			foreach ( $result->getErrorsByType( 'error' ) as $error ) {
				$messages[] = $error['message'];
			}
			foreach ( $result->getErrorsByType( 'warning' ) as $warning ) {
				$messages[] = $warning['message'];
			}
			if ( count( $messages ) === 1 ) {
				return $messages[0];
			}
			return $messages;
		}
	}

	/**
	 * Check if this is a valid password for this user
	 *
	 * Create a Status object based on the password's validity.
	 * The Status should be set to fatal if the user should not
	 * be allowed to log in, and should have any errors that
	 * would block changing the password.
	 *
	 * If the return value of this is not OK, the password
	 * should not be checked. If the return value is not Good,
	 * the password can be checked, but the user should not be
	 * able to set their password to this.
	 *
	 * @param string $password Desired password
	 * @param string $purpose one of 'login', 'create', 'reset'
	 * @return Status
	 * @since 1.23
	 */
	public function checkPasswordValidity( $password, $purpose = 'login' ) {
		global $wgPasswordPolicy;

		$upp = new UserPasswordPolicy(
			$wgPasswordPolicy['policies'],
			$wgPasswordPolicy['checks']
		);

		$status = Status::newGood();
		$result = false; // init $result to false for the internal checks

		if ( !Hooks::run( 'isValidPassword', [ $password, &$result, $this ] ) ) {
			$status->error( $result );
			return $status;
		}

		if ( $result === false ) {
			$status->merge( $upp->checkUserPassword( $this, $password, $purpose ) );
			return $status;
		} elseif ( $result === true ) {
			return $status;
		} else {
			$status->error( $result );
			return $status; // the isValidPassword hook set a string $result and returned true
		}
	}

	/**
	 * Given unvalidated user input, return a canonical username, or false if
	 * the username is invalid.
	 * @param string $name User input
	 * @param string|bool $validate Type of validation to use:
	 *   - false        No validation
	 *   - 'valid'      Valid for batch processes
	 *   - 'usable'     Valid for batch processes and login
	 *   - 'creatable'  Valid for batch processes, login and account creation
	 *
	 * @throws InvalidArgumentException
	 * @return bool|string
	 */
	public static function getCanonicalName( $name, $validate = 'valid' ) {
		// Force usernames to capital
		global $wgContLang;
		$name = $wgContLang->ucfirst( $name );

		# Reject names containing '#'; these will be cleaned up
		# with title normalisation, but then it's too late to
		# check elsewhere
		if ( strpos( $name, '#' ) !== false ) {
			return false;
		}

		// Clean up name according to title rules,
		// but only when validation is requested (bug 12654)
		$t = ( $validate !== false ) ?
			Title::newFromText( $name, NS_USER ) : Title::makeTitle( NS_USER, $name );
		// Check for invalid titles
		if ( is_null( $t ) || $t->getNamespace() !== NS_USER || $t->isExternal() ) {
			return false;
		}

		// Reject various classes of invalid names
		$name = AuthManager::callLegacyAuthPlugin(
			'getCanonicalName', [ $t->getText() ], $t->getText()
		);

		switch ( $validate ) {
			case false:
				break;
			case 'valid':
				if ( !User::isValidUserName( $name ) ) {
					$name = false;
				}
				break;
			case 'usable':
				if ( !User::isUsableName( $name ) ) {
					$name = false;
				}
				break;
			case 'creatable':
				if ( !User::isCreatableName( $name ) ) {
					$name = false;
				}
				break;
			default:
				throw new InvalidArgumentException(
					'Invalid parameter value for $validate in ' . __METHOD__ );
		}
		return $name;
	}

	/**
	 * Count the number of edits of a user
	 *
	 * @param int $uid User ID to check
	 * @return int The user's edit count
	 *
	 * @deprecated since 1.21 in favour of User::getEditCount
	 */
	public static function edits( $uid ) {
		wfDeprecated( __METHOD__, '1.21' );
		$user = self::newFromId( $uid );
		return $user->getEditCount();
	}

	/**
	 * Return a random password.
	 *
	 * @deprecated since 1.27, use PasswordFactory::generateRandomPasswordString()
	 * @return string New random password
	 */
	public static function randomPassword() {
		global $wgMinimalPasswordLength;
		return PasswordFactory::generateRandomPasswordString( $wgMinimalPasswordLength );
	}

	/**
	 * Set cached properties to default.
	 *
	 * @note This no longer clears uncached lazy-initialised properties;
	 *       the constructor does that instead.
	 *
	 * @param string|bool $name
	 */
	public function loadDefaults( $name = false ) {
		$this->mId = 0;
		$this->mName = $name;
		$this->mRealName = '';
		$this->mEmail = '';
		$this->mOptionOverrides = null;
		$this->mOptionsLoaded = false;

		$loggedOut = $this->mRequest && !defined( 'MW_NO_SESSION' )
			? $this->mRequest->getSession()->getLoggedOutTimestamp() : 0;
		if ( $loggedOut !== 0 ) {
			$this->mTouched = wfTimestamp( TS_MW, $loggedOut );
		} else {
			$this->mTouched = '1'; # Allow any pages to be cached
		}

		$this->mToken = null; // Don't run cryptographic functions till we need a token
		$this->mEmailAuthenticated = null;
		$this->mEmailToken = '';
		$this->mEmailTokenExpires = null;
		$this->mRegistration = wfTimestamp( TS_MW );
		$this->mGroups = [];

		Hooks::run( 'UserLoadDefaults', [ $this, $name ] );
	}

	/**
	 * Return whether an item has been loaded.
	 *
	 * @param string $item Item to check. Current possibilities:
	 *   - id
	 *   - name
	 *   - realname
	 * @param string $all 'all' to check if the whole object has been loaded
	 *   or any other string to check if only the item is available (e.g.
	 *   for optimisation)
	 * @return bool
	 */
	public function isItemLoaded( $item, $all = 'all' ) {
		return ( $this->mLoadedItems === true && $all === 'all' ) ||
			( isset( $this->mLoadedItems[$item] ) && $this->mLoadedItems[$item] === true );
	}

	/**
	 * Set that an item has been loaded
	 *
	 * @param string $item
	 */
	protected function setItemLoaded( $item ) {
		if ( is_array( $this->mLoadedItems ) ) {
			$this->mLoadedItems[$item] = true;
		}
	}

	/**
	 * Load user data from the session.
	 *
	 * @return bool True if the user is logged in, false otherwise.
	 */
	private function loadFromSession() {
		// Deprecated hook
		$result = null;
		Hooks::run( 'UserLoadFromSession', [ $this, &$result ], '1.27' );
		if ( $result !== null ) {
			return $result;
		}

		// MediaWiki\Session\Session already did the necessary authentication of the user
		// returned here, so just use it if applicable.
		$session = $this->getRequest()->getSession();
		$user = $session->getUser();
		if ( $user->isLoggedIn() ) {
			$this->loadFromUserObject( $user );
			// Other code expects these to be set in the session, so set them.
			$session->set( 'wsUserID', $this->getId() );
			$session->set( 'wsUserName', $this->getName() );
			$session->set( 'wsToken', $this->getToken() );
			return true;
		}

		return false;
	}

	/**
	 * Load user and user_group data from the database.
	 * $this->mId must be set, this is how the user is identified.
	 *
	 * @param integer $flags User::READ_* constant bitfield
	 * @return bool True if the user exists, false if the user is anonymous
	 */
	public function loadFromDatabase( $flags = self::READ_LATEST ) {
		// Paranoia
		$this->mId = intval( $this->mId );

		if ( !$this->mId ) {
			// Anonymous users are not in the database
			$this->loadDefaults();
			return false;
		}

		list( $index, $options ) = DBAccessObjectUtils::getDBOptions( $flags );
		$db = wfGetDB( $index );

		$s = $db->selectRow(
			'user',
			self::selectFields(),
			[ 'user_id' => $this->mId ],
			__METHOD__,
			$options
		);

		$this->queryFlagsUsed = $flags;
		Hooks::run( 'UserLoadFromDatabase', [ $this, &$s ] );

		if ( $s !== false ) {
			// Initialise user table data
			$this->loadFromRow( $s );
			$this->mGroups = null; // deferred
			$this->getEditCount(); // revalidation for nulls
			return true;
		} else {
			// Invalid user_id
			$this->mId = 0;
			$this->loadDefaults();
			return false;
		}
	}

	/**
	 * Initialize this object from a row from the user table.
	 *
	 * @param stdClass $row Row from the user table to load.
	 * @param array $data Further user data to load into the object
	 *
	 *	user_groups		Array with groups out of the user_groups table
	 *	user_properties		Array with properties out of the user_properties table
	 */
	protected function loadFromRow( $row, $data = null ) {
		$all = true;

		$this->mGroups = null; // deferred

		if ( isset( $row->user_name ) ) {
			$this->mName = $row->user_name;
			$this->mFrom = 'name';
			$this->setItemLoaded( 'name' );
		} else {
			$all = false;
		}

		if ( isset( $row->user_real_name ) ) {
			$this->mRealName = $row->user_real_name;
			$this->setItemLoaded( 'realname' );
		} else {
			$all = false;
		}

		if ( isset( $row->user_id ) ) {
			$this->mId = intval( $row->user_id );
			$this->mFrom = 'id';
			$this->setItemLoaded( 'id' );
		} else {
			$all = false;
		}

		if ( isset( $row->user_id ) && isset( $row->user_name ) ) {
			self::$idCacheByName[$row->user_name] = $row->user_id;
		}

		if ( isset( $row->user_editcount ) ) {
			$this->mEditCount = $row->user_editcount;
		} else {
			$all = false;
		}

		if ( isset( $row->user_touched ) ) {
			$this->mTouched = wfTimestamp( TS_MW, $row->user_touched );
		} else {
			$all = false;
		}

		if ( isset( $row->user_token ) ) {
			// The definition for the column is binary(32), so trim the NULs
			// that appends. The previous definition was char(32), so trim
			// spaces too.
			$this->mToken = rtrim( $row->user_token, " \0" );
			if ( $this->mToken === '' ) {
				$this->mToken = null;
			}
		} else {
			$all = false;
		}

		if ( isset( $row->user_email ) ) {
			$this->mEmail = $row->user_email;
			$this->mEmailAuthenticated = wfTimestampOrNull( TS_MW, $row->user_email_authenticated );
			$this->mEmailToken = $row->user_email_token;
			$this->mEmailTokenExpires = wfTimestampOrNull( TS_MW, $row->user_email_token_expires );
			$this->mRegistration = wfTimestampOrNull( TS_MW, $row->user_registration );
		} else {
			$all = false;
		}

		if ( $all ) {
			$this->mLoadedItems = true;
		}

		if ( is_array( $data ) ) {
			if ( isset( $data['user_groups'] ) && is_array( $data['user_groups'] ) ) {
				$this->mGroups = $data['user_groups'];
			}
			if ( isset( $data['user_properties'] ) && is_array( $data['user_properties'] ) ) {
				$this->loadOptions( $data['user_properties'] );
			}
		}
	}

	/**
	 * Load the data for this user object from another user object.
	 *
	 * @param User $user
	 */
	protected function loadFromUserObject( $user ) {
		$user->load();
		foreach ( self::$mCacheVars as $var ) {
			$this->$var = $user->$var;
		}
	}

	/**
	 * Load the groups from the database if they aren't already loaded.
	 */
	private function loadGroups() {
		if ( is_null( $this->mGroups ) ) {
			$db = ( $this->queryFlagsUsed & self::READ_LATEST )
				? wfGetDB( DB_MASTER )
				: wfGetDB( DB_REPLICA );
			$res = $db->select( 'user_groups',
				[ 'ug_group' ],
				[ 'ug_user' => $this->mId ],
				__METHOD__ );
			$this->mGroups = [];
			foreach ( $res as $row ) {
				$this->mGroups[] = $row->ug_group;
			}
		}
	}

	/**
	 * Add the user to the group if he/she meets given criteria.
	 *
	 * Contrary to autopromotion by \ref $wgAutopromote, the group will be
	 *   possible to remove manually via Special:UserRights. In such case it
	 *   will not be re-added automatically. The user will also not lose the
	 *   group if they no longer meet the criteria.
	 *
	 * @param string $event Key in $wgAutopromoteOnce (each one has groups/criteria)
	 *
	 * @return array Array of groups the user has been promoted to.
	 *
	 * @see $wgAutopromoteOnce
	 */
	public function addAutopromoteOnceGroups( $event ) {
		global $wgAutopromoteOnceLogInRC;

		if ( wfReadOnly() || !$this->getId() ) {
			return [];
		}

		$toPromote = Autopromote::getAutopromoteOnceGroups( $this, $event );
		if ( !count( $toPromote ) ) {
			return [];
		}

		if ( !$this->checkAndSetTouched() ) {
			return []; // raced out (bug T48834)
		}

		$oldGroups = $this->getGroups(); // previous groups
		foreach ( $toPromote as $group ) {
			$this->addGroup( $group );
		}
		// update groups in external authentication database
		Hooks::run( 'UserGroupsChanged', [ $this, $toPromote, [], false, false ] );
		AuthManager::callLegacyAuthPlugin( 'updateExternalDBGroups', [ $this, $toPromote ] );

		$newGroups = array_merge( $oldGroups, $toPromote ); // all groups

		$logEntry = new ManualLogEntry( 'rights', 'autopromote' );
		$logEntry->setPerformer( $this );
		$logEntry->setTarget( $this->getUserPage() );
		$logEntry->setParameters( [
			'4::oldgroups' => $oldGroups,
			'5::newgroups' => $newGroups,
		] );
		$logid = $logEntry->insert();
		if ( $wgAutopromoteOnceLogInRC ) {
			$logEntry->publish( $logid );
		}

		return $toPromote;
	}

	/**
	 * Builds update conditions. Additional conditions may be added to $conditions to
	 * protected against race conditions using a compare-and-set (CAS) mechanism
	 * based on comparing $this->mTouched with the user_touched field.
	 *
	 * @param Database $db
	 * @param array $conditions WHERE conditions for use with Database::update
	 * @return array WHERE conditions for use with Database::update
	 */
	protected function makeUpdateConditions( Database $db, array $conditions ) {
		if ( $this->mTouched ) {
			// CAS check: only update if the row wasn't changed sicne it was loaded.
			$conditions['user_touched'] = $db->timestamp( $this->mTouched );
		}

		return $conditions;
	}

	/**
	 * Bump user_touched if it didn't change since this object was loaded
	 *
	 * On success, the mTouched field is updated.
	 * The user serialization cache is always cleared.
	 *
	 * @return bool Whether user_touched was actually updated
	 * @since 1.26
	 */
	protected function checkAndSetTouched() {
		$this->load();

		if ( !$this->mId ) {
			return false; // anon
		}

		// Get a new user_touched that is higher than the old one
		$newTouched = $this->newTouchedTimestamp();

		$dbw = wfGetDB( DB_MASTER );
		$dbw->update( 'user',
			[ 'user_touched' => $dbw->timestamp( $newTouched ) ],
			$this->makeUpdateConditions( $dbw, [
				'user_id' => $this->mId,
			] ),
			__METHOD__
		);
		$success = ( $dbw->affectedRows() > 0 );

		if ( $success ) {
			$this->mTouched = $newTouched;
			$this->clearSharedCache();
		} else {
			// Clears on failure too since that is desired if the cache is stale
			$this->clearSharedCache( 'refresh' );
		}

		return $success;
	}

	/**
	 * Clear various cached data stored in this object. The cache of the user table
	 * data (i.e. self::$mCacheVars) is not cleared unless $reloadFrom is given.
	 *
	 * @param bool|string $reloadFrom Reload user and user_groups table data from a
	 *   given source. May be "name", "id", "defaults", "session", or false for no reload.
	 */
	public function clearInstanceCache( $reloadFrom = false ) {
		$this->mNewtalk = -1;
		$this->mDatePreference = null;
		$this->mBlockedby = -1; # Unset
		$this->mHash = false;
		$this->mRights = null;
		$this->mEffectiveGroups = null;
		$this->mImplicitGroups = null;
		$this->mGroups = null;
		$this->mOptions = null;
		$this->mOptionsLoaded = false;
		$this->mEditCount = null;

		if ( $reloadFrom ) {
			$this->mLoadedItems = [];
			$this->mFrom = $reloadFrom;
		}
	}

	/**
	 * Combine the language default options with any site-specific options
	 * and add the default language variants.
	 *
	 * @return array Array of String options
	 */
	public static function getDefaultOptions() {
		global $wgNamespacesToBeSearchedDefault, $wgDefaultUserOptions, $wgContLang, $wgDefaultSkin;

		static $defOpt = null;
		static $defOptLang = null;

		if ( $defOpt !== null && $defOptLang === $wgContLang->getCode() ) {
			// $wgContLang does not change (and should not change) mid-request,
			// but the unit tests change it anyway, and expect this method to
			// return values relevant to the current $wgContLang.
			return $defOpt;
		}

		$defOpt = $wgDefaultUserOptions;
		// Default language setting
		$defOptLang = $wgContLang->getCode();
		$defOpt['language'] = $defOptLang;
		foreach ( LanguageConverter::$languagesWithVariants as $langCode ) {
			$defOpt[$langCode == $wgContLang->getCode() ? 'variant' : "variant-$langCode"] = $langCode;
		}

		// NOTE: don't use SearchEngineConfig::getSearchableNamespaces here,
		// since extensions may change the set of searchable namespaces depending
		// on user groups/permissions.
		foreach ( $wgNamespacesToBeSearchedDefault as $nsnum => $val ) {
			$defOpt['searchNs' . $nsnum] = (boolean)$val;
		}
		$defOpt['skin'] = Skin::normalizeKey( $wgDefaultSkin );

		Hooks::run( 'UserGetDefaultOptions', [ &$defOpt ] );

		return $defOpt;
	}

	/**
	 * Get a given default option value.
	 *
	 * @param string $opt Name of option to retrieve
	 * @return string Default option value
	 */
	public static function getDefaultOption( $opt ) {
		$defOpts = self::getDefaultOptions();
		if ( isset( $defOpts[$opt] ) ) {
			return $defOpts[$opt];
		} else {
			return null;
		}
	}

	/**
	 * Get blocking information
	 * @param bool $bFromSlave Whether to check the replica DB first.
	 *   To improve performance, non-critical checks are done against replica DBs.
	 *   Check when actually saving should be done against master.
	 */
	private function getBlockedStatus( $bFromSlave = true ) {
		global $wgProxyWhitelist, $wgUser, $wgApplyIpBlocksToXff;

		if ( -1 != $this->mBlockedby ) {
			return;
		}

		wfDebug( __METHOD__ . ": checking...\n" );

		// Initialize data...
		// Otherwise something ends up stomping on $this->mBlockedby when
		// things get lazy-loaded later, causing false positive block hits
		// due to -1 !== 0. Probably session-related... Nothing should be
		// overwriting mBlockedby, surely?
		$this->load();

		# We only need to worry about passing the IP address to the Block generator if the
		# user is not immune to autoblocks/hardblocks, and they are the current user so we
		# know which IP address they're actually coming from
		$ip = null;
		if ( !$this->isAllowed( 'ipblock-exempt' ) ) {
			// $wgUser->getName() only works after the end of Setup.php. Until
			// then, assume it's a logged-out user.
			$globalUserName = $wgUser->isSafeToLoad()
				? $wgUser->getName()
				: IP::sanitizeIP( $wgUser->getRequest()->getIP() );
			if ( $this->getName() === $globalUserName ) {
				$ip = $this->getRequest()->getIP();
			}
		}

		// User/IP blocking
		$block = Block::newFromTarget( $this, $ip, !$bFromSlave );

		// Proxy blocking
		if ( !$block instanceof Block && $ip !== null && !in_array( $ip, $wgProxyWhitelist ) ) {
			// Local list
			if ( self::isLocallyBlockedProxy( $ip ) ) {
				$block = new Block;
				$block->setBlocker( wfMessage( 'proxyblocker' )->text() );
				$block->mReason = wfMessage( 'proxyblockreason' )->text();
				$block->setTarget( $ip );
			} elseif ( $this->isAnon() && $this->isDnsBlacklisted( $ip ) ) {
				$block = new Block;
				$block->setBlocker( wfMessage( 'sorbs' )->text() );
				$block->mReason = wfMessage( 'sorbsreason' )->text();
				$block->setTarget( $ip );
			}
		}

		// (bug 23343) Apply IP blocks to the contents of XFF headers, if enabled
		if ( !$block instanceof Block
			&& $wgApplyIpBlocksToXff
			&& $ip !== null
			&& !in_array( $ip, $wgProxyWhitelist )
		) {
			$xff = $this->getRequest()->getHeader( 'X-Forwarded-For' );
			$xff = array_map( 'trim', explode( ',', $xff ) );
			$xff = array_diff( $xff, [ $ip ] );
			$xffblocks = Block::getBlocksForIPList( $xff, $this->isAnon(), !$bFromSlave );
			$block = Block::chooseBlock( $xffblocks, $xff );
			if ( $block instanceof Block ) {
				# Mangle the reason to alert the user that the block
				# originated from matching the X-Forwarded-For header.
				$block->mReason = wfMessage( 'xffblockreason', $block->mReason )->text();
			}
		}

		if ( $block instanceof Block ) {
			wfDebug( __METHOD__ . ": Found block.\n" );
			$this->mBlock = $block;
			$this->mBlockedby = $block->getByName();
			$this->mBlockreason = $block->mReason;
			$this->mHideName = $block->mHideName;
			$this->mAllowUsertalk = !$block->prevents( 'editownusertalk' );
		} else {
			$this->mBlockedby = '';
			$this->mHideName = 0;
			$this->mAllowUsertalk = false;
		}

		// Extensions
		Hooks::run( 'GetBlockedStatus', [ &$this ] );

	}

	/**
	 * Whether the given IP is in a DNS blacklist.
	 *
	 * @param string $ip IP to check
	 * @param bool $checkWhitelist Whether to check the whitelist first
	 * @return bool True if blacklisted.
	 */
	public function isDnsBlacklisted( $ip, $checkWhitelist = false ) {
		global $wgEnableDnsBlacklist, $wgDnsBlacklistUrls, $wgProxyWhitelist;

		if ( !$wgEnableDnsBlacklist ) {
			return false;
		}

		if ( $checkWhitelist && in_array( $ip, $wgProxyWhitelist ) ) {
			return false;
		}

		return $this->inDnsBlacklist( $ip, $wgDnsBlacklistUrls );
	}

	/**
	 * Whether the given IP is in a given DNS blacklist.
	 *
	 * @param string $ip IP to check
	 * @param string|array $bases Array of Strings: URL of the DNS blacklist
	 * @return bool True if blacklisted.
	 */
	public function inDnsBlacklist( $ip, $bases ) {

		$found = false;
		// @todo FIXME: IPv6 ???  (http://bugs.php.net/bug.php?id=33170)
		if ( IP::isIPv4( $ip ) ) {
			// Reverse IP, bug 21255
			$ipReversed = implode( '.', array_reverse( explode( '.', $ip ) ) );

			foreach ( (array)$bases as $base ) {
				// Make hostname
				// If we have an access key, use that too (ProjectHoneypot, etc.)
				$basename = $base;
				if ( is_array( $base ) ) {
					if ( count( $base ) >= 2 ) {
						// Access key is 1, base URL is 0
						$host = "{$base[1]}.$ipReversed.{$base[0]}";
					} else {
						$host = "$ipReversed.{$base[0]}";
					}
					$basename = $base[0];
				} else {
					$host = "$ipReversed.$base";
				}

				// Send query
				$ipList = gethostbynamel( $host );

				if ( $ipList ) {
					wfDebugLog( 'dnsblacklist', "Hostname $host is {$ipList[0]}, it's a proxy says $basename!" );
					$found = true;
					break;
				} else {
					wfDebugLog( 'dnsblacklist', "Requested $host, not found in $basename." );
				}
			}
		}

		return $found;
	}

	/**
	 * Check if an IP address is in the local proxy list
	 *
	 * @param string $ip
	 *
	 * @return bool
	 */
	public static function isLocallyBlockedProxy( $ip ) {
		global $wgProxyList;

		if ( !$wgProxyList ) {
			return false;
		}

		if ( !is_array( $wgProxyList ) ) {
			// Load from the specified file
			$wgProxyList = array_map( 'trim', file( $wgProxyList ) );
		}

		if ( !is_array( $wgProxyList ) ) {
			$ret = false;
		} elseif ( array_search( $ip, $wgProxyList ) !== false ) {
			$ret = true;
		} elseif ( array_key_exists( $ip, $wgProxyList ) ) {
			// Old-style flipped proxy list
			$ret = true;
		} else {
			$ret = false;
		}
		return $ret;
	}

	/**
	 * Is this user subject to rate limiting?
	 *
	 * @return bool True if rate limited
	 */
	public function isPingLimitable() {
		global $wgRateLimitsExcludedIPs;
		if ( in_array( $this->getRequest()->getIP(), $wgRateLimitsExcludedIPs ) ) {
			// No other good way currently to disable rate limits
			// for specific IPs. :P
			// But this is a crappy hack and should die.
			return false;
		}
		return !$this->isAllowed( 'noratelimit' );
	}

	/**
	 * Primitive rate limits: enforce maximum actions per time period
	 * to put a brake on flooding.
	 *
	 * The method generates both a generic profiling point and a per action one
	 * (suffix being "-$action".
	 *
	 * @note When using a shared cache like memcached, IP-address
	 * last-hit counters will be shared across wikis.
	 *
	 * @param string $action Action to enforce; 'edit' if unspecified
	 * @param int $incrBy Positive amount to increment counter by [defaults to 1]
	 * @return bool True if a rate limiter was tripped
	 */
	public function pingLimiter( $action = 'edit', $incrBy = 1 ) {
		// Call the 'PingLimiter' hook
		$result = false;
		if ( !Hooks::run( 'PingLimiter', [ &$this, $action, &$result, $incrBy ] ) ) {
			return $result;
		}

		global $wgRateLimits;
		if ( !isset( $wgRateLimits[$action] ) ) {
			return false;
		}

		$limits = array_merge(
			[ '&can-bypass' => true ],
			$wgRateLimits[$action]
		);

		// Some groups shouldn't trigger the ping limiter, ever
		if ( $limits['&can-bypass'] && !$this->isPingLimitable() ) {
			return false;
		}

		$keys = [];
		$id = $this->getId();
		$userLimit = false;
		$isNewbie = $this->isNewbie();

		if ( $id == 0 ) {
			// limits for anons
			if ( isset( $limits['anon'] ) ) {
				$keys[wfMemcKey( 'limiter', $action, 'anon' )] = $limits['anon'];
			}
		} else {
			// limits for logged-in users
			if ( isset( $limits['user'] ) ) {
				$userLimit = $limits['user'];
			}
			// limits for newbie logged-in users
			if ( $isNewbie && isset( $limits['newbie'] ) ) {
				$keys[wfMemcKey( 'limiter', $action, 'user', $id )] = $limits['newbie'];
			}
		}

		// limits for anons and for newbie logged-in users
		if ( $isNewbie ) {
			// ip-based limits
			if ( isset( $limits['ip'] ) ) {
				$ip = $this->getRequest()->getIP();
				$keys["mediawiki:limiter:$action:ip:$ip"] = $limits['ip'];
			}
			// subnet-based limits
			if ( isset( $limits['subnet'] ) ) {
				$ip = $this->getRequest()->getIP();
				$subnet = IP::getSubnet( $ip );
				if ( $subnet !== false ) {
					$keys["mediawiki:limiter:$action:subnet:$subnet"] = $limits['subnet'];
				}
			}
		}

		// Check for group-specific permissions
		// If more than one group applies, use the group with the highest limit ratio (max/period)
		foreach ( $this->getGroups() as $group ) {
			if ( isset( $limits[$group] ) ) {
				if ( $userLimit === false
					|| $limits[$group][0] / $limits[$group][1] > $userLimit[0] / $userLimit[1]
				) {
					$userLimit = $limits[$group];
				}
			}
		}

		// Set the user limit key
		if ( $userLimit !== false ) {
			list( $max, $period ) = $userLimit;
			wfDebug( __METHOD__ . ": effective user limit: $max in {$period}s\n" );
			$keys[wfMemcKey( 'limiter', $action, 'user', $id )] = $userLimit;
		}

		// ip-based limits for all ping-limitable users
		if ( isset( $limits['ip-all'] ) ) {
			$ip = $this->getRequest()->getIP();
			// ignore if user limit is more permissive
			if ( $isNewbie || $userLimit === false
				|| $limits['ip-all'][0] / $limits['ip-all'][1] > $userLimit[0] / $userLimit[1] ) {
				$keys["mediawiki:limiter:$action:ip-all:$ip"] = $limits['ip-all'];
			}
		}

		// subnet-based limits for all ping-limitable users
		if ( isset( $limits['subnet-all'] ) ) {
			$ip = $this->getRequest()->getIP();
			$subnet = IP::getSubnet( $ip );
			if ( $subnet !== false ) {
				// ignore if user limit is more permissive
				if ( $isNewbie || $userLimit === false
					|| $limits['ip-all'][0] / $limits['ip-all'][1]
					> $userLimit[0] / $userLimit[1] ) {
					$keys["mediawiki:limiter:$action:subnet-all:$subnet"] = $limits['subnet-all'];
				}
			}
		}

		$cache = ObjectCache::getLocalClusterInstance();

		$triggered = false;
		foreach ( $keys as $key => $limit ) {
			list( $max, $period ) = $limit;
			$summary = "(limit $max in {$period}s)";
			$count = $cache->get( $key );
			// Already pinged?
			if ( $count ) {
				if ( $count >= $max ) {
					wfDebugLog( 'ratelimit', "User '{$this->getName()}' " .
						"(IP {$this->getRequest()->getIP()}) tripped $key at $count $summary" );
					$triggered = true;
				} else {
					wfDebug( __METHOD__ . ": ok. $key at $count $summary\n" );
				}
			} else {
				wfDebug( __METHOD__ . ": adding record for $key $summary\n" );
				if ( $incrBy > 0 ) {
					$cache->add( $key, 0, intval( $period ) ); // first ping
				}
			}
			if ( $incrBy > 0 ) {
				$cache->incr( $key, $incrBy );
			}
		}

		return $triggered;
	}

	/**
	 * Check if user is blocked
	 *
	 * @param bool $bFromSlave Whether to check the replica DB instead of
	 *   the master. Hacked from false due to horrible probs on site.
	 * @return bool True if blocked, false otherwise
	 */
	public function isBlocked( $bFromSlave = true ) {
		return $this->getBlock( $bFromSlave ) instanceof Block && $this->getBlock()->prevents( 'edit' );
	}

	/**
	 * Get the block affecting the user, or null if the user is not blocked
	 *
	 * @param bool $bFromSlave Whether to check the replica DB instead of the master
	 * @return Block|null
	 */
	public function getBlock( $bFromSlave = true ) {
		$this->getBlockedStatus( $bFromSlave );
		return $this->mBlock instanceof Block ? $this->mBlock : null;
	}

	/**
	 * Check if user is blocked from editing a particular article
	 *
	 * @param Title $title Title to check
	 * @param bool $bFromSlave Whether to check the replica DB instead of the master
	 * @return bool
	 */
	public function isBlockedFrom( $title, $bFromSlave = false ) {
		global $wgBlockAllowsUTEdit;

		$blocked = $this->isBlocked( $bFromSlave );
		$allowUsertalk = ( $wgBlockAllowsUTEdit ? $this->mAllowUsertalk : false );
		// If a user's name is suppressed, they cannot make edits anywhere
		if ( !$this->mHideName && $allowUsertalk && $title->getText() === $this->getName()
			&& $title->getNamespace() == NS_USER_TALK ) {
			$blocked = false;
			wfDebug( __METHOD__ . ": self-talk page, ignoring any blocks\n" );
		}

		Hooks::run( 'UserIsBlockedFrom', [ $this, $title, &$blocked, &$allowUsertalk ] );

		return $blocked;
	}

	/**
	 * If user is blocked, return the name of the user who placed the block
	 * @return string Name of blocker
	 */
	public function blockedBy() {
		$this->getBlockedStatus();
		return $this->mBlockedby;
	}

	/**
	 * If user is blocked, return the specified reason for the block
	 * @return string Blocking reason
	 */
	public function blockedFor() {
		$this->getBlockedStatus();
		return $this->mBlockreason;
	}

	/**
	 * If user is blocked, return the ID for the block
	 * @return int Block ID
	 */
	public function getBlockId() {
		$this->getBlockedStatus();
		return ( $this->mBlock ? $this->mBlock->getId() : false );
	}

	/**
	 * Check if user is blocked on all wikis.
	 * Do not use for actual edit permission checks!
	 * This is intended for quick UI checks.
	 *
	 * @param string $ip IP address, uses current client if none given
	 * @return bool True if blocked, false otherwise
	 */
	public function isBlockedGlobally( $ip = '' ) {
		return $this->getGlobalBlock( $ip ) instanceof Block;
	}

	/**
	 * Check if user is blocked on all wikis.
	 * Do not use for actual edit permission checks!
	 * This is intended for quick UI checks.
	 *
	 * @param string $ip IP address, uses current client if none given
	 * @return Block|null Block object if blocked, null otherwise
	 * @throws FatalError
	 * @throws MWException
	 */
	public function getGlobalBlock( $ip = '' ) {
		if ( $this->mGlobalBlock !== null ) {
			return $this->mGlobalBlock ?: null;
		}
		// User is already an IP?
		if ( IP::isIPAddress( $this->getName() ) ) {
			$ip = $this->getName();
		} elseif ( !$ip ) {
			$ip = $this->getRequest()->getIP();
		}
		$blocked = false;
		$block = null;
		Hooks::run( 'UserIsBlockedGlobally', [ &$this, $ip, &$blocked, &$block ] );

		if ( $blocked && $block === null ) {
			// back-compat: UserIsBlockedGlobally didn't have $block param first
			$block = new Block;
			$block->setTarget( $ip );
		}

		$this->mGlobalBlock = $blocked ? $block : false;
		return $this->mGlobalBlock ?: null;
	}

	/**
	 * Check if user account is locked
	 *
	 * @return bool True if locked, false otherwise
	 */
	public function isLocked() {
		if ( $this->mLocked !== null ) {
			return $this->mLocked;
		}
		$authUser = AuthManager::callLegacyAuthPlugin( 'getUserInstance', [ &$this ], null );
		$this->mLocked = $authUser && $authUser->isLocked();
		Hooks::run( 'UserIsLocked', [ $this, &$this->mLocked ] );
		return $this->mLocked;
	}

	/**
	 * Check if user account is hidden
	 *
	 * @return bool True if hidden, false otherwise
	 */
	public function isHidden() {
		if ( $this->mHideName !== null ) {
			return $this->mHideName;
		}
		$this->getBlockedStatus();
		if ( !$this->mHideName ) {
			$authUser = AuthManager::callLegacyAuthPlugin( 'getUserInstance', [ &$this ], null );
			$this->mHideName = $authUser && $authUser->isHidden();
			Hooks::run( 'UserIsHidden', [ $this, &$this->mHideName ] );
		}
		return $this->mHideName;
	}

	/**
	 * Get the user's ID.
	 * @return int The user's ID; 0 if the user is anonymous or nonexistent
	 */
	public function getId() {
		if ( $this->mId === null && $this->mName !== null && User::isIP( $this->mName ) ) {
			// Special case, we know the user is anonymous
			return 0;
		} elseif ( !$this->isItemLoaded( 'id' ) ) {
			// Don't load if this was initialized from an ID
			$this->load();
		}

		return (int)$this->mId;
	}

	/**
	 * Set the user and reload all fields according to a given ID
	 * @param int $v User ID to reload
	 */
	public function setId( $v ) {
		$this->mId = $v;
		$this->clearInstanceCache( 'id' );
	}

	/**
	 * Get the user name, or the IP of an anonymous user
	 * @return string User's name or IP address
	 */
	public function getName() {
		if ( $this->isItemLoaded( 'name', 'only' ) ) {
			// Special case optimisation
			return $this->mName;
		} else {
			$this->load();
			if ( $this->mName === false ) {
				// Clean up IPs
				$this->mName = IP::sanitizeIP( $this->getRequest()->getIP() );
			}
			return $this->mName;
		}
	}

	/**
	 * Set the user name.
	 *
	 * This does not reload fields from the database according to the given
	 * name. Rather, it is used to create a temporary "nonexistent user" for
	 * later addition to the database. It can also be used to set the IP
	 * address for an anonymous user to something other than the current
	 * remote IP.
	 *
	 * @note User::newFromName() has roughly the same function, when the named user
	 * does not exist.
	 * @param string $str New user name to set
	 */
	public function setName( $str ) {
		$this->load();
		$this->mName = $str;
	}

	/**
	 * Get the user's name escaped by underscores.
	 * @return string Username escaped by underscores.
	 */
	public function getTitleKey() {
		return str_replace( ' ', '_', $this->getName() );
	}

	/**
	 * Check if the user has new messages.
	 * @return bool True if the user has new messages
	 */
	public function getNewtalk() {
		$this->load();

		// Load the newtalk status if it is unloaded (mNewtalk=-1)
		if ( $this->mNewtalk === -1 ) {
			$this->mNewtalk = false; # reset talk page status

			// Check memcached separately for anons, who have no
			// entire User object stored in there.
			if ( !$this->mId ) {
				global $wgDisableAnonTalk;
				if ( $wgDisableAnonTalk ) {
					// Anon newtalk disabled by configuration.
					$this->mNewtalk = false;
				} else {
					$this->mNewtalk = $this->checkNewtalk( 'user_ip', $this->getName() );
				}
			} else {
				$this->mNewtalk = $this->checkNewtalk( 'user_id', $this->mId );
			}
		}

		return (bool)$this->mNewtalk;
	}

	/**
	 * Return the data needed to construct links for new talk page message
	 * alerts. If there are new messages, this will return an associative array
	 * with the following data:
	 *     wiki: The database name of the wiki
	 *     link: Root-relative link to the user's talk page
	 *     rev: The last talk page revision that the user has seen or null. This
	 *         is useful for building diff links.
	 * If there are no new messages, it returns an empty array.
	 * @note This function was designed to accomodate multiple talk pages, but
	 * currently only returns a single link and revision.
	 * @return array
	 */
	public function getNewMessageLinks() {
		$talks = [];
		if ( !Hooks::run( 'UserRetrieveNewTalks', [ &$this, &$talks ] ) ) {
			return $talks;
		} elseif ( !$this->getNewtalk() ) {
			return [];
		}
		$utp = $this->getTalkPage();
		$dbr = wfGetDB( DB_REPLICA );
		// Get the "last viewed rev" timestamp from the oldest message notification
		$timestamp = $dbr->selectField( 'user_newtalk',
			'MIN(user_last_timestamp)',
			$this->isAnon() ? [ 'user_ip' => $this->getName() ] : [ 'user_id' => $this->getId() ],
			__METHOD__ );
		$rev = $timestamp ? Revision::loadFromTimestamp( $dbr, $utp, $timestamp ) : null;
		return [ [ 'wiki' => wfWikiID(), 'link' => $utp->getLocalURL(), 'rev' => $rev ] ];
	}

	/**
	 * Get the revision ID for the last talk page revision viewed by the talk
	 * page owner.
	 * @return int|null Revision ID or null
	 */
	public function getNewMessageRevisionId() {
		$newMessageRevisionId = null;
		$newMessageLinks = $this->getNewMessageLinks();
		if ( $newMessageLinks ) {
			// Note: getNewMessageLinks() never returns more than a single link
			// and it is always for the same wiki, but we double-check here in
			// case that changes some time in the future.
			if ( count( $newMessageLinks ) === 1
				&& $newMessageLinks[0]['wiki'] === wfWikiID()
				&& $newMessageLinks[0]['rev']
			) {
				/** @var Revision $newMessageRevision */
				$newMessageRevision = $newMessageLinks[0]['rev'];
				$newMessageRevisionId = $newMessageRevision->getId();
			}
		}
		return $newMessageRevisionId;
	}

	/**
	 * Internal uncached check for new messages
	 *
	 * @see getNewtalk()
	 * @param string $field 'user_ip' for anonymous users, 'user_id' otherwise
	 * @param string|int $id User's IP address for anonymous users, User ID otherwise
	 * @return bool True if the user has new messages
	 */
	protected function checkNewtalk( $field, $id ) {
		$dbr = wfGetDB( DB_REPLICA );

		$ok = $dbr->selectField( 'user_newtalk', $field, [ $field => $id ], __METHOD__ );

		return $ok !== false;
	}

	/**
	 * Add or update the new messages flag
	 * @param string $field 'user_ip' for anonymous users, 'user_id' otherwise
	 * @param string|int $id User's IP address for anonymous users, User ID otherwise
	 * @param Revision|null $curRev New, as yet unseen revision of the user talk page. Ignored if null.
	 * @return bool True if successful, false otherwise
	 */
	protected function updateNewtalk( $field, $id, $curRev = null ) {
		// Get timestamp of the talk page revision prior to the current one
		$prevRev = $curRev ? $curRev->getPrevious() : false;
		$ts = $prevRev ? $prevRev->getTimestamp() : null;
		// Mark the user as having new messages since this revision
		$dbw = wfGetDB( DB_MASTER );
		$dbw->insert( 'user_newtalk',
			[ $field => $id, 'user_last_timestamp' => $dbw->timestampOrNull( $ts ) ],
			__METHOD__,
			'IGNORE' );
		if ( $dbw->affectedRows() ) {
			wfDebug( __METHOD__ . ": set on ($field, $id)\n" );
			return true;
		} else {
			wfDebug( __METHOD__ . " already set ($field, $id)\n" );
			return false;
		}
	}

	/**
	 * Clear the new messages flag for the given user
	 * @param string $field 'user_ip' for anonymous users, 'user_id' otherwise
	 * @param string|int $id User's IP address for anonymous users, User ID otherwise
	 * @return bool True if successful, false otherwise
	 */
	protected function deleteNewtalk( $field, $id ) {
		$dbw = wfGetDB( DB_MASTER );
		$dbw->delete( 'user_newtalk',
			[ $field => $id ],
			__METHOD__ );
		if ( $dbw->affectedRows() ) {
			wfDebug( __METHOD__ . ": killed on ($field, $id)\n" );
			return true;
		} else {
			wfDebug( __METHOD__ . ": already gone ($field, $id)\n" );
			return false;
		}
	}

	/**
	 * Update the 'You have new messages!' status.
	 * @param bool $val Whether the user has new messages
	 * @param Revision $curRev New, as yet unseen revision of the user talk
	 *   page. Ignored if null or !$val.
	 */
	public function setNewtalk( $val, $curRev = null ) {
		if ( wfReadOnly() ) {
			return;
		}

		$this->load();
		$this->mNewtalk = $val;

		if ( $this->isAnon() ) {
			$field = 'user_ip';
			$id = $this->getName();
		} else {
			$field = 'user_id';
			$id = $this->getId();
		}

		if ( $val ) {
			$changed = $this->updateNewtalk( $field, $id, $curRev );
		} else {
			$changed = $this->deleteNewtalk( $field, $id );
		}

		if ( $changed ) {
			$this->invalidateCache();
		}
	}

	/**
	 * Generate a current or new-future timestamp to be stored in the
	 * user_touched field when we update things.
	 * @return string Timestamp in TS_MW format
	 */
	private function newTouchedTimestamp() {
		global $wgClockSkewFudge;

		$time = wfTimestamp( TS_MW, time() + $wgClockSkewFudge );
		if ( $this->mTouched && $time <= $this->mTouched ) {
			$time = wfTimestamp( TS_MW, wfTimestamp( TS_UNIX, $this->mTouched ) + 1 );
		}

		return $time;
	}

	/**
	 * Clear user data from memcached
	 *
	 * Use after applying updates to the database; caller's
	 * responsibility to update user_touched if appropriate.
	 *
	 * Called implicitly from invalidateCache() and saveSettings().
	 *
	 * @param string $mode Use 'refresh' to clear now; otherwise before DB commit
	 */
	public function clearSharedCache( $mode = 'changed' ) {
		if ( !$this->getId() ) {
			return;
		}

		$cache = ObjectCache::getMainWANInstance();
		$key = $this->getCacheKey( $cache );
		if ( $mode === 'refresh' ) {
			$cache->delete( $key, 1 );
		} else {
			wfGetDB( DB_MASTER )->onTransactionPreCommitOrIdle(
				function() use ( $cache, $key ) {
					$cache->delete( $key );
				},
				__METHOD__
			);
		}
	}

	/**
	 * Immediately touch the user data cache for this account
	 *
	 * Calls touch() and removes account data from memcached
	 */
	public function invalidateCache() {
		$this->touch();
		$this->clearSharedCache();
	}

	/**
	 * Update the "touched" timestamp for the user
	 *
	 * This is useful on various login/logout events when making sure that
	 * a browser or proxy that has multiple tenants does not suffer cache
	 * pollution where the new user sees the old users content. The value
	 * of getTouched() is checked when determining 304 vs 200 responses.
	 * Unlike invalidateCache(), this preserves the User object cache and
	 * avoids database writes.
	 *
	 * @since 1.25
	 */
	public function touch() {
		$id = $this->getId();
		if ( $id ) {
			$key = wfMemcKey( 'user-quicktouched', 'id', $id );
			ObjectCache::getMainWANInstance()->touchCheckKey( $key );
			$this->mQuickTouched = null;
		}
	}

	/**
	 * Validate the cache for this account.
	 * @param string $timestamp A timestamp in TS_MW format
	 * @return bool
	 */
	public function validateCache( $timestamp ) {
		return ( $timestamp >= $this->getTouched() );
	}

	/**
	 * Get the user touched timestamp
	 *
	 * Use this value only to validate caches via inequalities
	 * such as in the case of HTTP If-Modified-Since response logic
	 *
	 * @return string TS_MW Timestamp
	 */
	public function getTouched() {
		$this->load();

		if ( $this->mId ) {
			if ( $this->mQuickTouched === null ) {
				$key = wfMemcKey( 'user-quicktouched', 'id', $this->mId );
				$cache = ObjectCache::getMainWANInstance();

				$this->mQuickTouched = wfTimestamp( TS_MW, $cache->getCheckKeyTime( $key ) );
			}

			return max( $this->mTouched, $this->mQuickTouched );
		}

		return $this->mTouched;
	}

	/**
	 * Get the user_touched timestamp field (time of last DB updates)
	 * @return string TS_MW Timestamp
	 * @since 1.26
	 */
	public function getDBTouched() {
		$this->load();

		return $this->mTouched;
	}

	/**
	 * @deprecated Removed in 1.27.
	 * @return Password
	 * @since 1.24
	 */
	public function getPassword() {
		throw new BadMethodCallException( __METHOD__ . ' has been removed in 1.27' );
	}

	/**
	 * @deprecated Removed in 1.27.
	 * @return Password
	 * @since 1.24
	 */
	public function getTemporaryPassword() {
		throw new BadMethodCallException( __METHOD__ . ' has been removed in 1.27' );
	}

	/**
	 * Set the password and reset the random token.
	 * Calls through to authentication plugin if necessary;
	 * will have no effect if the auth plugin refuses to
	 * pass the change through or if the legal password
	 * checks fail.
	 *
	 * As a special case, setting the password to null
	 * wipes it, so the account cannot be logged in until
	 * a new password is set, for instance via e-mail.
	 *
	 * @deprecated since 1.27, use AuthManager instead
	 * @param string $str New password to set
	 * @throws PasswordError On failure
	 * @return bool
	 */
	public function setPassword( $str ) {
		return $this->setPasswordInternal( $str );
	}

	/**
	 * Set the password and reset the random token unconditionally.
	 *
	 * @deprecated since 1.27, use AuthManager instead
	 * @param string|null $str New password to set or null to set an invalid
	 *  password hash meaning that the user will not be able to log in
	 *  through the web interface.
	 */
	public function setInternalPassword( $str ) {
		$this->setPasswordInternal( $str );
	}

	/**
	 * Actually set the password and such
	 * @since 1.27 cannot set a password for a user not in the database
	 * @param string|null $str New password to set or null to set an invalid
	 *  password hash meaning that the user will not be able to log in
	 *  through the web interface.
	 * @return bool Success
	 */
	private function setPasswordInternal( $str ) {
		$manager = AuthManager::singleton();

		// If the user doesn't exist yet, fail
		if ( !$manager->userExists( $this->getName() ) ) {
			throw new LogicException( 'Cannot set a password for a user that is not in the database.' );
		}

		$status = $this->changeAuthenticationData( [
			'username' => $this->getName(),
			'password' => $str,
			'retype' => $str,
		] );
		if ( !$status->isGood() ) {
			\MediaWiki\Logger\LoggerFactory::getInstance( 'authentication' )
				->info( __METHOD__ . ': Password change rejected: '
					. $status->getWikiText( null, null, 'en' ) );
			return false;
		}
<<<<<<< HEAD

		$this->setOption( 'watchlisttoken', false );
		SessionManager::singleton()->invalidateSessionsForUser( $this );

		return true;
	}

	/**
	 * Changes credentials of the user.
	 *
	 * This is a convenience wrapper around AuthManager::changeAuthenticationData.
	 * Note that this can return a status that isOK() but not isGood() on certain types of failures,
	 * e.g. when no provider handled the change.
	 *
	 * @param array $data A set of authentication data in fieldname => value format. This is the
	 *   same data you would pass the changeauthenticationdata API - 'username', 'password' etc.
	 * @return Status
	 * @since 1.27
	 */
	public function changeAuthenticationData( array $data ) {
		$manager = AuthManager::singleton();
		$reqs = $manager->getAuthenticationRequests( AuthManager::ACTION_CHANGE, $this );
		$reqs = AuthenticationRequest::loadRequestsFromSubmission( $reqs, $data );

		$status = Status::newGood( 'ignored' );
		foreach ( $reqs as $req ) {
			$status->merge( $manager->allowsAuthenticationDataChange( $req ), true );
		}
		if ( $status->getValue() === 'ignored' ) {
			$status->warning( 'authenticationdatachange-ignored' );
		}

=======

		$this->setOption( 'watchlisttoken', false );
		SessionManager::singleton()->invalidateSessionsForUser( $this );

		return true;
	}

	/**
	 * Changes credentials of the user.
	 *
	 * This is a convenience wrapper around AuthManager::changeAuthenticationData.
	 * Note that this can return a status that isOK() but not isGood() on certain types of failures,
	 * e.g. when no provider handled the change.
	 *
	 * @param array $data A set of authentication data in fieldname => value format. This is the
	 *   same data you would pass the changeauthenticationdata API - 'username', 'password' etc.
	 * @return Status
	 * @since 1.27
	 */
	public function changeAuthenticationData( array $data ) {
		$manager = AuthManager::singleton();
		$reqs = $manager->getAuthenticationRequests( AuthManager::ACTION_CHANGE, $this );
		$reqs = AuthenticationRequest::loadRequestsFromSubmission( $reqs, $data );

		$status = Status::newGood( 'ignored' );
		foreach ( $reqs as $req ) {
			$status->merge( $manager->allowsAuthenticationDataChange( $req ), true );
		}
		if ( $status->getValue() === 'ignored' ) {
			$status->warning( 'authenticationdatachange-ignored' );
		}

>>>>>>> 0ddb8064
		if ( $status->isGood() ) {
			foreach ( $reqs as $req ) {
				$manager->changeAuthenticationData( $req );
			}
		}
		return $status;
	}

	/**
	 * Get the user's current token.
	 * @param bool $forceCreation Force the generation of a new token if the
	 *   user doesn't have one (default=true for backwards compatibility).
	 * @return string|null Token
	 */
	public function getToken( $forceCreation = true ) {
		global $wgAuthenticationTokenVersion;

		$this->load();
		if ( !$this->mToken && $forceCreation ) {
			$this->setToken();
		}

		if ( !$this->mToken ) {
			// The user doesn't have a token, return null to indicate that.
			return null;
		} elseif ( $this->mToken === self::INVALID_TOKEN ) {
			// We return a random value here so existing token checks are very
			// likely to fail.
			return MWCryptRand::generateHex( self::TOKEN_LENGTH );
		} elseif ( $wgAuthenticationTokenVersion === null ) {
			// $wgAuthenticationTokenVersion not in use, so return the raw secret
			return $this->mToken;
		} else {
			// $wgAuthenticationTokenVersion in use, so hmac it.
			$ret = MWCryptHash::hmac( $wgAuthenticationTokenVersion, $this->mToken, false );

			// The raw hash can be overly long. Shorten it up.
			$len = max( 32, self::TOKEN_LENGTH );
			if ( strlen( $ret ) < $len ) {
				// Should never happen, even md5 is 128 bits
				throw new \UnexpectedValueException( 'Hmac returned less than 128 bits' );
			}
			return substr( $ret, -$len );
		}
	}

	/**
	 * Set the random token (used for persistent authentication)
	 * Called from loadDefaults() among other places.
	 *
	 * @param string|bool $token If specified, set the token to this value
	 */
	public function setToken( $token = false ) {
		$this->load();
		if ( $this->mToken === self::INVALID_TOKEN ) {
			\MediaWiki\Logger\LoggerFactory::getInstance( 'session' )
				->debug( __METHOD__ . ": Ignoring attempt to set token for system user \"$this\"" );
		} elseif ( !$token ) {
			$this->mToken = MWCryptRand::generateHex( self::TOKEN_LENGTH );
		} else {
			$this->mToken = $token;
		}
	}

	/**
	 * Set the password for a password reminder or new account email
	 *
	 * @deprecated Removed in 1.27. Use PasswordReset instead.
	 * @param string $str New password to set or null to set an invalid
	 *  password hash meaning that the user will not be able to use it
	 * @param bool $throttle If true, reset the throttle timestamp to the present
	 */
	public function setNewpassword( $str, $throttle = true ) {
		throw new BadMethodCallException( __METHOD__ . ' has been removed in 1.27' );
	}

	/**
	 * Has password reminder email been sent within the last
	 * $wgPasswordReminderResendTime hours?
	 * @deprecated Removed in 1.27. See above.
	 * @return bool
	 */
	public function isPasswordReminderThrottled() {
		throw new BadMethodCallException( __METHOD__ . ' has been removed in 1.27' );
	}

	/**
	 * Get the user's e-mail address
	 * @return string User's email address
	 */
	public function getEmail() {
		$this->load();
		Hooks::run( 'UserGetEmail', [ $this, &$this->mEmail ] );
		return $this->mEmail;
	}

	/**
	 * Get the timestamp of the user's e-mail authentication
	 * @return string TS_MW timestamp
	 */
	public function getEmailAuthenticationTimestamp() {
		$this->load();
		Hooks::run( 'UserGetEmailAuthenticationTimestamp', [ $this, &$this->mEmailAuthenticated ] );
		return $this->mEmailAuthenticated;
	}

	/**
	 * Set the user's e-mail address
	 * @param string $str New e-mail address
	 */
	public function setEmail( $str ) {
		$this->load();
		if ( $str == $this->mEmail ) {
			return;
		}
		$this->invalidateEmail();
		$this->mEmail = $str;
		Hooks::run( 'UserSetEmail', [ $this, &$this->mEmail ] );
	}

	/**
	 * Set the user's e-mail address and a confirmation mail if needed.
	 *
	 * @since 1.20
	 * @param string $str New e-mail address
	 * @return Status
	 */
	public function setEmailWithConfirmation( $str ) {
		global $wgEnableEmail, $wgEmailAuthentication;

		if ( !$wgEnableEmail ) {
			return Status::newFatal( 'emaildisabled' );
		}

		$oldaddr = $this->getEmail();
		if ( $str === $oldaddr ) {
			return Status::newGood( true );
		}

		$type = $oldaddr != '' ? 'changed' : 'set';
		$notificationResult = null;

		if ( $wgEmailAuthentication ) {
			// Send the user an email notifying the user of the change in registered
			// email address on their previous email address
			if ( $type == 'changed' ) {
				$change = $str != '' ? 'changed' : 'removed';
				$notificationResult = $this->sendMail(
					wfMessage( 'notificationemail_subject_' . $change )->text(),
					wfMessage( 'notificationemail_body_' . $change,
						$this->getRequest()->getIP(),
						$this->getName(),
						$str )->text()
				);
			}
		}

		$this->setEmail( $str );

		if ( $str !== '' && $wgEmailAuthentication ) {
			// Send a confirmation request to the new address if needed
			$result = $this->sendConfirmationMail( $type );

			if ( $notificationResult !== null ) {
				$result->merge( $notificationResult );
			}

			if ( $result->isGood() ) {
				// Say to the caller that a confirmation and notification mail has been sent
				$result->value = 'eauth';
			}
		} else {
			$result = Status::newGood( true );
		}

		return $result;
	}

	/**
	 * Get the user's real name
	 * @return string User's real name
	 */
	public function getRealName() {
		if ( !$this->isItemLoaded( 'realname' ) ) {
			$this->load();
		}

		return $this->mRealName;
	}

	/**
	 * Set the user's real name
	 * @param string $str New real name
	 */
	public function setRealName( $str ) {
		$this->load();
		$this->mRealName = $str;
	}

	/**
	 * Get the user's current setting for a given option.
	 *
	 * @param string $oname The option to check
	 * @param string $defaultOverride A default value returned if the option does not exist
	 * @param bool $ignoreHidden Whether to ignore the effects of $wgHiddenPrefs
	 * @return string User's current value for the option
	 * @see getBoolOption()
	 * @see getIntOption()
	 */
	public function getOption( $oname, $defaultOverride = null, $ignoreHidden = false ) {
		global $wgHiddenPrefs;
		$this->loadOptions();

		# We want 'disabled' preferences to always behave as the default value for
		# users, even if they have set the option explicitly in their settings (ie they
		# set it, and then it was disabled removing their ability to change it).  But
		# we don't want to erase the preferences in the database in case the preference
		# is re-enabled again.  So don't touch $mOptions, just override the returned value
		if ( !$ignoreHidden && in_array( $oname, $wgHiddenPrefs ) ) {
			return self::getDefaultOption( $oname );
		}

		if ( array_key_exists( $oname, $this->mOptions ) ) {
			return $this->mOptions[$oname];
		} else {
			return $defaultOverride;
		}
	}

	/**
	 * Get all user's options
	 *
	 * @param int $flags Bitwise combination of:
	 *   User::GETOPTIONS_EXCLUDE_DEFAULTS  Exclude user options that are set
	 *                                      to the default value. (Since 1.25)
	 * @return array
	 */
	public function getOptions( $flags = 0 ) {
		global $wgHiddenPrefs;
		$this->loadOptions();
		$options = $this->mOptions;

		# We want 'disabled' preferences to always behave as the default value for
		# users, even if they have set the option explicitly in their settings (ie they
		# set it, and then it was disabled removing their ability to change it).  But
		# we don't want to erase the preferences in the database in case the preference
		# is re-enabled again.  So don't touch $mOptions, just override the returned value
		foreach ( $wgHiddenPrefs as $pref ) {
			$default = self::getDefaultOption( $pref );
			if ( $default !== null ) {
				$options[$pref] = $default;
			}
		}

		if ( $flags & self::GETOPTIONS_EXCLUDE_DEFAULTS ) {
			$options = array_diff_assoc( $options, self::getDefaultOptions() );
		}

		return $options;
	}

	/**
	 * Get the user's current setting for a given option, as a boolean value.
	 *
	 * @param string $oname The option to check
	 * @return bool User's current value for the option
	 * @see getOption()
	 */
	public function getBoolOption( $oname ) {
		return (bool)$this->getOption( $oname );
	}

	/**
	 * Get the user's current setting for a given option, as an integer value.
	 *
	 * @param string $oname The option to check
	 * @param int $defaultOverride A default value returned if the option does not exist
	 * @return int User's current value for the option
	 * @see getOption()
	 */
	public function getIntOption( $oname, $defaultOverride = 0 ) {
		$val = $this->getOption( $oname );
		if ( $val == '' ) {
			$val = $defaultOverride;
		}
		return intval( $val );
	}

	/**
	 * Set the given option for a user.
	 *
	 * You need to call saveSettings() to actually write to the database.
	 *
	 * @param string $oname The option to set
	 * @param mixed $val New value to set
	 */
	public function setOption( $oname, $val ) {
		$this->loadOptions();

		// Explicitly NULL values should refer to defaults
		if ( is_null( $val ) ) {
			$val = self::getDefaultOption( $oname );
		}

		$this->mOptions[$oname] = $val;
	}

	/**
	 * Get a token stored in the preferences (like the watchlist one),
	 * resetting it if it's empty (and saving changes).
	 *
	 * @param string $oname The option name to retrieve the token from
	 * @return string|bool User's current value for the option, or false if this option is disabled.
	 * @see resetTokenFromOption()
	 * @see getOption()
	 * @deprecated since 1.26 Applications should use the OAuth extension
	 */
	public function getTokenFromOption( $oname ) {
		global $wgHiddenPrefs;

		$id = $this->getId();
		if ( !$id || in_array( $oname, $wgHiddenPrefs ) ) {
			return false;
		}

		$token = $this->getOption( $oname );
		if ( !$token ) {
			// Default to a value based on the user token to avoid space
			// wasted on storing tokens for all users. When this option
			// is set manually by the user, only then is it stored.
			$token = hash_hmac( 'sha1', "$oname:$id", $this->getToken() );
		}

		return $token;
	}

	/**
	 * Reset a token stored in the preferences (like the watchlist one).
	 * *Does not* save user's preferences (similarly to setOption()).
	 *
	 * @param string $oname The option name to reset the token in
	 * @return string|bool New token value, or false if this option is disabled.
	 * @see getTokenFromOption()
	 * @see setOption()
	 */
	public function resetTokenFromOption( $oname ) {
		global $wgHiddenPrefs;
		if ( in_array( $oname, $wgHiddenPrefs ) ) {
			return false;
		}

		$token = MWCryptRand::generateHex( 40 );
		$this->setOption( $oname, $token );
		return $token;
	}

	/**
	 * Return a list of the types of user options currently returned by
	 * User::getOptionKinds().
	 *
	 * Currently, the option kinds are:
	 * - 'registered' - preferences which are registered in core MediaWiki or
	 *                  by extensions using the UserGetDefaultOptions hook.
	 * - 'registered-multiselect' - as above, using the 'multiselect' type.
	 * - 'registered-checkmatrix' - as above, using the 'checkmatrix' type.
	 * - 'userjs' - preferences with names starting with 'userjs-', intended to
	 *              be used by user scripts.
	 * - 'special' - "preferences" that are not accessible via User::getOptions
	 *               or User::setOptions.
	 * - 'unused' - preferences about which MediaWiki doesn't know anything.
	 *              These are usually legacy options, removed in newer versions.
	 *
	 * The API (and possibly others) use this function to determine the possible
	 * option types for validation purposes, so make sure to update this when a
	 * new option kind is added.
	 *
	 * @see User::getOptionKinds
	 * @return array Option kinds
	 */
	public static function listOptionKinds() {
		return [
			'registered',
			'registered-multiselect',
			'registered-checkmatrix',
			'userjs',
			'special',
			'unused'
		];
	}

	/**
	 * Return an associative array mapping preferences keys to the kind of a preference they're
	 * used for. Different kinds are handled differently when setting or reading preferences.
	 *
	 * See User::listOptionKinds for the list of valid option types that can be provided.
	 *
	 * @see User::listOptionKinds
	 * @param IContextSource $context
	 * @param array $options Assoc. array with options keys to check as keys.
	 *   Defaults to $this->mOptions.
	 * @return array The key => kind mapping data
	 */
	public function getOptionKinds( IContextSource $context, $options = null ) {
		$this->loadOptions();
		if ( $options === null ) {
			$options = $this->mOptions;
		}

		$prefs = Preferences::getPreferences( $this, $context );
		$mapping = [];

		// Pull out the "special" options, so they don't get converted as
		// multiselect or checkmatrix.
		$specialOptions = array_fill_keys( Preferences::getSaveBlacklist(), true );
		foreach ( $specialOptions as $name => $value ) {
			unset( $prefs[$name] );
		}

		// Multiselect and checkmatrix options are stored in the database with
		// one key per option, each having a boolean value. Extract those keys.
		$multiselectOptions = [];
		foreach ( $prefs as $name => $info ) {
			if ( ( isset( $info['type'] ) && $info['type'] == 'multiselect' ) ||
					( isset( $info['class'] ) && $info['class'] == 'HTMLMultiSelectField' ) ) {
				$opts = HTMLFormField::flattenOptions( $info['options'] );
				$prefix = isset( $info['prefix'] ) ? $info['prefix'] : $name;

				foreach ( $opts as $value ) {
					$multiselectOptions["$prefix$value"] = true;
				}

				unset( $prefs[$name] );
			}
		}
		$checkmatrixOptions = [];
		foreach ( $prefs as $name => $info ) {
			if ( ( isset( $info['type'] ) && $info['type'] == 'checkmatrix' ) ||
					( isset( $info['class'] ) && $info['class'] == 'HTMLCheckMatrix' ) ) {
				$columns = HTMLFormField::flattenOptions( $info['columns'] );
				$rows = HTMLFormField::flattenOptions( $info['rows'] );
				$prefix = isset( $info['prefix'] ) ? $info['prefix'] : $name;

				foreach ( $columns as $column ) {
					foreach ( $rows as $row ) {
						$checkmatrixOptions["$prefix$column-$row"] = true;
					}
				}

				unset( $prefs[$name] );
			}
		}

		// $value is ignored
		foreach ( $options as $key => $value ) {
			if ( isset( $prefs[$key] ) ) {
				$mapping[$key] = 'registered';
			} elseif ( isset( $multiselectOptions[$key] ) ) {
				$mapping[$key] = 'registered-multiselect';
			} elseif ( isset( $checkmatrixOptions[$key] ) ) {
				$mapping[$key] = 'registered-checkmatrix';
			} elseif ( isset( $specialOptions[$key] ) ) {
				$mapping[$key] = 'special';
			} elseif ( substr( $key, 0, 7 ) === 'userjs-' ) {
				$mapping[$key] = 'userjs';
			} else {
				$mapping[$key] = 'unused';
			}
		}

		return $mapping;
	}

	/**
	 * Reset certain (or all) options to the site defaults
	 *
	 * The optional parameter determines which kinds of preferences will be reset.
	 * Supported values are everything that can be reported by getOptionKinds()
	 * and 'all', which forces a reset of *all* preferences and overrides everything else.
	 *
	 * @param array|string $resetKinds Which kinds of preferences to reset. Defaults to
	 *  array( 'registered', 'registered-multiselect', 'registered-checkmatrix', 'unused' )
	 *  for backwards-compatibility.
	 * @param IContextSource|null $context Context source used when $resetKinds
	 *  does not contain 'all', passed to getOptionKinds().
	 *  Defaults to RequestContext::getMain() when null.
	 */
	public function resetOptions(
		$resetKinds = [ 'registered', 'registered-multiselect', 'registered-checkmatrix', 'unused' ],
		IContextSource $context = null
	) {
		$this->load();
		$defaultOptions = self::getDefaultOptions();

		if ( !is_array( $resetKinds ) ) {
			$resetKinds = [ $resetKinds ];
		}

		if ( in_array( 'all', $resetKinds ) ) {
			$newOptions = $defaultOptions;
		} else {
			if ( $context === null ) {
				$context = RequestContext::getMain();
			}

			$optionKinds = $this->getOptionKinds( $context );
			$resetKinds = array_intersect( $resetKinds, self::listOptionKinds() );
			$newOptions = [];

			// Use default values for the options that should be deleted, and
			// copy old values for the ones that shouldn't.
			foreach ( $this->mOptions as $key => $value ) {
				if ( in_array( $optionKinds[$key], $resetKinds ) ) {
					if ( array_key_exists( $key, $defaultOptions ) ) {
						$newOptions[$key] = $defaultOptions[$key];
					}
				} else {
					$newOptions[$key] = $value;
				}
			}
		}

		Hooks::run( 'UserResetAllOptions', [ $this, &$newOptions, $this->mOptions, $resetKinds ] );

		$this->mOptions = $newOptions;
		$this->mOptionsLoaded = true;
	}

	/**
	 * Get the user's preferred date format.
	 * @return string User's preferred date format
	 */
	public function getDatePreference() {
		// Important migration for old data rows
		if ( is_null( $this->mDatePreference ) ) {
			global $wgLang;
			$value = $this->getOption( 'date' );
			$map = $wgLang->getDatePreferenceMigrationMap();
			if ( isset( $map[$value] ) ) {
				$value = $map[$value];
			}
			$this->mDatePreference = $value;
		}
		return $this->mDatePreference;
	}

	/**
	 * Determine based on the wiki configuration and the user's options,
	 * whether this user must be over HTTPS no matter what.
	 *
	 * @return bool
	 */
	public function requiresHTTPS() {
		global $wgSecureLogin;
		if ( !$wgSecureLogin ) {
			return false;
		} else {
			$https = $this->getBoolOption( 'prefershttps' );
			Hooks::run( 'UserRequiresHTTPS', [ $this, &$https ] );
			if ( $https ) {
				$https = wfCanIPUseHTTPS( $this->getRequest()->getIP() );
			}
			return $https;
		}
	}

	/**
	 * Get the user preferred stub threshold
	 *
	 * @return int
	 */
	public function getStubThreshold() {
		global $wgMaxArticleSize; # Maximum article size, in Kb
		$threshold = $this->getIntOption( 'stubthreshold' );
		if ( $threshold > $wgMaxArticleSize * 1024 ) {
			// If they have set an impossible value, disable the preference
			// so we can use the parser cache again.
			$threshold = 0;
		}
		return $threshold;
	}

	/**
	 * Get the permissions this user has.
	 * @return array Array of String permission names
	 */
	public function getRights() {
		if ( is_null( $this->mRights ) ) {
			$this->mRights = self::getGroupPermissions( $this->getEffectiveGroups() );
			Hooks::run( 'UserGetRights', [ $this, &$this->mRights ] );

			// Deny any rights denied by the user's session, unless this
			// endpoint has no sessions.
			if ( !defined( 'MW_NO_SESSION' ) ) {
				$allowedRights = $this->getRequest()->getSession()->getAllowedUserRights();
				if ( $allowedRights !== null ) {
					$this->mRights = array_intersect( $this->mRights, $allowedRights );
				}
			}

			// Force reindexation of rights when a hook has unset one of them
			$this->mRights = array_values( array_unique( $this->mRights ) );

			// If block disables login, we should also remove any
			// extra rights blocked users might have, in case the
			// blocked user has a pre-existing session (T129738).
			// This is checked here for cases where people only call
			// $user->isAllowed(). It is also checked in Title::checkUserBlock()
			// to give a better error message in the common case.
			$config = RequestContext::getMain()->getConfig();
			if (
				$this->isLoggedIn() &&
				$config->get( 'BlockDisablesLogin' ) &&
				$this->isBlocked()
			) {
				$anon = new User;
				$this->mRights = array_intersect( $this->mRights, $anon->getRights() );
			}
		}
		return $this->mRights;
	}

	/**
	 * Get the list of explicit group memberships this user has.
	 * The implicit * and user groups are not included.
	 * @return array Array of String internal group names
	 */
	public function getGroups() {
		$this->load();
		$this->loadGroups();
		return $this->mGroups;
	}

	/**
	 * Get the list of implicit group memberships this user has.
	 * This includes all explicit groups, plus 'user' if logged in,
	 * '*' for all accounts, and autopromoted groups
	 * @param bool $recache Whether to avoid the cache
	 * @return array Array of String internal group names
	 */
	public function getEffectiveGroups( $recache = false ) {
		if ( $recache || is_null( $this->mEffectiveGroups ) ) {
			$this->mEffectiveGroups = array_unique( array_merge(
				$this->getGroups(), // explicit groups
				$this->getAutomaticGroups( $recache ) // implicit groups
			) );
			// Hook for additional groups
			Hooks::run( 'UserEffectiveGroups', [ &$this, &$this->mEffectiveGroups ] );
			// Force reindexation of groups when a hook has unset one of them
			$this->mEffectiveGroups = array_values( array_unique( $this->mEffectiveGroups ) );
		}
		return $this->mEffectiveGroups;
	}

	/**
	 * Get the list of implicit group memberships this user has.
	 * This includes 'user' if logged in, '*' for all accounts,
	 * and autopromoted groups
	 * @param bool $recache Whether to avoid the cache
	 * @return array Array of String internal group names
	 */
	public function getAutomaticGroups( $recache = false ) {
		if ( $recache || is_null( $this->mImplicitGroups ) ) {
			$this->mImplicitGroups = [ '*' ];
			if ( $this->getId() ) {
				$this->mImplicitGroups[] = 'user';

				$this->mImplicitGroups = array_unique( array_merge(
					$this->mImplicitGroups,
					Autopromote::getAutopromoteGroups( $this )
				) );
			}
			if ( $recache ) {
				// Assure data consistency with rights/groups,
				// as getEffectiveGroups() depends on this function
				$this->mEffectiveGroups = null;
			}
		}
		return $this->mImplicitGroups;
	}

	/**
	 * Returns the groups the user has belonged to.
	 *
	 * The user may still belong to the returned groups. Compare with getGroups().
	 *
	 * The function will not return groups the user had belonged to before MW 1.17
	 *
	 * @return array Names of the groups the user has belonged to.
	 */
	public function getFormerGroups() {
		$this->load();

		if ( is_null( $this->mFormerGroups ) ) {
			$db = ( $this->queryFlagsUsed & self::READ_LATEST )
				? wfGetDB( DB_MASTER )
				: wfGetDB( DB_REPLICA );
			$res = $db->select( 'user_former_groups',
				[ 'ufg_group' ],
				[ 'ufg_user' => $this->mId ],
				__METHOD__ );
			$this->mFormerGroups = [];
			foreach ( $res as $row ) {
				$this->mFormerGroups[] = $row->ufg_group;
			}
		}

		return $this->mFormerGroups;
	}

	/**
	 * Get the user's edit count.
	 * @return int|null Null for anonymous users
	 */
	public function getEditCount() {
		if ( !$this->getId() ) {
			return null;
		}

		if ( $this->mEditCount === null ) {
			/* Populate the count, if it has not been populated yet */
			$dbr = wfGetDB( DB_REPLICA );
			// check if the user_editcount field has been initialized
			$count = $dbr->selectField(
				'user', 'user_editcount',
				[ 'user_id' => $this->mId ],
				__METHOD__
			);

			if ( $count === null ) {
				// it has not been initialized. do so.
				$count = $this->initEditCount();
			}
			$this->mEditCount = $count;
		}
		return (int)$this->mEditCount;
	}

	/**
	 * Add the user to the given group.
	 * This takes immediate effect.
	 * @param string $group Name of the group to add
	 * @return bool
	 */
	public function addGroup( $group ) {
		$this->load();

		if ( !Hooks::run( 'UserAddGroup', [ $this, &$group ] ) ) {
			return false;
		}

		$dbw = wfGetDB( DB_MASTER );
		if ( $this->getId() ) {
			$dbw->insert( 'user_groups',
				[
					'ug_user' => $this->getId(),
					'ug_group' => $group,
				],
				__METHOD__,
				[ 'IGNORE' ] );
		}

		$this->loadGroups();
		$this->mGroups[] = $group;
		// In case loadGroups was not called before, we now have the right twice.
		// Get rid of the duplicate.
		$this->mGroups = array_unique( $this->mGroups );

		// Refresh the groups caches, and clear the rights cache so it will be
		// refreshed on the next call to $this->getRights().
		$this->getEffectiveGroups( true );
		$this->mRights = null;

		$this->invalidateCache();

		return true;
	}

	/**
	 * Remove the user from the given group.
	 * This takes immediate effect.
	 * @param string $group Name of the group to remove
	 * @return bool
	 */
	public function removeGroup( $group ) {
		$this->load();
		if ( !Hooks::run( 'UserRemoveGroup', [ $this, &$group ] ) ) {
			return false;
		}

		$dbw = wfGetDB( DB_MASTER );
		$dbw->delete( 'user_groups',
			[
				'ug_user' => $this->getId(),
				'ug_group' => $group,
			], __METHOD__
		);
		// Remember that the user was in this group
		$dbw->insert( 'user_former_groups',
			[
				'ufg_user' => $this->getId(),
				'ufg_group' => $group,
			],
			__METHOD__,
			[ 'IGNORE' ]
		);

		$this->loadGroups();
		$this->mGroups = array_diff( $this->mGroups, [ $group ] );

		// Refresh the groups caches, and clear the rights cache so it will be
		// refreshed on the next call to $this->getRights().
		$this->getEffectiveGroups( true );
		$this->mRights = null;

		$this->invalidateCache();

		return true;
	}

	/**
	 * Get whether the user is logged in
	 * @return bool
	 */
	public function isLoggedIn() {
		return $this->getId() != 0;
	}

	/**
	 * Get whether the user is anonymous
	 * @return bool
	 */
	public function isAnon() {
		return !$this->isLoggedIn();
	}

	/**
	 * @return bool Whether this user is flagged as being a bot role account
	 * @since 1.28
	 */
	public function isBot() {
		if ( in_array( 'bot', $this->getGroups() ) && $this->isAllowed( 'bot' ) ) {
			return true;
		}

		$isBot = false;
		Hooks::run( "UserIsBot", [ $this, &$isBot ] );

		return $isBot;
	}

	/**
	 * Check if user is allowed to access a feature / make an action
	 *
	 * @param string ... Permissions to test
	 * @return bool True if user is allowed to perform *any* of the given actions
	 */
	public function isAllowedAny() {
		$permissions = func_get_args();
		foreach ( $permissions as $permission ) {
			if ( $this->isAllowed( $permission ) ) {
				return true;
			}
		}
		return false;
	}

	/**
	 *
	 * @param string ... Permissions to test
	 * @return bool True if the user is allowed to perform *all* of the given actions
	 */
	public function isAllowedAll() {
		$permissions = func_get_args();
		foreach ( $permissions as $permission ) {
			if ( !$this->isAllowed( $permission ) ) {
				return false;
			}
		}
		return true;
	}

	/**
	 * Internal mechanics of testing a permission
	 * @param string $action
	 * @return bool
	 */
	public function isAllowed( $action = '' ) {
		if ( $action === '' ) {
			return true; // In the spirit of DWIM
		}
		// Use strict parameter to avoid matching numeric 0 accidentally inserted
		// by misconfiguration: 0 == 'foo'
		return in_array( $action, $this->getRights(), true );
	}

	/**
	 * Check whether to enable recent changes patrol features for this user
	 * @return bool True or false
	 */
	public function useRCPatrol() {
		global $wgUseRCPatrol;
		return $wgUseRCPatrol && $this->isAllowedAny( 'patrol', 'patrolmarks' );
	}

	/**
	 * Check whether to enable new pages patrol features for this user
	 * @return bool True or false
	 */
	public function useNPPatrol() {
		global $wgUseRCPatrol, $wgUseNPPatrol;
		return (
			( $wgUseRCPatrol || $wgUseNPPatrol )
				&& ( $this->isAllowedAny( 'patrol', 'patrolmarks' ) )
		);
	}

	/**
	 * Check whether to enable new files patrol features for this user
	 * @return bool True or false
	 */
	public function useFilePatrol() {
		global $wgUseRCPatrol, $wgUseFilePatrol;
		return (
			( $wgUseRCPatrol || $wgUseFilePatrol )
				&& ( $this->isAllowedAny( 'patrol', 'patrolmarks' ) )
		);
	}

	/**
	 * Get the WebRequest object to use with this object
	 *
	 * @return WebRequest
	 */
	public function getRequest() {
		if ( $this->mRequest ) {
			return $this->mRequest;
		} else {
			global $wgRequest;
			return $wgRequest;
		}
	}

	/**
	 * Check the watched status of an article.
	 * @since 1.22 $checkRights parameter added
	 * @param Title $title Title of the article to look at
	 * @param bool $checkRights Whether to check 'viewmywatchlist'/'editmywatchlist' rights.
	 *     Pass User::CHECK_USER_RIGHTS or User::IGNORE_USER_RIGHTS.
	 * @return bool
	 */
	public function isWatched( $title, $checkRights = self::CHECK_USER_RIGHTS ) {
		if ( $title->isWatchable() && ( !$checkRights || $this->isAllowed( 'viewmywatchlist' ) ) ) {
			return MediaWikiServices::getInstance()->getWatchedItemStore()->isWatched( $this, $title );
		}
		return false;
	}

	/**
	 * Watch an article.
	 * @since 1.22 $checkRights parameter added
	 * @param Title $title Title of the article to look at
	 * @param bool $checkRights Whether to check 'viewmywatchlist'/'editmywatchlist' rights.
	 *     Pass User::CHECK_USER_RIGHTS or User::IGNORE_USER_RIGHTS.
	 */
	public function addWatch( $title, $checkRights = self::CHECK_USER_RIGHTS ) {
		if ( !$checkRights || $this->isAllowed( 'editmywatchlist' ) ) {
			MediaWikiServices::getInstance()->getWatchedItemStore()->addWatchBatchForUser(
				$this,
				[ $title->getSubjectPage(), $title->getTalkPage() ]
			);
		}
		$this->invalidateCache();
	}

	/**
	 * Stop watching an article.
	 * @since 1.22 $checkRights parameter added
	 * @param Title $title Title of the article to look at
	 * @param bool $checkRights Whether to check 'viewmywatchlist'/'editmywatchlist' rights.
	 *     Pass User::CHECK_USER_RIGHTS or User::IGNORE_USER_RIGHTS.
	 */
	public function removeWatch( $title, $checkRights = self::CHECK_USER_RIGHTS ) {
		if ( !$checkRights || $this->isAllowed( 'editmywatchlist' ) ) {
			$store = MediaWikiServices::getInstance()->getWatchedItemStore();
			$store->removeWatch( $this, $title->getSubjectPage() );
			$store->removeWatch( $this, $title->getTalkPage() );
		}
		$this->invalidateCache();
	}

	/**
	 * Clear the user's notification timestamp for the given title.
	 * If e-notif e-mails are on, they will receive notification mails on
	 * the next change of the page if it's watched etc.
	 * @note If the user doesn't have 'editmywatchlist', this will do nothing.
	 * @param Title $title Title of the article to look at
	 * @param int $oldid The revision id being viewed. If not given or 0, latest revision is assumed.
	 */
	public function clearNotification( &$title, $oldid = 0 ) {
		global $wgUseEnotif, $wgShowUpdatedMarker;

		// Do nothing if the database is locked to writes
		if ( wfReadOnly() ) {
			return;
		}

		// Do nothing if not allowed to edit the watchlist
		if ( !$this->isAllowed( 'editmywatchlist' ) ) {
			return;
		}

		// If we're working on user's talk page, we should update the talk page message indicator
		if ( $title->getNamespace() == NS_USER_TALK && $title->getText() == $this->getName() ) {
			if ( !Hooks::run( 'UserClearNewTalkNotification', [ &$this, $oldid ] ) ) {
				return;
			}

			// Try to update the DB post-send and only if needed...
			DeferredUpdates::addCallableUpdate( function() use ( $title, $oldid ) {
				if ( !$this->getNewtalk() ) {
					return; // no notifications to clear
				}

				// Delete the last notifications (they stack up)
				$this->setNewtalk( false );

				// If there is a new, unseen, revision, use its timestamp
				$nextid = $oldid
					? $title->getNextRevisionID( $oldid, Title::GAID_FOR_UPDATE )
					: null;
				if ( $nextid ) {
					$this->setNewtalk( true, Revision::newFromId( $nextid ) );
				}
			} );
		}

		if ( !$wgUseEnotif && !$wgShowUpdatedMarker ) {
			return;
		}

		if ( $this->isAnon() ) {
			// Nothing else to do...
			return;
		}

		// Only update the timestamp if the page is being watched.
		// The query to find out if it is watched is cached both in memcached and per-invocation,
		// and when it does have to be executed, it can be on a replica DB
		// If this is the user's newtalk page, we always update the timestamp
		$force = '';
		if ( $title->getNamespace() == NS_USER_TALK && $title->getText() == $this->getName() ) {
			$force = 'force';
		}

		MediaWikiServices::getInstance()->getWatchedItemStore()
			->resetNotificationTimestamp( $this, $title, $force, $oldid );
	}

	/**
	 * Resets all of the given user's page-change notification timestamps.
	 * If e-notif e-mails are on, they will receive notification mails on
	 * the next change of any watched page.
	 * @note If the user doesn't have 'editmywatchlist', this will do nothing.
	 */
	public function clearAllNotifications() {
		global $wgUseEnotif, $wgShowUpdatedMarker;
		// Do nothing if not allowed to edit the watchlist
		if ( wfReadOnly() || !$this->isAllowed( 'editmywatchlist' ) ) {
			return;
		}

		if ( !$wgUseEnotif && !$wgShowUpdatedMarker ) {
			$this->setNewtalk( false );
			return;
		}

		$id = $this->getId();
		if ( !$id ) {
			return;
		}

		$dbw = wfGetDB( DB_MASTER );
		$asOfTimes = array_unique( $dbw->selectFieldValues(
			'watchlist',
			'wl_notificationtimestamp',
			[ 'wl_user' => $id, 'wl_notificationtimestamp IS NOT NULL' ],
			__METHOD__,
			[ 'ORDER BY' => 'wl_notificationtimestamp DESC', 'LIMIT' => 500 ]
		) );
		if ( !$asOfTimes ) {
			return;
		}
		// Immediately update the most recent touched rows, which hopefully covers what
		// the user sees on the watchlist page before pressing "mark all pages visited"....
		$dbw->update(
			'watchlist',
			[ 'wl_notificationtimestamp' => null ],
			[ 'wl_user' => $id, 'wl_notificationtimestamp' => $asOfTimes ],
			__METHOD__
		);
		// ...and finish the older ones in a post-send update with lag checks...
		DeferredUpdates::addUpdate( new AutoCommitUpdate(
			$dbw,
			__METHOD__,
			function () use ( $dbw, $id ) {
				global $wgUpdateRowsPerQuery;

				$lbFactory = MediaWikiServices::getInstance()->getDBLoadBalancerFactory();
				$ticket = $lbFactory->getEmptyTransactionTicket( __METHOD__ );
				$asOfTimes = array_unique( $dbw->selectFieldValues(
					'watchlist',
					'wl_notificationtimestamp',
					[ 'wl_user' => $id, 'wl_notificationtimestamp IS NOT NULL' ],
					__METHOD__
				) );
				foreach ( array_chunk( $asOfTimes, $wgUpdateRowsPerQuery ) as $asOfTimeBatch ) {
					$dbw->update(
						'watchlist',
						[ 'wl_notificationtimestamp' => null ],
						[ 'wl_user' => $id, 'wl_notificationtimestamp' => $asOfTimeBatch ],
						__METHOD__
					);
					$lbFactory->commitAndWaitForReplication( __METHOD__, $ticket );
				}
			}
		) );
		// We also need to clear here the "you have new message" notification for the own
		// user_talk page; it's cleared one page view later in WikiPage::doViewUpdates().
	}

	/**
	 * Set a cookie on the user's client. Wrapper for
	 * WebResponse::setCookie
	 * @deprecated since 1.27
	 * @param string $name Name of the cookie to set
	 * @param string $value Value to set
	 * @param int $exp Expiration time, as a UNIX time value;
	 *                   if 0 or not specified, use the default $wgCookieExpiration
	 * @param bool $secure
	 *  true: Force setting the secure attribute when setting the cookie
	 *  false: Force NOT setting the secure attribute when setting the cookie
	 *  null (default): Use the default ($wgCookieSecure) to set the secure attribute
	 * @param array $params Array of options sent passed to WebResponse::setcookie()
	 * @param WebRequest|null $request WebRequest object to use; $wgRequest will be used if null
	 *        is passed.
	 */
	protected function setCookie(
		$name, $value, $exp = 0, $secure = null, $params = [], $request = null
	) {
		wfDeprecated( __METHOD__, '1.27' );
		if ( $request === null ) {
			$request = $this->getRequest();
		}
		$params['secure'] = $secure;
		$request->response()->setCookie( $name, $value, $exp, $params );
	}

	/**
	 * Clear a cookie on the user's client
	 * @deprecated since 1.27
	 * @param string $name Name of the cookie to clear
	 * @param bool $secure
	 *  true: Force setting the secure attribute when setting the cookie
	 *  false: Force NOT setting the secure attribute when setting the cookie
	 *  null (default): Use the default ($wgCookieSecure) to set the secure attribute
	 * @param array $params Array of options sent passed to WebResponse::setcookie()
	 */
	protected function clearCookie( $name, $secure = null, $params = [] ) {
		wfDeprecated( __METHOD__, '1.27' );
		$this->setCookie( $name, '', time() - 86400, $secure, $params );
	}

	/**
	 * Set an extended login cookie on the user's client. The expiry of the cookie
	 * is controlled by the $wgExtendedLoginCookieExpiration configuration
	 * variable.
	 *
	 * @see User::setCookie
	 *
	 * @deprecated since 1.27
	 * @param string $name Name of the cookie to set
	 * @param string $value Value to set
	 * @param bool $secure
	 *  true: Force setting the secure attribute when setting the cookie
	 *  false: Force NOT setting the secure attribute when setting the cookie
	 *  null (default): Use the default ($wgCookieSecure) to set the secure attribute
	 */
	protected function setExtendedLoginCookie( $name, $value, $secure ) {
		global $wgExtendedLoginCookieExpiration, $wgCookieExpiration;

		wfDeprecated( __METHOD__, '1.27' );

		$exp = time();
		$exp += $wgExtendedLoginCookieExpiration !== null
			? $wgExtendedLoginCookieExpiration
			: $wgCookieExpiration;

		$this->setCookie( $name, $value, $exp, $secure );
	}

	/**
	 * Persist this user's session (e.g. set cookies)
	 *
	 * @param WebRequest|null $request WebRequest object to use; $wgRequest will be used if null
	 *        is passed.
	 * @param bool $secure Whether to force secure/insecure cookies or use default
	 * @param bool $rememberMe Whether to add a Token cookie for elongated sessions
	 */
	public function setCookies( $request = null, $secure = null, $rememberMe = false ) {
		$this->load();
		if ( 0 == $this->mId ) {
			return;
		}

		$session = $this->getRequest()->getSession();
		if ( $request && $session->getRequest() !== $request ) {
			$session = $session->sessionWithRequest( $request );
		}
		$delay = $session->delaySave();

		if ( !$session->getUser()->equals( $this ) ) {
			if ( !$session->canSetUser() ) {
				\MediaWiki\Logger\LoggerFactory::getInstance( 'session' )
					->warning( __METHOD__ .
						": Cannot save user \"$this\" to a user \"{$session->getUser()}\"'s immutable session"
					);
				return;
			}
			$session->setUser( $this );
		}

		$session->setRememberUser( $rememberMe );
		if ( $secure !== null ) {
			$session->setForceHTTPS( $secure );
		}

		$session->persist();

		ScopedCallback::consume( $delay );
	}

	/**
	 * Log this user out.
	 */
	public function logout() {
		if ( Hooks::run( 'UserLogout', [ &$this ] ) ) {
			$this->doLogout();
		}
	}

	/**
	 * Clear the user's session, and reset the instance cache.
	 * @see logout()
	 */
	public function doLogout() {
		$session = $this->getRequest()->getSession();
		if ( !$session->canSetUser() ) {
			\MediaWiki\Logger\LoggerFactory::getInstance( 'session' )
				->warning( __METHOD__ . ": Cannot log out of an immutable session" );
			$error = 'immutable';
		} elseif ( !$session->getUser()->equals( $this ) ) {
			\MediaWiki\Logger\LoggerFactory::getInstance( 'session' )
				->warning( __METHOD__ .
					": Cannot log user \"$this\" out of a user \"{$session->getUser()}\"'s session"
				);
			// But we still may as well make this user object anon
			$this->clearInstanceCache( 'defaults' );
			$error = 'wronguser';
		} else {
			$this->clearInstanceCache( 'defaults' );
			$delay = $session->delaySave();
			$session->unpersist(); // Clear cookies (T127436)
			$session->setLoggedOutTimestamp( time() );
			$session->setUser( new User );
			$session->set( 'wsUserID', 0 ); // Other code expects this
			$session->resetAllTokens();
			ScopedCallback::consume( $delay );
			$error = false;
		}
		\MediaWiki\Logger\LoggerFactory::getInstance( 'authevents' )->info( 'Logout', [
			'event' => 'logout',
			'successful' => $error === false,
			'status' => $error ?: 'success',
		] );
	}

	/**
	 * Save this user's settings into the database.
	 * @todo Only rarely do all these fields need to be set!
	 */
	public function saveSettings() {
		if ( wfReadOnly() ) {
			// @TODO: caller should deal with this instead!
			// This should really just be an exception.
			MWExceptionHandler::logException( new DBExpectedError(
				null,
				"Could not update user with ID '{$this->mId}'; DB is read-only."
			) );
			return;
		}

		$this->load();
		if ( 0 == $this->mId ) {
			return; // anon
		}

		// Get a new user_touched that is higher than the old one.
		// This will be used for a CAS check as a last-resort safety
		// check against race conditions and replica DB lag.
		$newTouched = $this->newTouchedTimestamp();

		$dbw = wfGetDB( DB_MASTER );
		$dbw->update( 'user',
			[ /* SET */
				'user_name' => $this->mName,
				'user_real_name' => $this->mRealName,
				'user_email' => $this->mEmail,
				'user_email_authenticated' => $dbw->timestampOrNull( $this->mEmailAuthenticated ),
				'user_touched' => $dbw->timestamp( $newTouched ),
				'user_token' => strval( $this->mToken ),
				'user_email_token' => $this->mEmailToken,
				'user_email_token_expires' => $dbw->timestampOrNull( $this->mEmailTokenExpires ),
			], $this->makeUpdateConditions( $dbw, [ /* WHERE */
				'user_id' => $this->mId,
			] ), __METHOD__
		);

		if ( !$dbw->affectedRows() ) {
			// Maybe the problem was a missed cache update; clear it to be safe
			$this->clearSharedCache( 'refresh' );
			// User was changed in the meantime or loaded with stale data
			$from = ( $this->queryFlagsUsed & self::READ_LATEST ) ? 'master' : 'replica';
			throw new MWException(
				"CAS update failed on user_touched for user ID '{$this->mId}' (read from $from);" .
				" the version of the user to be saved is older than the current version."
			);
		}

		$this->mTouched = $newTouched;
		$this->saveOptions();

		Hooks::run( 'UserSaveSettings', [ $this ] );
		$this->clearSharedCache();
		$this->getUserPage()->invalidateCache();
	}

	/**
	 * If only this user's username is known, and it exists, return the user ID.
	 *
	 * @param int $flags Bitfield of User:READ_* constants; useful for existence checks
	 * @return int
	 */
	public function idForName( $flags = 0 ) {
		$s = trim( $this->getName() );
		if ( $s === '' ) {
			return 0;
		}

		$db = ( ( $flags & self::READ_LATEST ) == self::READ_LATEST )
			? wfGetDB( DB_MASTER )
			: wfGetDB( DB_REPLICA );

		$options = ( ( $flags & self::READ_LOCKING ) == self::READ_LOCKING )
			? [ 'LOCK IN SHARE MODE' ]
			: [];

		$id = $db->selectField( 'user',
			'user_id', [ 'user_name' => $s ], __METHOD__, $options );

		return (int)$id;
	}

	/**
	 * Add a user to the database, return the user object
	 *
	 * @param string $name Username to add
	 * @param array $params Array of Strings Non-default parameters to save to
	 *   the database as user_* fields:
	 *   - email: The user's email address.
	 *   - email_authenticated: The email authentication timestamp.
	 *   - real_name: The user's real name.
	 *   - options: An associative array of non-default options.
	 *   - token: Random authentication token. Do not set.
	 *   - registration: Registration timestamp. Do not set.
	 *
	 * @return User|null User object, or null if the username already exists.
	 */
	public static function createNew( $name, $params = [] ) {
		foreach ( [ 'password', 'newpassword', 'newpass_time', 'password_expires' ] as $field ) {
			if ( isset( $params[$field] ) ) {
				wfDeprecated( __METHOD__ . " with param '$field'", '1.27' );
				unset( $params[$field] );
			}
		}

		$user = new User;
		$user->load();
		$user->setToken(); // init token
		if ( isset( $params['options'] ) ) {
			$user->mOptions = $params['options'] + (array)$user->mOptions;
			unset( $params['options'] );
		}
		$dbw = wfGetDB( DB_MASTER );
		$seqVal = $dbw->nextSequenceValue( 'user_user_id_seq' );

		$noPass = PasswordFactory::newInvalidPassword()->toString();

		$fields = [
			'user_id' => $seqVal,
			'user_name' => $name,
			'user_password' => $noPass,
			'user_newpassword' => $noPass,
			'user_email' => $user->mEmail,
			'user_email_authenticated' => $dbw->timestampOrNull( $user->mEmailAuthenticated ),
			'user_real_name' => $user->mRealName,
			'user_token' => strval( $user->mToken ),
			'user_registration' => $dbw->timestamp( $user->mRegistration ),
			'user_editcount' => 0,
			'user_touched' => $dbw->timestamp( $user->newTouchedTimestamp() ),
		];
		foreach ( $params as $name => $value ) {
			$fields["user_$name"] = $value;
		}
		$dbw->insert( 'user', $fields, __METHOD__, [ 'IGNORE' ] );
		if ( $dbw->affectedRows() ) {
			$newUser = User::newFromId( $dbw->insertId() );
		} else {
			$newUser = null;
		}
		return $newUser;
	}

	/**
	 * Add this existing user object to the database. If the user already
	 * exists, a fatal status object is returned, and the user object is
	 * initialised with the data from the database.
	 *
	 * Previously, this function generated a DB error due to a key conflict
	 * if the user already existed. Many extension callers use this function
	 * in code along the lines of:
	 *
	 *   $user = User::newFromName( $name );
	 *   if ( !$user->isLoggedIn() ) {
	 *       $user->addToDatabase();
	 *   }
	 *   // do something with $user...
	 *
	 * However, this was vulnerable to a race condition (bug 16020). By
	 * initialising the user object if the user exists, we aim to support this
	 * calling sequence as far as possible.
	 *
	 * Note that if the user exists, this function will acquire a write lock,
	 * so it is still advisable to make the call conditional on isLoggedIn(),
	 * and to commit the transaction after calling.
	 *
	 * @throws MWException
	 * @return Status
	 */
	public function addToDatabase() {
		$this->load();
		if ( !$this->mToken ) {
			$this->setToken(); // init token
		}

		$this->mTouched = $this->newTouchedTimestamp();

		$noPass = PasswordFactory::newInvalidPassword()->toString();

		$dbw = wfGetDB( DB_MASTER );
		$seqVal = $dbw->nextSequenceValue( 'user_user_id_seq' );
		$dbw->insert( 'user',
			[
				'user_id' => $seqVal,
				'user_name' => $this->mName,
				'user_password' => $noPass,
				'user_newpassword' => $noPass,
				'user_email' => $this->mEmail,
				'user_email_authenticated' => $dbw->timestampOrNull( $this->mEmailAuthenticated ),
				'user_real_name' => $this->mRealName,
				'user_token' => strval( $this->mToken ),
				'user_registration' => $dbw->timestamp( $this->mRegistration ),
				'user_editcount' => 0,
				'user_touched' => $dbw->timestamp( $this->mTouched ),
			], __METHOD__,
			[ 'IGNORE' ]
		);
		if ( !$dbw->affectedRows() ) {
			// Use locking reads to bypass any REPEATABLE-READ snapshot.
			$this->mId = $dbw->selectField(
				'user',
				'user_id',
				[ 'user_name' => $this->mName ],
				__METHOD__,
				[ 'LOCK IN SHARE MODE' ]
			);
			$loaded = false;
			if ( $this->mId ) {
				if ( $this->loadFromDatabase( self::READ_LOCKING ) ) {
					$loaded = true;
				}
			}
			if ( !$loaded ) {
				throw new MWException( __METHOD__ . ": hit a key conflict attempting " .
					"to insert user '{$this->mName}' row, but it was not present in select!" );
			}
			return Status::newFatal( 'userexists' );
		}
		$this->mId = $dbw->insertId();
		self::$idCacheByName[$this->mName] = $this->mId;

		// Clear instance cache other than user table data, which is already accurate
		$this->clearInstanceCache();

		$this->saveOptions();
		return Status::newGood();
	}

	/**
	 * If this user is logged-in and blocked,
	 * block any IP address they've successfully logged in from.
	 * @return bool A block was spread
	 */
	public function spreadAnyEditBlock() {
		if ( $this->isLoggedIn() && $this->isBlocked() ) {
			return $this->spreadBlock();
		}

		return false;
	}

	/**
	 * If this (non-anonymous) user is blocked,
	 * block the IP address they've successfully logged in from.
	 * @return bool A block was spread
	 */
	protected function spreadBlock() {
		wfDebug( __METHOD__ . "()\n" );
		$this->load();
		if ( $this->mId == 0 ) {
			return false;
		}

		$userblock = Block::newFromTarget( $this->getName() );
		if ( !$userblock ) {
			return false;
		}

		return (bool)$userblock->doAutoblock( $this->getRequest()->getIP() );
	}

	/**
	 * Get whether the user is explicitly blocked from account creation.
	 * @return bool|Block
	 */
	public function isBlockedFromCreateAccount() {
		$this->getBlockedStatus();
		if ( $this->mBlock && $this->mBlock->prevents( 'createaccount' ) ) {
			return $this->mBlock;
		}

		# bug 13611: if the IP address the user is trying to create an account from is
		# blocked with createaccount disabled, prevent new account creation there even
		# when the user is logged in
		if ( $this->mBlockedFromCreateAccount === false && !$this->isAllowed( 'ipblock-exempt' ) ) {
			$this->mBlockedFromCreateAccount = Block::newFromTarget( null, $this->getRequest()->getIP() );
		}
		return $this->mBlockedFromCreateAccount instanceof Block
			&& $this->mBlockedFromCreateAccount->prevents( 'createaccount' )
			? $this->mBlockedFromCreateAccount
			: false;
	}

	/**
	 * Get whether the user is blocked from using Special:Emailuser.
	 * @return bool
	 */
	public function isBlockedFromEmailuser() {
		$this->getBlockedStatus();
		return $this->mBlock && $this->mBlock->prevents( 'sendemail' );
	}

	/**
	 * Get whether the user is allowed to create an account.
	 * @return bool
	 */
	public function isAllowedToCreateAccount() {
		return $this->isAllowed( 'createaccount' ) && !$this->isBlockedFromCreateAccount();
	}

	/**
	 * Get this user's personal page title.
	 *
	 * @return Title User's personal page title
	 */
	public function getUserPage() {
		return Title::makeTitle( NS_USER, $this->getName() );
	}

	/**
	 * Get this user's talk page title.
	 *
	 * @return Title User's talk page title
	 */
	public function getTalkPage() {
		$title = $this->getUserPage();
		return $title->getTalkPage();
	}

	/**
	 * Determine whether the user is a newbie. Newbies are either
	 * anonymous IPs, or the most recently created accounts.
	 * @return bool
	 */
	public function isNewbie() {
		return !$this->isAllowed( 'autoconfirmed' );
	}

	/**
	 * Check to see if the given clear-text password is one of the accepted passwords
	 * @deprecated since 1.27, use AuthManager instead
	 * @param string $password User password
	 * @return bool True if the given password is correct, otherwise False
	 */
	public function checkPassword( $password ) {
		$manager = AuthManager::singleton();
		$reqs = AuthenticationRequest::loadRequestsFromSubmission(
			$manager->getAuthenticationRequests( AuthManager::ACTION_LOGIN ),
			[
				'username' => $this->getName(),
				'password' => $password,
			]
		);
		$res = AuthManager::singleton()->beginAuthentication( $reqs, 'null:' );
		switch ( $res->status ) {
			case AuthenticationResponse::PASS:
				return true;
			case AuthenticationResponse::FAIL:
				// Hope it's not a PreAuthenticationProvider that failed...
				\MediaWiki\Logger\LoggerFactory::getInstance( 'authentication' )
					->info( __METHOD__ . ': Authentication failed: ' . $res->message->plain() );
				return false;
			default:
				throw new BadMethodCallException(
					'AuthManager returned a response unsupported by ' . __METHOD__
				);
		}
	}

	/**
	 * Check if the given clear-text password matches the temporary password
	 * sent by e-mail for password reset operations.
	 *
	 * @deprecated since 1.27, use AuthManager instead
	 * @param string $plaintext
	 * @return bool True if matches, false otherwise
	 */
	public function checkTemporaryPassword( $plaintext ) {
		// Can't check the temporary password individually.
		return $this->checkPassword( $plaintext );
	}

	/**
	 * Initialize (if necessary) and return a session token value
	 * which can be used in edit forms to show that the user's
	 * login credentials aren't being hijacked with a foreign form
	 * submission.
	 *
	 * @since 1.27
	 * @param string|array $salt Array of Strings Optional function-specific data for hashing
	 * @param WebRequest|null $request WebRequest object to use or null to use $wgRequest
	 * @return MediaWiki\Session\Token The new edit token
	 */
	public function getEditTokenObject( $salt = '', $request = null ) {
		if ( $this->isAnon() ) {
			return new LoggedOutEditToken();
		}

		if ( !$request ) {
			$request = $this->getRequest();
		}
		return $request->getSession()->getToken( $salt );
	}

	/**
	 * Initialize (if necessary) and return a session token value
	 * which can be used in edit forms to show that the user's
	 * login credentials aren't being hijacked with a foreign form
	 * submission.
	 *
	 * The $salt for 'edit' and 'csrf' tokens is the default (empty string).
	 *
	 * @since 1.19
	 * @param string|array $salt Array of Strings Optional function-specific data for hashing
	 * @param WebRequest|null $request WebRequest object to use or null to use $wgRequest
	 * @return string The new edit token
	 */
	public function getEditToken( $salt = '', $request = null ) {
		return $this->getEditTokenObject( $salt, $request )->toString();
	}

	/**
	 * Get the embedded timestamp from a token.
	 * @deprecated since 1.27, use \MediaWiki\Session\Token::getTimestamp instead.
	 * @param string $val Input token
	 * @return int|null
	 */
	public static function getEditTokenTimestamp( $val ) {
		wfDeprecated( __METHOD__, '1.27' );
		return MediaWiki\Session\Token::getTimestamp( $val );
	}

	/**
	 * Check given value against the token value stored in the session.
	 * A match should confirm that the form was submitted from the
	 * user's own login session, not a form submission from a third-party
	 * site.
	 *
	 * @param string $val Input value to compare
	 * @param string $salt Optional function-specific data for hashing
	 * @param WebRequest|null $request Object to use or null to use $wgRequest
	 * @param int $maxage Fail tokens older than this, in seconds
	 * @return bool Whether the token matches
	 */
	public function matchEditToken( $val, $salt = '', $request = null, $maxage = null ) {
		return $this->getEditTokenObject( $salt, $request )->match( $val, $maxage );
	}

	/**
	 * Check given value against the token value stored in the session,
	 * ignoring the suffix.
	 *
	 * @param string $val Input value to compare
	 * @param string $salt Optional function-specific data for hashing
	 * @param WebRequest|null $request Object to use or null to use $wgRequest
	 * @param int $maxage Fail tokens older than this, in seconds
	 * @return bool Whether the token matches
	 */
	public function matchEditTokenNoSuffix( $val, $salt = '', $request = null, $maxage = null ) {
		$val = substr( $val, 0, strspn( $val, '0123456789abcdef' ) ) . Token::SUFFIX;
		return $this->matchEditToken( $val, $salt, $request, $maxage );
	}

	/**
	 * Generate a new e-mail confirmation token and send a confirmation/invalidation
	 * mail to the user's given address.
	 *
	 * @param string $type Message to send, either "created", "changed" or "set"
	 * @return Status
	 */
	public function sendConfirmationMail( $type = 'created' ) {
		global $wgLang;
		$expiration = null; // gets passed-by-ref and defined in next line.
		$token = $this->confirmationToken( $expiration );
		$url = $this->confirmationTokenUrl( $token );
		$invalidateURL = $this->invalidationTokenUrl( $token );
		$this->saveSettings();

		if ( $type == 'created' || $type === false ) {
			$message = 'confirmemail_body';
		} elseif ( $type === true ) {
			$message = 'confirmemail_body_changed';
		} else {
			// Messages: confirmemail_body_changed, confirmemail_body_set
			$message = 'confirmemail_body_' . $type;
		}

		return $this->sendMail( wfMessage( 'confirmemail_subject' )->text(),
			wfMessage( $message,
				$this->getRequest()->getIP(),
				$this->getName(),
				$url,
				$wgLang->userTimeAndDate( $expiration, $this ),
				$invalidateURL,
				$wgLang->userDate( $expiration, $this ),
				$wgLang->userTime( $expiration, $this ) )->text() );
	}

	/**
	 * Send an e-mail to this user's account. Does not check for
	 * confirmed status or validity.
	 *
	 * @param string $subject Message subject
	 * @param string $body Message body
	 * @param User|null $from Optional sending user; if unspecified, default
	 *   $wgPasswordSender will be used.
	 * @param string $replyto Reply-To address
	 * @return Status
	 */
	public function sendMail( $subject, $body, $from = null, $replyto = null ) {
		global $wgPasswordSender;

		if ( $from instanceof User ) {
			$sender = MailAddress::newFromUser( $from );
		} else {
			$sender = new MailAddress( $wgPasswordSender,
				wfMessage( 'emailsender' )->inContentLanguage()->text() );
		}
		$to = MailAddress::newFromUser( $this );

		return UserMailer::send( $to, $sender, $subject, $body, [
			'replyTo' => $replyto,
		] );
	}

	/**
	 * Generate, store, and return a new e-mail confirmation code.
	 * A hash (unsalted, since it's used as a key) is stored.
	 *
	 * @note Call saveSettings() after calling this function to commit
	 * this change to the database.
	 *
	 * @param string &$expiration Accepts the expiration time
	 * @return string New token
	 */
	protected function confirmationToken( &$expiration ) {
		global $wgUserEmailConfirmationTokenExpiry;
		$now = time();
		$expires = $now + $wgUserEmailConfirmationTokenExpiry;
		$expiration = wfTimestamp( TS_MW, $expires );
		$this->load();
		$token = MWCryptRand::generateHex( 32 );
		$hash = md5( $token );
		$this->mEmailToken = $hash;
		$this->mEmailTokenExpires = $expiration;
		return $token;
	}

	/**
	 * Return a URL the user can use to confirm their email address.
	 * @param string $token Accepts the email confirmation token
	 * @return string New token URL
	 */
	protected function confirmationTokenUrl( $token ) {
		return $this->getTokenUrl( 'ConfirmEmail', $token );
	}

	/**
	 * Return a URL the user can use to invalidate their email address.
	 * @param string $token Accepts the email confirmation token
	 * @return string New token URL
	 */
	protected function invalidationTokenUrl( $token ) {
		return $this->getTokenUrl( 'InvalidateEmail', $token );
	}

	/**
	 * Internal function to format the e-mail validation/invalidation URLs.
	 * This uses a quickie hack to use the
	 * hardcoded English names of the Special: pages, for ASCII safety.
	 *
	 * @note Since these URLs get dropped directly into emails, using the
	 * short English names avoids insanely long URL-encoded links, which
	 * also sometimes can get corrupted in some browsers/mailers
	 * (bug 6957 with Gmail and Internet Explorer).
	 *
	 * @param string $page Special page
	 * @param string $token Token
	 * @return string Formatted URL
	 */
	protected function getTokenUrl( $page, $token ) {
		// Hack to bypass localization of 'Special:'
		$title = Title::makeTitle( NS_MAIN, "Special:$page/$token" );
		return $title->getCanonicalURL();
	}

	/**
	 * Mark the e-mail address confirmed.
	 *
	 * @note Call saveSettings() after calling this function to commit the change.
	 *
	 * @return bool
	 */
	public function confirmEmail() {
		// Check if it's already confirmed, so we don't touch the database
		// and fire the ConfirmEmailComplete hook on redundant confirmations.
		if ( !$this->isEmailConfirmed() ) {
			$this->setEmailAuthenticationTimestamp( wfTimestampNow() );
			Hooks::run( 'ConfirmEmailComplete', [ $this ] );
		}
		return true;
	}

	/**
	 * Invalidate the user's e-mail confirmation, and unauthenticate the e-mail
	 * address if it was already confirmed.
	 *
	 * @note Call saveSettings() after calling this function to commit the change.
	 * @return bool Returns true
	 */
	public function invalidateEmail() {
		$this->load();
		$this->mEmailToken = null;
		$this->mEmailTokenExpires = null;
		$this->setEmailAuthenticationTimestamp( null );
		$this->mEmail = '';
		Hooks::run( 'InvalidateEmailComplete', [ $this ] );
		return true;
	}

	/**
	 * Set the e-mail authentication timestamp.
	 * @param string $timestamp TS_MW timestamp
	 */
	public function setEmailAuthenticationTimestamp( $timestamp ) {
		$this->load();
		$this->mEmailAuthenticated = $timestamp;
		Hooks::run( 'UserSetEmailAuthenticationTimestamp', [ $this, &$this->mEmailAuthenticated ] );
	}

	/**
	 * Is this user allowed to send e-mails within limits of current
	 * site configuration?
	 * @return bool
	 */
	public function canSendEmail() {
		global $wgEnableEmail, $wgEnableUserEmail;
		if ( !$wgEnableEmail || !$wgEnableUserEmail || !$this->isAllowed( 'sendemail' ) ) {
			return false;
		}
		$canSend = $this->isEmailConfirmed();
		Hooks::run( 'UserCanSendEmail', [ &$this, &$canSend ] );
		return $canSend;
	}

	/**
	 * Is this user allowed to receive e-mails within limits of current
	 * site configuration?
	 * @return bool
	 */
	public function canReceiveEmail() {
		return $this->isEmailConfirmed() && !$this->getOption( 'disablemail' );
	}

	/**
	 * Is this user's e-mail address valid-looking and confirmed within
	 * limits of the current site configuration?
	 *
	 * @note If $wgEmailAuthentication is on, this may require the user to have
	 * confirmed their address by returning a code or using a password
	 * sent to the address from the wiki.
	 *
	 * @return bool
	 */
	public function isEmailConfirmed() {
		global $wgEmailAuthentication;
		$this->load();
		$confirmed = true;
		if ( Hooks::run( 'EmailConfirmed', [ &$this, &$confirmed ] ) ) {
			if ( $this->isAnon() ) {
				return false;
			}
			if ( !Sanitizer::validateEmail( $this->mEmail ) ) {
				return false;
			}
			if ( $wgEmailAuthentication && !$this->getEmailAuthenticationTimestamp() ) {
				return false;
			}
			return true;
		} else {
			return $confirmed;
		}
	}

	/**
	 * Check whether there is an outstanding request for e-mail confirmation.
	 * @return bool
	 */
	public function isEmailConfirmationPending() {
		global $wgEmailAuthentication;
		return $wgEmailAuthentication &&
			!$this->isEmailConfirmed() &&
			$this->mEmailToken &&
			$this->mEmailTokenExpires > wfTimestamp();
	}

	/**
	 * Get the timestamp of account creation.
	 *
	 * @return string|bool|null Timestamp of account creation, false for
	 *  non-existent/anonymous user accounts, or null if existing account
	 *  but information is not in database.
	 */
	public function getRegistration() {
		if ( $this->isAnon() ) {
			return false;
		}
		$this->load();
		return $this->mRegistration;
	}

	/**
	 * Get the timestamp of the first edit
	 *
	 * @return string|bool Timestamp of first edit, or false for
	 *  non-existent/anonymous user accounts.
	 */
	public function getFirstEditTimestamp() {
		if ( $this->getId() == 0 ) {
			return false; // anons
		}
		$dbr = wfGetDB( DB_REPLICA );
		$time = $dbr->selectField( 'revision', 'rev_timestamp',
			[ 'rev_user' => $this->getId() ],
			__METHOD__,
			[ 'ORDER BY' => 'rev_timestamp ASC' ]
		);
		if ( !$time ) {
			return false; // no edits
		}
		return wfTimestamp( TS_MW, $time );
	}

	/**
	 * Get the permissions associated with a given list of groups
	 *
	 * @param array $groups Array of Strings List of internal group names
	 * @return array Array of Strings List of permission key names for given groups combined
	 */
	public static function getGroupPermissions( $groups ) {
		global $wgGroupPermissions, $wgRevokePermissions;
		$rights = [];
		// grant every granted permission first
		foreach ( $groups as $group ) {
			if ( isset( $wgGroupPermissions[$group] ) ) {
				$rights = array_merge( $rights,
					// array_filter removes empty items
					array_keys( array_filter( $wgGroupPermissions[$group] ) ) );
			}
		}
		// now revoke the revoked permissions
		foreach ( $groups as $group ) {
			if ( isset( $wgRevokePermissions[$group] ) ) {
				$rights = array_diff( $rights,
					array_keys( array_filter( $wgRevokePermissions[$group] ) ) );
			}
		}
		return array_unique( $rights );
	}

	/**
	 * Get all the groups who have a given permission
	 *
	 * @param string $role Role to check
	 * @return array Array of Strings List of internal group names with the given permission
	 */
	public static function getGroupsWithPermission( $role ) {
		global $wgGroupPermissions;
		$allowedGroups = [];
		foreach ( array_keys( $wgGroupPermissions ) as $group ) {
			if ( self::groupHasPermission( $group, $role ) ) {
				$allowedGroups[] = $group;
			}
		}
		return $allowedGroups;
	}

	/**
	 * Check, if the given group has the given permission
	 *
	 * If you're wanting to check whether all users have a permission, use
	 * User::isEveryoneAllowed() instead. That properly checks if it's revoked
	 * from anyone.
	 *
	 * @since 1.21
	 * @param string $group Group to check
	 * @param string $role Role to check
	 * @return bool
	 */
	public static function groupHasPermission( $group, $role ) {
		global $wgGroupPermissions, $wgRevokePermissions;
		return isset( $wgGroupPermissions[$group][$role] ) && $wgGroupPermissions[$group][$role]
			&& !( isset( $wgRevokePermissions[$group][$role] ) && $wgRevokePermissions[$group][$role] );
	}

	/**
	 * Check if all users may be assumed to have the given permission
	 *
	 * We generally assume so if the right is granted to '*' and isn't revoked
	 * on any group. It doesn't attempt to take grants or other extension
	 * limitations on rights into account in the general case, though, as that
	 * would require it to always return false and defeat the purpose.
	 * Specifically, session-based rights restrictions (such as OAuth or bot
	 * passwords) are applied based on the current session.
	 *
	 * @since 1.22
	 * @param string $right Right to check
	 * @return bool
	 */
	public static function isEveryoneAllowed( $right ) {
		global $wgGroupPermissions, $wgRevokePermissions;
		static $cache = [];

		// Use the cached results, except in unit tests which rely on
		// being able change the permission mid-request
		if ( isset( $cache[$right] ) && !defined( 'MW_PHPUNIT_TEST' ) ) {
			return $cache[$right];
		}

		if ( !isset( $wgGroupPermissions['*'][$right] ) || !$wgGroupPermissions['*'][$right] ) {
			$cache[$right] = false;
			return false;
		}

		// If it's revoked anywhere, then everyone doesn't have it
		foreach ( $wgRevokePermissions as $rights ) {
			if ( isset( $rights[$right] ) && $rights[$right] ) {
				$cache[$right] = false;
				return false;
			}
		}

		// Remove any rights that aren't allowed to the global-session user,
		// unless there are no sessions for this endpoint.
		if ( !defined( 'MW_NO_SESSION' ) ) {
			$allowedRights = SessionManager::getGlobalSession()->getAllowedUserRights();
			if ( $allowedRights !== null && !in_array( $right, $allowedRights, true ) ) {
				$cache[$right] = false;
				return false;
			}
		}

		// Allow extensions to say false
		if ( !Hooks::run( 'UserIsEveryoneAllowed', [ $right ] ) ) {
			$cache[$right] = false;
			return false;
		}

		$cache[$right] = true;
		return true;
	}

	/**
	 * Get the localized descriptive name for a group, if it exists
	 *
	 * @param string $group Internal group name
	 * @return string Localized descriptive group name
	 */
	public static function getGroupName( $group ) {
		$msg = wfMessage( "group-$group" );
		return $msg->isBlank() ? $group : $msg->text();
	}

	/**
	 * Get the localized descriptive name for a member of a group, if it exists
	 *
	 * @param string $group Internal group name
	 * @param string $username Username for gender (since 1.19)
	 * @return string Localized name for group member
	 */
	public static function getGroupMember( $group, $username = '#' ) {
		$msg = wfMessage( "group-$group-member", $username );
		return $msg->isBlank() ? $group : $msg->text();
	}

	/**
	 * Return the set of defined explicit groups.
	 * The implicit groups (by default *, 'user' and 'autoconfirmed')
	 * are not included, as they are defined automatically, not in the database.
	 * @return array Array of internal group names
	 */
	public static function getAllGroups() {
		global $wgGroupPermissions, $wgRevokePermissions;
		return array_diff(
			array_merge( array_keys( $wgGroupPermissions ), array_keys( $wgRevokePermissions ) ),
			self::getImplicitGroups()
		);
	}

	/**
	 * Get a list of all available permissions.
	 * @return string[] Array of permission names
	 */
	public static function getAllRights() {
		if ( self::$mAllRights === false ) {
			global $wgAvailableRights;
			if ( count( $wgAvailableRights ) ) {
				self::$mAllRights = array_unique( array_merge( self::$mCoreRights, $wgAvailableRights ) );
			} else {
				self::$mAllRights = self::$mCoreRights;
			}
			Hooks::run( 'UserGetAllRights', [ &self::$mAllRights ] );
		}
		return self::$mAllRights;
	}

	/**
	 * Get a list of implicit groups
	 * @return array Array of Strings Array of internal group names
	 */
	public static function getImplicitGroups() {
		global $wgImplicitGroups;

		$groups = $wgImplicitGroups;
		# Deprecated, use $wgImplicitGroups instead
		Hooks::run( 'UserGetImplicitGroups', [ &$groups ], '1.25' );

		return $groups;
	}

	/**
	 * Get the title of a page describing a particular group
	 *
	 * @param string $group Internal group name
	 * @return Title|bool Title of the page if it exists, false otherwise
	 */
	public static function getGroupPage( $group ) {
		$msg = wfMessage( 'grouppage-' . $group )->inContentLanguage();
		if ( $msg->exists() ) {
			$title = Title::newFromText( $msg->text() );
			if ( is_object( $title ) ) {
				return $title;
			}
		}
		return false;
	}

	/**
	 * Create a link to the group in HTML, if available;
	 * else return the group name.
	 *
	 * @param string $group Internal name of the group
	 * @param string $text The text of the link
	 * @return string HTML link to the group
	 */
	public static function makeGroupLinkHTML( $group, $text = '' ) {
		if ( $text == '' ) {
			$text = self::getGroupName( $group );
		}
		$title = self::getGroupPage( $group );
		if ( $title ) {
			return Linker::link( $title, htmlspecialchars( $text ) );
		} else {
			return htmlspecialchars( $text );
		}
	}

	/**
	 * Create a link to the group in Wikitext, if available;
	 * else return the group name.
	 *
	 * @param string $group Internal name of the group
	 * @param string $text The text of the link
	 * @return string Wikilink to the group
	 */
	public static function makeGroupLinkWiki( $group, $text = '' ) {
		if ( $text == '' ) {
			$text = self::getGroupName( $group );
		}
		$title = self::getGroupPage( $group );
		if ( $title ) {
			$page = $title->getFullText();
			return "[[$page|$text]]";
		} else {
			return $text;
		}
	}

	/**
	 * Returns an array of the groups that a particular group can add/remove.
	 *
	 * @param string $group The group to check for whether it can add/remove
	 * @return array Array( 'add' => array( addablegroups ),
	 *     'remove' => array( removablegroups ),
	 *     'add-self' => array( addablegroups to self),
	 *     'remove-self' => array( removable groups from self) )
	 */
	public static function changeableByGroup( $group ) {
		global $wgAddGroups, $wgRemoveGroups, $wgGroupsAddToSelf, $wgGroupsRemoveFromSelf;

		$groups = [
			'add' => [],
			'remove' => [],
			'add-self' => [],
			'remove-self' => []
		];

		if ( empty( $wgAddGroups[$group] ) ) {
			// Don't add anything to $groups
		} elseif ( $wgAddGroups[$group] === true ) {
			// You get everything
			$groups['add'] = self::getAllGroups();
		} elseif ( is_array( $wgAddGroups[$group] ) ) {
			$groups['add'] = $wgAddGroups[$group];
		}

		// Same thing for remove
		if ( empty( $wgRemoveGroups[$group] ) ) {
			// Do nothing
		} elseif ( $wgRemoveGroups[$group] === true ) {
			$groups['remove'] = self::getAllGroups();
		} elseif ( is_array( $wgRemoveGroups[$group] ) ) {
			$groups['remove'] = $wgRemoveGroups[$group];
		}

		// Re-map numeric keys of AddToSelf/RemoveFromSelf to the 'user' key for backwards compatibility
		if ( empty( $wgGroupsAddToSelf['user'] ) || $wgGroupsAddToSelf['user'] !== true ) {
			foreach ( $wgGroupsAddToSelf as $key => $value ) {
				if ( is_int( $key ) ) {
					$wgGroupsAddToSelf['user'][] = $value;
				}
			}
		}

		if ( empty( $wgGroupsRemoveFromSelf['user'] ) || $wgGroupsRemoveFromSelf['user'] !== true ) {
			foreach ( $wgGroupsRemoveFromSelf as $key => $value ) {
				if ( is_int( $key ) ) {
					$wgGroupsRemoveFromSelf['user'][] = $value;
				}
			}
		}

		// Now figure out what groups the user can add to him/herself
		if ( empty( $wgGroupsAddToSelf[$group] ) ) {
			// Do nothing
		} elseif ( $wgGroupsAddToSelf[$group] === true ) {
			// No idea WHY this would be used, but it's there
			$groups['add-self'] = User::getAllGroups();
		} elseif ( is_array( $wgGroupsAddToSelf[$group] ) ) {
			$groups['add-self'] = $wgGroupsAddToSelf[$group];
		}

		if ( empty( $wgGroupsRemoveFromSelf[$group] ) ) {
			// Do nothing
		} elseif ( $wgGroupsRemoveFromSelf[$group] === true ) {
			$groups['remove-self'] = User::getAllGroups();
		} elseif ( is_array( $wgGroupsRemoveFromSelf[$group] ) ) {
			$groups['remove-self'] = $wgGroupsRemoveFromSelf[$group];
		}

		return $groups;
	}

	/**
	 * Returns an array of groups that this user can add and remove
	 * @return array Array( 'add' => array( addablegroups ),
	 *  'remove' => array( removablegroups ),
	 *  'add-self' => array( addablegroups to self),
	 *  'remove-self' => array( removable groups from self) )
	 */
	public function changeableGroups() {
		if ( $this->isAllowed( 'userrights' ) ) {
			// This group gives the right to modify everything (reverse-
			// compatibility with old "userrights lets you change
			// everything")
			// Using array_merge to make the groups reindexed
			$all = array_merge( User::getAllGroups() );
			return [
				'add' => $all,
				'remove' => $all,
				'add-self' => [],
				'remove-self' => []
			];
		}

		// Okay, it's not so simple, we will have to go through the arrays
		$groups = [
			'add' => [],
			'remove' => [],
			'add-self' => [],
			'remove-self' => []
		];
		$addergroups = $this->getEffectiveGroups();

		foreach ( $addergroups as $addergroup ) {
			$groups = array_merge_recursive(
				$groups, $this->changeableByGroup( $addergroup )
			);
			$groups['add'] = array_unique( $groups['add'] );
			$groups['remove'] = array_unique( $groups['remove'] );
			$groups['add-self'] = array_unique( $groups['add-self'] );
			$groups['remove-self'] = array_unique( $groups['remove-self'] );
		}
		return $groups;
	}

	/**
	 * Deferred version of incEditCountImmediate()
	 */
	public function incEditCount() {
		wfGetDB( DB_MASTER )->onTransactionPreCommitOrIdle(
			function () {
				$this->incEditCountImmediate();
			},
			__METHOD__
		);
	}

	/**
	 * Increment the user's edit-count field.
	 * Will have no effect for anonymous users.
	 * @since 1.26
	 */
	public function incEditCountImmediate() {
		if ( $this->isAnon() ) {
			return;
		}

		$dbw = wfGetDB( DB_MASTER );
		// No rows will be "affected" if user_editcount is NULL
		$dbw->update(
			'user',
			[ 'user_editcount=user_editcount+1' ],
			[ 'user_id' => $this->getId(), 'user_editcount IS NOT NULL' ],
			__METHOD__
		);
		// Lazy initialization check...
		if ( $dbw->affectedRows() == 0 ) {
			// Now here's a goddamn hack...
			$dbr = wfGetDB( DB_REPLICA );
			if ( $dbr !== $dbw ) {
				// If we actually have a replica DB server, the count is
				// at least one behind because the current transaction
				// has not been committed and replicated.
				$this->mEditCount = $this->initEditCount( 1 );
			} else {
				// But if DB_REPLICA is selecting the master, then the
				// count we just read includes the revision that was
				// just added in the working transaction.
				$this->mEditCount = $this->initEditCount();
			}
		} else {
			if ( $this->mEditCount === null ) {
				$this->getEditCount();
				$dbr = wfGetDB( DB_REPLICA );
				$this->mEditCount += ( $dbr !== $dbw ) ? 1 : 0;
			} else {
				$this->mEditCount++;
			}
		}
		// Edit count in user cache too
		$this->invalidateCache();
	}

	/**
	 * Initialize user_editcount from data out of the revision table
	 *
	 * @param int $add Edits to add to the count from the revision table
	 * @return int Number of edits
	 */
	protected function initEditCount( $add = 0 ) {
		// Pull from a replica DB to be less cruel to servers
		// Accuracy isn't the point anyway here
		$dbr = wfGetDB( DB_REPLICA );
		$count = (int)$dbr->selectField(
			'revision',
			'COUNT(rev_user)',
			[ 'rev_user' => $this->getId() ],
			__METHOD__
		);
		$count = $count + $add;

		$dbw = wfGetDB( DB_MASTER );
		$dbw->update(
			'user',
			[ 'user_editcount' => $count ],
			[ 'user_id' => $this->getId() ],
			__METHOD__
		);

		return $count;
	}

	/**
	 * Get the description of a given right
	 *
	 * @param string $right Right to query
	 * @return string Localized description of the right
	 */
	public static function getRightDescription( $right ) {
		$key = "right-$right";
		$msg = wfMessage( $key );
		return $msg->isBlank() ? $right : $msg->text();
	}

	/**
	 * Make a new-style password hash
	 *
	 * @param string $password Plain-text password
	 * @param bool|string $salt Optional salt, may be random or the user ID.
	 *  If unspecified or false, will generate one automatically
	 * @return string Password hash
	 * @deprecated since 1.24, use Password class
	 */
	public static function crypt( $password, $salt = false ) {
		wfDeprecated( __METHOD__, '1.24' );
		$passwordFactory = new PasswordFactory();
		$passwordFactory->init( RequestContext::getMain()->getConfig() );
		$hash = $passwordFactory->newFromPlaintext( $password );
		return $hash->toString();
	}

	/**
	 * Compare a password hash with a plain-text password. Requires the user
	 * ID if there's a chance that the hash is an old-style hash.
	 *
	 * @param string $hash Password hash
	 * @param string $password Plain-text password to compare
	 * @param string|bool $userId User ID for old-style password salt
	 *
	 * @return bool
	 * @deprecated since 1.24, use Password class
	 */
	public static function comparePasswords( $hash, $password, $userId = false ) {
		wfDeprecated( __METHOD__, '1.24' );

		// Check for *really* old password hashes that don't even have a type
		// The old hash format was just an md5 hex hash, with no type information
		if ( preg_match( '/^[0-9a-f]{32}$/', $hash ) ) {
			global $wgPasswordSalt;
			if ( $wgPasswordSalt ) {
				$password = ":B:{$userId}:{$hash}";
			} else {
				$password = ":A:{$hash}";
			}
		}

		$passwordFactory = new PasswordFactory();
		$passwordFactory->init( RequestContext::getMain()->getConfig() );
		$hash = $passwordFactory->newFromCiphertext( $hash );
		return $hash->equals( $password );
	}

	/**
	 * Add a newuser log entry for this user.
	 * Before 1.19 the return value was always true.
	 *
	 * @deprecated since 1.27, AuthManager handles logging
	 * @param string|bool $action Account creation type.
	 *   - String, one of the following values:
	 *     - 'create' for an anonymous user creating an account for himself.
	 *       This will force the action's performer to be the created user itself,
	 *       no matter the value of $wgUser
	 *     - 'create2' for a logged in user creating an account for someone else
	 *     - 'byemail' when the created user will receive its password by e-mail
	 *     - 'autocreate' when the user is automatically created (such as by CentralAuth).
	 *   - Boolean means whether the account was created by e-mail (deprecated):
	 *     - true will be converted to 'byemail'
	 *     - false will be converted to 'create' if this object is the same as
	 *       $wgUser and to 'create2' otherwise
	 * @param string $reason User supplied reason
	 * @return bool true
	 */
	public function addNewUserLogEntry( $action = false, $reason = '' ) {
		return true; // disabled
	}

	/**
	 * Add an autocreate newuser log entry for this user
	 * Used by things like CentralAuth and perhaps other authplugins.
	 * Consider calling addNewUserLogEntry() directly instead.
	 *
	 * @deprecated since 1.27, AuthManager handles logging
	 * @return bool
	 */
	public function addNewUserLogEntryAutoCreate() {
		$this->addNewUserLogEntry( 'autocreate' );

		return true;
	}

	/**
	 * Load the user options either from cache, the database or an array
	 *
	 * @param array $data Rows for the current user out of the user_properties table
	 */
	protected function loadOptions( $data = null ) {
		global $wgContLang;

		$this->load();

		if ( $this->mOptionsLoaded ) {
			return;
		}

		$this->mOptions = self::getDefaultOptions();

		if ( !$this->getId() ) {
			// For unlogged-in users, load language/variant options from request.
			// There's no need to do it for logged-in users: they can set preferences,
			// and handling of page content is done by $pageLang->getPreferredVariant() and such,
			// so don't override user's choice (especially when the user chooses site default).
			$variant = $wgContLang->getDefaultVariant();
			$this->mOptions['variant'] = $variant;
			$this->mOptions['language'] = $variant;
			$this->mOptionsLoaded = true;
			return;
		}

		// Maybe load from the object
		if ( !is_null( $this->mOptionOverrides ) ) {
			wfDebug( "User: loading options for user " . $this->getId() . " from override cache.\n" );
			foreach ( $this->mOptionOverrides as $key => $value ) {
				$this->mOptions[$key] = $value;
			}
		} else {
			if ( !is_array( $data ) ) {
				wfDebug( "User: loading options for user " . $this->getId() . " from database.\n" );
				// Load from database
				$dbr = ( $this->queryFlagsUsed & self::READ_LATEST )
					? wfGetDB( DB_MASTER )
					: wfGetDB( DB_REPLICA );

				$res = $dbr->select(
					'user_properties',
					[ 'up_property', 'up_value' ],
					[ 'up_user' => $this->getId() ],
					__METHOD__
				);

				$this->mOptionOverrides = [];
				$data = [];
				foreach ( $res as $row ) {
					$data[$row->up_property] = $row->up_value;
				}
			}
			foreach ( $data as $property => $value ) {
				$this->mOptionOverrides[$property] = $value;
				$this->mOptions[$property] = $value;
			}
		}

		$this->mOptionsLoaded = true;

		Hooks::run( 'UserLoadOptions', [ $this, &$this->mOptions ] );
	}

	/**
	 * Saves the non-default options for this user, as previously set e.g. via
	 * setOption(), in the database's "user_properties" (preferences) table.
	 * Usually used via saveSettings().
	 */
	protected function saveOptions() {
		$this->loadOptions();

		// Not using getOptions(), to keep hidden preferences in database
		$saveOptions = $this->mOptions;

		// Allow hooks to abort, for instance to save to a global profile.
		// Reset options to default state before saving.
		if ( !Hooks::run( 'UserSaveOptions', [ $this, &$saveOptions ] ) ) {
			return;
		}

		$userId = $this->getId();

		$insert_rows = []; // all the new preference rows
		foreach ( $saveOptions as $key => $value ) {
			// Don't bother storing default values
			$defaultOption = self::getDefaultOption( $key );
			if ( ( $defaultOption === null && $value !== false && $value !== null )
				|| $value != $defaultOption
			) {
				$insert_rows[] = [
					'up_user' => $userId,
					'up_property' => $key,
					'up_value' => $value,
				];
			}
		}

		$dbw = wfGetDB( DB_MASTER );

		$res = $dbw->select( 'user_properties',
			[ 'up_property', 'up_value' ], [ 'up_user' => $userId ], __METHOD__ );

		// Find prior rows that need to be removed or updated. These rows will
		// all be deleted (the latter so that INSERT IGNORE applies the new values).
		$keysDelete = [];
		foreach ( $res as $row ) {
			if ( !isset( $saveOptions[$row->up_property] )
				|| strcmp( $saveOptions[$row->up_property], $row->up_value ) != 0
			) {
				$keysDelete[] = $row->up_property;
			}
		}

		if ( count( $keysDelete ) ) {
			// Do the DELETE by PRIMARY KEY for prior rows.
			// In the past a very large portion of calls to this function are for setting
			// 'rememberpassword' for new accounts (a preference that has since been removed).
			// Doing a blanket per-user DELETE for new accounts with no rows in the table
			// caused gap locks on [max user ID,+infinity) which caused high contention since
			// updates would pile up on each other as they are for higher (newer) user IDs.
			// It might not be necessary these days, but it shouldn't hurt either.
			$dbw->delete( 'user_properties',
				[ 'up_user' => $userId, 'up_property' => $keysDelete ], __METHOD__ );
		}
		// Insert the new preference rows
		$dbw->insert( 'user_properties', $insert_rows, __METHOD__, [ 'IGNORE' ] );
	}

	/**
	 * Lazily instantiate and return a factory object for making passwords
	 *
	 * @deprecated since 1.27, create a PasswordFactory directly instead
	 * @return PasswordFactory
	 */
	public static function getPasswordFactory() {
		wfDeprecated( __METHOD__, '1.27' );
		$ret = new PasswordFactory();
		$ret->init( RequestContext::getMain()->getConfig() );
		return $ret;
	}

	/**
	 * Provide an array of HTML5 attributes to put on an input element
	 * intended for the user to enter a new password.  This may include
	 * required, title, and/or pattern, depending on $wgMinimalPasswordLength.
	 *
	 * Do *not* use this when asking the user to enter his current password!
	 * Regardless of configuration, users may have invalid passwords for whatever
	 * reason (e.g., they were set before requirements were tightened up).
	 * Only use it when asking for a new password, like on account creation or
	 * ResetPass.
	 *
	 * Obviously, you still need to do server-side checking.
	 *
	 * NOTE: A combination of bugs in various browsers means that this function
	 * actually just returns array() unconditionally at the moment.  May as
	 * well keep it around for when the browser bugs get fixed, though.
	 *
	 * @todo FIXME: This does not belong here; put it in Html or Linker or somewhere
	 *
	 * @deprecated since 1.27
	 * @return array Array of HTML attributes suitable for feeding to
	 *   Html::element(), directly or indirectly.  (Don't feed to Xml::*()!
	 *   That will get confused by the boolean attribute syntax used.)
	 */
	public static function passwordChangeInputAttribs() {
		global $wgMinimalPasswordLength;

		if ( $wgMinimalPasswordLength == 0 ) {
			return [];
		}

		# Note that the pattern requirement will always be satisfied if the
		# input is empty, so we need required in all cases.

		# @todo FIXME: Bug 23769: This needs to not claim the password is required
		# if e-mail confirmation is being used.  Since HTML5 input validation
		# is b0rked anyway in some browsers, just return nothing.  When it's
		# re-enabled, fix this code to not output required for e-mail
		# registration.
		# $ret = array( 'required' );
		$ret = [];

		# We can't actually do this right now, because Opera 9.6 will print out
		# the entered password visibly in its error message!  When other
		# browsers add support for this attribute, or Opera fixes its support,
		# we can add support with a version check to avoid doing this on Opera
		# versions where it will be a problem.  Reported to Opera as
		# DSK-262266, but they don't have a public bug tracker for us to follow.
		/*
		if ( $wgMinimalPasswordLength > 1 ) {
			$ret['pattern'] = '.{' . intval( $wgMinimalPasswordLength ) . ',}';
			$ret['title'] = wfMessage( 'passwordtooshort' )
				->numParams( $wgMinimalPasswordLength )->text();
		}
		*/

		return $ret;
	}

	/**
	 * Return the list of user fields that should be selected to create
	 * a new user object.
	 * @return array
	 */
	public static function selectFields() {
		return [
			'user_id',
			'user_name',
			'user_real_name',
			'user_email',
			'user_touched',
			'user_token',
			'user_email_authenticated',
			'user_email_token',
			'user_email_token_expires',
			'user_registration',
			'user_editcount',
		];
	}

	/**
	 * Factory function for fatal permission-denied errors
	 *
	 * @since 1.22
	 * @param string $permission User right required
	 * @return Status
	 */
	static function newFatalPermissionDeniedStatus( $permission ) {
		global $wgLang;

		$groups = array_map(
			[ 'User', 'makeGroupLinkWiki' ],
			User::getGroupsWithPermission( $permission )
		);

		if ( $groups ) {
			return Status::newFatal( 'badaccess-groups', $wgLang->commaList( $groups ), count( $groups ) );
		} else {
			return Status::newFatal( 'badaccess-group0' );
		}
	}

	/**
	 * Get a new instance of this user that was loaded from the master via a locking read
	 *
	 * Use this instead of the main context User when updating that user. This avoids races
	 * where that user was loaded from a replica DB or even the master but without proper locks.
	 *
	 * @return User|null Returns null if the user was not found in the DB
	 * @since 1.27
	 */
	public function getInstanceForUpdate() {
		if ( !$this->getId() ) {
			return null; // anon
		}

		$user = self::newFromId( $this->getId() );
		if ( !$user->loadFromId( self::READ_EXCLUSIVE ) ) {
			return null;
		}

		return $user;
	}

	/**
	 * Checks if two user objects point to the same user.
	 *
	 * @since 1.25
	 * @param User $user
	 * @return bool
	 */
	public function equals( User $user ) {
		return $this->getName() === $user->getName();
	}
}<|MERGE_RESOLUTION|>--- conflicted
+++ resolved
@@ -26,10 +26,7 @@
 use MediaWiki\Auth\AuthManager;
 use MediaWiki\Auth\AuthenticationResponse;
 use MediaWiki\Auth\AuthenticationRequest;
-<<<<<<< HEAD
-=======
 use Wikimedia\ScopedCallback;
->>>>>>> 0ddb8064
 
 /**
  * String Some punctuation to prevent editing from broken text-mangling proxies.
@@ -467,20 +464,6 @@
 	}
 
 	/**
-<<<<<<< HEAD
-	 * @since 1.27
-	 * @return HashBagOStuff
-	 */
-	protected static function getInProcessCache() {
-		if ( !self::$inProcessCache ) {
-			self::$inProcessCache = new HashBagOStuff( [ 'maxKeys' => 10 ] );
-		}
-		return self::$inProcessCache;
-	}
-
-	/**
-=======
->>>>>>> 0ddb8064
 	 * Load user data from shared cache, given mId has already been set.
 	 *
 	 * @return bool True
@@ -2539,7 +2522,6 @@
 					. $status->getWikiText( null, null, 'en' ) );
 			return false;
 		}
-<<<<<<< HEAD
 
 		$this->setOption( 'watchlisttoken', false );
 		SessionManager::singleton()->invalidateSessionsForUser( $this );
@@ -2572,40 +2554,6 @@
 			$status->warning( 'authenticationdatachange-ignored' );
 		}
 
-=======
-
-		$this->setOption( 'watchlisttoken', false );
-		SessionManager::singleton()->invalidateSessionsForUser( $this );
-
-		return true;
-	}
-
-	/**
-	 * Changes credentials of the user.
-	 *
-	 * This is a convenience wrapper around AuthManager::changeAuthenticationData.
-	 * Note that this can return a status that isOK() but not isGood() on certain types of failures,
-	 * e.g. when no provider handled the change.
-	 *
-	 * @param array $data A set of authentication data in fieldname => value format. This is the
-	 *   same data you would pass the changeauthenticationdata API - 'username', 'password' etc.
-	 * @return Status
-	 * @since 1.27
-	 */
-	public function changeAuthenticationData( array $data ) {
-		$manager = AuthManager::singleton();
-		$reqs = $manager->getAuthenticationRequests( AuthManager::ACTION_CHANGE, $this );
-		$reqs = AuthenticationRequest::loadRequestsFromSubmission( $reqs, $data );
-
-		$status = Status::newGood( 'ignored' );
-		foreach ( $reqs as $req ) {
-			$status->merge( $manager->allowsAuthenticationDataChange( $req ), true );
-		}
-		if ( $status->getValue() === 'ignored' ) {
-			$status->warning( 'authenticationdatachange-ignored' );
-		}
-
->>>>>>> 0ddb8064
 		if ( $status->isGood() ) {
 			foreach ( $reqs as $req ) {
 				$manager->changeAuthenticationData( $req );
