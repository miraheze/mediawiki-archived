--- conflicted
+++ resolved
@@ -145,11 +145,7 @@
 		$searchChars = parent::legalSearchChars( $type );
 		if ( $type === self::CHARS_ALL ) {
 			// " for phrase, * for wildcard
-<<<<<<< HEAD
-			$searchChars =  "\"*" . $searchChars;
-=======
 			$searchChars = "\"*" . $searchChars;
->>>>>>> 25caa3a6
 		}
 		return $searchChars;
 	}
