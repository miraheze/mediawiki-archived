--- conflicted
+++ resolved
@@ -37,11 +37,7 @@
 	public function getCategories( ParserOutput $parserOutput ) {
 		$categories = [];
 
-<<<<<<< HEAD
-		foreach ( $parserOutput->getCategoryLinks() as $key ) {
-=======
 		foreach ( $parserOutput->getCategoryNames() as $key ) {
->>>>>>> 4afd0f7c
 			$name = Category::newFromName( $key )->getName();
 			$categories[] = str_replace( '_', ' ', $name );
 		}
