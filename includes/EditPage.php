<?php
/**
 * User interface for page editing.
 *
 * This program is free software; you can redistribute it and/or modify
 * it under the terms of the GNU General Public License as published by
 * the Free Software Foundation; either version 2 of the License, or
 * (at your option) any later version.
 *
 * This program is distributed in the hope that it will be useful,
 * but WITHOUT ANY WARRANTY; without even the implied warranty of
 * MERCHANTABILITY or FITNESS FOR A PARTICULAR PURPOSE. See the
 * GNU General Public License for more details.
 *
 * You should have received a copy of the GNU General Public License along
 * with this program; if not, write to the Free Software Foundation, Inc.,
 * 51 Franklin Street, Fifth Floor, Boston, MA 02110-1301, USA.
 * http://www.gnu.org/copyleft/gpl.html
 *
 * @file
 */

use MediaWiki\Logger\LoggerFactory;
use MediaWiki\MediaWikiServices;
use Wikimedia\ScopedCallback;

/**
 * The edit page/HTML interface (split from Article)
 * The actual database and text munging is still in Article,
 * but it should get easier to call those from alternate
 * interfaces.
 *
 * EditPage cares about two distinct titles:
 * $this->mContextTitle is the page that forms submit to, links point to,
 * redirects go to, etc. $this->mTitle (as well as $mArticle) is the
 * page in the database that is actually being edited. These are
 * usually the same, but they are now allowed to be different.
 *
 * Surgeon General's Warning: prolonged exposure to this class is known to cause
 * headaches, which may be fatal.
 */
class EditPage {
	/**
	 * Status: Article successfully updated
	 */
	const AS_SUCCESS_UPDATE = 200;

	/**
	 * Status: Article successfully created
	 */
	const AS_SUCCESS_NEW_ARTICLE = 201;

	/**
	 * Status: Article update aborted by a hook function
	 */
	const AS_HOOK_ERROR = 210;

	/**
	 * Status: A hook function returned an error
	 */
	const AS_HOOK_ERROR_EXPECTED = 212;

	/**
	 * Status: User is blocked from editing this page
	 */
	const AS_BLOCKED_PAGE_FOR_USER = 215;

	/**
	 * Status: Content too big (> $wgMaxArticleSize)
	 */
	const AS_CONTENT_TOO_BIG = 216;

	/**
	 * Status: this anonymous user is not allowed to edit this page
	 */
	const AS_READ_ONLY_PAGE_ANON = 218;

	/**
	 * Status: this logged in user is not allowed to edit this page
	 */
	const AS_READ_ONLY_PAGE_LOGGED = 219;

	/**
	 * Status: wiki is in readonly mode (wfReadOnly() == true)
	 */
	const AS_READ_ONLY_PAGE = 220;

	/**
	 * Status: rate limiter for action 'edit' was tripped
	 */
	const AS_RATE_LIMITED = 221;

	/**
	 * Status: article was deleted while editing and param wpRecreate == false or form
	 * was not posted
	 */
	const AS_ARTICLE_WAS_DELETED = 222;

	/**
	 * Status: user tried to create this page, but is not allowed to do that
	 * ( Title->userCan('create') == false )
	 */
	const AS_NO_CREATE_PERMISSION = 223;

	/**
	 * Status: user tried to create a blank page and wpIgnoreBlankArticle == false
	 */
	const AS_BLANK_ARTICLE = 224;

	/**
	 * Status: (non-resolvable) edit conflict
	 */
	const AS_CONFLICT_DETECTED = 225;

	/**
	 * Status: no edit summary given and the user has forceeditsummary set and the user is not
	 * editing in his own userspace or talkspace and wpIgnoreBlankSummary == false
	 */
	const AS_SUMMARY_NEEDED = 226;

	/**
	 * Status: user tried to create a new section without content
	 */
	const AS_TEXTBOX_EMPTY = 228;

	/**
	 * Status: article is too big (> $wgMaxArticleSize), after merging in the new section
	 */
	const AS_MAX_ARTICLE_SIZE_EXCEEDED = 229;

	/**
	 * Status: WikiPage::doEdit() was unsuccessful
	 */
	const AS_END = 231;

	/**
	 * Status: summary contained spam according to one of the regexes in $wgSummarySpamRegex
	 */
	const AS_SPAM_ERROR = 232;

	/**
	 * Status: anonymous user is not allowed to upload (User::isAllowed('upload') == false)
	 */
	const AS_IMAGE_REDIRECT_ANON = 233;

	/**
	 * Status: logged in user is not allowed to upload (User::isAllowed('upload') == false)
	 */
	const AS_IMAGE_REDIRECT_LOGGED = 234;

	/**
	 * Status: user tried to modify the content model, but is not allowed to do that
	 * ( User::isAllowed('editcontentmodel') == false )
	 */
	const AS_NO_CHANGE_CONTENT_MODEL = 235;

	/**
	 * Status: user tried to create self-redirect (redirect to the same article) and
	 * wpIgnoreSelfRedirect == false
	 */
	const AS_SELF_REDIRECT = 236;

	/**
	 * Status: an error relating to change tagging. Look at the message key for
	 * more details
	 */
	const AS_CHANGE_TAG_ERROR = 237;

	/**
	 * Status: can't parse content
	 */
	const AS_PARSE_ERROR = 240;

	/**
	 * Status: when changing the content model is disallowed due to
	 * $wgContentHandlerUseDB being false
	 */
	const AS_CANNOT_USE_CUSTOM_MODEL = 241;

	/**
	 * HTML id and name for the beginning of the edit form.
	 */
	const EDITFORM_ID = 'editform';

	/**
	 * Prefix of key for cookie used to pass post-edit state.
	 * The revision id edited is added after this
	 */
	const POST_EDIT_COOKIE_KEY_PREFIX = 'PostEditRevision';

	/**
	 * Duration of PostEdit cookie, in seconds.
	 * The cookie will be removed instantly if the JavaScript runs.
	 *
	 * Otherwise, though, we don't want the cookies to accumulate.
	 * RFC 2109 ( https://www.ietf.org/rfc/rfc2109.txt ) specifies a possible
	 * limit of only 20 cookies per domain. This still applies at least to some
	 * versions of IE without full updates:
	 * https://blogs.msdn.com/b/ieinternals/archive/2009/08/20/wininet-ie-cookie-internals-faq.aspx
	 *
	 * A value of 20 minutes should be enough to take into account slow loads and minor
	 * clock skew while still avoiding cookie accumulation when JavaScript is turned off.
	 */
	const POST_EDIT_COOKIE_DURATION = 1200;

	/** @var Article */
	public $mArticle;
	/** @var WikiPage */
	private $page;

	/** @var Title */
	public $mTitle;

	/** @var null|Title */
	private $mContextTitle = null;

	/** @var string */
	public $action = 'submit';

	/** @var bool */
	public $isConflict = false;

	/** @var bool */
	public $isCssJsSubpage = false;

	/** @var bool */
	public $isCssSubpage = false;

	/** @var bool */
	public $isJsSubpage = false;

	/** @var bool */
	public $isWrongCaseCssJsPage = false;

	/** @var bool New page or new section */
	public $isNew = false;

	/** @var bool */
	public $deletedSinceEdit;

	/** @var string */
	public $formtype;

	/** @var bool */
	public $firsttime;

	/** @var bool|stdClass */
	public $lastDelete;

	/** @var bool */
	public $mTokenOk = false;

	/** @var bool */
	public $mTokenOkExceptSuffix = false;

	/** @var bool */
	public $mTriedSave = false;

	/** @var bool */
	public $incompleteForm = false;

	/** @var bool */
	public $tooBig = false;

	/** @var bool */
	public $missingComment = false;

	/** @var bool */
	public $missingSummary = false;

	/** @var bool */
	public $allowBlankSummary = false;

	/** @var bool */
	protected $blankArticle = false;

	/** @var bool */
	protected $allowBlankArticle = false;

	/** @var bool */
	protected $selfRedirect = false;

	/** @var bool */
	protected $allowSelfRedirect = false;

	/** @var string */
	public $autoSumm = '';

	/** @var string */
	public $hookError = '';

	/** @var ParserOutput */
	public $mParserOutput;

	/** @var bool Has a summary been preset using GET parameter &summary= ? */
	public $hasPresetSummary = false;

	/** @var bool */
	public $mBaseRevision = false;

	/** @var bool */
	public $mShowSummaryField = true;

	# Form values

	/** @var bool */
	public $save = false;

	/** @var bool */
	public $preview = false;

	/** @var bool */
	public $diff = false;

	/** @var bool */
	public $minoredit = false;

	/** @var bool */
	public $watchthis = false;

	/** @var bool */
	public $recreate = false;

	/** @var string */
	public $textbox1 = '';

	/** @var string */
	public $textbox2 = '';

	/** @var string */
	public $summary = '';

	/** @var bool */
	public $nosummary = false;

	/** @var string */
	public $edittime = '';

	/** @var integer */
	private $editRevId = null;

	/** @var string */
	public $section = '';

	/** @var string */
	public $sectiontitle = '';

	/** @var string */
	public $starttime = '';

	/** @var int */
	public $oldid = 0;

	/** @var int */
	public $parentRevId = 0;

	/** @var string */
	public $editintro = '';

	/** @var null */
	public $scrolltop = null;

	/** @var bool */
	public $bot = true;

	/** @var null|string */
	public $contentModel = null;

	/** @var null|string */
	public $contentFormat = null;

	/** @var null|array */
	private $changeTags = null;

	# Placeholders for text injection by hooks (must be HTML)
	# extensions should take care to _append_ to the present value

	/** @var string Before even the preview */
	public $editFormPageTop = '';
	public $editFormTextTop = '';
	public $editFormTextBeforeContent = '';
	public $editFormTextAfterWarn = '';
	public $editFormTextAfterTools = '';
	public $editFormTextBottom = '';
	public $editFormTextAfterContent = '';
	public $previewTextAfterContent = '';
	public $mPreloadContent = null;

	/* $didSave should be set to true whenever an article was successfully altered. */
	public $didSave = false;
	public $undidRev = 0;

	public $suppressIntro = false;

	/** @var bool */
	protected $edit;

	/** @var bool|int */
	protected $contentLength = false;

	/**
	 * @var bool Set in ApiEditPage, based on ContentHandler::allowsDirectApiEditing
	 */
	private $enableApiEditOverride = false;

	/**
	 * @var IContextSource
	 */
	protected $context;

	/**
	 * @param Article $article
	 */
	public function __construct( Article $article ) {
		$this->mArticle = $article;
		$this->page = $article->getPage(); // model object
		$this->mTitle = $article->getTitle();
		$this->context = $article->getContext();

		$this->contentModel = $this->mTitle->getContentModel();

		$handler = ContentHandler::getForModelID( $this->contentModel );
		$this->contentFormat = $handler->getDefaultFormat();
	}

	/**
	 * @return Article
	 */
	public function getArticle() {
		return $this->mArticle;
	}

	/**
	 * @since 1.28
	 * @return IContextSource
	 */
	public function getContext() {
		return $this->context;
	}

	/**
	 * @since 1.19
	 * @return Title
	 */
	public function getTitle() {
		return $this->mTitle;
	}

	/**
	 * Set the context Title object
	 *
	 * @param Title|null $title Title object or null
	 */
	public function setContextTitle( $title ) {
		$this->mContextTitle = $title;
	}

	/**
	 * Get the context title object.
	 * If not set, $wgTitle will be returned. This behavior might change in
	 * the future to return $this->mTitle instead.
	 *
	 * @return Title
	 */
	public function getContextTitle() {
		if ( is_null( $this->mContextTitle ) ) {
			global $wgTitle;
			return $wgTitle;
		} else {
			return $this->mContextTitle;
		}
	}

	/**
	 * Returns if the given content model is editable.
	 *
	 * @param string $modelId The ID of the content model to test. Use CONTENT_MODEL_XXX constants.
	 * @return bool
	 * @throws MWException If $modelId has no known handler
	 */
	public function isSupportedContentModel( $modelId ) {
		return $this->enableApiEditOverride === true ||
			ContentHandler::getForModelID( $modelId )->supportsDirectEditing();
	}

	/**
	 * Allow editing of content that supports API direct editing, but not general
	 * direct editing. Set to false by default.
	 *
	 * @param bool $enableOverride
	 */
	public function setApiEditOverride( $enableOverride ) {
		$this->enableApiEditOverride = $enableOverride;
	}

	function submit() {
		$this->edit();
	}

	/**
	 * This is the function that gets called for "action=edit". It
	 * sets up various member variables, then passes execution to
	 * another function, usually showEditForm()
	 *
	 * The edit form is self-submitting, so that when things like
	 * preview and edit conflicts occur, we get the same form back
	 * with the extra stuff added.  Only when the final submission
	 * is made and all is well do we actually save and redirect to
	 * the newly-edited page.
	 */
	function edit() {
		global $wgOut, $wgRequest, $wgUser;
		// Allow extensions to modify/prevent this form or submission
		if ( !Hooks::run( 'AlternateEdit', [ $this ] ) ) {
			return;
		}

		wfDebug( __METHOD__ . ": enter\n" );

		// If they used redlink=1 and the page exists, redirect to the main article
		if ( $wgRequest->getBool( 'redlink' ) && $this->mTitle->exists() ) {
			$wgOut->redirect( $this->mTitle->getFullURL() );
			return;
		}

		$this->importFormData( $wgRequest );
		$this->firsttime = false;

		if ( wfReadOnly() && $this->save ) {
			// Force preview
			$this->save = false;
			$this->preview = true;
		}

		if ( $this->save ) {
			$this->formtype = 'save';
		} elseif ( $this->preview ) {
			$this->formtype = 'preview';
		} elseif ( $this->diff ) {
			$this->formtype = 'diff';
		} else { # First time through
			$this->firsttime = true;
			if ( $this->previewOnOpen() ) {
				$this->formtype = 'preview';
			} else {
				$this->formtype = 'initial';
			}
		}

		$permErrors = $this->getEditPermissionErrors( $this->save ? 'secure' : 'full' );
		if ( $permErrors ) {
			wfDebug( __METHOD__ . ": User can't edit\n" );
			// Auto-block user's IP if the account was "hard" blocked
			if ( !wfReadOnly() ) {
				$user = $wgUser;
				DeferredUpdates::addCallableUpdate( function () use ( $user ) {
					$user->spreadAnyEditBlock();
				} );
			}
			$this->displayPermissionsError( $permErrors );

			return;
		}

		$revision = $this->mArticle->getRevisionFetched();
		// Disallow editing revisions with content models different from the current one
		// Undo edits being an exception in order to allow reverting content model changes.
		if ( $revision
			&& $revision->getContentModel() !== $this->contentModel
		) {
			$prevRev = null;
			if ( $this->undidRev ) {
				$undidRevObj = Revision::newFromId( $this->undidRev );
				$prevRev = $undidRevObj ? $undidRevObj->getPrevious() : null;
			}
			if ( !$this->undidRev
				|| !$prevRev
				|| $prevRev->getContentModel() !== $this->contentModel
			) {
				$this->displayViewSourcePage(
					$this->getContentObject(),
					$this->context->msg(
						'contentmodelediterror',
						$revision->getContentModel(),
						$this->contentModel
					)->plain()
				);
				return;
			}
		}

		$this->isConflict = false;
		// css / js subpages of user pages get a special treatment
		$this->isCssJsSubpage = $this->mTitle->isCssJsSubpage();
		$this->isCssSubpage = $this->mTitle->isCssSubpage();
		$this->isJsSubpage = $this->mTitle->isJsSubpage();
		// @todo FIXME: Silly assignment.
		$this->isWrongCaseCssJsPage = $this->isWrongCaseCssJsPage();

		# Show applicable editing introductions
		if ( $this->formtype == 'initial' || $this->firsttime ) {
			$this->showIntro();
		}

		# Attempt submission here.  This will check for edit conflicts,
		# and redundantly check for locked database, blocked IPs, etc.
		# that edit() already checked just in case someone tries to sneak
		# in the back door with a hand-edited submission URL.

		if ( 'save' == $this->formtype ) {
			$resultDetails = null;
			$status = $this->attemptSave( $resultDetails );
			if ( !$this->handleStatus( $status, $resultDetails ) ) {
				return;
			}
		}

		# First time through: get contents, set time for conflict
		# checking, etc.
		if ( 'initial' == $this->formtype || $this->firsttime ) {
			if ( $this->initialiseForm() === false ) {
				$this->noSuchSectionPage();
				return;
			}

			if ( !$this->mTitle->getArticleID() ) {
				Hooks::run( 'EditFormPreloadText', [ &$this->textbox1, &$this->mTitle ] );
			} else {
				Hooks::run( 'EditFormInitialText', [ $this ] );
			}

		}

		$this->showEditForm();
	}

	/**
	 * @param string $rigor Same format as Title::getUserPermissionErrors()
	 * @return array
	 */
	protected function getEditPermissionErrors( $rigor = 'secure' ) {
		global $wgUser;

		$permErrors = $this->mTitle->getUserPermissionsErrors( 'edit', $wgUser, $rigor );
		# Can this title be created?
		if ( !$this->mTitle->exists() ) {
			$permErrors = array_merge(
				$permErrors,
				wfArrayDiff2(
					$this->mTitle->getUserPermissionsErrors( 'create', $wgUser, $rigor ),
					$permErrors
				)
			);
		}
		# Ignore some permissions errors when a user is just previewing/viewing diffs
		$remove = [];
		foreach ( $permErrors as $error ) {
			if ( ( $this->preview || $this->diff )
				&& ( $error[0] == 'blockedtext' || $error[0] == 'autoblockedtext' )
			) {
				$remove[] = $error;
			}
		}
		$permErrors = wfArrayDiff2( $permErrors, $remove );

		return $permErrors;
	}

	/**
	 * Display a permissions error page, like OutputPage::showPermissionsErrorPage(),
	 * but with the following differences:
	 * - If redlink=1, the user will be redirected to the page
	 * - If there is content to display or the error occurs while either saving,
	 *   previewing or showing the difference, it will be a
	 *   "View source for ..." page displaying the source code after the error message.
	 *
	 * @since 1.19
	 * @param array $permErrors Array of permissions errors, as returned by
	 *    Title::getUserPermissionsErrors().
	 * @throws PermissionsError
	 */
	protected function displayPermissionsError( array $permErrors ) {
		global $wgRequest, $wgOut;

		if ( $wgRequest->getBool( 'redlink' ) ) {
			// The edit page was reached via a red link.
			// Redirect to the article page and let them click the edit tab if
			// they really want a permission error.
			$wgOut->redirect( $this->mTitle->getFullURL() );
			return;
		}

		$content = $this->getContentObject();

		# Use the normal message if there's nothing to display
		if ( $this->firsttime && ( !$content || $content->isEmpty() ) ) {
			$action = $this->mTitle->exists() ? 'edit' :
				( $this->mTitle->isTalkPage() ? 'createtalk' : 'createpage' );
			throw new PermissionsError( $action, $permErrors );
		}

		$this->displayViewSourcePage(
			$content,
			$wgOut->formatPermissionsErrorMessage( $permErrors, 'edit' )
		);
	}

	/**
	 * Display a read-only View Source page
	 * @param Content $content content object
	 * @param string $errorMessage additional wikitext error message to display
	 */
	protected function displayViewSourcePage( Content $content, $errorMessage = '' ) {
		global $wgOut;

		Hooks::run( 'EditPage::showReadOnlyForm:initial', [ $this, &$wgOut ] );

		$wgOut->setRobotPolicy( 'noindex,nofollow' );
		$wgOut->setPageTitle( $this->context->msg(
			'viewsource-title',
			$this->getContextTitle()->getPrefixedText()
		) );
		$wgOut->addBacklinkSubtitle( $this->getContextTitle() );
		$wgOut->addHTML( $this->editFormPageTop );
		$wgOut->addHTML( $this->editFormTextTop );

		if ( $errorMessage !== '' ) {
			$wgOut->addWikiText( $errorMessage );
			$wgOut->addHTML( "<hr />\n" );
		}

		# If the user made changes, preserve them when showing the markup
		# (This happens when a user is blocked during edit, for instance)
		if ( !$this->firsttime ) {
			$text = $this->textbox1;
			$wgOut->addWikiMsg( 'viewyourtext' );
		} else {
			try {
				$text = $this->toEditText( $content );
			} catch ( MWException $e ) {
				# Serialize using the default format if the content model is not supported
				# (e.g. for an old revision with a different model)
				$text = $content->serialize();
			}
			$wgOut->addWikiMsg( 'viewsourcetext' );
		}

		$wgOut->addHTML( $this->editFormTextBeforeContent );
		$this->showTextbox( $text, 'wpTextbox1', [ 'readonly' ] );
		$wgOut->addHTML( $this->editFormTextAfterContent );

		$wgOut->addHTML( $this->makeTemplatesOnThisPageList( $this->getTemplates() ) );

		$wgOut->addModules( 'mediawiki.action.edit.collapsibleFooter' );

		$wgOut->addHTML( $this->editFormTextBottom );
		if ( $this->mTitle->exists() ) {
			$wgOut->returnToMain( null, $this->mTitle );
		}
	}

	/**
	 * Should we show a preview when the edit form is first shown?
	 *
	 * @return bool
	 */
	protected function previewOnOpen() {
		global $wgRequest, $wgUser, $wgPreviewOnOpenNamespaces;
		if ( $wgRequest->getVal( 'preview' ) == 'yes' ) {
			// Explicit override from request
			return true;
		} elseif ( $wgRequest->getVal( 'preview' ) == 'no' ) {
			// Explicit override from request
			return false;
		} elseif ( $this->section == 'new' ) {
			// Nothing *to* preview for new sections
			return false;
		} elseif ( ( $wgRequest->getVal( 'preload' ) !== null || $this->mTitle->exists() )
			&& $wgUser->getOption( 'previewonfirst' )
		) {
			// Standard preference behavior
			return true;
		} elseif ( !$this->mTitle->exists()
			&& isset( $wgPreviewOnOpenNamespaces[$this->mTitle->getNamespace()] )
			&& $wgPreviewOnOpenNamespaces[$this->mTitle->getNamespace()]
		) {
			// Categories are special
			return true;
		} else {
			return false;
		}
	}

	/**
	 * Checks whether the user entered a skin name in uppercase,
	 * e.g. "User:Example/Monobook.css" instead of "monobook.css"
	 *
	 * @return bool
	 */
	protected function isWrongCaseCssJsPage() {
		if ( $this->mTitle->isCssJsSubpage() ) {
			$name = $this->mTitle->getSkinFromCssJsSubpage();
			$skins = array_merge(
				array_keys( Skin::getSkinNames() ),
				[ 'common' ]
			);
			return !in_array( $name, $skins )
				&& in_array( strtolower( $name ), $skins );
		} else {
			return false;
		}
	}

	/**
	 * Returns whether section editing is supported for the current page.
	 * Subclasses may override this to replace the default behavior, which is
	 * to check ContentHandler::supportsSections.
	 *
	 * @return bool True if this edit page supports sections, false otherwise.
	 */
	protected function isSectionEditSupported() {
		$contentHandler = ContentHandler::getForTitle( $this->mTitle );
		return $contentHandler->supportsSections();
	}

	/**
	 * This function collects the form data and uses it to populate various member variables.
	 * @param WebRequest $request
	 * @throws ErrorPageError
	 */
	function importFormData( &$request ) {
		global $wgContLang, $wgUser;

		# Section edit can come from either the form or a link
		$this->section = $request->getVal( 'wpSection', $request->getVal( 'section' ) );

		if ( $this->section !== null && $this->section !== '' && !$this->isSectionEditSupported() ) {
			throw new ErrorPageError( 'sectioneditnotsupported-title', 'sectioneditnotsupported-text' );
		}

		$this->isNew = !$this->mTitle->exists() || $this->section == 'new';

		if ( $request->wasPosted() ) {
			# These fields need to be checked for encoding.
			# Also remove trailing whitespace, but don't remove _initial_
			# whitespace from the text boxes. This may be significant formatting.
			$this->textbox1 = $this->safeUnicodeInput( $request, 'wpTextbox1' );
			if ( !$request->getCheck( 'wpTextbox2' ) ) {
				// Skip this if wpTextbox2 has input, it indicates that we came
				// from a conflict page with raw page text, not a custom form
				// modified by subclasses
				$textbox1 = $this->importContentFormData( $request );
				if ( $textbox1 !== null ) {
					$this->textbox1 = $textbox1;
				}
			}

			# Truncate for whole multibyte characters
			$this->summary = $wgContLang->truncate( $request->getText( 'wpSummary' ), 255 );

			# If the summary consists of a heading, e.g. '==Foobar==', extract the title from the
			# header syntax, e.g. 'Foobar'. This is mainly an issue when we are using wpSummary for
			# section titles.
			$this->summary = preg_replace( '/^\s*=+\s*(.*?)\s*=+\s*$/', '$1', $this->summary );

			# Treat sectiontitle the same way as summary.
			# Note that wpSectionTitle is not yet a part of the actual edit form, as wpSummary is
			# currently doing double duty as both edit summary and section title. Right now this
			# is just to allow API edits to work around this limitation, but this should be
			# incorporated into the actual edit form when EditPage is rewritten (Bugs 18654, 26312).
			$this->sectiontitle = $wgContLang->truncate( $request->getText( 'wpSectionTitle' ), 255 );
			$this->sectiontitle = preg_replace( '/^\s*=+\s*(.*?)\s*=+\s*$/', '$1', $this->sectiontitle );

			$this->edittime = $request->getVal( 'wpEdittime' );
			$this->editRevId = $request->getIntOrNull( 'editRevId' );
			$this->starttime = $request->getVal( 'wpStarttime' );

			$undidRev = $request->getInt( 'wpUndidRevision' );
			if ( $undidRev ) {
				$this->undidRev = $undidRev;
			}

			$this->scrolltop = $request->getIntOrNull( 'wpScrolltop' );

			if ( $this->textbox1 === '' && $request->getVal( 'wpTextbox1' ) === null ) {
				// wpTextbox1 field is missing, possibly due to being "too big"
				// according to some filter rules such as Suhosin's setting for
				// suhosin.request.max_value_length (d'oh)
				$this->incompleteForm = true;
			} else {
				// If we receive the last parameter of the request, we can fairly
				// claim the POST request has not been truncated.

				// TODO: softened the check for cutover.  Once we determine
				// that it is safe, we should complete the transition by
				// removing the "edittime" clause.
				$this->incompleteForm = ( !$request->getVal( 'wpUltimateParam' )
					&& is_null( $this->edittime ) );
			}
			if ( $this->incompleteForm ) {
				# If the form is incomplete, force to preview.
				wfDebug( __METHOD__ . ": Form data appears to be incomplete\n" );
				wfDebug( "POST DATA: " . var_export( $_POST, true ) . "\n" );
				$this->preview = true;
			} else {
				$this->preview = $request->getCheck( 'wpPreview' );
				$this->diff = $request->getCheck( 'wpDiff' );

				// Remember whether a save was requested, so we can indicate
				// if we forced preview due to session failure.
				$this->mTriedSave = !$this->preview;

				if ( $this->tokenOk( $request ) ) {
					# Some browsers will not report any submit button
					# if the user hits enter in the comment box.
					# The unmarked state will be assumed to be a save,
					# if the form seems otherwise complete.
					wfDebug( __METHOD__ . ": Passed token check.\n" );
				} elseif ( $this->diff ) {
					# Failed token check, but only requested "Show Changes".
					wfDebug( __METHOD__ . ": Failed token check; Show Changes requested.\n" );
				} else {
					# Page might be a hack attempt posted from
					# an external site. Preview instead of saving.
					wfDebug( __METHOD__ . ": Failed token check; forcing preview\n" );
					$this->preview = true;
				}
			}
			$this->save = !$this->preview && !$this->diff;
			if ( !preg_match( '/^\d{14}$/', $this->edittime ) ) {
				$this->edittime = null;
			}

			if ( !preg_match( '/^\d{14}$/', $this->starttime ) ) {
				$this->starttime = null;
			}

			$this->recreate = $request->getCheck( 'wpRecreate' );

			$this->minoredit = $request->getCheck( 'wpMinoredit' );
			$this->watchthis = $request->getCheck( 'wpWatchthis' );

			# Don't force edit summaries when a user is editing their own user or talk page
			if ( ( $this->mTitle->mNamespace == NS_USER || $this->mTitle->mNamespace == NS_USER_TALK )
				&& $this->mTitle->getText() == $wgUser->getName()
			) {
				$this->allowBlankSummary = true;
			} else {
				$this->allowBlankSummary = $request->getBool( 'wpIgnoreBlankSummary' )
					|| !$wgUser->getOption( 'forceeditsummary' );
			}

			$this->autoSumm = $request->getText( 'wpAutoSummary' );

			$this->allowBlankArticle = $request->getBool( 'wpIgnoreBlankArticle' );
			$this->allowSelfRedirect = $request->getBool( 'wpIgnoreSelfRedirect' );

			$changeTags = $request->getVal( 'wpChangeTags' );
			if ( is_null( $changeTags ) || $changeTags === '' ) {
				$this->changeTags = [];
			} else {
				$this->changeTags = array_filter( array_map( 'trim', explode( ',',
					$changeTags ) ) );
			}
		} else {
			# Not a posted form? Start with nothing.
			wfDebug( __METHOD__ . ": Not a posted form.\n" );
			$this->textbox1 = '';
			$this->summary = '';
			$this->sectiontitle = '';
			$this->edittime = '';
			$this->editRevId = null;
			$this->starttime = wfTimestampNow();
			$this->edit = false;
			$this->preview = false;
			$this->save = false;
			$this->diff = false;
			$this->minoredit = false;
			// Watch may be overridden by request parameters
			$this->watchthis = $request->getBool( 'watchthis', false );
			$this->recreate = false;

			// When creating a new section, we can preload a section title by passing it as the
			// preloadtitle parameter in the URL (Bug 13100)
			if ( $this->section == 'new' && $request->getVal( 'preloadtitle' ) ) {
				$this->sectiontitle = $request->getVal( 'preloadtitle' );
				// Once wpSummary isn't being use for setting section titles, we should delete this.
				$this->summary = $request->getVal( 'preloadtitle' );
			} elseif ( $this->section != 'new' && $request->getVal( 'summary' ) ) {
				$this->summary = $request->getText( 'summary' );
				if ( $this->summary !== '' ) {
					$this->hasPresetSummary = true;
				}
			}

			if ( $request->getVal( 'minor' ) ) {
				$this->minoredit = true;
			}
		}

		$this->oldid = $request->getInt( 'oldid' );
		$this->parentRevId = $request->getInt( 'parentRevId' );

		$this->bot = $request->getBool( 'bot', true );
		$this->nosummary = $request->getBool( 'nosummary' );

		// May be overridden by revision.
		$this->contentModel = $request->getText( 'model', $this->contentModel );
		// May be overridden by revision.
		$this->contentFormat = $request->getText( 'format', $this->contentFormat );

		try {
			$handler = ContentHandler::getForModelID( $this->contentModel );
		} catch ( MWUnknownContentModelException $e ) {
			throw new ErrorPageError(
				'editpage-invalidcontentmodel-title',
				'editpage-invalidcontentmodel-text',
				[ $this->contentModel ]
			);
		}

		if ( !$handler->isSupportedFormat( $this->contentFormat ) ) {
			throw new ErrorPageError(
				'editpage-notsupportedcontentformat-title',
				'editpage-notsupportedcontentformat-text',
				[ $this->contentFormat, ContentHandler::getLocalizedName( $this->contentModel ) ]
			);
		}

		/**
		 * @todo Check if the desired model is allowed in this namespace, and if
		 *   a transition from the page's current model to the new model is
		 *   allowed.
		 */

		$this->editintro = $request->getText( 'editintro',
			// Custom edit intro for new sections
			$this->section === 'new' ? 'MediaWiki:addsection-editintro' : '' );

		// Allow extensions to modify form data
		Hooks::run( 'EditPage::importFormData', [ $this, $request ] );

	}

	/**
	 * Subpage overridable method for extracting the page content data from the
	 * posted form to be placed in $this->textbox1, if using customized input
	 * this method should be overridden and return the page text that will be used
	 * for saving, preview parsing and so on...
	 *
	 * @param WebRequest $request
	 * @return string|null
	 */
	protected function importContentFormData( &$request ) {
		return; // Don't do anything, EditPage already extracted wpTextbox1
	}

	/**
	 * Initialise form fields in the object
	 * Called on the first invocation, e.g. when a user clicks an edit link
	 * @return bool If the requested section is valid
	 */
	function initialiseForm() {
		global $wgUser;
		$this->edittime = $this->page->getTimestamp();
		$this->editRevId = $this->page->getLatest();

		$content = $this->getContentObject( false ); # TODO: track content object?!
		if ( $content === false ) {
			return false;
		}
		$this->textbox1 = $this->toEditText( $content );

		// activate checkboxes if user wants them to be always active
		# Sort out the "watch" checkbox
		if ( $wgUser->getOption( 'watchdefault' ) ) {
			# Watch all edits
			$this->watchthis = true;
		} elseif ( $wgUser->getOption( 'watchcreations' ) && !$this->mTitle->exists() ) {
			# Watch creations
			$this->watchthis = true;
		} elseif ( $wgUser->isWatched( $this->mTitle ) ) {
			# Already watched
			$this->watchthis = true;
		}
		if ( $wgUser->getOption( 'minordefault' ) && !$this->isNew ) {
			$this->minoredit = true;
		}
		if ( $this->textbox1 === false ) {
			return false;
		}
		return true;
	}

	/**
	 * @param Content|null $def_content The default value to return
	 *
	 * @return Content|null Content on success, $def_content for invalid sections
	 *
	 * @since 1.21
	 */
	protected function getContentObject( $def_content = null ) {
		global $wgOut, $wgRequest, $wgUser, $wgContLang;

		$content = false;

		// For message page not locally set, use the i18n message.
		// For other non-existent articles, use preload text if any.
		if ( !$this->mTitle->exists() || $this->section == 'new' ) {
			if ( $this->mTitle->getNamespace() == NS_MEDIAWIKI && $this->section != 'new' ) {
				# If this is a system message, get the default text.
				$msg = $this->mTitle->getDefaultMessageText();

				$content = $this->toEditContent( $msg );
			}
			if ( $content === false ) {
				# If requested, preload some text.
				$preload = $wgRequest->getVal( 'preload',
					// Custom preload text for new sections
					$this->section === 'new' ? 'MediaWiki:addsection-preload' : '' );
				$params = $wgRequest->getArray( 'preloadparams', [] );

				$content = $this->getPreloadedContent( $preload, $params );
			}
		// For existing pages, get text based on "undo" or section parameters.
		} else {
			if ( $this->section != '' ) {
				// Get section edit text (returns $def_text for invalid sections)
				$orig = $this->getOriginalContent( $wgUser );
				$content = $orig ? $orig->getSection( $this->section ) : null;

				if ( !$content ) {
					$content = $def_content;
				}
			} else {
				$undoafter = $wgRequest->getInt( 'undoafter' );
				$undo = $wgRequest->getInt( 'undo' );

				if ( $undo > 0 && $undoafter > 0 ) {
					$undorev = Revision::newFromId( $undo );
					$oldrev = Revision::newFromId( $undoafter );

					# Sanity check, make sure it's the right page,
					# the revisions exist and they were not deleted.
					# Otherwise, $content will be left as-is.
					if ( !is_null( $undorev ) && !is_null( $oldrev ) &&
						!$undorev->isDeleted( Revision::DELETED_TEXT ) &&
						!$oldrev->isDeleted( Revision::DELETED_TEXT )
					) {
						$content = $this->page->getUndoContent( $undorev, $oldrev );

						if ( $content === false ) {
							# Warn the user that something went wrong
							$undoMsg = 'failure';
						} else {
							$oldContent = $this->page->getContent( Revision::RAW );
							$popts = ParserOptions::newFromUserAndLang( $wgUser, $wgContLang );
							$newContent = $content->preSaveTransform( $this->mTitle, $wgUser, $popts );
							if ( $newContent->getModel() !== $oldContent->getModel() ) {
								// The undo may change content
								// model if its reverting the top
								// edit. This can result in
								// mismatched content model/format.
								$this->contentModel = $newContent->getModel();
								$this->contentFormat = $oldrev->getContentFormat();
							}

							if ( $newContent->equals( $oldContent ) ) {
								# Tell the user that the undo results in no change,
								# i.e. the revisions were already undone.
								$undoMsg = 'nochange';
								$content = false;
							} else {
								# Inform the user of our success and set an automatic edit summary
								$undoMsg = 'success';

								# If we just undid one rev, use an autosummary
								$firstrev = $oldrev->getNext();
								if ( $firstrev && $firstrev->getId() == $undo ) {
									$userText = $undorev->getUserText();
									if ( $userText === '' ) {
										$undoSummary = $this->context->msg(
											'undo-summary-username-hidden',
											$undo
										)->inContentLanguage()->text();
									} else {
										$undoSummary = $this->context->msg(
											'undo-summary',
											$undo,
											$userText
										)->inContentLanguage()->text();
									}
									if ( $this->summary === '' ) {
										$this->summary = $undoSummary;
									} else {
										$this->summary = $undoSummary . $this->context->msg( 'colon-separator' )
											->inContentLanguage()->text() . $this->summary;
									}
									$this->undidRev = $undo;
								}
								$this->formtype = 'diff';
							}
						}
					} else {
						// Failed basic sanity checks.
						// Older revisions may have been removed since the link
						// was created, or we may simply have got bogus input.
						$undoMsg = 'norev';
					}

					// Messages: undo-success, undo-failure, undo-norev, undo-nochange
					$class = ( $undoMsg == 'success' ? '' : 'error ' ) . "mw-undo-{$undoMsg}";
					$this->editFormPageTop .= $wgOut->parse( "<div class=\"{$class}\">" .
						$this->context->msg( 'undo-' . $undoMsg )->plain() . '</div>', true, /* interface */true );
				}

				if ( $content === false ) {
					$content = $this->getOriginalContent( $wgUser );
				}
			}
		}

		return $content;
	}

	/**
	 * Get the content of the wanted revision, without section extraction.
	 *
	 * The result of this function can be used to compare user's input with
	 * section replaced in its context (using WikiPage::replaceSectionAtRev())
	 * to the original text of the edit.
	 *
	 * This differs from Article::getContent() that when a missing revision is
	 * encountered the result will be null and not the
	 * 'missing-revision' message.
	 *
	 * @since 1.19
	 * @param User $user The user to get the revision for
	 * @return Content|null
	 */
	private function getOriginalContent( User $user ) {
		if ( $this->section == 'new' ) {
			return $this->getCurrentContent();
		}
		$revision = $this->mArticle->getRevisionFetched();
		if ( $revision === null ) {
			if ( !$this->contentModel ) {
				$this->contentModel = $this->getTitle()->getContentModel();
			}
			$handler = ContentHandler::getForModelID( $this->contentModel );

			return $handler->makeEmptyContent();
		}
		$content = $revision->getContent( Revision::FOR_THIS_USER, $user );
		return $content;
	}

	/**
	 * Get the edit's parent revision ID
	 *
	 * The "parent" revision is the ancestor that should be recorded in this
	 * page's revision history.  It is either the revision ID of the in-memory
	 * article content, or in the case of a 3-way merge in order to rebase
	 * across a recoverable edit conflict, the ID of the newer revision to
	 * which we have rebased this page.
	 *
	 * @since 1.27
	 * @return int Revision ID
	 */
	public function getParentRevId() {
		if ( $this->parentRevId ) {
			return $this->parentRevId;
		} else {
			return $this->mArticle->getRevIdFetched();
		}
	}

	/**
	 * Get the current content of the page. This is basically similar to
	 * WikiPage::getContent( Revision::RAW ) except that when the page doesn't exist an empty
	 * content object is returned instead of null.
	 *
	 * @since 1.21
	 * @return Content
	 */
	protected function getCurrentContent() {
		$rev = $this->page->getRevision();
		$content = $rev ? $rev->getContent( Revision::RAW ) : null;

		if ( $content === false || $content === null ) {
			if ( !$this->contentModel ) {
				$this->contentModel = $this->getTitle()->getContentModel();
			}
			$handler = ContentHandler::getForModelID( $this->contentModel );

			return $handler->makeEmptyContent();
		} elseif ( !$this->undidRev ) {
			// Content models should always be the same since we error
			// out if they are different before this point (in ->edit()).
			// The exception being, during an undo, the current revision might
			// differ from the prior revision.
			$logger = LoggerFactory::getInstance( 'editpage' );
			if ( $this->contentModel !== $rev->getContentModel() ) {
				$logger->warning( "Overriding content model from current edit {prev} to {new}", [
					'prev' => $this->contentModel,
					'new' => $rev->getContentModel(),
					'title' => $this->getTitle()->getPrefixedDBkey(),
					'method' => __METHOD__
				] );
				$this->contentModel = $rev->getContentModel();
			}

			// Given that the content models should match, the current selected
			// format should be supported.
			if ( !$content->isSupportedFormat( $this->contentFormat ) ) {
				$logger->warning( "Current revision content format unsupported. Overriding {prev} to {new}", [

					'prev' => $this->contentFormat,
					'new' => $rev->getContentFormat(),
					'title' => $this->getTitle()->getPrefixedDBkey(),
					'method' => __METHOD__
				] );
				$this->contentFormat = $rev->getContentFormat();
			}
		}
		return $content;
	}

	/**
	 * Use this method before edit() to preload some content into the edit box
	 *
	 * @param Content $content
	 *
	 * @since 1.21
	 */
	public function setPreloadedContent( Content $content ) {
		$this->mPreloadContent = $content;
	}

	/**
	 * Get the contents to be preloaded into the box, either set by
	 * an earlier setPreloadText() or by loading the given page.
	 *
	 * @param string $preload Representing the title to preload from.
	 * @param array $params Parameters to use (interface-message style) in the preloaded text
	 *
	 * @return Content
	 *
	 * @since 1.21
	 */
	protected function getPreloadedContent( $preload, $params = [] ) {
		global $wgUser;

		if ( !empty( $this->mPreloadContent ) ) {
			return $this->mPreloadContent;
		}

		$handler = ContentHandler::getForModelID( $this->contentModel );

		if ( $preload === '' ) {
			return $handler->makeEmptyContent();
		}

		$title = Title::newFromText( $preload );
		# Check for existence to avoid getting MediaWiki:Noarticletext
		if ( $title === null || !$title->exists() || !$title->userCan( 'read', $wgUser ) ) {
			// TODO: somehow show a warning to the user!
			return $handler->makeEmptyContent();
		}

		$page = WikiPage::factory( $title );
		if ( $page->isRedirect() ) {
			$title = $page->getRedirectTarget();
			# Same as before
			if ( $title === null || !$title->exists() || !$title->userCan( 'read', $wgUser ) ) {
				// TODO: somehow show a warning to the user!
				return $handler->makeEmptyContent();
			}
			$page = WikiPage::factory( $title );
		}

		$parserOptions = ParserOptions::newFromUser( $wgUser );
		$content = $page->getContent( Revision::RAW );

		if ( !$content ) {
			// TODO: somehow show a warning to the user!
			return $handler->makeEmptyContent();
		}

		if ( $content->getModel() !== $handler->getModelID() ) {
			$converted = $content->convert( $handler->getModelID() );

			if ( !$converted ) {
				// TODO: somehow show a warning to the user!
				wfDebug( "Attempt to preload incompatible content: " .
					"can't convert " . $content->getModel() .
					" to " . $handler->getModelID() );

				return $handler->makeEmptyContent();
			}

			$content = $converted;
		}

		return $content->preloadTransform( $title, $parserOptions, $params );
	}

	/**
	 * Make sure the form isn't faking a user's credentials.
	 *
	 * @param WebRequest $request
	 * @return bool
	 * @private
	 */
	function tokenOk( &$request ) {
		global $wgUser;
		$token = $request->getVal( 'wpEditToken' );
		$this->mTokenOk = $wgUser->matchEditToken( $token );
		$this->mTokenOkExceptSuffix = $wgUser->matchEditTokenNoSuffix( $token );
		return $this->mTokenOk;
	}

	/**
	 * Sets post-edit cookie indicating the user just saved a particular revision.
	 *
	 * This uses a temporary cookie for each revision ID so separate saves will never
	 * interfere with each other.
	 *
	 * The cookie is deleted in the mediawiki.action.view.postEdit JS module after
	 * the redirect.  It must be clearable by JavaScript code, so it must not be
	 * marked HttpOnly. The JavaScript code converts the cookie to a wgPostEdit config
	 * variable.
	 *
	 * If the variable were set on the server, it would be cached, which is unwanted
	 * since the post-edit state should only apply to the load right after the save.
	 *
	 * @param int $statusValue The status value (to check for new article status)
	 */
	protected function setPostEditCookie( $statusValue ) {
		$revisionId = $this->page->getLatest();
		$postEditKey = self::POST_EDIT_COOKIE_KEY_PREFIX . $revisionId;

		$val = 'saved';
		if ( $statusValue == self::AS_SUCCESS_NEW_ARTICLE ) {
			$val = 'created';
		} elseif ( $this->oldid ) {
			$val = 'restored';
		}

		$response = RequestContext::getMain()->getRequest()->response();
		$response->setCookie( $postEditKey, $val, time() + self::POST_EDIT_COOKIE_DURATION, [
			'httpOnly' => false,
		] );
	}

	/**
	 * Attempt submission
	 * @param array|bool $resultDetails See docs for $result in internalAttemptSave
	 * @throws UserBlockedError|ReadOnlyError|ThrottledError|PermissionsError
	 * @return Status The resulting status object.
	 */
	public function attemptSave( &$resultDetails = false ) {
		global $wgUser;

		# Allow bots to exempt some edits from bot flagging
		$bot = $wgUser->isAllowed( 'bot' ) && $this->bot;
		$status = $this->internalAttemptSave( $resultDetails, $bot );

		Hooks::run( 'EditPage::attemptSave:after', [ $this, $status, $resultDetails ] );

		return $status;
	}

	/**
	 * Handle status, such as after attempt save
	 *
	 * @param Status $status
	 * @param array|bool $resultDetails
	 *
	 * @throws ErrorPageError
	 * @return bool False, if output is done, true if rest of the form should be displayed
	 */
	private function handleStatus( Status $status, $resultDetails ) {
		global $wgUser, $wgOut;

		/**
		 * @todo FIXME: once the interface for internalAttemptSave() is made
		 *   nicer, this should use the message in $status
		 */
		if ( $status->value == self::AS_SUCCESS_UPDATE
			|| $status->value == self::AS_SUCCESS_NEW_ARTICLE
		) {
			$this->didSave = true;
			if ( !$resultDetails['nullEdit'] ) {
				$this->setPostEditCookie( $status->value );
			}
		}

		// "wpExtraQueryRedirect" is a hidden input to modify
		// after save URL and is not used by actual edit form
		$request = RequestContext::getMain()->getRequest();
		$extraQueryRedirect = $request->getVal( 'wpExtraQueryRedirect' );

		switch ( $status->value ) {
			case self::AS_HOOK_ERROR_EXPECTED:
			case self::AS_CONTENT_TOO_BIG:
			case self::AS_ARTICLE_WAS_DELETED:
			case self::AS_CONFLICT_DETECTED:
			case self::AS_SUMMARY_NEEDED:
			case self::AS_TEXTBOX_EMPTY:
			case self::AS_MAX_ARTICLE_SIZE_EXCEEDED:
			case self::AS_END:
			case self::AS_BLANK_ARTICLE:
			case self::AS_SELF_REDIRECT:
				return true;

			case self::AS_HOOK_ERROR:
				return false;

			case self::AS_CANNOT_USE_CUSTOM_MODEL:
			case self::AS_PARSE_ERROR:
				$wgOut->addWikiText( '<div class="error">' . "\n" . $status->getWikiText() . '</div>' );
				return true;

			case self::AS_SUCCESS_NEW_ARTICLE:
				$query = $resultDetails['redirect'] ? 'redirect=no' : '';
				if ( $extraQueryRedirect ) {
					if ( $query === '' ) {
						$query = $extraQueryRedirect;
					} else {
						$query = $query . '&' . $extraQueryRedirect;
					}
				}
				$anchor = isset( $resultDetails['sectionanchor'] ) ? $resultDetails['sectionanchor'] : '';
				$wgOut->redirect( $this->mTitle->getFullURL( $query ) . $anchor );
				return false;

			case self::AS_SUCCESS_UPDATE:
				$extraQuery = '';
				$sectionanchor = $resultDetails['sectionanchor'];

				// Give extensions a chance to modify URL query on update
				Hooks::run(
					'ArticleUpdateBeforeRedirect',
					[ $this->mArticle, &$sectionanchor, &$extraQuery ]
				);

				if ( $resultDetails['redirect'] ) {
					if ( $extraQuery == '' ) {
						$extraQuery = 'redirect=no';
					} else {
						$extraQuery = 'redirect=no&' . $extraQuery;
					}
				}
				if ( $extraQueryRedirect ) {
					if ( $extraQuery === '' ) {
						$extraQuery = $extraQueryRedirect;
					} else {
						$extraQuery = $extraQuery . '&' . $extraQueryRedirect;
					}
				}

				$wgOut->redirect( $this->mTitle->getFullURL( $extraQuery ) . $sectionanchor );
				return false;

			case self::AS_SPAM_ERROR:
				$this->spamPageWithContent( $resultDetails['spam'] );
				return false;

			case self::AS_BLOCKED_PAGE_FOR_USER:
				throw new UserBlockedError( $wgUser->getBlock() );

			case self::AS_IMAGE_REDIRECT_ANON:
			case self::AS_IMAGE_REDIRECT_LOGGED:
				throw new PermissionsError( 'upload' );

			case self::AS_READ_ONLY_PAGE_ANON:
			case self::AS_READ_ONLY_PAGE_LOGGED:
				throw new PermissionsError( 'edit' );

			case self::AS_READ_ONLY_PAGE:
				throw new ReadOnlyError;

			case self::AS_RATE_LIMITED:
				throw new ThrottledError();

			case self::AS_NO_CREATE_PERMISSION:
				$permission = $this->mTitle->isTalkPage() ? 'createtalk' : 'createpage';
				throw new PermissionsError( $permission );

			case self::AS_NO_CHANGE_CONTENT_MODEL:
				throw new PermissionsError( 'editcontentmodel' );

			default:
				// We don't recognize $status->value. The only way that can happen
				// is if an extension hook aborted from inside ArticleSave.
				// Render the status object into $this->hookError
				// FIXME this sucks, we should just use the Status object throughout
				$this->hookError = '<div class="error">' ."\n" . $status->getWikiText() .
					'</div>';
				return true;
		}
	}

	/**
	 * Run hooks that can filter edits just before they get saved.
	 *
	 * @param Content $content The Content to filter.
	 * @param Status $status For reporting the outcome to the caller
	 * @param User $user The user performing the edit
	 *
	 * @return bool
	 */
	protected function runPostMergeFilters( Content $content, Status $status, User $user ) {
		// Run old style post-section-merge edit filter
		if ( !ContentHandler::runLegacyHooks( 'EditFilterMerged',
			[ $this, $content, &$this->hookError, $this->summary ],
			'1.21'
		) ) {
			# Error messages etc. could be handled within the hook...
			$status->fatal( 'hookaborted' );
			$status->value = self::AS_HOOK_ERROR;
			return false;
		} elseif ( $this->hookError != '' ) {
			# ...or the hook could be expecting us to produce an error
			$status->fatal( 'hookaborted' );
			$status->value = self::AS_HOOK_ERROR_EXPECTED;
			return false;
		}

		// Run new style post-section-merge edit filter
		if ( !Hooks::run( 'EditFilterMergedContent',
				[ $this->mArticle->getContext(), $content, $status, $this->summary,
				$user, $this->minoredit ] )
		) {
			# Error messages etc. could be handled within the hook...
			if ( $status->isGood() ) {
				$status->fatal( 'hookaborted' );
				// Not setting $this->hookError here is a hack to allow the hook
				// to cause a return to the edit page without $this->hookError
				// being set. This is used by ConfirmEdit to display a captcha
				// without any error message cruft.
			} else {
				$this->hookError = $status->getWikiText();
			}
			// Use the existing $status->value if the hook set it
			if ( !$status->value ) {
				$status->value = self::AS_HOOK_ERROR;
			}
			return false;
		} elseif ( !$status->isOK() ) {
			# ...or the hook could be expecting us to produce an error
			// FIXME this sucks, we should just use the Status object throughout
			$this->hookError = $status->getWikiText();
			$status->fatal( 'hookaborted' );
			$status->value = self::AS_HOOK_ERROR_EXPECTED;
			return false;
		}

		return true;
	}

	/**
	 * Return the summary to be used for a new section.
	 *
	 * @param string $sectionanchor Set to the section anchor text
	 * @return string
	 */
	private function newSectionSummary( &$sectionanchor = null ) {
		global $wgParser;

		if ( $this->sectiontitle !== '' ) {
			$sectionanchor = $wgParser->guessLegacySectionNameFromWikiText( $this->sectiontitle );
			// If no edit summary was specified, create one automatically from the section
			// title and have it link to the new section. Otherwise, respect the summary as
			// passed.
			if ( $this->summary === '' ) {
				$cleanSectionTitle = $wgParser->stripSectionName( $this->sectiontitle );
				return $this->context->msg( 'newsectionsummary' )
					->rawParams( $cleanSectionTitle )->inContentLanguage()->text();
			}
		} elseif ( $this->summary !== '' ) {
			$sectionanchor = $wgParser->guessLegacySectionNameFromWikiText( $this->summary );
			# This is a new section, so create a link to the new section
			# in the revision summary.
			$cleanSummary = $wgParser->stripSectionName( $this->summary );
			return $this->context->msg( 'newsectionsummary' )
				->rawParams( $cleanSummary )->inContentLanguage()->text();
		}
		return $this->summary;
	}

	/**
	 * Attempt submission (no UI)
	 *
	 * @param array $result Array to add statuses to, currently with the
	 *   possible keys:
	 *   - spam (string): Spam string from content if any spam is detected by
	 *     matchSpamRegex.
	 *   - sectionanchor (string): Section anchor for a section save.
	 *   - nullEdit (boolean): Set if doEditContent is OK.  True if null edit,
	 *     false otherwise.
	 *   - redirect (bool): Set if doEditContent is OK. True if resulting
	 *     revision is a redirect.
	 * @param bool $bot True if edit is being made under the bot right.
	 *
	 * @return Status Status object, possibly with a message, but always with
	 *   one of the AS_* constants in $status->value,
	 *
	 * @todo FIXME: This interface is TERRIBLE, but hard to get rid of due to
	 *   various error display idiosyncrasies. There are also lots of cases
	 *   where error metadata is set in the object and retrieved later instead
	 *   of being returned, e.g. AS_CONTENT_TOO_BIG and
	 *   AS_BLOCKED_PAGE_FOR_USER. All that stuff needs to be cleaned up some
	 * time.
	 */
	function internalAttemptSave( &$result, $bot = false ) {
		global $wgUser, $wgRequest, $wgParser, $wgMaxArticleSize;
		global $wgContentHandlerUseDB;

		$status = Status::newGood();

		if ( !Hooks::run( 'EditPage::attemptSave', [ $this ] ) ) {
			wfDebug( "Hook 'EditPage::attemptSave' aborted article saving\n" );
			$status->fatal( 'hookaborted' );
			$status->value = self::AS_HOOK_ERROR;
			return $status;
		}

		$spam = $wgRequest->getText( 'wpAntispam' );
		if ( $spam !== '' ) {
			wfDebugLog(
				'SimpleAntiSpam',
				$wgUser->getName() .
				' editing "' .
				$this->mTitle->getPrefixedText() .
				'" submitted bogus field "' .
				$spam .
				'"'
			);
			$status->fatal( 'spamprotectionmatch', false );
			$status->value = self::AS_SPAM_ERROR;
			return $status;
		}

		try {
			# Construct Content object
			$textbox_content = $this->toEditContent( $this->textbox1 );
		} catch ( MWContentSerializationException $ex ) {
			$status->fatal(
				'content-failed-to-parse',
				$this->contentModel,
				$this->contentFormat,
				$ex->getMessage()
			);
			$status->value = self::AS_PARSE_ERROR;
			return $status;
		}

		# Check image redirect
		if ( $this->mTitle->getNamespace() == NS_FILE &&
			$textbox_content->isRedirect() &&
			!$wgUser->isAllowed( 'upload' )
		) {
				$code = $wgUser->isAnon() ? self::AS_IMAGE_REDIRECT_ANON : self::AS_IMAGE_REDIRECT_LOGGED;
				$status->setResult( false, $code );

				return $status;
		}

		# Check for spam
		$match = self::matchSummarySpamRegex( $this->summary );
		if ( $match === false && $this->section == 'new' ) {
			# $wgSpamRegex is enforced on this new heading/summary because, unlike
			# regular summaries, it is added to the actual wikitext.
			if ( $this->sectiontitle !== '' ) {
				# This branch is taken when the API is used with the 'sectiontitle' parameter.
				$match = self::matchSpamRegex( $this->sectiontitle );
			} else {
				# This branch is taken when the "Add Topic" user interface is used, or the API
				# is used with the 'summary' parameter.
				$match = self::matchSpamRegex( $this->summary );
			}
		}
		if ( $match === false ) {
			$match = self::matchSpamRegex( $this->textbox1 );
		}
		if ( $match !== false ) {
			$result['spam'] = $match;
			$ip = $wgRequest->getIP();
			$pdbk = $this->mTitle->getPrefixedDBkey();
			$match = str_replace( "\n", '', $match );
			wfDebugLog( 'SpamRegex', "$ip spam regex hit [[$pdbk]]: \"$match\"" );
			$status->fatal( 'spamprotectionmatch', $match );
			$status->value = self::AS_SPAM_ERROR;
			return $status;
		}
		if ( !Hooks::run(
			'EditFilter',
			[ $this, $this->textbox1, $this->section, &$this->hookError, $this->summary ] )
		) {
			# Error messages etc. could be handled within the hook...
			$status->fatal( 'hookaborted' );
			$status->value = self::AS_HOOK_ERROR;
			return $status;
		} elseif ( $this->hookError != '' ) {
			# ...or the hook could be expecting us to produce an error
			$status->fatal( 'hookaborted' );
			$status->value = self::AS_HOOK_ERROR_EXPECTED;
			return $status;
		}

		if ( $wgUser->isBlockedFrom( $this->mTitle, false ) ) {
			// Auto-block user's IP if the account was "hard" blocked
			if ( !wfReadOnly() ) {
				$wgUser->spreadAnyEditBlock();
			}
			# Check block state against master, thus 'false'.
			$status->setResult( false, self::AS_BLOCKED_PAGE_FOR_USER );
			return $status;
		}

		$this->contentLength = strlen( $this->textbox1 );
		if ( $this->contentLength > $wgMaxArticleSize * 1024 ) {
			// Error will be displayed by showEditForm()
			$this->tooBig = true;
			$status->setResult( false, self::AS_CONTENT_TOO_BIG );
			return $status;
		}

		if ( !$wgUser->isAllowed( 'edit' ) ) {
			if ( $wgUser->isAnon() ) {
				$status->setResult( false, self::AS_READ_ONLY_PAGE_ANON );
				return $status;
			} else {
				$status->fatal( 'readonlytext' );
				$status->value = self::AS_READ_ONLY_PAGE_LOGGED;
				return $status;
			}
		}

		$changingContentModel = false;
		if ( $this->contentModel !== $this->mTitle->getContentModel() ) {
			if ( !$wgContentHandlerUseDB ) {
				$status->fatal( 'editpage-cannot-use-custom-model' );
				$status->value = self::AS_CANNOT_USE_CUSTOM_MODEL;
				return $status;
			} elseif ( !$wgUser->isAllowed( 'editcontentmodel' ) ) {
				$status->setResult( false, self::AS_NO_CHANGE_CONTENT_MODEL );
				return $status;
			}
			// Make sure the user can edit the page under the new content model too
			$titleWithNewContentModel = clone $this->mTitle;
			$titleWithNewContentModel->setContentModel( $this->contentModel );
			if ( !$titleWithNewContentModel->userCan( 'editcontentmodel', $wgUser )
				|| !$titleWithNewContentModel->userCan( 'edit', $wgUser )
			) {
				$status->setResult( false, self::AS_NO_CHANGE_CONTENT_MODEL );
				return $status;
			}

			$changingContentModel = true;
			$oldContentModel = $this->mTitle->getContentModel();
		}

		if ( $this->changeTags ) {
			$changeTagsStatus = ChangeTags::canAddTagsAccompanyingChange(
				$this->changeTags, $wgUser );
			if ( !$changeTagsStatus->isOK() ) {
				$changeTagsStatus->value = self::AS_CHANGE_TAG_ERROR;
				return $changeTagsStatus;
			}
		}

		if ( wfReadOnly() ) {
			$status->fatal( 'readonlytext' );
			$status->value = self::AS_READ_ONLY_PAGE;
			return $status;
		}
		if ( $wgUser->pingLimiter() || $wgUser->pingLimiter( 'linkpurge', 0 )
			|| ( $changingContentModel && $wgUser->pingLimiter( 'editcontentmodel' ) )
		) {
			$status->fatal( 'actionthrottledtext' );
			$status->value = self::AS_RATE_LIMITED;
			return $status;
		}

		# If the article has been deleted while editing, don't save it without
		# confirmation
		if ( $this->wasDeletedSinceLastEdit() && !$this->recreate ) {
			$status->setResult( false, self::AS_ARTICLE_WAS_DELETED );
			return $status;
		}

		# Load the page data from the master. If anything changes in the meantime,
		# we detect it by using page_latest like a token in a 1 try compare-and-swap.
		$this->page->loadPageData( 'fromdbmaster' );
		$new = !$this->page->exists();

		if ( $new ) {
			// Late check for create permission, just in case *PARANOIA*
			if ( !$this->mTitle->userCan( 'create', $wgUser ) ) {
				$status->fatal( 'nocreatetext' );
				$status->value = self::AS_NO_CREATE_PERMISSION;
				wfDebug( __METHOD__ . ": no create permission\n" );
				return $status;
			}

			// Don't save a new page if it's blank or if it's a MediaWiki:
			// message with content equivalent to default (allow empty pages
			// in this case to disable messages, see bug 50124)
			$defaultMessageText = $this->mTitle->getDefaultMessageText();
			if ( $this->mTitle->getNamespace() === NS_MEDIAWIKI && $defaultMessageText !== false ) {
				$defaultText = $defaultMessageText;
			} else {
				$defaultText = '';
			}

			if ( !$this->allowBlankArticle && $this->textbox1 === $defaultText ) {
				$this->blankArticle = true;
				$status->fatal( 'blankarticle' );
				$status->setResult( false, self::AS_BLANK_ARTICLE );
				return $status;
			}

			if ( !$this->runPostMergeFilters( $textbox_content, $status, $wgUser ) ) {
				return $status;
			}

			$content = $textbox_content;

			$result['sectionanchor'] = '';
			if ( $this->section == 'new' ) {
				if ( $this->sectiontitle !== '' ) {
					// Insert the section title above the content.
					$content = $content->addSectionHeader( $this->sectiontitle );
				} elseif ( $this->summary !== '' ) {
					// Insert the section title above the content.
					$content = $content->addSectionHeader( $this->summary );
				}
				$this->summary = $this->newSectionSummary( $result['sectionanchor'] );
			}

			$status->value = self::AS_SUCCESS_NEW_ARTICLE;

		} else { # not $new

			# Article exists. Check for edit conflict.

			$this->page->clear(); # Force reload of dates, etc.
			$timestamp = $this->page->getTimestamp();
			$latest = $this->page->getLatest();

			wfDebug( "timestamp: {$timestamp}, edittime: {$this->edittime}\n" );

			// Check editRevId if set, which handles same-second timestamp collisions
			if ( $timestamp != $this->edittime
				|| ( $this->editRevId !== null && $this->editRevId != $latest )
			) {
				$this->isConflict = true;
				if ( $this->section == 'new' ) {
					if ( $this->page->getUserText() == $wgUser->getName() &&
						$this->page->getComment() == $this->newSectionSummary()
					) {
						// Probably a duplicate submission of a new comment.
						// This can happen when CDN resends a request after
						// a timeout but the first one actually went through.
						wfDebug( __METHOD__
							. ": duplicate new section submission; trigger edit conflict!\n" );
					} else {
						// New comment; suppress conflict.
						$this->isConflict = false;
						wfDebug( __METHOD__ . ": conflict suppressed; new section\n" );
					}
				} elseif ( $this->section == ''
					&& Revision::userWasLastToEdit(
						DB_MASTER, $this->mTitle->getArticleID(),
						$wgUser->getId(), $this->edittime
					)
				) {
					# Suppress edit conflict with self, except for section edits where merging is required.
					wfDebug( __METHOD__ . ": Suppressing edit conflict, same user.\n" );
					$this->isConflict = false;
				}
			}

			// If sectiontitle is set, use it, otherwise use the summary as the section title.
			if ( $this->sectiontitle !== '' ) {
				$sectionTitle = $this->sectiontitle;
			} else {
				$sectionTitle = $this->summary;
			}

			$content = null;

			if ( $this->isConflict ) {
				wfDebug( __METHOD__
					. ": conflict! getting section '{$this->section}' for time '{$this->edittime}'"
					. " (id '{$this->editRevId}') (article time '{$timestamp}')\n" );
				// @TODO: replaceSectionAtRev() with base ID (not prior current) for ?oldid=X case
				// ...or disable section editing for non-current revisions (not exposed anyway).
				if ( $this->editRevId !== null ) {
					$content = $this->page->replaceSectionAtRev(
						$this->section,
						$textbox_content,
						$sectionTitle,
						$this->editRevId
					);
				} else {
					$content = $this->page->replaceSectionContent(
						$this->section,
						$textbox_content,
						$sectionTitle,
						$this->edittime
					);
				}
			} else {
				wfDebug( __METHOD__ . ": getting section '{$this->section}'\n" );
				$content = $this->page->replaceSectionContent(
					$this->section,
					$textbox_content,
					$sectionTitle
				);
			}

			if ( is_null( $content ) ) {
				wfDebug( __METHOD__ . ": activating conflict; section replace failed.\n" );
				$this->isConflict = true;
				$content = $textbox_content; // do not try to merge here!
			} elseif ( $this->isConflict ) {
				# Attempt merge
				if ( $this->mergeChangesIntoContent( $content ) ) {
					// Successful merge! Maybe we should tell the user the good news?
					$this->isConflict = false;
					wfDebug( __METHOD__ . ": Suppressing edit conflict, successful merge.\n" );
				} else {
					$this->section = '';
					$this->textbox1 = ContentHandler::getContentText( $content );
					wfDebug( __METHOD__ . ": Keeping edit conflict, failed merge.\n" );
				}
			}

			if ( $this->isConflict ) {
				$status->setResult( false, self::AS_CONFLICT_DETECTED );
				return $status;
			}

			if ( !$this->runPostMergeFilters( $content, $status, $wgUser ) ) {
				return $status;
			}

			if ( $this->section == 'new' ) {
				// Handle the user preference to force summaries here
				if ( !$this->allowBlankSummary && trim( $this->summary ) == '' ) {
					$this->missingSummary = true;
					$status->fatal( 'missingsummary' ); // or 'missingcommentheader' if $section == 'new'. Blegh
					$status->value = self::AS_SUMMARY_NEEDED;
					return $status;
				}

				// Do not allow the user to post an empty comment
				if ( $this->textbox1 == '' ) {
					$this->missingComment = true;
					$status->fatal( 'missingcommenttext' );
					$status->value = self::AS_TEXTBOX_EMPTY;
					return $status;
				}
			} elseif ( !$this->allowBlankSummary
				&& !$content->equals( $this->getOriginalContent( $wgUser ) )
				&& !$content->isRedirect()
				&& md5( $this->summary ) == $this->autoSumm
			) {
				$this->missingSummary = true;
				$status->fatal( 'missingsummary' );
				$status->value = self::AS_SUMMARY_NEEDED;
				return $status;
			}

			# All's well
			$sectionanchor = '';
			if ( $this->section == 'new' ) {
				$this->summary = $this->newSectionSummary( $sectionanchor );
			} elseif ( $this->section != '' ) {
				# Try to get a section anchor from the section source, redirect
				# to edited section if header found.
				# XXX: Might be better to integrate this into Article::replaceSectionAtRev
				# for duplicate heading checking and maybe parsing.
				$hasmatch = preg_match( "/^ *([=]{1,6})(.*?)(\\1) *\\n/i", $this->textbox1, $matches );
				# We can't deal with anchors, includes, html etc in the header for now,
				# headline would need to be parsed to improve this.
				if ( $hasmatch && strlen( $matches[2] ) > 0 ) {
					$sectionanchor = $wgParser->guessLegacySectionNameFromWikiText( $matches[2] );
				}
			}
			$result['sectionanchor'] = $sectionanchor;

			// Save errors may fall down to the edit form, but we've now
			// merged the section into full text. Clear the section field
			// so that later submission of conflict forms won't try to
			// replace that into a duplicated mess.
			$this->textbox1 = $this->toEditText( $content );
			$this->section = '';

			$status->value = self::AS_SUCCESS_UPDATE;
		}

		if ( !$this->allowSelfRedirect
			&& $content->isRedirect()
			&& $content->getRedirectTarget()->equals( $this->getTitle() )
		) {
			// If the page already redirects to itself, don't warn.
			$currentTarget = $this->getCurrentContent()->getRedirectTarget();
			if ( !$currentTarget || !$currentTarget->equals( $this->getTitle() ) ) {
				$this->selfRedirect = true;
				$status->fatal( 'selfredirect' );
				$status->value = self::AS_SELF_REDIRECT;
				return $status;
			}
		}

		// Check for length errors again now that the section is merged in
		$this->contentLength = strlen( $this->toEditText( $content ) );
		if ( $this->contentLength > $wgMaxArticleSize * 1024 ) {
			$this->tooBig = true;
			$status->setResult( false, self::AS_MAX_ARTICLE_SIZE_EXCEEDED );
			return $status;
		}

		$flags = EDIT_AUTOSUMMARY |
			( $new ? EDIT_NEW : EDIT_UPDATE ) |
			( ( $this->minoredit && !$this->isNew ) ? EDIT_MINOR : 0 ) |
			( $bot ? EDIT_FORCE_BOT : 0 );

		$doEditStatus = $this->page->doEditContent(
			$content,
			$this->summary,
			$flags,
			false,
			$wgUser,
			$content->getDefaultFormat(),
			$this->changeTags
		);

		if ( !$doEditStatus->isOK() ) {
			// Failure from doEdit()
			// Show the edit conflict page for certain recognized errors from doEdit(),
			// but don't show it for errors from extension hooks
			$errors = $doEditStatus->getErrorsArray();
			if ( in_array( $errors[0][0],
					[ 'edit-gone-missing', 'edit-conflict', 'edit-already-exists' ] )
			) {
				$this->isConflict = true;
				// Destroys data doEdit() put in $status->value but who cares
				$doEditStatus->value = self::AS_END;
			}
			return $doEditStatus;
		}

		$result['nullEdit'] = $doEditStatus->hasMessage( 'edit-no-change' );
		if ( $result['nullEdit'] ) {
			// We don't know if it was a null edit until now, so increment here
			$wgUser->pingLimiter( 'linkpurge' );
		}
		$result['redirect'] = $content->isRedirect();

		$this->updateWatchlist();

		// If the content model changed, add a log entry
		if ( $changingContentModel ) {
			$this->addContentModelChangeLogEntry(
				$wgUser,
				$new ? false : $oldContentModel,
				$this->contentModel,
				$this->summary
			);
		}

		return $status;
	}

	/**
	 * @param User $user
	 * @param string|false $oldModel false if the page is being newly created
	 * @param string $newModel
	 * @param string $reason
	 */
	protected function addContentModelChangeLogEntry( User $user, $oldModel, $newModel, $reason ) {
		$new = $oldModel === false;
		$log = new ManualLogEntry( 'contentmodel', $new ? 'new' : 'change' );
		$log->setPerformer( $user );
		$log->setTarget( $this->mTitle );
		$log->setComment( $reason );
		$log->setParameters( [
			'4::oldmodel' => $oldModel,
			'5::newmodel' => $newModel
		] );
		$logid = $log->insert();
		$log->publish( $logid );
	}

	/**
	 * Register the change of watch status
	 */
	protected function updateWatchlist() {
		global $wgUser;

		if ( !$wgUser->isLoggedIn() ) {
			return;
		}

		$user = $wgUser;
		$title = $this->mTitle;
		$watch = $this->watchthis;
		// Do this in its own transaction to reduce contention...
		DeferredUpdates::addCallableUpdate( function () use ( $user, $title, $watch ) {
			if ( $watch == $user->isWatched( $title, User::IGNORE_USER_RIGHTS ) ) {
				return; // nothing to change
			}
			WatchAction::doWatchOrUnwatch( $watch, $title, $user );
		} );
	}

	/**
	 * Attempts to do 3-way merge of edit content with a base revision
	 * and current content, in case of edit conflict, in whichever way appropriate
	 * for the content type.
	 *
	 * @since 1.21
	 *
	 * @param Content $editContent
	 *
	 * @return bool
	 */
	private function mergeChangesIntoContent( &$editContent ) {

		$db = wfGetDB( DB_MASTER );

		// This is the revision the editor started from
		$baseRevision = $this->getBaseRevision();
		$baseContent = $baseRevision ? $baseRevision->getContent() : null;

		if ( is_null( $baseContent ) ) {
			return false;
		}

		// The current state, we want to merge updates into it
		$currentRevision = Revision::loadFromTitle( $db, $this->mTitle );
		$currentContent = $currentRevision ? $currentRevision->getContent() : null;

		if ( is_null( $currentContent ) ) {
			return false;
		}

		$handler = ContentHandler::getForModelID( $baseContent->getModel() );

		$result = $handler->merge3( $baseContent, $editContent, $currentContent );

		if ( $result ) {
			$editContent = $result;
			// Update parentRevId to what we just merged.
			$this->parentRevId = $currentRevision->getId();
			return true;
		}

		return false;
	}

	/**
	 * @note: this method is very poorly named. If the user opened the form with ?oldid=X,
	 *        one might think of X as the "base revision", which is NOT what this returns.
	 * @return Revision Current version when the edit was started
	 */
	function getBaseRevision() {
		if ( !$this->mBaseRevision ) {
			$db = wfGetDB( DB_MASTER );
			$this->mBaseRevision = $this->editRevId
				? Revision::newFromId( $this->editRevId, Revision::READ_LATEST )
				: Revision::loadFromTimestamp( $db, $this->mTitle, $this->edittime );
		}
		return $this->mBaseRevision;
	}

	/**
	 * Check given input text against $wgSpamRegex, and return the text of the first match.
	 *
	 * @param string $text
	 *
	 * @return string|bool Matching string or false
	 */
	public static function matchSpamRegex( $text ) {
		global $wgSpamRegex;
		// For back compatibility, $wgSpamRegex may be a single string or an array of regexes.
		$regexes = (array)$wgSpamRegex;
		return self::matchSpamRegexInternal( $text, $regexes );
	}

	/**
	 * Check given input text against $wgSummarySpamRegex, and return the text of the first match.
	 *
	 * @param string $text
	 *
	 * @return string|bool Matching string or false
	 */
	public static function matchSummarySpamRegex( $text ) {
		global $wgSummarySpamRegex;
		$regexes = (array)$wgSummarySpamRegex;
		return self::matchSpamRegexInternal( $text, $regexes );
	}

	/**
	 * @param string $text
	 * @param array $regexes
	 * @return bool|string
	 */
	protected static function matchSpamRegexInternal( $text, $regexes ) {
		foreach ( $regexes as $regex ) {
			$matches = [];
			if ( preg_match( $regex, $text, $matches ) ) {
				return $matches[0];
			}
		}
		return false;
	}

	function setHeaders() {
		global $wgOut, $wgUser, $wgAjaxEditStash;

		$wgOut->addModules( 'mediawiki.action.edit' );
		$wgOut->addModuleStyles( 'mediawiki.action.edit.styles' );

		if ( $wgUser->getOption( 'showtoolbar' ) ) {
			// The addition of default buttons is handled by getEditToolbar() which
			// has its own dependency on this module. The call here ensures the module
			// is loaded in time (it has position "top") for other modules to register
			// buttons (e.g. extensions, gadgets, user scripts).
			$wgOut->addModules( 'mediawiki.toolbar' );
		}

		if ( $wgUser->getOption( 'uselivepreview' ) ) {
			$wgOut->addModules( 'mediawiki.action.edit.preview' );
		}

		if ( $wgUser->getOption( 'useeditwarning' ) ) {
			$wgOut->addModules( 'mediawiki.action.edit.editWarning' );
		}

		# Enabled article-related sidebar, toplinks, etc.
		$wgOut->setArticleRelated( true );

		$contextTitle = $this->getContextTitle();
		if ( $this->isConflict ) {
			$msg = 'editconflict';
		} elseif ( $contextTitle->exists() && $this->section != '' ) {
			$msg = $this->section == 'new' ? 'editingcomment' : 'editingsection';
		} else {
			$msg = $contextTitle->exists()
				|| ( $contextTitle->getNamespace() == NS_MEDIAWIKI
					&& $contextTitle->getDefaultMessageText() !== false
				)
				? 'editing'
				: 'creating';
		}

		# Use the title defined by DISPLAYTITLE magic word when present
		# NOTE: getDisplayTitle() returns HTML while getPrefixedText() returns plain text.
		#       setPageTitle() treats the input as wikitext, which should be safe in either case.
		$displayTitle = isset( $this->mParserOutput ) ? $this->mParserOutput->getDisplayTitle() : false;
		if ( $displayTitle === false ) {
			$displayTitle = $contextTitle->getPrefixedText();
		}
		$wgOut->setPageTitle( $this->context->msg( $msg, $displayTitle ) );
		# Transmit the name of the message to JavaScript for live preview
		# Keep Resources.php/mediawiki.action.edit.preview in sync with the possible keys
		$wgOut->addJsConfigVars( [
			'wgEditMessage' => $msg,
			'wgAjaxEditStash' => $wgAjaxEditStash,
		] );
	}

	/**
	 * Show all applicable editing introductions
	 */
	protected function showIntro() {
		global $wgOut, $wgUser;
		if ( $this->suppressIntro ) {
			return;
		}

		$namespace = $this->mTitle->getNamespace();

		if ( $namespace == NS_MEDIAWIKI ) {
			# Show a warning if editing an interface message
			$wgOut->wrapWikiMsg( "<div class='mw-editinginterface'>\n$1\n</div>", 'editinginterface' );
			# If this is a default message (but not css or js),
			# show a hint that it is translatable on translatewiki.net
			if ( !$this->mTitle->hasContentModel( CONTENT_MODEL_CSS )
				&& !$this->mTitle->hasContentModel( CONTENT_MODEL_JAVASCRIPT )
			) {
				$defaultMessageText = $this->mTitle->getDefaultMessageText();
				if ( $defaultMessageText !== false ) {
					$wgOut->wrapWikiMsg( "<div class='mw-translateinterface'>\n$1\n</div>",
						'translateinterface' );
				}
			}
		} elseif ( $namespace == NS_FILE ) {
			# Show a hint to shared repo
			$file = wfFindFile( $this->mTitle );
			if ( $file && !$file->isLocal() ) {
				$descUrl = $file->getDescriptionUrl();
				# there must be a description url to show a hint to shared repo
				if ( $descUrl ) {
					if ( !$this->mTitle->exists() ) {
						$wgOut->wrapWikiMsg( "<div class=\"mw-sharedupload-desc-create\">\n$1\n</div>", [
									'sharedupload-desc-create', $file->getRepo()->getDisplayName(), $descUrl
						] );
					} else {
						$wgOut->wrapWikiMsg( "<div class=\"mw-sharedupload-desc-edit\">\n$1\n</div>", [
									'sharedupload-desc-edit', $file->getRepo()->getDisplayName(), $descUrl
						] );
					}
				}
			}
		}

		# Show a warning message when someone creates/edits a user (talk) page but the user does not exist
		# Show log extract when the user is currently blocked
		if ( $namespace == NS_USER || $namespace == NS_USER_TALK ) {
			$username = explode( '/', $this->mTitle->getText(), 2 )[0];
			$user = User::newFromName( $username, false /* allow IP users*/ );
			$ip = User::isIP( $username );
			$block = Block::newFromTarget( $user, $user );
			if ( !( $user && $user->isLoggedIn() ) && !$ip ) { # User does not exist
				$wgOut->wrapWikiMsg( "<div class=\"mw-userpage-userdoesnotexist error\">\n$1\n</div>",
					[ 'userpage-userdoesnotexist', wfEscapeWikiText( $username ) ] );
			} elseif ( !is_null( $block ) && $block->getType() != Block::TYPE_AUTO ) {
				# Show log extract if the user is currently blocked
				LogEventsList::showLogExtract(
					$wgOut,
					'block',
					MWNamespace::getCanonicalName( NS_USER ) . ':' . $block->getTarget(),
					'',
					[
						'lim' => 1,
						'showIfEmpty' => false,
						'msgKey' => [
							'blocked-notice-logextract',
							$user->getName() # Support GENDER in notice
						]
					]
				);
			}
		}
		# Try to add a custom edit intro, or use the standard one if this is not possible.
		if ( !$this->showCustomIntro() && !$this->mTitle->exists() ) {
			$helpLink = wfExpandUrl( Skin::makeInternalOrExternalUrl(
				$this->context->msg( 'helppage' )->inContentLanguage()->text()
			) );
			if ( $wgUser->isLoggedIn() ) {
				$wgOut->wrapWikiMsg(
					// Suppress the external link icon, consider the help url an internal one
					"<div class=\"mw-newarticletext plainlinks\">\n$1\n</div>",
					[
						'newarticletext',
						$helpLink
					]
				);
			} else {
				$wgOut->wrapWikiMsg(
					// Suppress the external link icon, consider the help url an internal one
					"<div class=\"mw-newarticletextanon plainlinks\">\n$1\n</div>",
					[
						'newarticletextanon',
						$helpLink
					]
				);
			}
		}
		# Give a notice if the user is editing a deleted/moved page...
		if ( !$this->mTitle->exists() ) {
			LogEventsList::showLogExtract( $wgOut, [ 'delete', 'move' ], $this->mTitle,
				'',
				[
					'lim' => 10,
					'conds' => [ "log_action != 'revision'" ],
					'showIfEmpty' => false,
					'msgKey' => [ 'recreate-moveddeleted-warn' ]
				]
			);
		}
	}

	/**
	 * Attempt to show a custom editing introduction, if supplied
	 *
	 * @return bool
	 */
	protected function showCustomIntro() {
		if ( $this->editintro ) {
			$title = Title::newFromText( $this->editintro );
			if ( $title instanceof Title && $title->exists() && $title->userCan( 'read' ) ) {
				global $wgOut;
				// Added using template syntax, to take <noinclude>'s into account.
				$wgOut->addWikiTextTitleTidy(
					'<div class="mw-editintro">{{:' . $title->getFullText() . '}}</div>',
					$this->mTitle
				);
				return true;
			}
		}
		return false;
	}

	/**
	 * Gets an editable textual representation of $content.
	 * The textual representation can be turned by into a Content object by the
	 * toEditContent() method.
	 *
	 * If $content is null or false or a string, $content is returned unchanged.
	 *
	 * If the given Content object is not of a type that can be edited using
	 * the text base EditPage, an exception will be raised. Set
	 * $this->allowNonTextContent to true to allow editing of non-textual
	 * content.
	 *
	 * @param Content|null|bool|string $content
	 * @return string The editable text form of the content.
	 *
	 * @throws MWException If $content is not an instance of TextContent and
	 *   $this->allowNonTextContent is not true.
	 */
	protected function toEditText( $content ) {
		if ( $content === null || $content === false || is_string( $content ) ) {
			return $content;
		}

		if ( !$this->isSupportedContentModel( $content->getModel() ) ) {
			throw new MWException( 'This content model is not supported: ' . $content->getModel() );
		}

		return $content->serialize( $this->contentFormat );
	}

	/**
	 * Turns the given text into a Content object by unserializing it.
	 *
	 * If the resulting Content object is not of a type that can be edited using
	 * the text base EditPage, an exception will be raised. Set
	 * $this->allowNonTextContent to true to allow editing of non-textual
	 * content.
	 *
	 * @param string|null|bool $text Text to unserialize
	 * @return Content|bool|null The content object created from $text. If $text was false
	 *   or null, false resp. null will be  returned instead.
	 *
	 * @throws MWException If unserializing the text results in a Content
	 *   object that is not an instance of TextContent and
	 *   $this->allowNonTextContent is not true.
	 */
	protected function toEditContent( $text ) {
		if ( $text === false || $text === null ) {
			return $text;
		}

		$content = ContentHandler::makeContent( $text, $this->getTitle(),
			$this->contentModel, $this->contentFormat );

		if ( !$this->isSupportedContentModel( $content->getModel() ) ) {
			throw new MWException( 'This content model is not supported: ' . $content->getModel() );
		}

		return $content;
	}

	/**
	 * Send the edit form and related headers to $wgOut
	 * @param callable|null $formCallback That takes an OutputPage parameter; will be called
	 *     during form output near the top, for captchas and the like.
	 *
	 * The $formCallback parameter is deprecated since MediaWiki 1.25. Please
	 * use the EditPage::showEditForm:fields hook instead.
	 */
	function showEditForm( $formCallback = null ) {
		global $wgOut, $wgUser;

		# need to parse the preview early so that we know which templates are used,
		# otherwise users with "show preview after edit box" will get a blank list
		# we parse this near the beginning so that setHeaders can do the title
		# setting work instead of leaving it in getPreviewText
		$previewOutput = '';
		if ( $this->formtype == 'preview' ) {
			$previewOutput = $this->getPreviewText();
		}

		Hooks::run( 'EditPage::showEditForm:initial', [ &$this, &$wgOut ] );

		$this->setHeaders();

		if ( $this->showHeader() === false ) {
			return;
		}

		$wgOut->addHTML( $this->editFormPageTop );

		if ( $wgUser->getOption( 'previewontop' ) ) {
			$this->displayPreviewArea( $previewOutput, true );
		}

		$wgOut->addHTML( $this->editFormTextTop );

		$showToolbar = true;
		if ( $this->wasDeletedSinceLastEdit() ) {
			if ( $this->formtype == 'save' ) {
				// Hide the toolbar and edit area, user can click preview to get it back
				// Add an confirmation checkbox and explanation.
				$showToolbar = false;
			} else {
				$wgOut->wrapWikiMsg( "<div class='error mw-deleted-while-editing'>\n$1\n</div>",
					'deletedwhileediting' );
			}
		}

		// @todo add EditForm plugin interface and use it here!
		//       search for textarea1 and textares2, and allow EditForm to override all uses.
		$wgOut->addHTML( Html::openElement(
			'form',
			[
				'id' => self::EDITFORM_ID,
				'name' => self::EDITFORM_ID,
				'method' => 'post',
				'action' => $this->getActionURL( $this->getContextTitle() ),
				'enctype' => 'multipart/form-data'
			]
		) );

		if ( is_callable( $formCallback ) ) {
			wfWarn( 'The $formCallback parameter to ' . __METHOD__ . 'is deprecated' );
			call_user_func_array( $formCallback, [ &$wgOut ] );
		}

		// Add an empty field to trip up spambots
		$wgOut->addHTML(
			Xml::openElement( 'div', [ 'id' => 'antispam-container', 'style' => 'display: none;' ] )
			. Html::rawElement(
				'label',
				[ 'for' => 'wpAntispam' ],
				$this->context->msg( 'simpleantispam-label' )->parse()
			)
			. Xml::element(
				'input',
				[
					'type' => 'text',
					'name' => 'wpAntispam',
					'id' => 'wpAntispam',
					'value' => ''
				]
			)
			. Xml::closeElement( 'div' )
		);

		Hooks::run( 'EditPage::showEditForm:fields', [ &$this, &$wgOut ] );

		// Put these up at the top to ensure they aren't lost on early form submission
		$this->showFormBeforeText();

		if ( $this->wasDeletedSinceLastEdit() && 'save' == $this->formtype ) {
			$username = $this->lastDelete->user_name;
			$comment = $this->lastDelete->log_comment;

			// It is better to not parse the comment at all than to have templates expanded in the middle
			// TODO: can the checkLabel be moved outside of the div so that wrapWikiMsg could be used?
			$key = $comment === ''
				? 'confirmrecreate-noreason'
				: 'confirmrecreate';
			$wgOut->addHTML(
				'<div class="mw-confirm-recreate">' .
					$this->context->msg( $key, $username, "<nowiki>$comment</nowiki>" )->parse() .
				Xml::checkLabel( $this->context->msg( 'recreate' )->text(), 'wpRecreate', 'wpRecreate', false,
					[ 'title' => Linker::titleAttrib( 'recreate' ), 'tabindex' => 1, 'id' => 'wpRecreate' ]
				) .
				'</div>'
			);
		}

		# When the summary is hidden, also hide them on preview/show changes
		if ( $this->nosummary ) {
			$wgOut->addHTML( Html::hidden( 'nosummary', true ) );
		}

		# If a blank edit summary was previously provided, and the appropriate
		# user preference is active, pass a hidden tag as wpIgnoreBlankSummary. This will stop the
		# user being bounced back more than once in the event that a summary
		# is not required.
		# ####
		# For a bit more sophisticated detection of blank summaries, hash the
		# automatic one and pass that in the hidden field wpAutoSummary.
		if ( $this->missingSummary || ( $this->section == 'new' && $this->nosummary ) ) {
			$wgOut->addHTML( Html::hidden( 'wpIgnoreBlankSummary', true ) );
		}

		if ( $this->undidRev ) {
			$wgOut->addHTML( Html::hidden( 'wpUndidRevision', $this->undidRev ) );
		}

		if ( $this->selfRedirect ) {
			$wgOut->addHTML( Html::hidden( 'wpIgnoreSelfRedirect', true ) );
		}

		if ( $this->hasPresetSummary ) {
			// If a summary has been preset using &summary= we don't want to prompt for
			// a different summary. Only prompt for a summary if the summary is blanked.
			// (Bug 17416)
			$this->autoSumm = md5( '' );
		}

		$autosumm = $this->autoSumm ? $this->autoSumm : md5( $this->summary );
		$wgOut->addHTML( Html::hidden( 'wpAutoSummary', $autosumm ) );

		$wgOut->addHTML( Html::hidden( 'oldid', $this->oldid ) );
		$wgOut->addHTML( Html::hidden( 'parentRevId', $this->getParentRevId() ) );

		$wgOut->addHTML( Html::hidden( 'format', $this->contentFormat ) );
		$wgOut->addHTML( Html::hidden( 'model', $this->contentModel ) );

		if ( $this->section == 'new' ) {
			$this->showSummaryInput( true, $this->summary );
			$wgOut->addHTML( $this->getSummaryPreview( true, $this->summary ) );
		}

		$wgOut->addHTML( $this->editFormTextBeforeContent );

		if ( !$this->isCssJsSubpage && $showToolbar && $wgUser->getOption( 'showtoolbar' ) ) {
			$wgOut->addHTML( EditPage::getEditToolbar( $this->mTitle ) );
		}

		if ( $this->blankArticle ) {
			$wgOut->addHTML( Html::hidden( 'wpIgnoreBlankArticle', true ) );
		}

		if ( $this->isConflict ) {
			// In an edit conflict bypass the overridable content form method
			// and fallback to the raw wpTextbox1 since editconflicts can't be
			// resolved between page source edits and custom ui edits using the
			// custom edit ui.
			$this->textbox2 = $this->textbox1;

			$content = $this->getCurrentContent();
			$this->textbox1 = $this->toEditText( $content );

			$this->showTextbox1();
		} else {
			$this->showContentForm();
		}

		$wgOut->addHTML( $this->editFormTextAfterContent );

		$this->showStandardInputs();

		$this->showFormAfterText();

		$this->showTosSummary();

		$this->showEditTools();

		$wgOut->addHTML( $this->editFormTextAfterTools . "\n" );

		$wgOut->addHTML( $this->makeTemplatesOnThisPageList( $this->getTemplates() ) );

		$wgOut->addHTML( Html::rawElement( 'div', [ 'class' => 'hiddencats' ],
			Linker::formatHiddenCategories( $this->page->getHiddenCategories() ) ) );

		$wgOut->addHTML( Html::rawElement( 'div', [ 'class' => 'limitreport' ],
			self::getPreviewLimitReport( $this->mParserOutput ) ) );

		$wgOut->addModules( 'mediawiki.action.edit.collapsibleFooter' );

		if ( $this->isConflict ) {
			try {
				$this->showConflict();
			} catch ( MWContentSerializationException $ex ) {
				// this can't really happen, but be nice if it does.
				$msg = $this->context->msg(
					'content-failed-to-parse',
					$this->contentModel,
					$this->contentFormat,
					$ex->getMessage()
				);
				$wgOut->addWikiText( '<div class="error">' . $msg->text() . '</div>' );
			}
		}

		// Set a hidden field so JS knows what edit form mode we are in
		if ( $this->isConflict ) {
			$mode = 'conflict';
		} elseif ( $this->preview ) {
			$mode = 'preview';
		} elseif ( $this->diff ) {
			$mode = 'diff';
		} else {
			$mode = 'text';
		}
		$wgOut->addHTML( Html::hidden( 'mode', $mode, [ 'id' => 'mw-edit-mode' ] ) );

		// Marker for detecting truncated form data.  This must be the last
		// parameter sent in order to be of use, so do not move me.
		$wgOut->addHTML( Html::hidden( 'wpUltimateParam', true ) );
		$wgOut->addHTML( $this->editFormTextBottom . "\n</form>\n" );

		if ( !$wgUser->getOption( 'previewontop' ) ) {
			$this->displayPreviewArea( $previewOutput, false );
		}

	}

	/**
	 * Wrapper around TemplatesOnThisPageFormatter to make
	 * a "templates on this page" list.
	 *
	 * @param Title[] $templates
	 * @return string HTML
	 */
	protected function makeTemplatesOnThisPageList( array $templates ) {
		$templateListFormatter = new TemplatesOnThisPageFormatter(
			$this->context, MediaWikiServices::getInstance()->getLinkRenderer()
		);

		// preview if preview, else section if section, else false
		$type = false;
		if ( $this->preview ) {
			$type = 'preview';
		} elseif ( $this->section != '' ) {
			$type = 'section';
		}

		return Html::rawElement( 'div', [ 'class' => 'templatesUsed' ],
			$templateListFormatter->format( $templates, $type )
		);

	}

	/**
	 * Extract the section title from current section text, if any.
	 *
	 * @param string $text
	 * @return string|bool String or false
	 */
	public static function extractSectionTitle( $text ) {
		preg_match( "/^(=+)(.+)\\1\\s*(\n|$)/i", $text, $matches );
		if ( !empty( $matches[2] ) ) {
			global $wgParser;
			return $wgParser->stripSectionName( trim( $matches[2] ) );
		} else {
			return false;
		}
	}

	/**
	 * @return bool
	 */
	protected function showHeader() {
		global $wgOut, $wgUser, $wgMaxArticleSize, $wgLang;
		global $wgAllowUserCss, $wgAllowUserJs;

		if ( $this->mTitle->isTalkPage() ) {
			$wgOut->addWikiMsg( 'talkpagetext' );
		}

		// Add edit notices
		$editNotices = $this->mTitle->getEditNotices( $this->oldid );
		if ( count( $editNotices ) ) {
			$wgOut->addHTML( implode( "\n", $editNotices ) );
		} else {
			$msg = $this->context->msg( 'editnotice-notext' );
			if ( !$msg->isDisabled() ) {
				$wgOut->addHTML(
					'<div class="mw-editnotice-notext">'
					. $msg->parseAsBlock()
					. '</div>'
				);
			}
		}

		if ( $this->isConflict ) {
			$wgOut->wrapWikiMsg( "<div class='mw-explainconflict'>\n$1\n</div>", 'explainconflict' );
			$this->editRevId = $this->page->getLatest();
		} else {
			if ( $this->section != '' && !$this->isSectionEditSupported() ) {
				// We use $this->section to much before this and getVal('wgSection') directly in other places
				// at this point we can't reset $this->section to '' to fallback to non-section editing.
				// Someone is welcome to try refactoring though
				$wgOut->showErrorPage( 'sectioneditnotsupported-title', 'sectioneditnotsupported-text' );
				return false;
			}

			if ( $this->section != '' && $this->section != 'new' ) {
				if ( !$this->summary && !$this->preview && !$this->diff ) {
					$sectionTitle = self::extractSectionTitle( $this->textbox1 ); // FIXME: use Content object
					if ( $sectionTitle !== false ) {
						$this->summary = "/* $sectionTitle */ ";
					}
				}
			}

			if ( $this->missingComment ) {
				$wgOut->wrapWikiMsg( "<div id='mw-missingcommenttext'>\n$1\n</div>", 'missingcommenttext' );
			}

			if ( $this->missingSummary && $this->section != 'new' ) {
				$wgOut->wrapWikiMsg( "<div id='mw-missingsummary'>\n$1\n</div>", 'missingsummary' );
			}

			if ( $this->missingSummary && $this->section == 'new' ) {
				$wgOut->wrapWikiMsg( "<div id='mw-missingcommentheader'>\n$1\n</div>", 'missingcommentheader' );
			}

			if ( $this->blankArticle ) {
				$wgOut->wrapWikiMsg( "<div id='mw-blankarticle'>\n$1\n</div>", 'blankarticle' );
			}

			if ( $this->selfRedirect ) {
				$wgOut->wrapWikiMsg( "<div id='mw-selfredirect'>\n$1\n</div>", 'selfredirect' );
			}

			if ( $this->hookError !== '' ) {
				$wgOut->addWikiText( $this->hookError );
			}

			if ( !$this->checkUnicodeCompliantBrowser() ) {
				$wgOut->addWikiMsg( 'nonunicodebrowser' );
			}

			if ( $this->section != 'new' ) {
				$revision = $this->mArticle->getRevisionFetched();
				if ( $revision ) {
					// Let sysop know that this will make private content public if saved

					if ( !$revision->userCan( Revision::DELETED_TEXT, $wgUser ) ) {
						$wgOut->wrapWikiMsg(
							"<div class='mw-warning plainlinks'>\n$1\n</div>\n",
							'rev-deleted-text-permission'
						);
					} elseif ( $revision->isDeleted( Revision::DELETED_TEXT ) ) {
						$wgOut->wrapWikiMsg(
							"<div class='mw-warning plainlinks'>\n$1\n</div>\n",
							'rev-deleted-text-view'
						);
					}

					if ( !$revision->isCurrent() ) {
						$this->mArticle->setOldSubtitle( $revision->getId() );
						$wgOut->addWikiMsg( 'editingold' );
					}
				} elseif ( $this->mTitle->exists() ) {
					// Something went wrong

					$wgOut->wrapWikiMsg( "<div class='errorbox'>\n$1\n</div>\n",
						[ 'missing-revision', $this->oldid ] );
				}
			}
		}

		if ( wfReadOnly() ) {
			$wgOut->wrapWikiMsg(
				"<div id=\"mw-read-only-warning\">\n$1\n</div>",
				[ 'readonlywarning', wfReadOnlyReason() ]
			);
		} elseif ( $wgUser->isAnon() ) {
			if ( $this->formtype != 'preview' ) {
				$wgOut->wrapWikiMsg(
					"<div id='mw-anon-edit-warning' class='warningbox'>\n$1\n</div>",
					[ 'anoneditwarning',
						// Log-in link
						SpecialPage::getTitleFor( 'Userlogin' )->getFullURL( [
							'returnto' => $this->getTitle()->getPrefixedDBkey()
						] ),
						// Sign-up link
<<<<<<< HEAD
						'{{fullurl:Special:CreateAccount|returnto={{FULLPAGENAMEE}}}}' ]
=======
						SpecialPage::getTitleFor( 'CreateAccount' )->getFullURL( [
							'returnto' => $this->getTitle()->getPrefixedDBkey()
						] )
					]
>>>>>>> 0ddb8064
				);
			} else {
				$wgOut->wrapWikiMsg( "<div id=\"mw-anon-preview-warning\" class=\"warningbox\">\n$1</div>",
					'anonpreviewwarning'
				);
			}
		} else {
			if ( $this->isCssJsSubpage ) {
				# Check the skin exists
				if ( $this->isWrongCaseCssJsPage ) {
					$wgOut->wrapWikiMsg(
						"<div class='error' id='mw-userinvalidcssjstitle'>\n$1\n</div>",
						[ 'userinvalidcssjstitle', $this->mTitle->getSkinFromCssJsSubpage() ]
					);
				}
				if ( $this->getTitle()->isSubpageOf( $wgUser->getUserPage() ) ) {
					$wgOut->wrapWikiMsg( '<div class="mw-usercssjspublic">$1</div>',
						$this->isCssSubpage ? 'usercssispublic' : 'userjsispublic'
					);
					if ( $this->formtype !== 'preview' ) {
						if ( $this->isCssSubpage && $wgAllowUserCss ) {
							$wgOut->wrapWikiMsg(
								"<div id='mw-usercssyoucanpreview'>\n$1\n</div>",
								[ 'usercssyoucanpreview' ]
							);
						}

						if ( $this->isJsSubpage && $wgAllowUserJs ) {
							$wgOut->wrapWikiMsg(
								"<div id='mw-userjsyoucanpreview'>\n$1\n</div>",
								[ 'userjsyoucanpreview' ]
							);
						}
					}
				}
			}
		}

		if ( $this->mTitle->isProtected( 'edit' ) &&
			MWNamespace::getRestrictionLevels( $this->mTitle->getNamespace() ) !== [ '' ]
		) {
			# Is the title semi-protected?
			if ( $this->mTitle->isSemiProtected() ) {
				$noticeMsg = 'semiprotectedpagewarning';
			} else {
				# Then it must be protected based on static groups (regular)
				$noticeMsg = 'protectedpagewarning';
			}
			LogEventsList::showLogExtract( $wgOut, 'protect', $this->mTitle, '',
				[ 'lim' => 1, 'msgKey' => [ $noticeMsg ] ] );
		}
		if ( $this->mTitle->isCascadeProtected() ) {
			# Is this page under cascading protection from some source pages?
			/** @var Title[] $cascadeSources */
			list( $cascadeSources, /* $restrictions */ ) = $this->mTitle->getCascadeProtectionSources();
			$notice = "<div class='mw-cascadeprotectedwarning'>\n$1\n";
			$cascadeSourcesCount = count( $cascadeSources );
			if ( $cascadeSourcesCount > 0 ) {
				# Explain, and list the titles responsible
				foreach ( $cascadeSources as $page ) {
					$notice .= '* [[:' . $page->getPrefixedText() . "]]\n";
				}
			}
			$notice .= '</div>';
			$wgOut->wrapWikiMsg( $notice, [ 'cascadeprotectedwarning', $cascadeSourcesCount ] );
		}
		if ( !$this->mTitle->exists() && $this->mTitle->getRestrictions( 'create' ) ) {
			LogEventsList::showLogExtract( $wgOut, 'protect', $this->mTitle, '',
				[ 'lim' => 1,
					'showIfEmpty' => false,
					'msgKey' => [ 'titleprotectedwarning' ],
					'wrap' => "<div class=\"mw-titleprotectedwarning\">\n$1</div>" ] );
		}

		if ( $this->contentLength === false ) {
			$this->contentLength = strlen( $this->textbox1 );
		}

		if ( $this->tooBig || $this->contentLength > $wgMaxArticleSize * 1024 ) {
			$wgOut->wrapWikiMsg( "<div class='error' id='mw-edit-longpageerror'>\n$1\n</div>",
				[
					'longpageerror',
					$wgLang->formatNum( round( $this->contentLength / 1024, 3 ) ),
					$wgLang->formatNum( $wgMaxArticleSize )
				]
			);
		} else {
			if ( !$this->context->msg( 'longpage-hint' )->isDisabled() ) {
				$wgOut->wrapWikiMsg( "<div id='mw-edit-longpage-hint'>\n$1\n</div>",
					[
						'longpage-hint',
						$wgLang->formatSize( strlen( $this->textbox1 ) ),
						strlen( $this->textbox1 )
					]
				);
			}
		}
		# Add header copyright warning
		$this->showHeaderCopyrightWarning();

		return true;
	}

	/**
	 * Standard summary input and label (wgSummary), abstracted so EditPage
	 * subclasses may reorganize the form.
	 * Note that you do not need to worry about the label's for=, it will be
	 * inferred by the id given to the input. You can remove them both by
	 * passing [ 'id' => false ] to $userInputAttrs.
	 *
	 * @param string $summary The value of the summary input
	 * @param string $labelText The html to place inside the label
	 * @param array $inputAttrs Array of attrs to use on the input
	 * @param array $spanLabelAttrs Array of attrs to use on the span inside the label
	 *
	 * @return array An array in the format [ $label, $input ]
	 */
	function getSummaryInput( $summary = "", $labelText = null,
		$inputAttrs = null, $spanLabelAttrs = null
	) {
		// Note: the maxlength is overridden in JS to 255 and to make it use UTF-8 bytes, not characters.
		$inputAttrs = ( is_array( $inputAttrs ) ? $inputAttrs : [] ) + [
			'id' => 'wpSummary',
			'maxlength' => '200',
			'tabindex' => '1',
			'size' => 60,
			'spellcheck' => 'true',
		] + Linker::tooltipAndAccesskeyAttribs( 'summary' );

		$spanLabelAttrs = ( is_array( $spanLabelAttrs ) ? $spanLabelAttrs : [] ) + [
			'class' => $this->missingSummary ? 'mw-summarymissed' : 'mw-summary',
			'id' => "wpSummaryLabel"
		];

		$label = null;
		if ( $labelText ) {
			$label = Xml::tags(
				'label',
				$inputAttrs['id'] ? [ 'for' => $inputAttrs['id'] ] : null,
				$labelText
			);
			$label = Xml::tags( 'span', $spanLabelAttrs, $label );
		}

		$input = Html::input( 'wpSummary', $summary, 'text', $inputAttrs );

		return [ $label, $input ];
	}

	/**
	 * @param bool $isSubjectPreview True if this is the section subject/title
	 *   up top, or false if this is the comment summary
	 *   down below the textarea
	 * @param string $summary The text of the summary to display
	 */
	protected function showSummaryInput( $isSubjectPreview, $summary = "" ) {
		global $wgOut;
		# Add a class if 'missingsummary' is triggered to allow styling of the summary line
		$summaryClass = $this->missingSummary ? 'mw-summarymissed' : 'mw-summary';
		if ( $isSubjectPreview ) {
			if ( $this->nosummary ) {
				return;
			}
		} else {
			if ( !$this->mShowSummaryField ) {
				return;
			}
		}
		$labelText = $this->context->msg( $isSubjectPreview ? 'subject' : 'summary' )->parse();
		list( $label, $input ) = $this->getSummaryInput(
			$summary,
			$labelText,
			[ 'class' => $summaryClass ],
			[]
		);
		$wgOut->addHTML( "{$label} {$input}" );
	}

	/**
	 * @param bool $isSubjectPreview True if this is the section subject/title
	 *   up top, or false if this is the comment summary
	 *   down below the textarea
	 * @param string $summary The text of the summary to display
	 * @return string
	 */
	protected function getSummaryPreview( $isSubjectPreview, $summary = "" ) {
		// avoid spaces in preview, gets always trimmed on save
		$summary = trim( $summary );
		if ( !$summary || ( !$this->preview && !$this->diff ) ) {
			return "";
		}

		global $wgParser;

		if ( $isSubjectPreview ) {
			$summary = $this->context->msg( 'newsectionsummary' )
				->rawParams( $wgParser->stripSectionName( $summary ) )
				->inContentLanguage()->text();
		}

		$message = $isSubjectPreview ? 'subject-preview' : 'summary-preview';

		$summary = $this->context->msg( $message )->parse()
			. Linker::commentBlock( $summary, $this->mTitle, $isSubjectPreview );
		return Xml::tags( 'div', [ 'class' => 'mw-summary-preview' ], $summary );
	}

	protected function showFormBeforeText() {
		global $wgOut;
		$section = htmlspecialchars( $this->section );
		$wgOut->addHTML( <<<HTML
<input type='hidden' value="{$section}" name="wpSection"/>
<input type='hidden' value="{$this->starttime}" name="wpStarttime" />
<input type='hidden' value="{$this->edittime}" name="wpEdittime" />
<input type='hidden' value="{$this->editRevId}" name="editRevId" />
<input type='hidden' value="{$this->scrolltop}" name="wpScrolltop" id="wpScrolltop" />

HTML
		);
		if ( !$this->checkUnicodeCompliantBrowser() ) {
			$wgOut->addHTML( Html::hidden( 'safemode', '1' ) );
		}
	}

	protected function showFormAfterText() {
		global $wgOut, $wgUser;
		/**
		 * To make it harder for someone to slip a user a page
		 * which submits an edit form to the wiki without their
		 * knowledge, a random token is associated with the login
		 * session. If it's not passed back with the submission,
		 * we won't save the page, or render user JavaScript and
		 * CSS previews.
		 *
		 * For anon editors, who may not have a session, we just
		 * include the constant suffix to prevent editing from
		 * broken text-mangling proxies.
		 */
		$wgOut->addHTML( "\n" . Html::hidden( "wpEditToken", $wgUser->getEditToken() ) . "\n" );
	}

	/**
	 * Subpage overridable method for printing the form for page content editing
	 * By default this simply outputs wpTextbox1
	 * Subclasses can override this to provide a custom UI for editing;
	 * be it a form, or simply wpTextbox1 with a modified content that will be
	 * reverse modified when extracted from the post data.
	 * Note that this is basically the inverse for importContentFormData
	 */
	protected function showContentForm() {
		$this->showTextbox1();
	}

	/**
	 * Method to output wpTextbox1
	 * The $textoverride method can be used by subclasses overriding showContentForm
	 * to pass back to this method.
	 *
	 * @param array $customAttribs Array of html attributes to use in the textarea
	 * @param string $textoverride Optional text to override $this->textarea1 with
	 */
	protected function showTextbox1( $customAttribs = null, $textoverride = null ) {
		if ( $this->wasDeletedSinceLastEdit() && $this->formtype == 'save' ) {
			$attribs = [ 'style' => 'display:none;' ];
		} else {
			$classes = []; // Textarea CSS
			if ( $this->mTitle->isProtected( 'edit' ) &&
				MWNamespace::getRestrictionLevels( $this->mTitle->getNamespace() ) !== [ '' ]
			) {
				# Is the title semi-protected?
				if ( $this->mTitle->isSemiProtected() ) {
					$classes[] = 'mw-textarea-sprotected';
				} else {
					# Then it must be protected based on static groups (regular)
					$classes[] = 'mw-textarea-protected';
				}
				# Is the title cascade-protected?
				if ( $this->mTitle->isCascadeProtected() ) {
					$classes[] = 'mw-textarea-cprotected';
				}
			}

			$attribs = [ 'tabindex' => 1 ];

			if ( is_array( $customAttribs ) ) {
				$attribs += $customAttribs;
			}

			if ( count( $classes ) ) {
				if ( isset( $attribs['class'] ) ) {
					$classes[] = $attribs['class'];
				}
				$attribs['class'] = implode( ' ', $classes );
			}
		}

		$this->showTextbox(
			$textoverride !== null ? $textoverride : $this->textbox1,
			'wpTextbox1',
			$attribs
		);
	}

	protected function showTextbox2() {
		$this->showTextbox( $this->textbox2, 'wpTextbox2', [ 'tabindex' => 6, 'readonly' ] );
	}

	protected function showTextbox( $text, $name, $customAttribs = [] ) {
		global $wgOut, $wgUser;

		$wikitext = $this->safeUnicodeOutput( $text );
		if ( strval( $wikitext ) !== '' ) {
			// Ensure there's a newline at the end, otherwise adding lines
			// is awkward.
			// But don't add a newline if the ext is empty, or Firefox in XHTML
			// mode will show an extra newline. A bit annoying.
			$wikitext .= "\n";
		}

		$attribs = $customAttribs + [
			'accesskey' => ',',
			'id' => $name,
			'cols' => $wgUser->getIntOption( 'cols' ),
			'rows' => $wgUser->getIntOption( 'rows' ),
			// Avoid PHP notices when appending preferences
			// (appending allows customAttribs['style'] to still work).
			'style' => ''
		];

		// The following classes can be used here:
		// * mw-editfont-default
		// * mw-editfont-monospace
		// * mw-editfont-sans-serif
		// * mw-editfont-serif
		$class = 'mw-editfont-' . $wgUser->getOption( 'editfont' );

		if ( isset( $attribs['class'] ) ) {
			if ( is_string( $attribs['class'] ) ) {
				$attribs['class'] .= ' ' . $class;
			} elseif ( is_array( $attribs['class'] ) ) {
				$attribs['class'][] = $class;
			}
		} else {
			$attribs['class'] = $class;
		}

		$pageLang = $this->mTitle->getPageLanguage();
		$attribs['lang'] = $pageLang->getHtmlCode();
		$attribs['dir'] = $pageLang->getDir();

		$wgOut->addHTML( Html::textarea( $name, $wikitext, $attribs ) );
	}

	protected function displayPreviewArea( $previewOutput, $isOnTop = false ) {
		global $wgOut;
		$classes = [];
		if ( $isOnTop ) {
			$classes[] = 'ontop';
		}

		$attribs = [ 'id' => 'wikiPreview', 'class' => implode( ' ', $classes ) ];

		if ( $this->formtype != 'preview' ) {
			$attribs['style'] = 'display: none;';
		}

		$wgOut->addHTML( Xml::openElement( 'div', $attribs ) );

		if ( $this->formtype == 'preview' ) {
			$this->showPreview( $previewOutput );
		} else {
			// Empty content container for LivePreview
			$pageViewLang = $this->mTitle->getPageViewLanguage();
			$attribs = [ 'lang' => $pageViewLang->getHtmlCode(), 'dir' => $pageViewLang->getDir(),
				'class' => 'mw-content-' . $pageViewLang->getDir() ];
			$wgOut->addHTML( Html::rawElement( 'div', $attribs ) );
		}

		$wgOut->addHTML( '</div>' );

		if ( $this->formtype == 'diff' ) {
			try {
				$this->showDiff();
			} catch ( MWContentSerializationException $ex ) {
				$msg = $this->context->msg(
					'content-failed-to-parse',
					$this->contentModel,
					$this->contentFormat,
					$ex->getMessage()
				);
				$wgOut->addWikiText( '<div class="error">' . $msg->text() . '</div>' );
			}
		}
	}

	/**
	 * Append preview output to $wgOut.
	 * Includes category rendering if this is a category page.
	 *
	 * @param string $text The HTML to be output for the preview.
	 */
	protected function showPreview( $text ) {
		global $wgOut;
		if ( $this->mTitle->getNamespace() == NS_CATEGORY ) {
			$this->mArticle->openShowCategory();
		}
		# This hook seems slightly odd here, but makes things more
		# consistent for extensions.
		Hooks::run( 'OutputPageBeforeHTML', [ &$wgOut, &$text ] );
		$wgOut->addHTML( $text );
		if ( $this->mTitle->getNamespace() == NS_CATEGORY ) {
			$this->mArticle->closeShowCategory();
		}
	}

	/**
	 * Get a diff between the current contents of the edit box and the
	 * version of the page we're editing from.
	 *
	 * If this is a section edit, we'll replace the section as for final
	 * save and then make a comparison.
	 */
	function showDiff() {
		global $wgUser, $wgContLang, $wgOut;

		$oldtitlemsg = 'currentrev';
		# if message does not exist, show diff against the preloaded default
		if ( $this->mTitle->getNamespace() == NS_MEDIAWIKI && !$this->mTitle->exists() ) {
			$oldtext = $this->mTitle->getDefaultMessageText();
			if ( $oldtext !== false ) {
				$oldtitlemsg = 'defaultmessagetext';
				$oldContent = $this->toEditContent( $oldtext );
			} else {
				$oldContent = null;
			}
		} else {
			$oldContent = $this->getCurrentContent();
		}

		$textboxContent = $this->toEditContent( $this->textbox1 );
		if ( $this->editRevId !== null ) {
			$newContent = $this->page->replaceSectionAtRev(
				$this->section, $textboxContent, $this->summary, $this->editRevId
			);
		} else {
			$newContent = $this->page->replaceSectionContent(
				$this->section, $textboxContent, $this->summary, $this->edittime
			);
		}

		if ( $newContent ) {
			ContentHandler::runLegacyHooks( 'EditPageGetDiffText', [ $this, &$newContent ], '1.21' );
			Hooks::run( 'EditPageGetDiffContent', [ $this, &$newContent ] );

			$popts = ParserOptions::newFromUserAndLang( $wgUser, $wgContLang );
			$newContent = $newContent->preSaveTransform( $this->mTitle, $wgUser, $popts );
		}

		if ( ( $oldContent && !$oldContent->isEmpty() ) || ( $newContent && !$newContent->isEmpty() ) ) {
			$oldtitle = $this->context->msg( $oldtitlemsg )->parse();
			$newtitle = $this->context->msg( 'yourtext' )->parse();

			if ( !$oldContent ) {
				$oldContent = $newContent->getContentHandler()->makeEmptyContent();
			}

			if ( !$newContent ) {
				$newContent = $oldContent->getContentHandler()->makeEmptyContent();
			}

			$de = $oldContent->getContentHandler()->createDifferenceEngine( $this->mArticle->getContext() );
			$de->setContent( $oldContent, $newContent );

			$difftext = $de->getDiff( $oldtitle, $newtitle );
			$de->showDiffStyle();
		} else {
			$difftext = '';
		}

		$wgOut->addHTML( '<div id="wikiDiff">' . $difftext . '</div>' );
	}

	/**
	 * Show the header copyright warning.
	 */
	protected function showHeaderCopyrightWarning() {
		$msg = 'editpage-head-copy-warn';
		if ( !$this->context->msg( $msg )->isDisabled() ) {
			global $wgOut;
			$wgOut->wrapWikiMsg( "<div class='editpage-head-copywarn'>\n$1\n</div>",
				'editpage-head-copy-warn' );
		}
	}

	/**
	 * Give a chance for site and per-namespace customizations of
	 * terms of service summary link that might exist separately
	 * from the copyright notice.
	 *
	 * This will display between the save button and the edit tools,
	 * so should remain short!
	 */
	protected function showTosSummary() {
		$msg = 'editpage-tos-summary';
		Hooks::run( 'EditPageTosSummary', [ $this->mTitle, &$msg ] );
		if ( !$this->context->msg( $msg )->isDisabled() ) {
			global $wgOut;
			$wgOut->addHTML( '<div class="mw-tos-summary">' );
			$wgOut->addWikiMsg( $msg );
			$wgOut->addHTML( '</div>' );
		}
	}

	protected function showEditTools() {
		global $wgOut;
		$wgOut->addHTML( '<div class="mw-editTools">' .
			$this->context->msg( 'edittools' )->inContentLanguage()->parse() .
			'</div>' );
	}

	/**
	 * Get the copyright warning
	 *
	 * Renamed to getCopyrightWarning(), old name kept around for backwards compatibility
	 * @return string
	 */
	protected function getCopywarn() {
		return self::getCopyrightWarning( $this->mTitle );
	}

	/**
	 * Get the copyright warning, by default returns wikitext
	 *
	 * @param Title $title
	 * @param string $format Output format, valid values are any function of a Message object
	 * @return string
	 */
	public static function getCopyrightWarning( $title, $format = 'plain', $langcode = null ) {
		global $wgRightsText;
		if ( $wgRightsText ) {
			$copywarnMsg = [ 'copyrightwarning',
				'[[' . wfMessage( 'copyrightpage' )->inContentLanguage()->text() . ']]',
				$wgRightsText ];
		} else {
			$copywarnMsg = [ 'copyrightwarning2',
				'[[' . wfMessage( 'copyrightpage' )->inContentLanguage()->text() . ']]' ];
		}
		// Allow for site and per-namespace customization of contribution/copyright notice.
		Hooks::run( 'EditPageCopyrightWarning', [ $title, &$copywarnMsg ] );

		$msg = call_user_func_array( 'wfMessage', $copywarnMsg )->title( $title );
		if ( $langcode ) {
			$msg->inLanguage( $langcode );
		}
		return "<div id=\"editpage-copywarn\">\n" .
			$msg->$format() . "\n</div>";
	}

	/**
	 * Get the Limit report for page previews
	 *
	 * @since 1.22
	 * @param ParserOutput $output ParserOutput object from the parse
	 * @return string HTML
	 */
	public static function getPreviewLimitReport( $output ) {
		if ( !$output || !$output->getLimitReportData() ) {
			return '';
		}

		$limitReport = Html::rawElement( 'div', [ 'class' => 'mw-limitReportExplanation' ],
			wfMessage( 'limitreport-title' )->parseAsBlock()
		);

		// Show/hide animation doesn't work correctly on a table, so wrap it in a div.
		$limitReport .= Html::openElement( 'div', [ 'class' => 'preview-limit-report-wrapper' ] );

		$limitReport .= Html::openElement( 'table', [
			'class' => 'preview-limit-report wikitable'
		] ) .
			Html::openElement( 'tbody' );

		foreach ( $output->getLimitReportData() as $key => $value ) {
			if ( Hooks::run( 'ParserLimitReportFormat',
				[ $key, &$value, &$limitReport, true, true ]
			) ) {
				$keyMsg = wfMessage( $key );
				$valueMsg = wfMessage( [ "$key-value-html", "$key-value" ] );
				if ( !$valueMsg->exists() ) {
					$valueMsg = new RawMessage( '$1' );
				}
				if ( !$keyMsg->isDisabled() && !$valueMsg->isDisabled() ) {
					$limitReport .= Html::openElement( 'tr' ) .
						Html::rawElement( 'th', null, $keyMsg->parse() ) .
						Html::rawElement( 'td', null, $valueMsg->params( $value )->parse() ) .
						Html::closeElement( 'tr' );
				}
			}
		}

		$limitReport .= Html::closeElement( 'tbody' ) .
			Html::closeElement( 'table' ) .
			Html::closeElement( 'div' );

		return $limitReport;
	}

	protected function showStandardInputs( &$tabindex = 2 ) {
		global $wgOut;
		$wgOut->addHTML( "<div class='editOptions'>\n" );

		if ( $this->section != 'new' ) {
			$this->showSummaryInput( false, $this->summary );
			$wgOut->addHTML( $this->getSummaryPreview( false, $this->summary ) );
		}

		$checkboxes = $this->getCheckboxes( $tabindex,
			[ 'minor' => $this->minoredit, 'watch' => $this->watchthis ] );
		$wgOut->addHTML( "<div class='editCheckboxes'>" . implode( $checkboxes, "\n" ) . "</div>\n" );

		// Show copyright warning.
		$wgOut->addWikiText( $this->getCopywarn() );
		$wgOut->addHTML( $this->editFormTextAfterWarn );

		$wgOut->addHTML( "<div class='editButtons'>\n" );
		$wgOut->addHTML( implode( $this->getEditButtons( $tabindex ), "\n" ) . "\n" );

		$cancel = $this->getCancelLink();
		if ( $cancel !== '' ) {
			$cancel .= Html::element( 'span',
				[ 'class' => 'mw-editButtons-pipe-separator' ],
				$this->context->msg( 'pipe-separator' )->text() );
		}

		$message = $this->context->msg( 'edithelppage' )->inContentLanguage()->text();
		$edithelpurl = Skin::makeInternalOrExternalUrl( $message );
		$attrs = [
			'target' => 'helpwindow',
			'href' => $edithelpurl,
		];
		$edithelp = Html::linkButton( $this->context->msg( 'edithelp' )->text(),
			$attrs, [ 'mw-ui-quiet' ] ) .
			$this->context->msg( 'word-separator' )->escaped() .
			$this->context->msg( 'newwindow' )->parse();

		$wgOut->addHTML( "	<span class='cancelLink'>{$cancel}</span>\n" );
		$wgOut->addHTML( "	<span class='editHelp'>{$edithelp}</span>\n" );
		$wgOut->addHTML( "</div><!-- editButtons -->\n" );

		Hooks::run( 'EditPage::showStandardInputs:options', [ $this, $wgOut, &$tabindex ] );

		$wgOut->addHTML( "</div><!-- editOptions -->\n" );
	}

	/**
	 * Show an edit conflict. textbox1 is already shown in showEditForm().
	 * If you want to use another entry point to this function, be careful.
	 */
	protected function showConflict() {
		global $wgOut;

		if ( Hooks::run( 'EditPageBeforeConflictDiff', [ &$this, &$wgOut ] ) ) {
			$stats = $wgOut->getContext()->getStats();
			$stats->increment( 'edit.failures.conflict' );
			// Only include 'standard' namespaces to avoid creating unknown numbers of statsd metrics
			if (
				$this->mTitle->getNamespace() >= NS_MAIN &&
				$this->mTitle->getNamespace() <= NS_CATEGORY_TALK
			) {
				$stats->increment( 'edit.failures.conflict.byNamespaceId.' . $this->mTitle->getNamespace() );
			}

			$wgOut->wrapWikiMsg( '<h2>$1</h2>', "yourdiff" );

			$content1 = $this->toEditContent( $this->textbox1 );
			$content2 = $this->toEditContent( $this->textbox2 );

			$handler = ContentHandler::getForModelID( $this->contentModel );
			$de = $handler->createDifferenceEngine( $this->mArticle->getContext() );
			$de->setContent( $content2, $content1 );
			$de->showDiff(
				$this->context->msg( 'yourtext' )->parse(),
				$this->context->msg( 'storedversion' )->text()
			);

			$wgOut->wrapWikiMsg( '<h2>$1</h2>', "yourtext" );
			$this->showTextbox2();
		}
	}

	/**
	 * @return string
	 */
	public function getCancelLink() {
		$cancelParams = [];
		if ( !$this->isConflict && $this->oldid > 0 ) {
			$cancelParams['oldid'] = $this->oldid;
		} elseif ( $this->getContextTitle()->isRedirect() ) {
			$cancelParams['redirect'] = 'no';
		}
		$attrs = [ 'id' => 'mw-editform-cancel' ];

		return Linker::linkKnown(
			$this->getContextTitle(),
			$this->context->msg( 'cancel' )->parse(),
			Html::buttonAttributes( $attrs, [ 'mw-ui-quiet' ] ),
			$cancelParams
		);
	}

	/**
	 * Returns the URL to use in the form's action attribute.
	 * This is used by EditPage subclasses when simply customizing the action
	 * variable in the constructor is not enough. This can be used when the
	 * EditPage lives inside of a Special page rather than a custom page action.
	 *
	 * @param Title $title Title object for which is being edited (where we go to for &action= links)
	 * @return string
	 */
	protected function getActionURL( Title $title ) {
		return $title->getLocalURL( [ 'action' => $this->action ] );
	}

	/**
	 * Check if a page was deleted while the user was editing it, before submit.
	 * Note that we rely on the logging table, which hasn't been always there,
	 * but that doesn't matter, because this only applies to brand new
	 * deletes.
	 * @return bool
	 */
	protected function wasDeletedSinceLastEdit() {
		if ( $this->deletedSinceEdit !== null ) {
			return $this->deletedSinceEdit;
		}

		$this->deletedSinceEdit = false;

		if ( !$this->mTitle->exists() && $this->mTitle->isDeletedQuick() ) {
			$this->lastDelete = $this->getLastDelete();
			if ( $this->lastDelete ) {
				$deleteTime = wfTimestamp( TS_MW, $this->lastDelete->log_timestamp );
				if ( $deleteTime > $this->starttime ) {
					$this->deletedSinceEdit = true;
				}
			}
		}

		return $this->deletedSinceEdit;
	}

	/**
	 * @return bool|stdClass
	 */
	protected function getLastDelete() {
		$dbr = wfGetDB( DB_REPLICA );
		$data = $dbr->selectRow(
			[ 'logging', 'user' ],
			[
				'log_type',
				'log_action',
				'log_timestamp',
				'log_user',
				'log_namespace',
				'log_title',
				'log_comment',
				'log_params',
				'log_deleted',
				'user_name'
			], [
				'log_namespace' => $this->mTitle->getNamespace(),
				'log_title' => $this->mTitle->getDBkey(),
				'log_type' => 'delete',
				'log_action' => 'delete',
				'user_id=log_user'
			],
			__METHOD__,
			[ 'LIMIT' => 1, 'ORDER BY' => 'log_timestamp DESC' ]
		);
		// Quick paranoid permission checks...
		if ( is_object( $data ) ) {
			if ( $data->log_deleted & LogPage::DELETED_USER ) {
				$data->user_name = $this->context->msg( 'rev-deleted-user' )->escaped();
			}

			if ( $data->log_deleted & LogPage::DELETED_COMMENT ) {
				$data->log_comment = $this->context->msg( 'rev-deleted-comment' )->escaped();
			}
		}

		return $data;
	}

	/**
	 * Get the rendered text for previewing.
	 * @throws MWException
	 * @return string
	 */
	function getPreviewText() {
		global $wgOut, $wgRawHtml, $wgLang;
		global $wgAllowUserCss, $wgAllowUserJs;

		$stats = $wgOut->getContext()->getStats();

		if ( $wgRawHtml && !$this->mTokenOk ) {
			// Could be an offsite preview attempt. This is very unsafe if
			// HTML is enabled, as it could be an attack.
			$parsedNote = '';
			if ( $this->textbox1 !== '' ) {
				// Do not put big scary notice, if previewing the empty
				// string, which happens when you initially edit
				// a category page, due to automatic preview-on-open.
				$parsedNote = $wgOut->parse( "<div class='previewnote'>" .
					$this->context->msg( 'session_fail_preview_html' )->text() . "</div>",
					true, /* interface */true );
			}
			$stats->increment( 'edit.failures.session_loss' );
			return $parsedNote;
		}

		$note = '';

		try {
			$content = $this->toEditContent( $this->textbox1 );

			$previewHTML = '';
			if ( !Hooks::run(
				'AlternateEditPreview',
				[ $this, &$content, &$previewHTML, &$this->mParserOutput ] )
			) {
				return $previewHTML;
			}

			# provide a anchor link to the editform
			$continueEditing = '<span class="mw-continue-editing">' .
				'[[#' . self::EDITFORM_ID . '|' . $wgLang->getArrow() . ' ' .
				$this->context->msg( 'continue-editing' )->text() . ']]</span>';
			if ( $this->mTriedSave && !$this->mTokenOk ) {
				if ( $this->mTokenOkExceptSuffix ) {
					$note = $this->context->msg( 'token_suffix_mismatch' )->plain();
					$stats->increment( 'edit.failures.bad_token' );
				} else {
					$note = $this->context->msg( 'session_fail_preview' )->plain();
					$stats->increment( 'edit.failures.session_loss' );
				}
			} elseif ( $this->incompleteForm ) {
				$note = $this->context->msg( 'edit_form_incomplete' )->plain();
				if ( $this->mTriedSave ) {
					$stats->increment( 'edit.failures.incomplete_form' );
				}
			} else {
				$note = $this->context->msg( 'previewnote' )->plain() . ' ' . $continueEditing;
			}

			# don't parse non-wikitext pages, show message about preview
			if ( $this->mTitle->isCssJsSubpage() || $this->mTitle->isCssOrJsPage() ) {
				if ( $this->mTitle->isCssJsSubpage() ) {
					$level = 'user';
				} elseif ( $this->mTitle->isCssOrJsPage() ) {
					$level = 'site';
				} else {
					$level = false;
				}

				if ( $content->getModel() == CONTENT_MODEL_CSS ) {
					$format = 'css';
					if ( $level === 'user' && !$wgAllowUserCss ) {
						$format = false;
					}
				} elseif ( $content->getModel() == CONTENT_MODEL_JAVASCRIPT ) {
					$format = 'js';
					if ( $level === 'user' && !$wgAllowUserJs ) {
						$format = false;
					}
				} else {
					$format = false;
				}

				# Used messages to make sure grep find them:
				# Messages: usercsspreview, userjspreview, sitecsspreview, sitejspreview
				if ( $level && $format ) {
					$note = "<div id='mw-{$level}{$format}preview'>" .
						$this->context->msg( "{$level}{$format}preview" )->text() .
						' ' . $continueEditing . "</div>";
				}
			}

			# If we're adding a comment, we need to show the
			# summary as the headline
			if ( $this->section === "new" && $this->summary !== "" ) {
				$content = $content->addSectionHeader( $this->summary );
			}

			$hook_args = [ $this, &$content ];
			ContentHandler::runLegacyHooks( 'EditPageGetPreviewText', $hook_args, '1.25' );
			Hooks::run( 'EditPageGetPreviewContent', $hook_args );

			$parserResult = $this->doPreviewParse( $content );
			$parserOutput = $parserResult['parserOutput'];
			$previewHTML = $parserResult['html'];
			$this->mParserOutput = $parserOutput;
			$wgOut->addParserOutputMetadata( $parserOutput );

			if ( count( $parserOutput->getWarnings() ) ) {
				$note .= "\n\n" . implode( "\n\n", $parserOutput->getWarnings() );
			}

		} catch ( MWContentSerializationException $ex ) {
			$m = $this->context->msg(
				'content-failed-to-parse',
				$this->contentModel,
				$this->contentFormat,
				$ex->getMessage()
			);
			$note .= "\n\n" . $m->parse();
			$previewHTML = '';
		}

		if ( $this->isConflict ) {
			$conflict = '<h2 id="mw-previewconflict">'
				. $this->context->msg( 'previewconflict' )->escaped() . "</h2>\n";
		} else {
			$conflict = '<hr />';
		}

		$previewhead = "<div class='previewnote'>\n" .
			'<h2 id="mw-previewheader">' . $this->context->msg( 'preview' )->escaped() . "</h2>" .
			$wgOut->parse( $note, true, /* interface */true ) . $conflict . "</div>\n";

		$pageViewLang = $this->mTitle->getPageViewLanguage();
		$attribs = [ 'lang' => $pageViewLang->getHtmlCode(), 'dir' => $pageViewLang->getDir(),
			'class' => 'mw-content-' . $pageViewLang->getDir() ];
		$previewHTML = Html::rawElement( 'div', $attribs, $previewHTML );

		return $previewhead . $previewHTML . $this->previewTextAfterContent;
	}

	/**
	 * Get parser options for a preview
	 * @return ParserOptions
	 */
	protected function getPreviewParserOptions() {
		$parserOptions = $this->page->makeParserOptions( $this->mArticle->getContext() );
		$parserOptions->setIsPreview( true );
		$parserOptions->setIsSectionPreview( !is_null( $this->section ) && $this->section !== '' );
		$parserOptions->enableLimitReport();
		return $parserOptions;
	}

	/**
	 * Parse the page for a preview. Subclasses may override this class, in order
	 * to parse with different options, or to otherwise modify the preview HTML.
	 *
	 * @param Content $content The page content
	 * @return array with keys:
	 *   - parserOutput: The ParserOutput object
	 *   - html: The HTML to be displayed
	 */
	protected function doPreviewParse( Content $content ) {
		global $wgUser;
		$parserOptions = $this->getPreviewParserOptions();
		$pstContent = $content->preSaveTransform( $this->mTitle, $wgUser, $parserOptions );
		$scopedCallback = $parserOptions->setupFakeRevision(
			$this->mTitle, $pstContent, $wgUser );
		$parserOutput = $pstContent->getParserOutput( $this->mTitle, null, $parserOptions );
		ScopedCallback::consume( $scopedCallback );
		$parserOutput->setEditSectionTokens( false ); // no section edit links
		return [
			'parserOutput' => $parserOutput,
			'html' => $parserOutput->getText() ];
	}

	/**
	 * @return array
	 */
	function getTemplates() {
		if ( $this->preview || $this->section != '' ) {
			$templates = [];
			if ( !isset( $this->mParserOutput ) ) {
				return $templates;
			}
			foreach ( $this->mParserOutput->getTemplates() as $ns => $template ) {
				foreach ( array_keys( $template ) as $dbk ) {
					$templates[] = Title::makeTitle( $ns, $dbk );
				}
			}
			return $templates;
		} else {
			return $this->mTitle->getTemplateLinksFrom();
		}
	}

	/**
	 * Shows a bulletin board style toolbar for common editing functions.
	 * It can be disabled in the user preferences.
	 *
	 * @param Title $title Title object for the page being edited (optional)
	 * @return string
	 */
	static function getEditToolbar( $title = null ) {
		global $wgContLang, $wgOut;
		global $wgEnableUploads, $wgForeignFileRepos;

		$imagesAvailable = $wgEnableUploads || count( $wgForeignFileRepos );
		$showSignature = true;
		if ( $title ) {
			$showSignature = MWNamespace::wantSignatures( $title->getNamespace() );
		}

		/**
		 * $toolarray is an array of arrays each of which includes the
		 * opening tag, the closing tag, optionally a sample text that is
		 * inserted between the two when no selection is highlighted
		 * and.  The tip text is shown when the user moves the mouse
		 * over the button.
		 *
		 * Images are defined in ResourceLoaderEditToolbarModule.
		 */
		$toolarray = [
			[
				'id'     => 'mw-editbutton-bold',
				'open'   => '\'\'\'',
				'close'  => '\'\'\'',
				'sample' => wfMessage( 'bold_sample' )->text(),
				'tip'    => wfMessage( 'bold_tip' )->text(),
			],
			[
				'id'     => 'mw-editbutton-italic',
				'open'   => '\'\'',
				'close'  => '\'\'',
				'sample' => wfMessage( 'italic_sample' )->text(),
				'tip'    => wfMessage( 'italic_tip' )->text(),
			],
			[
				'id'     => 'mw-editbutton-link',
				'open'   => '[[',
				'close'  => ']]',
				'sample' => wfMessage( 'link_sample' )->text(),
				'tip'    => wfMessage( 'link_tip' )->text(),
			],
			[
				'id'     => 'mw-editbutton-extlink',
				'open'   => '[',
				'close'  => ']',
				'sample' => wfMessage( 'extlink_sample' )->text(),
				'tip'    => wfMessage( 'extlink_tip' )->text(),
			],
			[
				'id'     => 'mw-editbutton-headline',
				'open'   => "\n== ",
				'close'  => " ==\n",
				'sample' => wfMessage( 'headline_sample' )->text(),
				'tip'    => wfMessage( 'headline_tip' )->text(),
			],
			$imagesAvailable ? [
				'id'     => 'mw-editbutton-image',
				'open'   => '[[' . $wgContLang->getNsText( NS_FILE ) . ':',
				'close'  => ']]',
				'sample' => wfMessage( 'image_sample' )->text(),
				'tip'    => wfMessage( 'image_tip' )->text(),
			] : false,
			$imagesAvailable ? [
				'id'     => 'mw-editbutton-media',
				'open'   => '[[' . $wgContLang->getNsText( NS_MEDIA ) . ':',
				'close'  => ']]',
				'sample' => wfMessage( 'media_sample' )->text(),
				'tip'    => wfMessage( 'media_tip' )->text(),
			] : false,
			[
				'id'     => 'mw-editbutton-nowiki',
				'open'   => "<nowiki>",
				'close'  => "</nowiki>",
				'sample' => wfMessage( 'nowiki_sample' )->text(),
				'tip'    => wfMessage( 'nowiki_tip' )->text(),
			],
			$showSignature ? [
				'id'     => 'mw-editbutton-signature',
				'open'   => wfMessage( 'sig-text', '~~~~' )->inContentLanguage()->text(),
				'close'  => '',
				'sample' => '',
				'tip'    => wfMessage( 'sig_tip' )->text(),
			] : false,
			[
				'id'     => 'mw-editbutton-hr',
				'open'   => "\n----\n",
				'close'  => '',
				'sample' => '',
				'tip'    => wfMessage( 'hr_tip' )->text(),
			]
		];

		$script = 'mw.loader.using("mediawiki.toolbar", function () {';
		foreach ( $toolarray as $tool ) {
			if ( !$tool ) {
				continue;
			}

			$params = [
				// Images are defined in ResourceLoaderEditToolbarModule
				false,
				// Note that we use the tip both for the ALT tag and the TITLE tag of the image.
				// Older browsers show a "speedtip" type message only for ALT.
				// Ideally these should be different, realistically they
				// probably don't need to be.
				$tool['tip'],
				$tool['open'],
				$tool['close'],
				$tool['sample'],
				$tool['id'],
			];

			$script .= Xml::encodeJsCall(
				'mw.toolbar.addButton',
				$params,
				ResourceLoader::inDebugMode()
			);
		}

		$script .= '});';
		$wgOut->addScript( ResourceLoader::makeInlineScript( $script ) );

		$toolbar = '<div id="toolbar"></div>';

		Hooks::run( 'EditPageBeforeEditToolbar', [ &$toolbar ] );

		return $toolbar;
	}

	/**
	 * Returns an array of html code of the following checkboxes:
	 * minor and watch
	 *
	 * @param int $tabindex Current tabindex
	 * @param array $checked Array of checkbox => bool, where bool indicates the checked
	 *                 status of the checkbox
	 *
	 * @return array
	 */
	public function getCheckboxes( &$tabindex, $checked ) {
		global $wgUser, $wgUseMediaWikiUIEverywhere;

		$checkboxes = [];

		// don't show the minor edit checkbox if it's a new page or section
		if ( !$this->isNew ) {
			$checkboxes['minor'] = '';
			$minorLabel = $this->context->msg( 'minoredit' )->parse();
			if ( $wgUser->isAllowed( 'minoredit' ) ) {
				$attribs = [
					'tabindex' => ++$tabindex,
					'accesskey' => $this->context->msg( 'accesskey-minoredit' )->text(),
					'id' => 'wpMinoredit',
				];
				$minorEditHtml =
					Xml::check( 'wpMinoredit', $checked['minor'], $attribs ) .
					"&#160;<label for='wpMinoredit' id='mw-editpage-minoredit'" .
					Xml::expandAttributes( [ 'title' => Linker::titleAttrib( 'minoredit', 'withaccess' ) ] ) .
					">{$minorLabel}</label>";

				if ( $wgUseMediaWikiUIEverywhere ) {
					$checkboxes['minor'] = Html::openElement( 'div', [ 'class' => 'mw-ui-checkbox' ] ) .
						$minorEditHtml .
					Html::closeElement( 'div' );
				} else {
					$checkboxes['minor'] = $minorEditHtml;
				}
			}
		}

		$watchLabel = $this->context->msg( 'watchthis' )->parse();
		$checkboxes['watch'] = '';
		if ( $wgUser->isLoggedIn() ) {
			$attribs = [
				'tabindex' => ++$tabindex,
				'accesskey' => $this->context->msg( 'accesskey-watch' )->text(),
				'id' => 'wpWatchthis',
			];
			$watchThisHtml =
				Xml::check( 'wpWatchthis', $checked['watch'], $attribs ) .
				"&#160;<label for='wpWatchthis' id='mw-editpage-watch'" .
				Xml::expandAttributes( [ 'title' => Linker::titleAttrib( 'watch', 'withaccess' ) ] ) .
				">{$watchLabel}</label>";
			if ( $wgUseMediaWikiUIEverywhere ) {
				$checkboxes['watch'] = Html::openElement( 'div', [ 'class' => 'mw-ui-checkbox' ] ) .
					$watchThisHtml .
					Html::closeElement( 'div' );
			} else {
				$checkboxes['watch'] = $watchThisHtml;
			}
		}
		Hooks::run( 'EditPageBeforeEditChecks', [ &$this, &$checkboxes, &$tabindex ] );
		return $checkboxes;
	}

	/**
	 * Returns an array of html code of the following buttons:
	 * save, diff, preview and live
	 *
	 * @param int $tabindex Current tabindex
	 *
	 * @return array
	 */
	public function getEditButtons( &$tabindex ) {
		$buttons = [];

		$labelAsPublish =
			$this->mArticle->getContext()->getConfig()->get( 'EditSubmitButtonLabelPublish' );

		// Can't use $this->isNew as that's also true if we're adding a new section to an extant page
		if ( $labelAsPublish ) {
			$buttonLabelKey = !$this->mTitle->exists() ? 'publishpage' : 'publishchanges';
		} else {
			$buttonLabelKey = !$this->mTitle->exists() ? 'savearticle' : 'savechanges';
		}
		$buttonLabel = $this->context->msg( $buttonLabelKey )->text();
		$attribs = [
			'id' => 'wpSave',
			'name' => 'wpSave',
			'tabindex' => ++$tabindex,
		] + Linker::tooltipAndAccesskeyAttribs( 'save' );
		$buttons['save'] = Html::submitButton( $buttonLabel, $attribs, [ 'mw-ui-progressive' ] );

		++$tabindex; // use the same for preview and live preview
		$attribs = [
			'id' => 'wpPreview',
			'name' => 'wpPreview',
			'tabindex' => $tabindex,
		] + Linker::tooltipAndAccesskeyAttribs( 'preview' );
		$buttons['preview'] = Html::submitButton( $this->context->msg( 'showpreview' )->text(),
			$attribs );
		$buttons['live'] = '';

		$attribs = [
			'id' => 'wpDiff',
			'name' => 'wpDiff',
			'tabindex' => ++$tabindex,
		] + Linker::tooltipAndAccesskeyAttribs( 'diff' );
		$buttons['diff'] = Html::submitButton( $this->context->msg( 'showdiff' )->text(),
			$attribs );

		Hooks::run( 'EditPageBeforeEditButtons', [ &$this, &$buttons, &$tabindex ] );
		return $buttons;
	}

	/**
	 * Creates a basic error page which informs the user that
	 * they have attempted to edit a nonexistent section.
	 */
	function noSuchSectionPage() {
		global $wgOut;

		$wgOut->prepareErrorPage( $this->context->msg( 'nosuchsectiontitle' ) );

		$res = $this->context->msg( 'nosuchsectiontext', $this->section )->parseAsBlock();
		Hooks::run( 'EditPageNoSuchSection', [ &$this, &$res ] );
		$wgOut->addHTML( $res );

		$wgOut->returnToMain( false, $this->mTitle );
	}

	/**
	 * Show "your edit contains spam" page with your diff and text
	 *
	 * @param string|array|bool $match Text (or array of texts) which triggered one or more filters
	 */
	public function spamPageWithContent( $match = false ) {
		global $wgOut, $wgLang;
		$this->textbox2 = $this->textbox1;

		if ( is_array( $match ) ) {
			$match = $wgLang->listToText( $match );
		}
		$wgOut->prepareErrorPage( $this->context->msg( 'spamprotectiontitle' ) );

		$wgOut->addHTML( '<div id="spamprotected">' );
		$wgOut->addWikiMsg( 'spamprotectiontext' );
		if ( $match ) {
			$wgOut->addWikiMsg( 'spamprotectionmatch', wfEscapeWikiText( $match ) );
		}
		$wgOut->addHTML( '</div>' );

		$wgOut->wrapWikiMsg( '<h2>$1</h2>', "yourdiff" );
		$this->showDiff();

		$wgOut->wrapWikiMsg( '<h2>$1</h2>', "yourtext" );
		$this->showTextbox2();

		$wgOut->addReturnTo( $this->getContextTitle(), [ 'action' => 'edit' ] );
	}

	/**
	 * Check if the browser is on a blacklist of user-agents known to
	 * mangle UTF-8 data on form submission. Returns true if Unicode
	 * should make it through, false if it's known to be a problem.
	 * @return bool
	 */
	private function checkUnicodeCompliantBrowser() {
		global $wgBrowserBlackList, $wgRequest;

		$currentbrowser = $wgRequest->getHeader( 'User-Agent' );
		if ( $currentbrowser === false ) {
			// No User-Agent header sent? Trust it by default...
			return true;
		}

		foreach ( $wgBrowserBlackList as $browser ) {
			if ( preg_match( $browser, $currentbrowser ) ) {
				return false;
			}
		}
		return true;
	}

	/**
	 * Filter an input field through a Unicode de-armoring process if it
	 * came from an old browser with known broken Unicode editing issues.
	 *
	 * @param WebRequest $request
	 * @param string $field
	 * @return string
	 */
	protected function safeUnicodeInput( $request, $field ) {
		$text = rtrim( $request->getText( $field ) );
		return $request->getBool( 'safemode' )
			? $this->unmakeSafe( $text )
			: $text;
	}

	/**
	 * Filter an output field through a Unicode armoring process if it is
	 * going to an old browser with known broken Unicode editing issues.
	 *
	 * @param string $text
	 * @return string
	 */
	protected function safeUnicodeOutput( $text ) {
		return $this->checkUnicodeCompliantBrowser()
			? $text
			: $this->makeSafe( $text );
	}

	/**
	 * A number of web browsers are known to corrupt non-ASCII characters
	 * in a UTF-8 text editing environment. To protect against this,
	 * detected browsers will be served an armored version of the text,
	 * with non-ASCII chars converted to numeric HTML character references.
	 *
	 * Preexisting such character references will have a 0 added to them
	 * to ensure that round-trips do not alter the original data.
	 *
	 * @param string $invalue
	 * @return string
	 */
	private function makeSafe( $invalue ) {
		// Armor existing references for reversibility.
		$invalue = strtr( $invalue, [ "&#x" => "&#x0" ] );

		$bytesleft = 0;
		$result = "";
		$working = 0;
		$valueLength = strlen( $invalue );
		for ( $i = 0; $i < $valueLength; $i++ ) {
			$bytevalue = ord( $invalue[$i] );
			if ( $bytevalue <= 0x7F ) { // 0xxx xxxx
				$result .= chr( $bytevalue );
				$bytesleft = 0;
			} elseif ( $bytevalue <= 0xBF ) { // 10xx xxxx
				$working = $working << 6;
				$working += ( $bytevalue & 0x3F );
				$bytesleft--;
				if ( $bytesleft <= 0 ) {
					$result .= "&#x" . strtoupper( dechex( $working ) ) . ";";
				}
			} elseif ( $bytevalue <= 0xDF ) { // 110x xxxx
				$working = $bytevalue & 0x1F;
				$bytesleft = 1;
			} elseif ( $bytevalue <= 0xEF ) { // 1110 xxxx
				$working = $bytevalue & 0x0F;
				$bytesleft = 2;
			} else { // 1111 0xxx
				$working = $bytevalue & 0x07;
				$bytesleft = 3;
			}
		}
		return $result;
	}

	/**
	 * Reverse the previously applied transliteration of non-ASCII characters
	 * back to UTF-8. Used to protect data from corruption by broken web browsers
	 * as listed in $wgBrowserBlackList.
	 *
	 * @param string $invalue
	 * @return string
	 */
	private function unmakeSafe( $invalue ) {
		$result = "";
		$valueLength = strlen( $invalue );
		for ( $i = 0; $i < $valueLength; $i++ ) {
			if ( ( substr( $invalue, $i, 3 ) == "&#x" ) && ( $invalue[$i + 3] != '0' ) ) {
				$i += 3;
				$hexstring = "";
				do {
					$hexstring .= $invalue[$i];
					$i++;
				} while ( ctype_xdigit( $invalue[$i] ) && ( $i < strlen( $invalue ) ) );

				// Do some sanity checks. These aren't needed for reversibility,
				// but should help keep the breakage down if the editor
				// breaks one of the entities whilst editing.
				if ( ( substr( $invalue, $i, 1 ) == ";" ) && ( strlen( $hexstring ) <= 6 ) ) {
					$codepoint = hexdec( $hexstring );
					$result .= UtfNormal\Utils::codepointToUtf8( $codepoint );
				} else {
					$result .= "&#x" . $hexstring . substr( $invalue, $i, 1 );
				}
			} else {
				$result .= substr( $invalue, $i, 1 );
			}
		}
		// reverse the transform that we made for reversibility reasons.
		return strtr( $result, [ "&#x0" => "&#x" ] );
	}
}<|MERGE_RESOLUTION|>--- conflicted
+++ resolved
@@ -2973,14 +2973,10 @@
 							'returnto' => $this->getTitle()->getPrefixedDBkey()
 						] ),
 						// Sign-up link
-<<<<<<< HEAD
-						'{{fullurl:Special:CreateAccount|returnto={{FULLPAGENAMEE}}}}' ]
-=======
 						SpecialPage::getTitleFor( 'CreateAccount' )->getFullURL( [
 							'returnto' => $this->getTitle()->getPrefixedDBkey()
 						] )
 					]
->>>>>>> 0ddb8064
 				);
 			} else {
 				$wgOut->wrapWikiMsg( "<div id=\"mw-anon-preview-warning\" class=\"warningbox\">\n$1</div>",
