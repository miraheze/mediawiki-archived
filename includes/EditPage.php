<?php
/**
 * User interface for page editing.
 *
 * This program is free software; you can redistribute it and/or modify
 * it under the terms of the GNU General Public License as published by
 * the Free Software Foundation; either version 2 of the License, or
 * (at your option) any later version.
 *
 * This program is distributed in the hope that it will be useful,
 * but WITHOUT ANY WARRANTY; without even the implied warranty of
 * MERCHANTABILITY or FITNESS FOR A PARTICULAR PURPOSE. See the
 * GNU General Public License for more details.
 *
 * You should have received a copy of the GNU General Public License along
 * with this program; if not, write to the Free Software Foundation, Inc.,
 * 51 Franklin Street, Fifth Floor, Boston, MA 02110-1301, USA.
 * http://www.gnu.org/copyleft/gpl.html
 *
 * @file
 */

use MediaWiki\EditPage\TextboxBuilder;
use MediaWiki\EditPage\TextConflictHelper;
use MediaWiki\Logger\LoggerFactory;
use MediaWiki\MediaWikiServices;
use Wikimedia\ScopedCallback;

/**
 * The edit page/HTML interface (split from Article)
 * The actual database and text munging is still in Article,
 * but it should get easier to call those from alternate
 * interfaces.
 *
 * EditPage cares about two distinct titles:
 * $this->mContextTitle is the page that forms submit to, links point to,
 * redirects go to, etc. $this->mTitle (as well as $mArticle) is the
 * page in the database that is actually being edited. These are
 * usually the same, but they are now allowed to be different.
 *
 * Surgeon General's Warning: prolonged exposure to this class is known to cause
 * headaches, which may be fatal.
 */
class EditPage {
	/**
	 * Used for Unicode support checks
	 */
	const UNICODE_CHECK = 'ℳ𝒲♥𝓊𝓃𝒾𝒸ℴ𝒹ℯ';

	/**
	 * Status: Article successfully updated
	 */
	const AS_SUCCESS_UPDATE = 200;

	/**
	 * Status: Article successfully created
	 */
	const AS_SUCCESS_NEW_ARTICLE = 201;

	/**
	 * Status: Article update aborted by a hook function
	 */
	const AS_HOOK_ERROR = 210;

	/**
	 * Status: A hook function returned an error
	 */
	const AS_HOOK_ERROR_EXPECTED = 212;

	/**
	 * Status: User is blocked from editing this page
	 */
	const AS_BLOCKED_PAGE_FOR_USER = 215;

	/**
	 * Status: Content too big (> $wgMaxArticleSize)
	 */
	const AS_CONTENT_TOO_BIG = 216;

	/**
	 * Status: this anonymous user is not allowed to edit this page
	 */
	const AS_READ_ONLY_PAGE_ANON = 218;

	/**
	 * Status: this logged in user is not allowed to edit this page
	 */
	const AS_READ_ONLY_PAGE_LOGGED = 219;

	/**
	 * Status: wiki is in readonly mode (wfReadOnly() == true)
	 */
	const AS_READ_ONLY_PAGE = 220;

	/**
	 * Status: rate limiter for action 'edit' was tripped
	 */
	const AS_RATE_LIMITED = 221;

	/**
	 * Status: article was deleted while editing and param wpRecreate == false or form
	 * was not posted
	 */
	const AS_ARTICLE_WAS_DELETED = 222;

	/**
	 * Status: user tried to create this page, but is not allowed to do that
	 * ( Title->userCan('create') == false )
	 */
	const AS_NO_CREATE_PERMISSION = 223;

	/**
	 * Status: user tried to create a blank page and wpIgnoreBlankArticle == false
	 */
	const AS_BLANK_ARTICLE = 224;

	/**
	 * Status: (non-resolvable) edit conflict
	 */
	const AS_CONFLICT_DETECTED = 225;

	/**
	 * Status: no edit summary given and the user has forceeditsummary set and the user is not
	 * editing in his own userspace or talkspace and wpIgnoreBlankSummary == false
	 */
	const AS_SUMMARY_NEEDED = 226;

	/**
	 * Status: user tried to create a new section without content
	 */
	const AS_TEXTBOX_EMPTY = 228;

	/**
	 * Status: article is too big (> $wgMaxArticleSize), after merging in the new section
	 */
	const AS_MAX_ARTICLE_SIZE_EXCEEDED = 229;

	/**
	 * Status: WikiPage::doEdit() was unsuccessful
	 */
	const AS_END = 231;

	/**
	 * Status: summary contained spam according to one of the regexes in $wgSummarySpamRegex
	 */
	const AS_SPAM_ERROR = 232;

	/**
	 * Status: anonymous user is not allowed to upload (User::isAllowed('upload') == false)
	 */
	const AS_IMAGE_REDIRECT_ANON = 233;

	/**
	 * Status: logged in user is not allowed to upload (User::isAllowed('upload') == false)
	 */
	const AS_IMAGE_REDIRECT_LOGGED = 234;

	/**
	 * Status: user tried to modify the content model, but is not allowed to do that
	 * ( User::isAllowed('editcontentmodel') == false )
	 */
	const AS_NO_CHANGE_CONTENT_MODEL = 235;

	/**
	 * Status: user tried to create self-redirect (redirect to the same article) and
	 * wpIgnoreSelfRedirect == false
	 */
	const AS_SELF_REDIRECT = 236;

	/**
	 * Status: an error relating to change tagging. Look at the message key for
	 * more details
	 */
	const AS_CHANGE_TAG_ERROR = 237;

	/**
	 * Status: can't parse content
	 */
	const AS_PARSE_ERROR = 240;

	/**
	 * Status: when changing the content model is disallowed due to
	 * $wgContentHandlerUseDB being false
	 */
	const AS_CANNOT_USE_CUSTOM_MODEL = 241;

	/**
	 * Status: edit rejected because browser doesn't support Unicode.
	 */
	const AS_UNICODE_NOT_SUPPORTED = 242;

	/**
	 * HTML id and name for the beginning of the edit form.
	 */
	const EDITFORM_ID = 'editform';

	/**
	 * Prefix of key for cookie used to pass post-edit state.
	 * The revision id edited is added after this
	 */
	const POST_EDIT_COOKIE_KEY_PREFIX = 'PostEditRevision';

	/**
	 * Duration of PostEdit cookie, in seconds.
	 * The cookie will be removed instantly if the JavaScript runs.
	 *
	 * Otherwise, though, we don't want the cookies to accumulate.
	 * RFC 2109 ( https://www.ietf.org/rfc/rfc2109.txt ) specifies a possible
	 * limit of only 20 cookies per domain. This still applies at least to some
	 * versions of IE without full updates:
	 * https://blogs.msdn.com/b/ieinternals/archive/2009/08/20/wininet-ie-cookie-internals-faq.aspx
	 *
	 * A value of 20 minutes should be enough to take into account slow loads and minor
	 * clock skew while still avoiding cookie accumulation when JavaScript is turned off.
	 */
	const POST_EDIT_COOKIE_DURATION = 1200;

	/**
	 * @deprecated for public usage since 1.30 use EditPage::getArticle()
	 * @var Article
	 */
	public $mArticle;
	/** @var WikiPage */
	private $page;

	/**
	 * @deprecated for public usage since 1.30 use EditPage::getTitle()
	 * @var Title
	 */
	public $mTitle;

	/** @var null|Title */
	private $mContextTitle = null;

	/** @var string */
	public $action = 'submit';

	/** @var bool Whether an edit conflict needs to be resolved. Detected based on whether
	 * $editRevId is different than the latest revision. When a conflict has successfully
	 * been resolved by a 3-way-merge, this field is set to false.
	 */
	public $isConflict = false;

	/** @var bool New page or new section */
	public $isNew = false;

	/** @var bool */
	public $deletedSinceEdit;

	/** @var string */
	public $formtype;

	/** @var bool
	 * True the first time the edit form is rendered, false after re-rendering
	 * with diff, save prompts, etc.
	 */
	public $firsttime;

	/** @var bool|stdClass */
	public $lastDelete;

	/** @var bool */
	public $mTokenOk = false;

	/** @var bool */
	public $mTokenOkExceptSuffix = false;

	/** @var bool */
	public $mTriedSave = false;

	/** @var bool */
	public $incompleteForm = false;

	/** @var bool */
	public $tooBig = false;

	/** @var bool */
	public $missingComment = false;

	/** @var bool */
	public $missingSummary = false;

	/** @var bool */
	public $allowBlankSummary = false;

	/** @var bool */
	protected $blankArticle = false;

	/** @var bool */
	protected $allowBlankArticle = false;

	/** @var bool */
	protected $selfRedirect = false;

	/** @var bool */
	protected $allowSelfRedirect = false;

	/** @var string */
	public $autoSumm = '';

	/** @var string */
	public $hookError = '';

	/** @var ParserOutput */
	public $mParserOutput;

	/** @var bool Has a summary been preset using GET parameter &summary= ? */
	public $hasPresetSummary = false;

	/** @var Revision|bool|null A revision object corresponding to $this->editRevId. */
	public $mBaseRevision = false;

	/** @var bool */
	public $mShowSummaryField = true;

	# Form values

	/** @var bool */
	public $save = false;

	/** @var bool */
	public $preview = false;

	/** @var bool */
	public $diff = false;

	/** @var bool */
	public $minoredit = false;

	/** @var bool */
	public $watchthis = false;

	/** @var bool */
	public $recreate = false;

	/** @var string
	 * Page content input field.
	 */
	public $textbox1 = '';

	/** @var string */
	public $textbox2 = '';

	/** @var string */
	public $summary = '';

	/** @var bool
	 * If true, hide the summary field.
	 */
	public $nosummary = false;

	/** @var string
	 * Timestamp of the latest revision of the page when editing was initiated
	 * on the client.
	 */
	public $edittime = '';

	/** @var int Revision ID of the latest revision of the page when editing
	 * was initiated on the client.  This is used to detect and resolve edit
	 * conflicts.
	 *
	 * @note 0 if the page did not exist at that time.
	 * @note When starting an edit from an old revision, this still records the current
	 * revision at the time, not the one the edit is based on.
	 *
	 * @see $oldid
	 * @see getBaseRevision()
	 */
	private $editRevId = null;

	/** @var string */
	public $section = '';

	/** @var string */
	public $sectiontitle = '';

	/** @var string
	 * Timestamp from the first time the edit form was rendered.
	 */
	public $starttime = '';

	/** @var int Revision ID the edit is based on, or 0 if it's the current revision.
	 * FIXME: This isn't used in conflict resolution--provide a better
	 * justification or merge with parentRevId.
	 * @see $editRevId
	 */
	public $oldid = 0;

	/** @var int Revision ID the edit is based on, adjusted when an edit conflict is resolved.
	 * @see $editRevId
	 * @see $oldid
	 * @see getparentRevId()
	 */
	public $parentRevId = 0;

	/** @var string */
	public $editintro = '';

	/** @var null */
	public $scrolltop = null;

	/** @var bool */
	public $bot = true;

	/** @var string */
	public $contentModel;

	/** @var null|string */
	public $contentFormat = null;

	/** @var null|array */
	private $changeTags = null;

	# Placeholders for text injection by hooks (must be HTML)
	# extensions should take care to _append_ to the present value

	/** @var string Before even the preview */
	public $editFormPageTop = '';
	public $editFormTextTop = '';
	public $editFormTextBeforeContent = '';
	public $editFormTextAfterWarn = '';
	public $editFormTextAfterTools = '';
	public $editFormTextBottom = '';
	public $editFormTextAfterContent = '';
	public $previewTextAfterContent = '';
	public $mPreloadContent = null;

	/* $didSave should be set to true whenever an article was successfully altered. */
	public $didSave = false;
	public $undidRev = 0;

	public $suppressIntro = false;

	/** @var bool */
	protected $edit;

	/** @var bool|int */
	protected $contentLength = false;

	/**
	 * @var bool Set in ApiEditPage, based on ContentHandler::allowsDirectApiEditing
	 */
	private $enableApiEditOverride = false;

	/**
	 * @var IContextSource
	 */
	protected $context;

	/**
	 * @var bool Whether an old revision is edited
	 */
	private $isOldRev = false;

	/**
	 * @var string|null What the user submitted in the 'wpUnicodeCheck' field
	 */
	private $unicodeCheck;

	/**
	 * Factory function to create an edit conflict helper
	 *
	 * @var callable
	 */
	private $editConflictHelperFactory;

	/**
	 * @var TextConflictHelper|null
	 */
	private $editConflictHelper;

	/**
	 * @param Article $article
	 */
	public function __construct( Article $article ) {
		$this->mArticle = $article;
		$this->page = $article->getPage(); // model object
		$this->mTitle = $article->getTitle();

		// Make sure the local context is in sync with other member variables.
		// Particularly make sure everything is using the same WikiPage instance.
		// This should probably be the case in Article as well, but it's
		// particularly important for EditPage, to make use of the in-place caching
		// facility in WikiPage::prepareContentForEdit.
		$this->context = new DerivativeContext( $article->getContext() );
		$this->context->setWikiPage( $this->page );
		$this->context->setTitle( $this->mTitle );

		$this->contentModel = $this->mTitle->getContentModel();

		$handler = ContentHandler::getForModelID( $this->contentModel );
		$this->contentFormat = $handler->getDefaultFormat();
		$this->editConflictHelperFactory = [ $this, 'newTextConflictHelper' ];
	}

	/**
	 * @return Article
	 */
	public function getArticle() {
		return $this->mArticle;
	}

	/**
	 * @since 1.28
	 * @return IContextSource
	 */
	public function getContext() {
		return $this->context;
	}

	/**
	 * @since 1.19
	 * @return Title
	 */
	public function getTitle() {
		return $this->mTitle;
	}

	/**
	 * Set the context Title object
	 *
	 * @param Title|null $title Title object or null
	 */
	public function setContextTitle( $title ) {
		$this->mContextTitle = $title;
	}

	/**
	 * Get the context title object.
	 *
	 * If not set, $wgTitle will be returned, but this is deprecated. This will
	 * throw an exception.
	 *
	 * @return Title
	 */
	public function getContextTitle() {
		if ( is_null( $this->mContextTitle ) ) {
			wfDeprecated( __METHOD__ . ' called with no title set', '1.32' );
			global $wgTitle;
			return $wgTitle;
		} else {
			return $this->mContextTitle;
		}
	}

	/**
	 * Returns if the given content model is editable.
	 *
	 * @param string $modelId The ID of the content model to test. Use CONTENT_MODEL_XXX constants.
	 * @return bool
	 * @throws MWException If $modelId has no known handler
	 */
	public function isSupportedContentModel( $modelId ) {
		return $this->enableApiEditOverride === true ||
			ContentHandler::getForModelID( $modelId )->supportsDirectEditing();
	}

	/**
	 * Allow editing of content that supports API direct editing, but not general
	 * direct editing. Set to false by default.
	 *
	 * @param bool $enableOverride
	 */
	public function setApiEditOverride( $enableOverride ) {
		$this->enableApiEditOverride = $enableOverride;
	}

	/**
	 * @deprecated since 1.29, call edit directly
	 */
	public function submit() {
		wfDeprecated( __METHOD__, '1.29' );
		$this->edit();
	}

	/**
	 * This is the function that gets called for "action=edit". It
	 * sets up various member variables, then passes execution to
	 * another function, usually showEditForm()
	 *
	 * The edit form is self-submitting, so that when things like
	 * preview and edit conflicts occur, we get the same form back
	 * with the extra stuff added.  Only when the final submission
	 * is made and all is well do we actually save and redirect to
	 * the newly-edited page.
	 */
	public function edit() {
		// Allow extensions to modify/prevent this form or submission
		if ( !Hooks::run( 'AlternateEdit', [ $this ] ) ) {
			return;
		}

		wfDebug( __METHOD__ . ": enter\n" );

		$request = $this->context->getRequest();
		// If they used redlink=1 and the page exists, redirect to the main article
		if ( $request->getBool( 'redlink' ) && $this->mTitle->exists() ) {
			$this->context->getOutput()->redirect( $this->mTitle->getFullURL() );
			return;
		}

		$this->importFormData( $request );
		$this->firsttime = false;

		if ( wfReadOnly() && $this->save ) {
			// Force preview
			$this->save = false;
			$this->preview = true;
		}

		if ( $this->save ) {
			$this->formtype = 'save';
		} elseif ( $this->preview ) {
			$this->formtype = 'preview';
		} elseif ( $this->diff ) {
			$this->formtype = 'diff';
		} else { # First time through
			$this->firsttime = true;
			if ( $this->previewOnOpen() ) {
				$this->formtype = 'preview';
			} else {
				$this->formtype = 'initial';
			}
		}

		$permErrors = $this->getEditPermissionErrors( $this->save ? 'secure' : 'full' );
		if ( $permErrors ) {
			wfDebug( __METHOD__ . ": User can't edit\n" );

			if ( $this->context->getUser()->getBlock() ) {
				// track block with a cookie if it doesn't exists already
				$this->context->getUser()->trackBlockWithCookie();

				// Auto-block user's IP if the account was "hard" blocked
				if ( !wfReadOnly() ) {
					DeferredUpdates::addCallableUpdate( function () {
						$this->context->getUser()->spreadAnyEditBlock();
					} );
				}
			}
			$this->displayPermissionsError( $permErrors );

			return;
		}

		$revision = $this->mArticle->getRevisionFetched();
		// Disallow editing revisions with content models different from the current one
		// Undo edits being an exception in order to allow reverting content model changes.
		if ( $revision
			&& $revision->getContentModel() !== $this->contentModel
		) {
			$prevRev = null;
			if ( $this->undidRev ) {
				$undidRevObj = Revision::newFromId( $this->undidRev );
				$prevRev = $undidRevObj ? $undidRevObj->getPrevious() : null;
			}
			if ( !$this->undidRev
				|| !$prevRev
				|| $prevRev->getContentModel() !== $this->contentModel
			) {
				$this->displayViewSourcePage(
					$this->getContentObject(),
					$this->context->msg(
						'contentmodelediterror',
						$revision->getContentModel(),
						$this->contentModel
					)->plain()
				);
				return;
			}
		}

		$this->isConflict = false;

		# Show applicable editing introductions
		if ( $this->formtype == 'initial' || $this->firsttime ) {
			$this->showIntro();
		}

		# Attempt submission here.  This will check for edit conflicts,
		# and redundantly check for locked database, blocked IPs, etc.
		# that edit() already checked just in case someone tries to sneak
		# in the back door with a hand-edited submission URL.

		if ( $this->formtype == 'save' ) {
			$resultDetails = null;
			$status = $this->attemptSave( $resultDetails );
			if ( !$this->handleStatus( $status, $resultDetails ) ) {
				return;
			}
		}

		# First time through: get contents, set time for conflict
		# checking, etc.
		if ( $this->formtype == 'initial' || $this->firsttime ) {
			if ( $this->initialiseForm() === false ) {
				$out = $this->context->getOutput();
				if ( $out->getRedirect() === '' ) { // mcrundo hack redirects, don't override it
					$this->noSuchSectionPage();
				}
				return;
			}

			if ( !$this->mTitle->getArticleID() ) {
				Hooks::run( 'EditFormPreloadText', [ &$this->textbox1, &$this->mTitle ] );
			} else {
				Hooks::run( 'EditFormInitialText', [ $this ] );
			}

		}

		$this->showEditForm();
	}

	/**
	 * @param string $rigor Same format as Title::getUserPermissionErrors()
	 * @return array
	 */
	protected function getEditPermissionErrors( $rigor = 'secure' ) {
		$user = $this->context->getUser();
		$permErrors = $this->mTitle->getUserPermissionsErrors( 'edit', $user, $rigor );
		# Can this title be created?
		if ( !$this->mTitle->exists() ) {
			$permErrors = array_merge(
				$permErrors,
				wfArrayDiff2(
					$this->mTitle->getUserPermissionsErrors( 'create', $user, $rigor ),
					$permErrors
				)
			);
		}
		# Ignore some permissions errors when a user is just previewing/viewing diffs
		$remove = [];
		foreach ( $permErrors as $error ) {
			if ( ( $this->preview || $this->diff )
				&& (
					$error[0] == 'blockedtext' ||
					$error[0] == 'autoblockedtext' ||
					$error[0] == 'systemblockedtext'
				)
			) {
				$remove[] = $error;
			}
		}
		$permErrors = wfArrayDiff2( $permErrors, $remove );

		return $permErrors;
	}

	/**
	 * Display a permissions error page, like OutputPage::showPermissionsErrorPage(),
	 * but with the following differences:
	 * - If redlink=1, the user will be redirected to the page
	 * - If there is content to display or the error occurs while either saving,
	 *   previewing or showing the difference, it will be a
	 *   "View source for ..." page displaying the source code after the error message.
	 *
	 * @since 1.19
	 * @param array $permErrors Array of permissions errors, as returned by
	 *    Title::getUserPermissionsErrors().
	 * @throws PermissionsError
	 */
	protected function displayPermissionsError( array $permErrors ) {
		$out = $this->context->getOutput();
		if ( $this->context->getRequest()->getBool( 'redlink' ) ) {
			// The edit page was reached via a red link.
			// Redirect to the article page and let them click the edit tab if
			// they really want a permission error.
			$out->redirect( $this->mTitle->getFullURL() );
			return;
		}

		$content = $this->getContentObject();

		# Use the normal message if there's nothing to display
		if ( $this->firsttime && ( !$content || $content->isEmpty() ) ) {
			$action = $this->mTitle->exists() ? 'edit' :
				( $this->mTitle->isTalkPage() ? 'createtalk' : 'createpage' );
			throw new PermissionsError( $action, $permErrors );
		}

		$this->displayViewSourcePage(
			$content,
			$out->formatPermissionsErrorMessage( $permErrors, 'edit' )
		);
	}

	/**
	 * Display a read-only View Source page
	 * @param Content $content
	 * @param string $errorMessage additional wikitext error message to display
	 */
	protected function displayViewSourcePage( Content $content, $errorMessage = '' ) {
		$out = $this->context->getOutput();
		Hooks::run( 'EditPage::showReadOnlyForm:initial', [ $this, &$out ] );

		$out->setRobotPolicy( 'noindex,nofollow' );
		$out->setPageTitle( $this->context->msg(
			'viewsource-title',
			$this->getContextTitle()->getPrefixedText()
		) );
		$out->addBacklinkSubtitle( $this->getContextTitle() );
		$out->addHTML( $this->editFormPageTop );
		$out->addHTML( $this->editFormTextTop );

		if ( $errorMessage !== '' ) {
			$out->addWikiTextAsInterface( $errorMessage );
			$out->addHTML( "<hr />\n" );
		}

		# If the user made changes, preserve them when showing the markup
		# (This happens when a user is blocked during edit, for instance)
		if ( !$this->firsttime ) {
			$text = $this->textbox1;
			$out->addWikiMsg( 'viewyourtext' );
		} else {
			try {
				$text = $this->toEditText( $content );
			} catch ( MWException $e ) {
				# Serialize using the default format if the content model is not supported
				# (e.g. for an old revision with a different model)
				$text = $content->serialize();
			}
			$out->addWikiMsg( 'viewsourcetext' );
		}

		$out->addHTML( $this->editFormTextBeforeContent );
		$this->showTextbox( $text, 'wpTextbox1', [ 'readonly' ] );
		$out->addHTML( $this->editFormTextAfterContent );

		$out->addHTML( $this->makeTemplatesOnThisPageList( $this->getTemplates() ) );

		$out->addModules( 'mediawiki.action.edit.collapsibleFooter' );

		$out->addHTML( $this->editFormTextBottom );
		if ( $this->mTitle->exists() ) {
			$out->returnToMain( null, $this->mTitle );
		}
	}

	/**
	 * Should we show a preview when the edit form is first shown?
	 *
	 * @return bool
	 */
	protected function previewOnOpen() {
		$config = $this->context->getConfig();
		$previewOnOpenNamespaces = $config->get( 'PreviewOnOpenNamespaces' );
		$request = $this->context->getRequest();
		if ( $config->get( 'RawHtml' ) ) {
			// If raw HTML is enabled, disable preview on open
			// since it has to be posted with a token for
			// security reasons
			return false;
		}
		if ( $request->getVal( 'preview' ) == 'yes' ) {
			// Explicit override from request
			return true;
		} elseif ( $request->getVal( 'preview' ) == 'no' ) {
			// Explicit override from request
			return false;
		} elseif ( $this->section == 'new' ) {
			// Nothing *to* preview for new sections
			return false;
		} elseif ( ( $request->getCheck( 'preload' ) || $this->mTitle->exists() )
			&& $this->context->getUser()->getOption( 'previewonfirst' )
		) {
			// Standard preference behavior
			return true;
		} elseif ( !$this->mTitle->exists()
			&& isset( $previewOnOpenNamespaces[$this->mTitle->getNamespace()] )
			&& $previewOnOpenNamespaces[$this->mTitle->getNamespace()]
		) {
			// Categories are special
			return true;
		} else {
			return false;
		}
	}

	/**
	 * Checks whether the user entered a skin name in uppercase,
	 * e.g. "User:Example/Monobook.css" instead of "monobook.css"
	 *
	 * @return bool
	 */
	protected function isWrongCaseUserConfigPage() {
		if ( $this->mTitle->isUserConfigPage() ) {
			$name = $this->mTitle->getSkinFromConfigSubpage();
			$skins = array_merge(
				array_keys( Skin::getSkinNames() ),
				[ 'common' ]
			);
			return !in_array( $name, $skins )
				&& in_array( strtolower( $name ), $skins );
		} else {
			return false;
		}
	}

	/**
	 * Returns whether section editing is supported for the current page.
	 * Subclasses may override this to replace the default behavior, which is
	 * to check ContentHandler::supportsSections.
	 *
	 * @return bool True if this edit page supports sections, false otherwise.
	 */
	protected function isSectionEditSupported() {
		$contentHandler = ContentHandler::getForTitle( $this->mTitle );
		return $contentHandler->supportsSections();
	}

	/**
	 * This function collects the form data and uses it to populate various member variables.
	 * @param WebRequest &$request
	 * @throws ErrorPageError
	 */
	public function importFormData( &$request ) {
		# Section edit can come from either the form or a link
		$this->section = $request->getVal( 'wpSection', $request->getVal( 'section' ) );

		if ( $this->section !== null && $this->section !== '' && !$this->isSectionEditSupported() ) {
			throw new ErrorPageError( 'sectioneditnotsupported-title', 'sectioneditnotsupported-text' );
		}

		$this->isNew = !$this->mTitle->exists() || $this->section == 'new';

		if ( $request->wasPosted() ) {
			# These fields need to be checked for encoding.
			# Also remove trailing whitespace, but don't remove _initial_
			# whitespace from the text boxes. This may be significant formatting.
			$this->textbox1 = rtrim( $request->getText( 'wpTextbox1' ) );
			if ( !$request->getCheck( 'wpTextbox2' ) ) {
				// Skip this if wpTextbox2 has input, it indicates that we came
				// from a conflict page with raw page text, not a custom form
				// modified by subclasses
				$textbox1 = $this->importContentFormData( $request );
				if ( $textbox1 !== null ) {
					$this->textbox1 = $textbox1;
				}
			}

			$this->unicodeCheck = $request->getText( 'wpUnicodeCheck' );

			$this->summary = $request->getText( 'wpSummary' );

			# If the summary consists of a heading, e.g. '==Foobar==', extract the title from the
			# header syntax, e.g. 'Foobar'. This is mainly an issue when we are using wpSummary for
			# section titles.
			$this->summary = preg_replace( '/^\s*=+\s*(.*?)\s*=+\s*$/', '$1', $this->summary );

			# Treat sectiontitle the same way as summary.
			# Note that wpSectionTitle is not yet a part of the actual edit form, as wpSummary is
			# currently doing double duty as both edit summary and section title. Right now this
			# is just to allow API edits to work around this limitation, but this should be
			# incorporated into the actual edit form when EditPage is rewritten (T20654, T28312).
			$this->sectiontitle = $request->getText( 'wpSectionTitle' );
			$this->sectiontitle = preg_replace( '/^\s*=+\s*(.*?)\s*=+\s*$/', '$1', $this->sectiontitle );

			$this->edittime = $request->getVal( 'wpEdittime' );
			$this->editRevId = $request->getIntOrNull( 'editRevId' );
			$this->starttime = $request->getVal( 'wpStarttime' );

			$undidRev = $request->getInt( 'wpUndidRevision' );
			if ( $undidRev ) {
				$this->undidRev = $undidRev;
			}

			$this->scrolltop = $request->getIntOrNull( 'wpScrolltop' );

			if ( $this->textbox1 === '' && !$request->getCheck( 'wpTextbox1' ) ) {
				// wpTextbox1 field is missing, possibly due to being "too big"
				// according to some filter rules such as Suhosin's setting for
				// suhosin.request.max_value_length (d'oh)
				$this->incompleteForm = true;
			} else {
				// If we receive the last parameter of the request, we can fairly
				// claim the POST request has not been truncated.
				$this->incompleteForm = !$request->getVal( 'wpUltimateParam' );
			}
			if ( $this->incompleteForm ) {
				# If the form is incomplete, force to preview.
				wfDebug( __METHOD__ . ": Form data appears to be incomplete\n" );
				wfDebug( "POST DATA: " . var_export( $request->getPostValues(), true ) . "\n" );
				$this->preview = true;
			} else {
				$this->preview = $request->getCheck( 'wpPreview' );
				$this->diff = $request->getCheck( 'wpDiff' );

				// Remember whether a save was requested, so we can indicate
				// if we forced preview due to session failure.
				$this->mTriedSave = !$this->preview;

				if ( $this->tokenOk( $request ) ) {
					# Some browsers will not report any submit button
					# if the user hits enter in the comment box.
					# The unmarked state will be assumed to be a save,
					# if the form seems otherwise complete.
					wfDebug( __METHOD__ . ": Passed token check.\n" );
				} elseif ( $this->diff ) {
					# Failed token check, but only requested "Show Changes".
					wfDebug( __METHOD__ . ": Failed token check; Show Changes requested.\n" );
				} else {
					# Page might be a hack attempt posted from
					# an external site. Preview instead of saving.
					wfDebug( __METHOD__ . ": Failed token check; forcing preview\n" );
					$this->preview = true;
				}
			}
			$this->save = !$this->preview && !$this->diff;
			if ( !preg_match( '/^\d{14}$/', $this->edittime ) ) {
				$this->edittime = null;
			}

			if ( !preg_match( '/^\d{14}$/', $this->starttime ) ) {
				$this->starttime = null;
			}

			$this->recreate = $request->getCheck( 'wpRecreate' );

			$this->minoredit = $request->getCheck( 'wpMinoredit' );
			$this->watchthis = $request->getCheck( 'wpWatchthis' );

			$user = $this->context->getUser();
			# Don't force edit summaries when a user is editing their own user or talk page
			if ( ( $this->mTitle->mNamespace == NS_USER || $this->mTitle->mNamespace == NS_USER_TALK )
				&& $this->mTitle->getText() == $user->getName()
			) {
				$this->allowBlankSummary = true;
			} else {
				$this->allowBlankSummary = $request->getBool( 'wpIgnoreBlankSummary' )
					|| !$user->getOption( 'forceeditsummary' );
			}

			$this->autoSumm = $request->getText( 'wpAutoSummary' );

			$this->allowBlankArticle = $request->getBool( 'wpIgnoreBlankArticle' );
			$this->allowSelfRedirect = $request->getBool( 'wpIgnoreSelfRedirect' );

			$changeTags = $request->getVal( 'wpChangeTags' );
			if ( is_null( $changeTags ) || $changeTags === '' ) {
				$this->changeTags = [];
			} else {
				$this->changeTags = array_filter( array_map( 'trim', explode( ',',
					$changeTags ) ) );
			}
		} else {
			# Not a posted form? Start with nothing.
			wfDebug( __METHOD__ . ": Not a posted form.\n" );
			$this->textbox1 = '';
			$this->summary = '';
			$this->sectiontitle = '';
			$this->edittime = '';
			$this->editRevId = null;
			$this->starttime = wfTimestampNow();
			$this->edit = false;
			$this->preview = false;
			$this->save = false;
			$this->diff = false;
			$this->minoredit = false;
			// Watch may be overridden by request parameters
			$this->watchthis = $request->getBool( 'watchthis', false );
			$this->recreate = false;

			// When creating a new section, we can preload a section title by passing it as the
			// preloadtitle parameter in the URL (T15100)
			if ( $this->section == 'new' && $request->getVal( 'preloadtitle' ) ) {
				$this->sectiontitle = $request->getVal( 'preloadtitle' );
				// Once wpSummary isn't being use for setting section titles, we should delete this.
				$this->summary = $request->getVal( 'preloadtitle' );
			} elseif ( $this->section != 'new' && $request->getVal( 'summary' ) !== '' ) {
				$this->summary = $request->getText( 'summary' );
				if ( $this->summary !== '' ) {
					$this->hasPresetSummary = true;
				}
			}

			if ( $request->getVal( 'minor' ) ) {
				$this->minoredit = true;
			}
		}

		$this->oldid = $request->getInt( 'oldid' );
		$this->parentRevId = $request->getInt( 'parentRevId' );

		$this->bot = $request->getBool( 'bot', true );
		$this->nosummary = $request->getBool( 'nosummary' );

		// May be overridden by revision.
		$this->contentModel = $request->getText( 'model', $this->contentModel );
		// May be overridden by revision.
		$this->contentFormat = $request->getText( 'format', $this->contentFormat );

		try {
			$handler = ContentHandler::getForModelID( $this->contentModel );
		} catch ( MWUnknownContentModelException $e ) {
			throw new ErrorPageError(
				'editpage-invalidcontentmodel-title',
				'editpage-invalidcontentmodel-text',
				[ wfEscapeWikiText( $this->contentModel ) ]
			);
		}

		if ( !$handler->isSupportedFormat( $this->contentFormat ) ) {
			throw new ErrorPageError(
				'editpage-notsupportedcontentformat-title',
				'editpage-notsupportedcontentformat-text',
				[
					wfEscapeWikiText( $this->contentFormat ),
					wfEscapeWikiText( ContentHandler::getLocalizedName( $this->contentModel ) )
				]
			);
		}

		/**
		 * @todo Check if the desired model is allowed in this namespace, and if
		 *   a transition from the page's current model to the new model is
		 *   allowed.
		 */

		$this->editintro = $request->getText( 'editintro',
			// Custom edit intro for new sections
			$this->section === 'new' ? 'MediaWiki:addsection-editintro' : '' );

		// Allow extensions to modify form data
		Hooks::run( 'EditPage::importFormData', [ $this, $request ] );
	}

	/**
	 * Subpage overridable method for extracting the page content data from the
	 * posted form to be placed in $this->textbox1, if using customized input
	 * this method should be overridden and return the page text that will be used
	 * for saving, preview parsing and so on...
	 *
	 * @param WebRequest &$request
	 * @return string|null
	 */
	protected function importContentFormData( &$request ) {
		return; // Don't do anything, EditPage already extracted wpTextbox1
	}

	/**
	 * Initialise form fields in the object
	 * Called on the first invocation, e.g. when a user clicks an edit link
	 * @return bool If the requested section is valid
	 */
	public function initialiseForm() {
		$this->edittime = $this->page->getTimestamp();
		$this->editRevId = $this->page->getLatest();

		$content = $this->getContentObject( false ); # TODO: track content object?!
		if ( $content === false ) {
			return false;
		}
		$this->textbox1 = $this->toEditText( $content );

		$user = $this->context->getUser();
		// activate checkboxes if user wants them to be always active
		# Sort out the "watch" checkbox
		if ( $user->getOption( 'watchdefault' ) ) {
			# Watch all edits
			$this->watchthis = true;
		} elseif ( $user->getOption( 'watchcreations' ) && !$this->mTitle->exists() ) {
			# Watch creations
			$this->watchthis = true;
		} elseif ( $user->isWatched( $this->mTitle ) ) {
			# Already watched
			$this->watchthis = true;
		}
		if ( $user->getOption( 'minordefault' ) && !$this->isNew ) {
			$this->minoredit = true;
		}
		if ( $this->textbox1 === false ) {
			return false;
		}
		return true;
	}

	/**
	 * @param Content|null $def_content The default value to return
	 *
	 * @return Content|null Content on success, $def_content for invalid sections
	 *
	 * @since 1.21
	 */
	protected function getContentObject( $def_content = null ) {
		$content = false;

		$user = $this->context->getUser();
		$request = $this->context->getRequest();
		// For message page not locally set, use the i18n message.
		// For other non-existent articles, use preload text if any.
		if ( !$this->mTitle->exists() || $this->section == 'new' ) {
			if ( $this->mTitle->getNamespace() == NS_MEDIAWIKI && $this->section != 'new' ) {
				# If this is a system message, get the default text.
				$msg = $this->mTitle->getDefaultMessageText();

				$content = $this->toEditContent( $msg );
			}
			if ( $content === false ) {
				# If requested, preload some text.
				$preload = $request->getVal( 'preload',
					// Custom preload text for new sections
					$this->section === 'new' ? 'MediaWiki:addsection-preload' : '' );
				$params = $request->getArray( 'preloadparams', [] );

				$content = $this->getPreloadedContent( $preload, $params );
			}
		// For existing pages, get text based on "undo" or section parameters.
		} elseif ( $this->section != '' ) {
			// Get section edit text (returns $def_text for invalid sections)
			$orig = $this->getOriginalContent( $user );
			$content = $orig ? $orig->getSection( $this->section ) : null;

			if ( !$content ) {
				$content = $def_content;
			}
		} else {
			$undoafter = $request->getInt( 'undoafter' );
			$undo = $request->getInt( 'undo' );

			if ( $undo > 0 && $undoafter > 0 ) {
				$undorev = Revision::newFromId( $undo );
				$oldrev = Revision::newFromId( $undoafter );
				$undoMsg = null;

				# Sanity check, make sure it's the right page,
				# the revisions exist and they were not deleted.
				# Otherwise, $content will be left as-is.
				if ( !is_null( $undorev ) && !is_null( $oldrev ) &&
					!$undorev->isDeleted( Revision::DELETED_TEXT ) &&
					!$oldrev->isDeleted( Revision::DELETED_TEXT )
				) {
					if ( WikiPage::hasDifferencesOutsideMainSlot( $undorev, $oldrev )
						|| !$this->isSupportedContentModel( $oldrev->getContentModel() )
					) {
						// Hack for undo while EditPage can't handle multi-slot editing
						$this->context->getOutput()->redirect( $this->mTitle->getFullURL( [
							'action' => 'mcrundo',
							'undo' => $undo,
							'undoafter' => $undoafter,
						] ) );
						return false;
					} else {
						$content = $this->page->getUndoContent( $undorev, $oldrev );

						if ( $content === false ) {
							# Warn the user that something went wrong
							$undoMsg = 'failure';
						}
					}

					if ( $undoMsg === null ) {
						$oldContent = $this->page->getContent( Revision::RAW );
						$popts = ParserOptions::newFromUserAndLang(
							$user, MediaWikiServices::getInstance()->getContentLanguage() );
						$newContent = $content->preSaveTransform( $this->mTitle, $user, $popts );
						if ( $newContent->getModel() !== $oldContent->getModel() ) {
							// The undo may change content
							// model if its reverting the top
							// edit. This can result in
							// mismatched content model/format.
							$this->contentModel = $newContent->getModel();
							$this->contentFormat = $oldrev->getContentFormat();
						}

						if ( $newContent->equals( $oldContent ) ) {
							# Tell the user that the undo results in no change,
							# i.e. the revisions were already undone.
							$undoMsg = 'nochange';
							$content = false;
						} else {
							# Inform the user of our success and set an automatic edit summary
							$undoMsg = 'success';

							# If we just undid one rev, use an autosummary
							$firstrev = $oldrev->getNext();
							if ( $firstrev && $firstrev->getId() == $undo ) {
								$userText = $undorev->getUserText();
								if ( $userText === '' ) {
									$undoSummary = $this->context->msg(
										'undo-summary-username-hidden',
										$undo
									)->inContentLanguage()->text();
								} else {
									$undoSummary = $this->context->msg(
										'undo-summary',
										$undo,
										$userText
									)->inContentLanguage()->text();
								}
								if ( $this->summary === '' ) {
									$this->summary = $undoSummary;
								} else {
									$this->summary = $undoSummary . $this->context->msg( 'colon-separator' )
										->inContentLanguage()->text() . $this->summary;
								}
								$this->undidRev = $undo;
							}
							$this->formtype = 'diff';
						}
					}
				} else {
					// Failed basic sanity checks.
					// Older revisions may have been removed since the link
					// was created, or we may simply have got bogus input.
					$undoMsg = 'norev';
				}

				$out = $this->context->getOutput();
				// Messages: undo-success, undo-failure, undo-main-slot-only, undo-norev,
				// undo-nochange.
				$class = ( $undoMsg == 'success' ? '' : 'error ' ) . "mw-undo-{$undoMsg}";
				$this->editFormPageTop .= Html::rawElement(
					'div', [ 'class' => $class ],
					$out->parseAsInterface(
						$this->context->msg( 'undo-' . $undoMsg )->plain()
					)
				);
			}

			if ( $content === false ) {
				// Hack for restoring old revisions while EditPage
				// can't handle multi-slot editing.

				$curRevision = $this->page->getRevision();
				$oldRevision = $this->mArticle->getRevisionFetched();

				if ( $curRevision
					&& $oldRevision
					&& $curRevision->getId() !== $oldRevision->getId()
					&& ( WikiPage::hasDifferencesOutsideMainSlot( $oldRevision, $curRevision )
						|| !$this->isSupportedContentModel( $oldRevision->getContentModel() ) )
				) {
					$this->context->getOutput()->redirect(
						$this->mTitle->getFullURL(
							[
								'action' => 'mcrrestore',
								'restore' => $oldRevision->getId(),
							]
						)
					);

					return false;
				}
			}

			if ( $content === false ) {
				$content = $this->getOriginalContent( $user );
			}
		}

		return $content;
	}

	/**
	 * Get the content of the wanted revision, without section extraction.
	 *
	 * The result of this function can be used to compare user's input with
	 * section replaced in its context (using WikiPage::replaceSectionAtRev())
	 * to the original text of the edit.
	 *
	 * This differs from Article::getContent() that when a missing revision is
	 * encountered the result will be null and not the
	 * 'missing-revision' message.
	 *
	 * @since 1.19
	 * @param User $user The user to get the revision for
	 * @return Content|null
	 */
	private function getOriginalContent( User $user ) {
		if ( $this->section == 'new' ) {
			return $this->getCurrentContent();
		}
		$revision = $this->mArticle->getRevisionFetched();
		if ( $revision === null ) {
			$handler = ContentHandler::getForModelID( $this->contentModel );
			return $handler->makeEmptyContent();
		}
		$content = $revision->getContent( Revision::FOR_THIS_USER, $user );
		return $content;
	}

	/**
	 * Get the edit's parent revision ID
	 *
	 * The "parent" revision is the ancestor that should be recorded in this
	 * page's revision history.  It is either the revision ID of the in-memory
	 * article content, or in the case of a 3-way merge in order to rebase
	 * across a recoverable edit conflict, the ID of the newer revision to
	 * which we have rebased this page.
	 *
	 * @since 1.27
	 * @return int Revision ID
	 */
	public function getParentRevId() {
		if ( $this->parentRevId ) {
			return $this->parentRevId;
		} else {
			return $this->mArticle->getRevIdFetched();
		}
	}

	/**
	 * Get the current content of the page. This is basically similar to
	 * WikiPage::getContent( Revision::RAW ) except that when the page doesn't exist an empty
	 * content object is returned instead of null.
	 *
	 * @since 1.21
	 * @return Content
	 */
	protected function getCurrentContent() {
		$rev = $this->page->getRevision();
		$content = $rev ? $rev->getContent( Revision::RAW ) : null;

		if ( $content === false || $content === null ) {
			$handler = ContentHandler::getForModelID( $this->contentModel );
			return $handler->makeEmptyContent();
		} elseif ( !$this->undidRev ) {
			// Content models should always be the same since we error
			// out if they are different before this point (in ->edit()).
			// The exception being, during an undo, the current revision might
			// differ from the prior revision.
			$logger = LoggerFactory::getInstance( 'editpage' );
			if ( $this->contentModel !== $rev->getContentModel() ) {
				$logger->warning( "Overriding content model from current edit {prev} to {new}", [
					'prev' => $this->contentModel,
					'new' => $rev->getContentModel(),
					'title' => $this->getTitle()->getPrefixedDBkey(),
					'method' => __METHOD__
				] );
				$this->contentModel = $rev->getContentModel();
			}

			// Given that the content models should match, the current selected
			// format should be supported.
			if ( !$content->isSupportedFormat( $this->contentFormat ) ) {
				$logger->warning( "Current revision content format unsupported. Overriding {prev} to {new}", [

					'prev' => $this->contentFormat,
					'new' => $rev->getContentFormat(),
					'title' => $this->getTitle()->getPrefixedDBkey(),
					'method' => __METHOD__
				] );
				$this->contentFormat = $rev->getContentFormat();
			}
		}
		return $content;
	}

	/**
	 * Use this method before edit() to preload some content into the edit box
	 *
	 * @param Content $content
	 *
	 * @since 1.21
	 */
	public function setPreloadedContent( Content $content ) {
		$this->mPreloadContent = $content;
	}

	/**
	 * Get the contents to be preloaded into the box, either set by
	 * an earlier setPreloadText() or by loading the given page.
	 *
	 * @param string $preload Representing the title to preload from.
	 * @param array $params Parameters to use (interface-message style) in the preloaded text
	 *
	 * @return Content
	 *
	 * @since 1.21
	 */
	protected function getPreloadedContent( $preload, $params = [] ) {
		if ( !empty( $this->mPreloadContent ) ) {
			return $this->mPreloadContent;
		}

		$handler = ContentHandler::getForModelID( $this->contentModel );

		if ( $preload === '' ) {
			return $handler->makeEmptyContent();
		}

		$user = $this->context->getUser();
		$title = Title::newFromText( $preload );
		# Check for existence to avoid getting MediaWiki:Noarticletext
		if ( $title === null || !$title->exists() || !$title->userCan( 'read', $user ) ) {
			// TODO: somehow show a warning to the user!
			return $handler->makeEmptyContent();
		}

		$page = WikiPage::factory( $title );
		if ( $page->isRedirect() ) {
			$title = $page->getRedirectTarget();
			# Same as before
			if ( $title === null || !$title->exists() || !$title->userCan( 'read', $user ) ) {
				// TODO: somehow show a warning to the user!
				return $handler->makeEmptyContent();
			}
			$page = WikiPage::factory( $title );
		}

		$parserOptions = ParserOptions::newFromUser( $user );
		$content = $page->getContent( Revision::RAW );

		if ( !$content ) {
			// TODO: somehow show a warning to the user!
			return $handler->makeEmptyContent();
		}

		if ( $content->getModel() !== $handler->getModelID() ) {
			$converted = $content->convert( $handler->getModelID() );

			if ( !$converted ) {
				// TODO: somehow show a warning to the user!
				wfDebug( "Attempt to preload incompatible content: " .
					"can't convert " . $content->getModel() .
					" to " . $handler->getModelID() );

				return $handler->makeEmptyContent();
			}

			$content = $converted;
		}

		return $content->preloadTransform( $title, $parserOptions, $params );
	}

	/**
	 * Make sure the form isn't faking a user's credentials.
	 *
	 * @param WebRequest &$request
	 * @return bool
	 * @private
	 */
	public function tokenOk( &$request ) {
		$token = $request->getVal( 'wpEditToken' );
		$user = $this->context->getUser();
		$this->mTokenOk = $user->matchEditToken( $token );
		$this->mTokenOkExceptSuffix = $user->matchEditTokenNoSuffix( $token );
		return $this->mTokenOk;
	}

	/**
	 * Sets post-edit cookie indicating the user just saved a particular revision.
	 *
	 * This uses a temporary cookie for each revision ID so separate saves will never
	 * interfere with each other.
	 *
	 * Article::view deletes the cookie on server-side after the redirect and
	 * converts the value to the global JavaScript variable wgPostEdit.
	 *
	 * If the variable were set on the server, it would be cached, which is unwanted
	 * since the post-edit state should only apply to the load right after the save.
	 *
	 * @param int $statusValue The status value (to check for new article status)
	 */
	protected function setPostEditCookie( $statusValue ) {
		$revisionId = $this->page->getLatest();
		$postEditKey = self::POST_EDIT_COOKIE_KEY_PREFIX . $revisionId;

		$val = 'saved';
		if ( $statusValue == self::AS_SUCCESS_NEW_ARTICLE ) {
			$val = 'created';
		} elseif ( $this->oldid ) {
			$val = 'restored';
		}

		$response = $this->context->getRequest()->response();
		$response->setCookie( $postEditKey, $val, time() + self::POST_EDIT_COOKIE_DURATION );
	}

	/**
	 * Attempt submission
	 * @param array|bool &$resultDetails See docs for $result in internalAttemptSave
	 * @throws UserBlockedError|ReadOnlyError|ThrottledError|PermissionsError
	 * @return Status The resulting status object.
	 */
	public function attemptSave( &$resultDetails = false ) {
		// TODO: MCR: treat $this->minoredit like $this->bot and check isAllowed( 'minoredit' )!
		// Also, add $this->autopatrol like $this->bot and check isAllowed( 'autopatrol' )!
		// This is needed since PageUpdater no longer checks these rights!

		// Allow bots to exempt some edits from bot flagging
		$bot = $this->context->getUser()->isAllowed( 'bot' ) && $this->bot;
		$status = $this->internalAttemptSave( $resultDetails, $bot );

		Hooks::run( 'EditPage::attemptSave:after', [ $this, $status, $resultDetails ] );

		return $status;
	}

	/**
	 * Log when a page was successfully saved after the edit conflict view
	 */
	private function incrementResolvedConflicts() {
		if ( $this->context->getRequest()->getText( 'mode' ) !== 'conflict' ) {
			return;
		}

		$this->getEditConflictHelper()->incrementResolvedStats();
	}

	/**
	 * Handle status, such as after attempt save
	 *
	 * @param Status $status
	 * @param array|bool $resultDetails
	 *
	 * @throws ErrorPageError
	 * @return bool False, if output is done, true if rest of the form should be displayed
	 */
	private function handleStatus( Status $status, $resultDetails ) {
		/**
		 * @todo FIXME: once the interface for internalAttemptSave() is made
		 *   nicer, this should use the message in $status
		 */
		if ( $status->value == self::AS_SUCCESS_UPDATE
			|| $status->value == self::AS_SUCCESS_NEW_ARTICLE
		) {
			$this->incrementResolvedConflicts();

			$this->didSave = true;
			if ( !$resultDetails['nullEdit'] ) {
				$this->setPostEditCookie( $status->value );
			}
		}

		$out = $this->context->getOutput();

		// "wpExtraQueryRedirect" is a hidden input to modify
		// after save URL and is not used by actual edit form
		$request = $this->context->getRequest();
		$extraQueryRedirect = $request->getVal( 'wpExtraQueryRedirect' );

		switch ( $status->value ) {
			case self::AS_HOOK_ERROR_EXPECTED:
			case self::AS_CONTENT_TOO_BIG:
			case self::AS_ARTICLE_WAS_DELETED:
			case self::AS_CONFLICT_DETECTED:
			case self::AS_SUMMARY_NEEDED:
			case self::AS_TEXTBOX_EMPTY:
			case self::AS_MAX_ARTICLE_SIZE_EXCEEDED:
			case self::AS_END:
			case self::AS_BLANK_ARTICLE:
			case self::AS_SELF_REDIRECT:
				return true;

			case self::AS_HOOK_ERROR:
				return false;

			case self::AS_CANNOT_USE_CUSTOM_MODEL:
			case self::AS_PARSE_ERROR:
			case self::AS_UNICODE_NOT_SUPPORTED:
				$out->wrapWikiTextAsInterface( 'error', $status->getWikiText() );
				return true;

			case self::AS_SUCCESS_NEW_ARTICLE:
				$query = $resultDetails['redirect'] ? 'redirect=no' : '';
				if ( $extraQueryRedirect ) {
					if ( $query !== '' ) {
						$query .= '&';
					}
					$query .= $extraQueryRedirect;
				}
				$anchor = $resultDetails['sectionanchor'] ?? '';
				$out->redirect( $this->mTitle->getFullURL( $query ) . $anchor );
				return false;

			case self::AS_SUCCESS_UPDATE:
				$extraQuery = '';
				$sectionanchor = $resultDetails['sectionanchor'];

				// Give extensions a chance to modify URL query on update
				Hooks::run(
					'ArticleUpdateBeforeRedirect',
					[ $this->mArticle, &$sectionanchor, &$extraQuery ]
				);

				if ( $resultDetails['redirect'] ) {
					if ( $extraQuery !== '' ) {
						$extraQuery = '&' . $extraQuery;
					}
					$extraQuery = 'redirect=no' . $extraQuery;
				}
				if ( $extraQueryRedirect ) {
					if ( $extraQuery !== '' ) {
						$extraQuery .= '&';
					}
					$extraQuery .= $extraQueryRedirect;
				}

				$out->redirect( $this->mTitle->getFullURL( $extraQuery ) . $sectionanchor );
				return false;

			case self::AS_SPAM_ERROR:
				$this->spamPageWithContent( $resultDetails['spam'] );
				return false;

			case self::AS_BLOCKED_PAGE_FOR_USER:
				throw new UserBlockedError( $this->context->getUser()->getBlock() );

			case self::AS_IMAGE_REDIRECT_ANON:
			case self::AS_IMAGE_REDIRECT_LOGGED:
				throw new PermissionsError( 'upload' );

			case self::AS_READ_ONLY_PAGE_ANON:
			case self::AS_READ_ONLY_PAGE_LOGGED:
				throw new PermissionsError( 'edit' );

			case self::AS_READ_ONLY_PAGE:
				throw new ReadOnlyError;

			case self::AS_RATE_LIMITED:
				throw new ThrottledError();

			case self::AS_NO_CREATE_PERMISSION:
				$permission = $this->mTitle->isTalkPage() ? 'createtalk' : 'createpage';
				throw new PermissionsError( $permission );

			case self::AS_NO_CHANGE_CONTENT_MODEL:
				throw new PermissionsError( 'editcontentmodel' );

			default:
				// We don't recognize $status->value. The only way that can happen
				// is if an extension hook aborted from inside ArticleSave.
				// Render the status object into $this->hookError
				// FIXME this sucks, we should just use the Status object throughout
				$this->hookError = '<div class="error">' . "\n" . $status->getWikiText() .
					'</div>';
				return true;
		}
	}

	/**
	 * Run hooks that can filter edits just before they get saved.
	 *
	 * @param Content $content The Content to filter.
	 * @param Status $status For reporting the outcome to the caller
	 * @param User $user The user performing the edit
	 *
	 * @return bool
	 */
	protected function runPostMergeFilters( Content $content, Status $status, User $user ) {
		// Run old style post-section-merge edit filter
		if ( $this->hookError != '' ) {
			# ...or the hook could be expecting us to produce an error
			$status->fatal( 'hookaborted' );
			$status->value = self::AS_HOOK_ERROR_EXPECTED;
			return false;
		}

		// Run new style post-section-merge edit filter
		if ( !Hooks::run( 'EditFilterMergedContent',
				[ $this->context, $content, $status, $this->summary,
				$user, $this->minoredit ] )
		) {
			# Error messages etc. could be handled within the hook...
			if ( $status->isGood() ) {
				$status->fatal( 'hookaborted' );
				// Not setting $this->hookError here is a hack to allow the hook
				// to cause a return to the edit page without $this->hookError
				// being set. This is used by ConfirmEdit to display a captcha
				// without any error message cruft.
			} else {
				$this->hookError = $this->formatStatusErrors( $status );
			}
			// Use the existing $status->value if the hook set it
			if ( !$status->value ) {
				$status->value = self::AS_HOOK_ERROR;
			}
			return false;
		} elseif ( !$status->isOK() ) {
			# ...or the hook could be expecting us to produce an error
			// FIXME this sucks, we should just use the Status object throughout
			$this->hookError = $this->formatStatusErrors( $status );
			$status->fatal( 'hookaborted' );
			$status->value = self::AS_HOOK_ERROR_EXPECTED;
			return false;
		}

		return true;
	}

	/**
	 * Wrap status errors in an errorbox for increased visibility
	 *
	 * @param Status $status
	 * @return string Wikitext
	 */
	private function formatStatusErrors( Status $status ) {
		$errmsg = $status->getWikiText(
			'edit-error-short',
			'edit-error-long',
			$this->context->getLanguage()
		);
		return <<<ERROR
<div class="errorbox">
{$errmsg}
</div>
<br clear="all" />
ERROR;
	}

	/**
	 * Return the summary to be used for a new section.
	 *
	 * @param string $sectionanchor Set to the section anchor text
	 * @return string
	 */
	private function newSectionSummary( &$sectionanchor = null ) {
		global $wgParser;

		if ( $this->sectiontitle !== '' ) {
			$sectionanchor = $this->guessSectionName( $this->sectiontitle );
			// If no edit summary was specified, create one automatically from the section
			// title and have it link to the new section. Otherwise, respect the summary as
			// passed.
			if ( $this->summary === '' ) {
				$cleanSectionTitle = $wgParser->stripSectionName( $this->sectiontitle );
				return $this->context->msg( 'newsectionsummary' )
					->plaintextParams( $cleanSectionTitle )->inContentLanguage()->text();
			}
		} elseif ( $this->summary !== '' ) {
			$sectionanchor = $this->guessSectionName( $this->summary );
			# This is a new section, so create a link to the new section
			# in the revision summary.
			$cleanSummary = $wgParser->stripSectionName( $this->summary );
			return $this->context->msg( 'newsectionsummary' )
				->plaintextParams( $cleanSummary )->inContentLanguage()->text();
		}
		return $this->summary;
	}

	/**
	 * Attempt submission (no UI)
	 *
	 * @param array &$result Array to add statuses to, currently with the
	 *   possible keys:
	 *   - spam (string): Spam string from content if any spam is detected by
	 *     matchSpamRegex.
	 *   - sectionanchor (string): Section anchor for a section save.
	 *   - nullEdit (bool): Set if doEditContent is OK.  True if null edit,
	 *     false otherwise.
	 *   - redirect (bool): Set if doEditContent is OK. True if resulting
	 *     revision is a redirect.
	 * @param bool $bot True if edit is being made under the bot right.
	 *
	 * @return Status Status object, possibly with a message, but always with
	 *   one of the AS_* constants in $status->value,
	 *
	 * @todo FIXME: This interface is TERRIBLE, but hard to get rid of due to
	 *   various error display idiosyncrasies. There are also lots of cases
	 *   where error metadata is set in the object and retrieved later instead
	 *   of being returned, e.g. AS_CONTENT_TOO_BIG and
	 *   AS_BLOCKED_PAGE_FOR_USER. All that stuff needs to be cleaned up some
	 * time.
	 */
	public function internalAttemptSave( &$result, $bot = false ) {
		$status = Status::newGood();
		$user = $this->context->getUser();

		if ( !Hooks::run( 'EditPage::attemptSave', [ $this ] ) ) {
			wfDebug( "Hook 'EditPage::attemptSave' aborted article saving\n" );
			$status->fatal( 'hookaborted' );
			$status->value = self::AS_HOOK_ERROR;
			return $status;
		}

		if ( $this->unicodeCheck !== self::UNICODE_CHECK ) {
			$status->fatal( 'unicode-support-fail' );
			$status->value = self::AS_UNICODE_NOT_SUPPORTED;
			return $status;
		}

		$request = $this->context->getRequest();
		$spam = $request->getText( 'wpAntispam' );
		if ( $spam !== '' ) {
			wfDebugLog(
				'SimpleAntiSpam',
				$user->getName() .
				' editing "' .
				$this->mTitle->getPrefixedText() .
				'" submitted bogus field "' .
				$spam .
				'"'
			);
			$status->fatal( 'spamprotectionmatch', false );
			$status->value = self::AS_SPAM_ERROR;
			return $status;
		}

		try {
			# Construct Content object
			$textbox_content = $this->toEditContent( $this->textbox1 );
		} catch ( MWContentSerializationException $ex ) {
			$status->fatal(
				'content-failed-to-parse',
				$this->contentModel,
				$this->contentFormat,
				$ex->getMessage()
			);
			$status->value = self::AS_PARSE_ERROR;
			return $status;
		}

		# Check image redirect
		if ( $this->mTitle->getNamespace() == NS_FILE &&
			$textbox_content->isRedirect() &&
			!$user->isAllowed( 'upload' )
		) {
				$code = $user->isAnon() ? self::AS_IMAGE_REDIRECT_ANON : self::AS_IMAGE_REDIRECT_LOGGED;
				$status->setResult( false, $code );

				return $status;
		}

		# Check for spam
		$match = self::matchSummarySpamRegex( $this->summary );
		if ( $match === false && $this->section == 'new' ) {
			# $wgSpamRegex is enforced on this new heading/summary because, unlike
			# regular summaries, it is added to the actual wikitext.
			if ( $this->sectiontitle !== '' ) {
				# This branch is taken when the API is used with the 'sectiontitle' parameter.
				$match = self::matchSpamRegex( $this->sectiontitle );
			} else {
				# This branch is taken when the "Add Topic" user interface is used, or the API
				# is used with the 'summary' parameter.
				$match = self::matchSpamRegex( $this->summary );
			}
		}
		if ( $match === false ) {
			$match = self::matchSpamRegex( $this->textbox1 );
		}
		if ( $match !== false ) {
			$result['spam'] = $match;
			$ip = $request->getIP();
			$pdbk = $this->mTitle->getPrefixedDBkey();
			$match = str_replace( "\n", '', $match );
			wfDebugLog( 'SpamRegex', "$ip spam regex hit [[$pdbk]]: \"$match\"" );
			$status->fatal( 'spamprotectionmatch', $match );
			$status->value = self::AS_SPAM_ERROR;
			return $status;
		}
		if ( !Hooks::run(
			'EditFilter',
			[ $this, $this->textbox1, $this->section, &$this->hookError, $this->summary ] )
		) {
			# Error messages etc. could be handled within the hook...
			$status->fatal( 'hookaborted' );
			$status->value = self::AS_HOOK_ERROR;
			return $status;
		} elseif ( $this->hookError != '' ) {
			# ...or the hook could be expecting us to produce an error
			$status->fatal( 'hookaborted' );
			$status->value = self::AS_HOOK_ERROR_EXPECTED;
			return $status;
		}

		if ( $user->isBlockedFrom( $this->mTitle ) ) {
			// Auto-block user's IP if the account was "hard" blocked
			if ( !wfReadOnly() ) {
				$user->spreadAnyEditBlock();
			}
			# Check block state against master, thus 'false'.
			$status->setResult( false, self::AS_BLOCKED_PAGE_FOR_USER );
			return $status;
		}

		$this->contentLength = strlen( $this->textbox1 );
		$config = $this->context->getConfig();
		$maxArticleSize = $config->get( 'MaxArticleSize' );
		if ( $this->contentLength > $maxArticleSize * 1024 ) {
			// Error will be displayed by showEditForm()
			$this->tooBig = true;
			$status->setResult( false, self::AS_CONTENT_TOO_BIG );
			return $status;
		}

		if ( !$user->isAllowed( 'edit' ) ) {
			if ( $user->isAnon() ) {
				$status->setResult( false, self::AS_READ_ONLY_PAGE_ANON );
				return $status;
			} else {
				$status->fatal( 'readonlytext' );
				$status->value = self::AS_READ_ONLY_PAGE_LOGGED;
				return $status;
			}
		}

		$changingContentModel = false;
		if ( $this->contentModel !== $this->mTitle->getContentModel() ) {
			if ( !$config->get( 'ContentHandlerUseDB' ) ) {
				$status->fatal( 'editpage-cannot-use-custom-model' );
				$status->value = self::AS_CANNOT_USE_CUSTOM_MODEL;
				return $status;
			} elseif ( !$user->isAllowed( 'editcontentmodel' ) ) {
				$status->setResult( false, self::AS_NO_CHANGE_CONTENT_MODEL );
				return $status;
			}
			// Make sure the user can edit the page under the new content model too
			$titleWithNewContentModel = clone $this->mTitle;
			$titleWithNewContentModel->setContentModel( $this->contentModel );
			if ( !$titleWithNewContentModel->userCan( 'editcontentmodel', $user )
				|| !$titleWithNewContentModel->userCan( 'edit', $user )
			) {
				$status->setResult( false, self::AS_NO_CHANGE_CONTENT_MODEL );
				return $status;
			}

			$changingContentModel = true;
			$oldContentModel = $this->mTitle->getContentModel();
		}

		if ( $this->changeTags ) {
			$changeTagsStatus = ChangeTags::canAddTagsAccompanyingChange(
				$this->changeTags, $user );
			if ( !$changeTagsStatus->isOK() ) {
				$changeTagsStatus->value = self::AS_CHANGE_TAG_ERROR;
				return $changeTagsStatus;
			}
		}

		if ( wfReadOnly() ) {
			$status->fatal( 'readonlytext' );
			$status->value = self::AS_READ_ONLY_PAGE;
			return $status;
		}
		if ( $user->pingLimiter() || $user->pingLimiter( 'linkpurge', 0 )
			|| ( $changingContentModel && $user->pingLimiter( 'editcontentmodel' ) )
		) {
			$status->fatal( 'actionthrottledtext' );
			$status->value = self::AS_RATE_LIMITED;
			return $status;
		}

		# If the article has been deleted while editing, don't save it without
		# confirmation
		if ( $this->wasDeletedSinceLastEdit() && !$this->recreate ) {
			$status->setResult( false, self::AS_ARTICLE_WAS_DELETED );
			return $status;
		}

		# Load the page data from the master. If anything changes in the meantime,
		# we detect it by using page_latest like a token in a 1 try compare-and-swap.
		$this->page->loadPageData( 'fromdbmaster' );
		$new = !$this->page->exists();

		if ( $new ) {
			// Late check for create permission, just in case *PARANOIA*
			if ( !$this->mTitle->userCan( 'create', $user ) ) {
				$status->fatal( 'nocreatetext' );
				$status->value = self::AS_NO_CREATE_PERMISSION;
				wfDebug( __METHOD__ . ": no create permission\n" );
				return $status;
			}

			// Don't save a new page if it's blank or if it's a MediaWiki:
			// message with content equivalent to default (allow empty pages
			// in this case to disable messages, see T52124)
			$defaultMessageText = $this->mTitle->getDefaultMessageText();
			if ( $this->mTitle->getNamespace() === NS_MEDIAWIKI && $defaultMessageText !== false ) {
				$defaultText = $defaultMessageText;
			} else {
				$defaultText = '';
			}

			if ( !$this->allowBlankArticle && $this->textbox1 === $defaultText ) {
				$this->blankArticle = true;
				$status->fatal( 'blankarticle' );
				$status->setResult( false, self::AS_BLANK_ARTICLE );
				return $status;
			}

			if ( !$this->runPostMergeFilters( $textbox_content, $status, $user ) ) {
				return $status;
			}

			$content = $textbox_content;

			$result['sectionanchor'] = '';
			if ( $this->section == 'new' ) {
				if ( $this->sectiontitle !== '' ) {
					// Insert the section title above the content.
					$content = $content->addSectionHeader( $this->sectiontitle );
				} elseif ( $this->summary !== '' ) {
					// Insert the section title above the content.
					$content = $content->addSectionHeader( $this->summary );
				}
				$this->summary = $this->newSectionSummary( $result['sectionanchor'] );
			}

			$status->value = self::AS_SUCCESS_NEW_ARTICLE;

		} else { # not $new

			# Article exists. Check for edit conflict.

			$this->page->clear(); # Force reload of dates, etc.
			$timestamp = $this->page->getTimestamp();
			$latest = $this->page->getLatest();

			wfDebug( "timestamp: {$timestamp}, edittime: {$this->edittime}\n" );

			// An edit conflict is detected if the current revision is different from the
			// revision that was current when editing was initiated on the client.
			// This is checked based on the timestamp and revision ID.
			// TODO: the timestamp based check can probably go away now.
			if ( $timestamp != $this->edittime
				|| ( $this->editRevId !== null && $this->editRevId != $latest )
			) {
				$this->isConflict = true;
				if ( $this->section == 'new' ) {
					if ( $this->page->getUserText() == $user->getName() &&
						$this->page->getComment() == $this->newSectionSummary()
					) {
						// Probably a duplicate submission of a new comment.
						// This can happen when CDN resends a request after
						// a timeout but the first one actually went through.
						wfDebug( __METHOD__
							. ": duplicate new section submission; trigger edit conflict!\n" );
					} else {
						// New comment; suppress conflict.
						$this->isConflict = false;
						wfDebug( __METHOD__ . ": conflict suppressed; new section\n" );
					}
				} elseif ( $this->section == ''
					&& Revision::userWasLastToEdit(
						DB_MASTER, $this->mTitle->getArticleID(),
						$user->getId(), $this->edittime
					)
				) {
					# Suppress edit conflict with self, except for section edits where merging is required.
					wfDebug( __METHOD__ . ": Suppressing edit conflict, same user.\n" );
					$this->isConflict = false;
				}
			}

			// If sectiontitle is set, use it, otherwise use the summary as the section title.
			if ( $this->sectiontitle !== '' ) {
				$sectionTitle = $this->sectiontitle;
			} else {
				$sectionTitle = $this->summary;
			}

			$content = null;

			if ( $this->isConflict ) {
				wfDebug( __METHOD__
					. ": conflict! getting section '{$this->section}' for time '{$this->edittime}'"
					. " (id '{$this->editRevId}') (article time '{$timestamp}')\n" );
				// @TODO: replaceSectionAtRev() with base ID (not prior current) for ?oldid=X case
				// ...or disable section editing for non-current revisions (not exposed anyway).
				if ( $this->editRevId !== null ) {
					$content = $this->page->replaceSectionAtRev(
						$this->section,
						$textbox_content,
						$sectionTitle,
						$this->editRevId
					);
				} else {
					$content = $this->page->replaceSectionContent(
						$this->section,
						$textbox_content,
						$sectionTitle,
						$this->edittime
					);
				}
			} else {
				wfDebug( __METHOD__ . ": getting section '{$this->section}'\n" );
				$content = $this->page->replaceSectionContent(
					$this->section,
					$textbox_content,
					$sectionTitle
				);
			}

			if ( is_null( $content ) ) {
				wfDebug( __METHOD__ . ": activating conflict; section replace failed.\n" );
				$this->isConflict = true;
				$content = $textbox_content; // do not try to merge here!
			} elseif ( $this->isConflict ) {
				# Attempt merge
				if ( $this->mergeChangesIntoContent( $content ) ) {
					// Successful merge! Maybe we should tell the user the good news?
					$this->isConflict = false;
					wfDebug( __METHOD__ . ": Suppressing edit conflict, successful merge.\n" );
				} else {
					$this->section = '';
					$this->textbox1 = ContentHandler::getContentText( $content );
					wfDebug( __METHOD__ . ": Keeping edit conflict, failed merge.\n" );
				}
			}

			if ( $this->isConflict ) {
				$status->setResult( false, self::AS_CONFLICT_DETECTED );
				return $status;
			}

			if ( !$this->runPostMergeFilters( $content, $status, $user ) ) {
				return $status;
			}

			if ( $this->section == 'new' ) {
				// Handle the user preference to force summaries here
				if ( !$this->allowBlankSummary && trim( $this->summary ) == '' ) {
					$this->missingSummary = true;
					$status->fatal( 'missingsummary' ); // or 'missingcommentheader' if $section == 'new'. Blegh
					$status->value = self::AS_SUMMARY_NEEDED;
					return $status;
				}

				// Do not allow the user to post an empty comment
				if ( $this->textbox1 == '' ) {
					$this->missingComment = true;
					$status->fatal( 'missingcommenttext' );
					$status->value = self::AS_TEXTBOX_EMPTY;
					return $status;
				}
			} elseif ( !$this->allowBlankSummary
				&& !$content->equals( $this->getOriginalContent( $user ) )
				&& !$content->isRedirect()
				&& md5( $this->summary ) == $this->autoSumm
			) {
				$this->missingSummary = true;
				$status->fatal( 'missingsummary' );
				$status->value = self::AS_SUMMARY_NEEDED;
				return $status;
			}

			# All's well
			$sectionanchor = '';
			if ( $this->section == 'new' ) {
				$this->summary = $this->newSectionSummary( $sectionanchor );
			} elseif ( $this->section != '' ) {
				# Try to get a section anchor from the section source, redirect
				# to edited section if header found.
				# XXX: Might be better to integrate this into Article::replaceSectionAtRev
				# for duplicate heading checking and maybe parsing.
				$hasmatch = preg_match( "/^ *([=]{1,6})(.*?)(\\1) *\\n/i", $this->textbox1, $matches );
				# We can't deal with anchors, includes, html etc in the header for now,
				# headline would need to be parsed to improve this.
				if ( $hasmatch && strlen( $matches[2] ) > 0 ) {
					$sectionanchor = $this->guessSectionName( $matches[2] );
				}
			}
			$result['sectionanchor'] = $sectionanchor;

			// Save errors may fall down to the edit form, but we've now
			// merged the section into full text. Clear the section field
			// so that later submission of conflict forms won't try to
			// replace that into a duplicated mess.
			$this->textbox1 = $this->toEditText( $content );
			$this->section = '';

			$status->value = self::AS_SUCCESS_UPDATE;
		}

		if ( !$this->allowSelfRedirect
			&& $content->isRedirect()
			&& $content->getRedirectTarget()->equals( $this->getTitle() )
		) {
			// If the page already redirects to itself, don't warn.
			$currentTarget = $this->getCurrentContent()->getRedirectTarget();
			if ( !$currentTarget || !$currentTarget->equals( $this->getTitle() ) ) {
				$this->selfRedirect = true;
				$status->fatal( 'selfredirect' );
				$status->value = self::AS_SELF_REDIRECT;
				return $status;
			}
		}

		// Check for length errors again now that the section is merged in
		$this->contentLength = strlen( $this->toEditText( $content ) );
		if ( $this->contentLength > $maxArticleSize * 1024 ) {
			$this->tooBig = true;
			$status->setResult( false, self::AS_MAX_ARTICLE_SIZE_EXCEEDED );
			return $status;
		}

		$flags = EDIT_AUTOSUMMARY |
			( $new ? EDIT_NEW : EDIT_UPDATE ) |
			( ( $this->minoredit && !$this->isNew ) ? EDIT_MINOR : 0 ) |
			( $bot ? EDIT_FORCE_BOT : 0 );

		$doEditStatus = $this->page->doEditContent(
			$content,
			$this->summary,
			$flags,
			false,
			$user,
			$content->getDefaultFormat(),
			$this->changeTags,
			$this->undidRev
		);

		if ( !$doEditStatus->isOK() ) {
			// Failure from doEdit()
			// Show the edit conflict page for certain recognized errors from doEdit(),
			// but don't show it for errors from extension hooks
			$errors = $doEditStatus->getErrorsArray();
			if ( in_array( $errors[0][0],
					[ 'edit-gone-missing', 'edit-conflict', 'edit-already-exists' ] )
			) {
				$this->isConflict = true;
				// Destroys data doEdit() put in $status->value but who cares
				$doEditStatus->value = self::AS_END;
			}
			return $doEditStatus;
		}

		$result['nullEdit'] = $doEditStatus->hasMessage( 'edit-no-change' );
		if ( $result['nullEdit'] ) {
			// We don't know if it was a null edit until now, so increment here
			$user->pingLimiter( 'linkpurge' );
		}
		$result['redirect'] = $content->isRedirect();

		$this->updateWatchlist();

		// If the content model changed, add a log entry
		if ( $changingContentModel ) {
			$this->addContentModelChangeLogEntry(
				$user,
				$new ? false : $oldContentModel,
				$this->contentModel,
				$this->summary
			);
		}

		return $status;
	}

	/**
	 * @param User $user
	 * @param string|false $oldModel false if the page is being newly created
	 * @param string $newModel
	 * @param string $reason
	 */
	protected function addContentModelChangeLogEntry( User $user, $oldModel, $newModel, $reason ) {
		$new = $oldModel === false;
		$log = new ManualLogEntry( 'contentmodel', $new ? 'new' : 'change' );
		$log->setPerformer( $user );
		$log->setTarget( $this->mTitle );
		$log->setComment( $reason );
		$log->setParameters( [
			'4::oldmodel' => $oldModel,
			'5::newmodel' => $newModel
		] );
		$logid = $log->insert();
		$log->publish( $logid );
	}

	/**
	 * Register the change of watch status
	 */
	protected function updateWatchlist() {
		$user = $this->context->getUser();
		if ( !$user->isLoggedIn() ) {
			return;
		}

		$title = $this->mTitle;
		$watch = $this->watchthis;
		// Do this in its own transaction to reduce contention...
		DeferredUpdates::addCallableUpdate( function () use ( $user, $title, $watch ) {
			if ( $watch == $user->isWatched( $title, User::IGNORE_USER_RIGHTS ) ) {
				return; // nothing to change
			}
			WatchAction::doWatchOrUnwatch( $watch, $title, $user );
		} );
	}

	/**
	 * Attempts to do 3-way merge of edit content with a base revision
	 * and current content, in case of edit conflict, in whichever way appropriate
	 * for the content type.
	 *
	 * @since 1.21
	 *
	 * @param Content $editContent
	 *
	 * @return bool
	 */
	private function mergeChangesIntoContent( &$editContent ) {
		$db = wfGetDB( DB_MASTER );

		// This is the revision that was current at the time editing was initiated on the client,
		// even if the edit was based on an old revision.
		$baseRevision = $this->getBaseRevision();
		$baseContent = $baseRevision ? $baseRevision->getContent() : null;

		if ( is_null( $baseContent ) ) {
			return false;
		}

		// The current state, we want to merge updates into it
		$currentRevision = Revision::loadFromTitle( $db, $this->mTitle );
		$currentContent = $currentRevision ? $currentRevision->getContent() : null;

		if ( is_null( $currentContent ) ) {
			return false;
		}

		$handler = ContentHandler::getForModelID( $baseContent->getModel() );

		$result = $handler->merge3( $baseContent, $editContent, $currentContent );

		if ( $result ) {
			$editContent = $result;
			// Update parentRevId to what we just merged.
			$this->parentRevId = $currentRevision->getId();
			return true;
		}

		return false;
	}

	/**
	 * Returns the revision that was current at the time editing was initiated on the client,
	 * even if the edit was based on an old revision.
	 *
	 * @warning this method is very poorly named. If the user opened the form with ?oldid=X,
	 *        one might think of X as the "base revision", which is NOT what this returns,
	 *        see oldid for that. One might further assume that this corresponds to the $baseRevId
	 *        parameter of WikiPage::doEditContent, which is not the case either.
	 *        getExpectedParentRevision() would perhaps be a better name.
	 *
	 * @return Revision|null Current version when editing was initiated on the client
	 */
	public function getBaseRevision() {
		if ( !$this->mBaseRevision ) {
			$db = wfGetDB( DB_MASTER );
			$this->mBaseRevision = $this->editRevId
				? Revision::newFromId( $this->editRevId, Revision::READ_LATEST )
				: Revision::loadFromTimestamp( $db, $this->mTitle, $this->edittime );
		}
		return $this->mBaseRevision;
	}

	/**
	 * Check given input text against $wgSpamRegex, and return the text of the first match.
	 *
	 * @param string $text
	 *
	 * @return string|bool Matching string or false
	 */
	public static function matchSpamRegex( $text ) {
		global $wgSpamRegex;
		// For back compatibility, $wgSpamRegex may be a single string or an array of regexes.
		$regexes = (array)$wgSpamRegex;
		return self::matchSpamRegexInternal( $text, $regexes );
	}

	/**
	 * Check given input text against $wgSummarySpamRegex, and return the text of the first match.
	 *
	 * @param string $text
	 *
	 * @return string|bool Matching string or false
	 */
	public static function matchSummarySpamRegex( $text ) {
		global $wgSummarySpamRegex;
		$regexes = (array)$wgSummarySpamRegex;
		return self::matchSpamRegexInternal( $text, $regexes );
	}

	/**
	 * @param string $text
	 * @param array $regexes
	 * @return bool|string
	 */
	protected static function matchSpamRegexInternal( $text, $regexes ) {
		foreach ( $regexes as $regex ) {
			$matches = [];
			if ( preg_match( $regex, $text, $matches ) ) {
				return $matches[0];
			}
		}
		return false;
	}

	public function setHeaders() {
		$out = $this->context->getOutput();

		$out->addModules( 'mediawiki.action.edit' );
		$out->addModuleStyles( 'mediawiki.action.edit.styles' );
		$out->addModuleStyles( 'mediawiki.editfont.styles' );

		$user = $this->context->getUser();

		if ( $user->getOption( 'uselivepreview' ) ) {
			$out->addModules( 'mediawiki.action.edit.preview' );
		}

		if ( $user->getOption( 'useeditwarning' ) ) {
			$out->addModules( 'mediawiki.action.edit.editWarning' );
		}

		# Enabled article-related sidebar, toplinks, etc.
		$out->setArticleRelated( true );

		$contextTitle = $this->getContextTitle();
		if ( $this->isConflict ) {
			$msg = 'editconflict';
		} elseif ( $contextTitle->exists() && $this->section != '' ) {
			$msg = $this->section == 'new' ? 'editingcomment' : 'editingsection';
		} else {
			$msg = $contextTitle->exists()
				|| ( $contextTitle->getNamespace() == NS_MEDIAWIKI
					&& $contextTitle->getDefaultMessageText() !== false
				)
				? 'editing'
				: 'creating';
		}

		# Use the title defined by DISPLAYTITLE magic word when present
		# NOTE: getDisplayTitle() returns HTML while getPrefixedText() returns plain text.
		#       setPageTitle() treats the input as wikitext, which should be safe in either case.
		$displayTitle = isset( $this->mParserOutput ) ? $this->mParserOutput->getDisplayTitle() : false;
		if ( $displayTitle === false ) {
			$displayTitle = $contextTitle->getPrefixedText();
		} else {
			$out->setDisplayTitle( $displayTitle );
		}
		$out->setPageTitle( $this->context->msg( $msg, $displayTitle ) );

		$config = $this->context->getConfig();

		# Transmit the name of the message to JavaScript for live preview
		# Keep Resources.php/mediawiki.action.edit.preview in sync with the possible keys
		$out->addJsConfigVars( [
			'wgEditMessage' => $msg,
			'wgAjaxEditStash' => $config->get( 'AjaxEditStash' ),
		] );

		// Add whether to use 'save' or 'publish' messages to JavaScript for post-edit, other
		// editors, etc.
		$out->addJsConfigVars(
			'wgEditSubmitButtonLabelPublish',
			$config->get( 'EditSubmitButtonLabelPublish' )
		);
	}

	/**
	 * Show all applicable editing introductions
	 */
	protected function showIntro() {
		if ( $this->suppressIntro ) {
			return;
		}

		$out = $this->context->getOutput();
		$namespace = $this->mTitle->getNamespace();

		if ( $namespace == NS_MEDIAWIKI ) {
			# Show a warning if editing an interface message
			$out->wrapWikiMsg( "<div class='mw-editinginterface'>\n$1\n</div>", 'editinginterface' );
			# If this is a default message (but not css, json, or js),
			# show a hint that it is translatable on translatewiki.net
			if (
				!$this->mTitle->hasContentModel( CONTENT_MODEL_CSS )
				&& !$this->mTitle->hasContentModel( CONTENT_MODEL_JSON )
				&& !$this->mTitle->hasContentModel( CONTENT_MODEL_JAVASCRIPT )
			) {
				$defaultMessageText = $this->mTitle->getDefaultMessageText();
				if ( $defaultMessageText !== false ) {
					$out->wrapWikiMsg( "<div class='mw-translateinterface'>\n$1\n</div>",
						'translateinterface' );
				}
			}
		} elseif ( $namespace == NS_FILE ) {
			# Show a hint to shared repo
			$file = wfFindFile( $this->mTitle );
			if ( $file && !$file->isLocal() ) {
				$descUrl = $file->getDescriptionUrl();
				# there must be a description url to show a hint to shared repo
				if ( $descUrl ) {
					if ( !$this->mTitle->exists() ) {
						$out->wrapWikiMsg( "<div class=\"mw-sharedupload-desc-create\">\n$1\n</div>", [
									'sharedupload-desc-create', $file->getRepo()->getDisplayName(), $descUrl
						] );
					} else {
						$out->wrapWikiMsg( "<div class=\"mw-sharedupload-desc-edit\">\n$1\n</div>", [
									'sharedupload-desc-edit', $file->getRepo()->getDisplayName(), $descUrl
						] );
					}
				}
			}
		}

		# Show a warning message when someone creates/edits a user (talk) page but the user does not exist
		# Show log extract when the user is currently blocked
		if ( $namespace == NS_USER || $namespace == NS_USER_TALK ) {
			$username = explode( '/', $this->mTitle->getText(), 2 )[0];
			$user = User::newFromName( $username, false /* allow IP users */ );
			$ip = User::isIP( $username );
			$block = Block::newFromTarget( $user, $user );
			if ( !( $user && $user->isLoggedIn() ) && !$ip ) { # User does not exist
				$out->wrapWikiMsg( "<div class=\"mw-userpage-userdoesnotexist error\">\n$1\n</div>",
					[ 'userpage-userdoesnotexist', wfEscapeWikiText( $username ) ] );
			} elseif (
				!is_null( $block ) &&
				$block->getType() != Block::TYPE_AUTO &&
				( $block->isSitewide() || $user->isBlockedFrom( $this->mTitle ) )
			) {
				// Show log extract if the user is sitewide blocked or is partially
				// blocked and not allowed to edit their user page or user talk page
				LogEventsList::showLogExtract(
					$out,
					'block',
					MWNamespace::getCanonicalName( NS_USER ) . ':' . $block->getTarget(),
					'',
					[
						'lim' => 1,
						'showIfEmpty' => false,
						'msgKey' => [
							'blocked-notice-logextract',
							$user->getName() # Support GENDER in notice
						]
					]
				);
			}
		}
		# Try to add a custom edit intro, or use the standard one if this is not possible.
		if ( !$this->showCustomIntro() && !$this->mTitle->exists() ) {
			$helpLink = wfExpandUrl( Skin::makeInternalOrExternalUrl(
				$this->context->msg( 'helppage' )->inContentLanguage()->text()
			) );
			if ( $this->context->getUser()->isLoggedIn() ) {
				$out->wrapWikiMsg(
					// Suppress the external link icon, consider the help url an internal one
					"<div class=\"mw-newarticletext plainlinks\">\n$1\n</div>",
					[
						'newarticletext',
						$helpLink
					]
				);
			} else {
				$out->wrapWikiMsg(
					// Suppress the external link icon, consider the help url an internal one
					"<div class=\"mw-newarticletextanon plainlinks\">\n$1\n</div>",
					[
						'newarticletextanon',
						$helpLink
					]
				);
			}
		}
		# Give a notice if the user is editing a deleted/moved page...
		if ( !$this->mTitle->exists() ) {
			$dbr = wfGetDB( DB_REPLICA );

			LogEventsList::showLogExtract( $out, [ 'delete', 'move' ], $this->mTitle,
				'',
				[
					'lim' => 10,
					'conds' => [ 'log_action != ' . $dbr->addQuotes( 'revision' ) ],
					'showIfEmpty' => false,
					'msgKey' => [ 'recreate-moveddeleted-warn' ]
				]
			);
		}
	}

	/**
	 * Attempt to show a custom editing introduction, if supplied
	 *
	 * @return bool
	 */
	protected function showCustomIntro() {
		if ( $this->editintro ) {
			$title = Title::newFromText( $this->editintro );
			if ( $title instanceof Title && $title->exists() && $title->userCan( 'read' ) ) {
				// Added using template syntax, to take <noinclude>'s into account.
				$this->context->getOutput()->addWikiTextAsContent(
					'<div class="mw-editintro">{{:' . $title->getFullText() . '}}</div>',
					/*linestart*/true,
					$this->mTitle
				);
				return true;
			}
		}
		return false;
	}

	/**
	 * Gets an editable textual representation of $content.
	 * The textual representation can be turned by into a Content object by the
	 * toEditContent() method.
	 *
	 * If $content is null or false or a string, $content is returned unchanged.
	 *
	 * If the given Content object is not of a type that can be edited using
	 * the text base EditPage, an exception will be raised. Set
	 * $this->allowNonTextContent to true to allow editing of non-textual
	 * content.
	 *
	 * @param Content|null|bool|string $content
	 * @return string The editable text form of the content.
	 *
	 * @throws MWException If $content is not an instance of TextContent and
	 *   $this->allowNonTextContent is not true.
	 */
	protected function toEditText( $content ) {
		if ( $content === null || $content === false || is_string( $content ) ) {
			return $content;
		}

		if ( !$this->isSupportedContentModel( $content->getModel() ) ) {
			throw new MWException( 'This content model is not supported: ' . $content->getModel() );
		}

		return $content->serialize( $this->contentFormat );
	}

	/**
	 * Turns the given text into a Content object by unserializing it.
	 *
	 * If the resulting Content object is not of a type that can be edited using
	 * the text base EditPage, an exception will be raised. Set
	 * $this->allowNonTextContent to true to allow editing of non-textual
	 * content.
	 *
	 * @param string|null|bool $text Text to unserialize
	 * @return Content|bool|null The content object created from $text. If $text was false
	 *   or null, then false or null will be returned instead.
	 *
	 * @throws MWException If unserializing the text results in a Content
	 *   object that is not an instance of TextContent and
	 *   $this->allowNonTextContent is not true.
	 */
	protected function toEditContent( $text ) {
		if ( $text === false || $text === null ) {
			return $text;
		}

		$content = ContentHandler::makeContent( $text, $this->getTitle(),
			$this->contentModel, $this->contentFormat );

		if ( !$this->isSupportedContentModel( $content->getModel() ) ) {
			throw new MWException( 'This content model is not supported: ' . $content->getModel() );
		}

		return $content;
	}

	/**
	 * Send the edit form and related headers to OutputPage
	 * @param callable|null $formCallback That takes an OutputPage parameter; will be called
	 *     during form output near the top, for captchas and the like.
	 *
	 * The $formCallback parameter is deprecated since MediaWiki 1.25. Please
	 * use the EditPage::showEditForm:fields hook instead.
	 */
	public function showEditForm( $formCallback = null ) {
		# need to parse the preview early so that we know which templates are used,
		# otherwise users with "show preview after edit box" will get a blank list
		# we parse this near the beginning so that setHeaders can do the title
		# setting work instead of leaving it in getPreviewText
		$previewOutput = '';
		if ( $this->formtype == 'preview' ) {
			$previewOutput = $this->getPreviewText();
		}

		$out = $this->context->getOutput();

		// Avoid PHP 7.1 warning of passing $this by reference
		$editPage = $this;
		Hooks::run( 'EditPage::showEditForm:initial', [ &$editPage, &$out ] );

		$this->setHeaders();

		$this->addTalkPageText();
		$this->addEditNotices();

		if ( !$this->isConflict &&
			$this->section != '' &&
			!$this->isSectionEditSupported() ) {
			// We use $this->section to much before this and getVal('wgSection') directly in other places
			// at this point we can't reset $this->section to '' to fallback to non-section editing.
			// Someone is welcome to try refactoring though
			$out->showErrorPage( 'sectioneditnotsupported-title', 'sectioneditnotsupported-text' );
			return;
		}

		$this->showHeader();

		$out->addHTML( $this->editFormPageTop );

		$user = $this->context->getUser();
		if ( $user->getOption( 'previewontop' ) ) {
			$this->displayPreviewArea( $previewOutput, true );
		}

		$out->addHTML( $this->editFormTextTop );

<<<<<<< HEAD
		if ( $this->wasDeletedSinceLastEdit() ) {
			if ( $this->formtype !== 'save' ) {
				$out->wrapWikiMsg( "<div class='error mw-deleted-while-editing'>\n$1\n</div>",
					'deletedwhileediting' );
			}
=======
		if ( $this->wasDeletedSinceLastEdit() && $this->formtype !== 'save' ) {
			$out->wrapWikiMsg( "<div class='error mw-deleted-while-editing'>\n$1\n</div>",
				'deletedwhileediting' );
>>>>>>> c733c855
		}

		// @todo add EditForm plugin interface and use it here!
		//       search for textarea1 and textarea2, and allow EditForm to override all uses.
		$out->addHTML( Html::openElement(
			'form',
			[
				'class' => 'mw-editform',
				'id' => self::EDITFORM_ID,
				'name' => self::EDITFORM_ID,
				'method' => 'post',
				'action' => $this->getActionURL( $this->getContextTitle() ),
				'enctype' => 'multipart/form-data'
			]
		) );

		if ( is_callable( $formCallback ) ) {
			wfWarn( 'The $formCallback parameter to ' . __METHOD__ . 'is deprecated' );
			call_user_func_array( $formCallback, [ &$out ] );
		}

		// Add a check for Unicode support
		$out->addHTML( Html::hidden( 'wpUnicodeCheck', self::UNICODE_CHECK ) );

		// Add an empty field to trip up spambots
		$out->addHTML(
			Xml::openElement( 'div', [ 'id' => 'antispam-container', 'style' => 'display: none;' ] )
			. Html::rawElement(
				'label',
				[ 'for' => 'wpAntispam' ],
				$this->context->msg( 'simpleantispam-label' )->parse()
			)
			. Xml::element(
				'input',
				[
					'type' => 'text',
					'name' => 'wpAntispam',
					'id' => 'wpAntispam',
					'value' => ''
				]
			)
			. Xml::closeElement( 'div' )
		);

		// Avoid PHP 7.1 warning of passing $this by reference
		$editPage = $this;
		Hooks::run( 'EditPage::showEditForm:fields', [ &$editPage, &$out ] );

		// Put these up at the top to ensure they aren't lost on early form submission
		$this->showFormBeforeText();

		if ( $this->wasDeletedSinceLastEdit() && $this->formtype == 'save' ) {
			$username = $this->lastDelete->user_name;
			$comment = CommentStore::getStore()
				->getComment( 'log_comment', $this->lastDelete )->text;

			// It is better to not parse the comment at all than to have templates expanded in the middle
			// TODO: can the checkLabel be moved outside of the div so that wrapWikiMsg could be used?
			$key = $comment === ''
				? 'confirmrecreate-noreason'
				: 'confirmrecreate';
			$out->addHTML(
				'<div class="mw-confirm-recreate">' .
					$this->context->msg( $key, $username, "<nowiki>$comment</nowiki>" )->parse() .
				Xml::checkLabel( $this->context->msg( 'recreate' )->text(), 'wpRecreate', 'wpRecreate', false,
					[ 'title' => Linker::titleAttrib( 'recreate' ), 'tabindex' => 1, 'id' => 'wpRecreate' ]
				) .
				'</div>'
			);
		}

		# When the summary is hidden, also hide them on preview/show changes
		if ( $this->nosummary ) {
			$out->addHTML( Html::hidden( 'nosummary', true ) );
		}

		# If a blank edit summary was previously provided, and the appropriate
		# user preference is active, pass a hidden tag as wpIgnoreBlankSummary. This will stop the
		# user being bounced back more than once in the event that a summary
		# is not required.
		# ####
		# For a bit more sophisticated detection of blank summaries, hash the
		# automatic one and pass that in the hidden field wpAutoSummary.
		if ( $this->missingSummary || ( $this->section == 'new' && $this->nosummary ) ) {
			$out->addHTML( Html::hidden( 'wpIgnoreBlankSummary', true ) );
		}

		if ( $this->undidRev ) {
			$out->addHTML( Html::hidden( 'wpUndidRevision', $this->undidRev ) );
		}

		if ( $this->selfRedirect ) {
			$out->addHTML( Html::hidden( 'wpIgnoreSelfRedirect', true ) );
		}

		if ( $this->hasPresetSummary ) {
			// If a summary has been preset using &summary= we don't want to prompt for
			// a different summary. Only prompt for a summary if the summary is blanked.
			// (T19416)
			$this->autoSumm = md5( '' );
		}

		$autosumm = $this->autoSumm !== '' ? $this->autoSumm : md5( $this->summary );
		$out->addHTML( Html::hidden( 'wpAutoSummary', $autosumm ) );

		$out->addHTML( Html::hidden( 'oldid', $this->oldid ) );
		$out->addHTML( Html::hidden( 'parentRevId', $this->getParentRevId() ) );

		$out->addHTML( Html::hidden( 'format', $this->contentFormat ) );
		$out->addHTML( Html::hidden( 'model', $this->contentModel ) );

		$out->enableOOUI();

		if ( $this->section == 'new' ) {
			$this->showSummaryInput( true, $this->summary );
			$out->addHTML( $this->getSummaryPreview( true, $this->summary ) );
		}

		$out->addHTML( $this->editFormTextBeforeContent );
		if ( $this->isConflict ) {
			// In an edit conflict, we turn textbox2 into the user's text,
			// and textbox1 into the stored version
			$this->textbox2 = $this->textbox1;

			$content = $this->getCurrentContent();
			$this->textbox1 = $this->toEditText( $content );

			$editConflictHelper = $this->getEditConflictHelper();
			$editConflictHelper->setTextboxes( $this->textbox2, $this->textbox1 );
			$editConflictHelper->setContentModel( $this->contentModel );
			$editConflictHelper->setContentFormat( $this->contentFormat );
			$out->addHTML( $editConflictHelper->getEditFormHtmlBeforeContent() );
		}

		if ( !$this->mTitle->isUserConfigPage() ) {
			$out->addHTML( self::getEditToolbar( $this->mTitle ) );
		}

		if ( $this->blankArticle ) {
			$out->addHTML( Html::hidden( 'wpIgnoreBlankArticle', true ) );
		}

		if ( $this->isConflict ) {
			// In an edit conflict bypass the overridable content form method
			// and fallback to the raw wpTextbox1 since editconflicts can't be
			// resolved between page source edits and custom ui edits using the
			// custom edit ui.
			$conflictTextBoxAttribs = [];
			if ( $this->wasDeletedSinceLastEdit() ) {
				$conflictTextBoxAttribs['style'] = 'display:none;';
			} elseif ( $this->isOldRev ) {
				$conflictTextBoxAttribs['class'] = 'mw-textarea-oldrev';
			}

			$out->addHTML( $editConflictHelper->getEditConflictMainTextBox( $conflictTextBoxAttribs ) );
			$out->addHTML( $editConflictHelper->getEditFormHtmlAfterContent() );
		} else {
			$this->showContentForm();
		}

		$out->addHTML( $this->editFormTextAfterContent );

		$this->showStandardInputs();

		$this->showFormAfterText();

		$this->showTosSummary();

		$this->showEditTools();

		$out->addHTML( $this->editFormTextAfterTools . "\n" );

		$out->addHTML( $this->makeTemplatesOnThisPageList( $this->getTemplates() ) );

		$out->addHTML( Html::rawElement( 'div', [ 'class' => 'hiddencats' ],
			Linker::formatHiddenCategories( $this->page->getHiddenCategories() ) ) );

		$out->addHTML( Html::rawElement( 'div', [ 'class' => 'limitreport' ],
			self::getPreviewLimitReport( $this->mParserOutput ) ) );

		$out->addModules( 'mediawiki.action.edit.collapsibleFooter' );

		if ( $this->isConflict ) {
			try {
				$this->showConflict();
			} catch ( MWContentSerializationException $ex ) {
				// this can't really happen, but be nice if it does.
				$msg = $this->context->msg(
					'content-failed-to-parse',
					$this->contentModel,
					$this->contentFormat,
					$ex->getMessage()
				);
				$out->wrapWikiTextAsInterface( 'error', $msg->plain() );
			}
		}

		// Set a hidden field so JS knows what edit form mode we are in
		if ( $this->isConflict ) {
			$mode = 'conflict';
		} elseif ( $this->preview ) {
			$mode = 'preview';
		} elseif ( $this->diff ) {
			$mode = 'diff';
		} else {
			$mode = 'text';
		}
		$out->addHTML( Html::hidden( 'mode', $mode, [ 'id' => 'mw-edit-mode' ] ) );

		// Marker for detecting truncated form data.  This must be the last
		// parameter sent in order to be of use, so do not move me.
		$out->addHTML( Html::hidden( 'wpUltimateParam', true ) );
		$out->addHTML( $this->editFormTextBottom . "\n</form>\n" );

		if ( !$user->getOption( 'previewontop' ) ) {
			$this->displayPreviewArea( $previewOutput, false );
		}
	}

	/**
	 * Wrapper around TemplatesOnThisPageFormatter to make
	 * a "templates on this page" list.
	 *
	 * @param Title[] $templates
	 * @return string HTML
	 */
	public function makeTemplatesOnThisPageList( array $templates ) {
		$templateListFormatter = new TemplatesOnThisPageFormatter(
			$this->context, MediaWikiServices::getInstance()->getLinkRenderer()
		);

		// preview if preview, else section if section, else false
		$type = false;
		if ( $this->preview ) {
			$type = 'preview';
		} elseif ( $this->section != '' ) {
			$type = 'section';
		}

		return Html::rawElement( 'div', [ 'class' => 'templatesUsed' ],
			$templateListFormatter->format( $templates, $type )
		);
	}

	/**
	 * Extract the section title from current section text, if any.
	 *
	 * @param string $text
	 * @return string|bool String or false
	 */
	public static function extractSectionTitle( $text ) {
		preg_match( "/^(=+)(.+)\\1\\s*(\n|$)/i", $text, $matches );
		if ( !empty( $matches[2] ) ) {
			global $wgParser;
			return $wgParser->stripSectionName( trim( $matches[2] ) );
		} else {
			return false;
		}
	}

	protected function showHeader() {
		$out = $this->context->getOutput();
		$user = $this->context->getUser();
		if ( $this->isConflict ) {
			$this->addExplainConflictHeader( $out );
			$this->editRevId = $this->page->getLatest();
		} else {
			if ( $this->section != '' && $this->section != 'new' && !$this->summary &&
				!$this->preview && !$this->diff
			) {
				$sectionTitle = self::extractSectionTitle( $this->textbox1 ); // FIXME: use Content object
				if ( $sectionTitle !== false ) {
					$this->summary = "/* $sectionTitle */ ";
				}
			}

			$buttonLabel = $this->context->msg( $this->getSubmitButtonLabel() )->text();

			if ( $this->missingComment ) {
				$out->wrapWikiMsg( "<div id='mw-missingcommenttext'>\n$1\n</div>", 'missingcommenttext' );
			}

			if ( $this->missingSummary && $this->section != 'new' ) {
				$out->wrapWikiMsg(
					"<div id='mw-missingsummary'>\n$1\n</div>",
					[ 'missingsummary', $buttonLabel ]
				);
			}

			if ( $this->missingSummary && $this->section == 'new' ) {
				$out->wrapWikiMsg(
					"<div id='mw-missingcommentheader'>\n$1\n</div>",
					[ 'missingcommentheader', $buttonLabel ]
				);
			}

			if ( $this->blankArticle ) {
				$out->wrapWikiMsg(
					"<div id='mw-blankarticle'>\n$1\n</div>",
					[ 'blankarticle', $buttonLabel ]
				);
			}

			if ( $this->selfRedirect ) {
				$out->wrapWikiMsg(
					"<div id='mw-selfredirect'>\n$1\n</div>",
					[ 'selfredirect', $buttonLabel ]
				);
			}

			if ( $this->hookError !== '' ) {
				$out->addWikiTextAsInterface( $this->hookError );
			}

			if ( $this->section != 'new' ) {
				$revision = $this->mArticle->getRevisionFetched();
				if ( $revision ) {
					// Let sysop know that this will make private content public if saved

					if ( !$revision->userCan( Revision::DELETED_TEXT, $user ) ) {
						$out->wrapWikiMsg(
							"<div class='mw-warning plainlinks'>\n$1\n</div>\n",
							'rev-deleted-text-permission'
						);
					} elseif ( $revision->isDeleted( Revision::DELETED_TEXT ) ) {
						$out->wrapWikiMsg(
							"<div class='mw-warning plainlinks'>\n$1\n</div>\n",
							'rev-deleted-text-view'
						);
					}

					if ( !$revision->isCurrent() ) {
						$this->mArticle->setOldSubtitle( $revision->getId() );
						$out->wrapWikiMsg(
							Html::warningBox( "\n$1\n" ),
							'editingold'
						);
						$this->isOldRev = true;
					}
				} elseif ( $this->mTitle->exists() ) {
					// Something went wrong

					$out->wrapWikiMsg( "<div class='errorbox'>\n$1\n</div>\n",
						[ 'missing-revision', $this->oldid ] );
				}
			}
		}

		if ( wfReadOnly() ) {
			$out->wrapWikiMsg(
				"<div id=\"mw-read-only-warning\">\n$1\n</div>",
				[ 'readonlywarning', wfReadOnlyReason() ]
			);
		} elseif ( $user->isAnon() ) {
			if ( $this->formtype != 'preview' ) {
				$returntoquery = array_diff_key(
					$this->context->getRequest()->getValues(),
					[ 'title' => true, 'returnto' => true, 'returntoquery' => true ]
				);
				$out->wrapWikiMsg(
					"<div id='mw-anon-edit-warning' class='warningbox'>\n$1\n</div>",
					[ 'anoneditwarning',
						// Log-in link
						SpecialPage::getTitleFor( 'Userlogin' )->getFullURL( [
							'returnto' => $this->getTitle()->getPrefixedDBkey(),
							'returntoquery' => wfArrayToCgi( $returntoquery ),
						] ),
						// Sign-up link
						SpecialPage::getTitleFor( 'CreateAccount' )->getFullURL( [
							'returnto' => $this->getTitle()->getPrefixedDBkey(),
							'returntoquery' => wfArrayToCgi( $returntoquery ),
						] )
					]
				);
			} else {
				$out->wrapWikiMsg( "<div id=\"mw-anon-preview-warning\" class=\"warningbox\">\n$1</div>",
					'anonpreviewwarning'
				);
			}
		} elseif ( $this->mTitle->isUserConfigPage() ) {
			# Check the skin exists
			if ( $this->isWrongCaseUserConfigPage() ) {
				$out->wrapWikiMsg(
					"<div class='error' id='mw-userinvalidconfigtitle'>\n$1\n</div>",
					[ 'userinvalidconfigtitle', $this->mTitle->getSkinFromConfigSubpage() ]
				);
			}
			if ( $this->getTitle()->isSubpageOf( $user->getUserPage() ) ) {
				$isUserCssConfig = $this->mTitle->isUserCssConfigPage();
				$isUserJsonConfig = $this->mTitle->isUserJsonConfigPage();
				$isUserJsConfig = $this->mTitle->isUserJsConfigPage();

				$warning = $isUserCssConfig
					? 'usercssispublic'
					: ( $isUserJsonConfig ? 'userjsonispublic' : 'userjsispublic' );

				$out->wrapWikiMsg( '<div class="mw-userconfigpublic">$1</div>', $warning );

				if ( $this->formtype !== 'preview' ) {
					$config = $this->context->getConfig();
					if ( $isUserCssConfig && $config->get( 'AllowUserCss' ) ) {
						$out->wrapWikiMsg(
							"<div id='mw-usercssyoucanpreview'>\n$1\n</div>",
							[ 'usercssyoucanpreview' ]
						);
					} elseif ( $isUserJsonConfig /* No comparable 'AllowUserJson' */ ) {
						$out->wrapWikiMsg(
							"<div id='mw-userjsonyoucanpreview'>\n$1\n</div>",
							[ 'userjsonyoucanpreview' ]
						);
					} elseif ( $isUserJsConfig && $config->get( 'AllowUserJs' ) ) {
						$out->wrapWikiMsg(
							"<div id='mw-userjsyoucanpreview'>\n$1\n</div>",
							[ 'userjsyoucanpreview' ]
						);
					}
				}
			}
		}

		$this->addPageProtectionWarningHeaders();

		$this->addLongPageWarningHeader();

		# Add header copyright warning
		$this->showHeaderCopyrightWarning();
	}

	/**
	 * Helper function for summary input functions, which returns the necessary
	 * attributes for the input.
	 *
	 * @param array|null $inputAttrs Array of attrs to use on the input
	 * @return array
	 */
	private function getSummaryInputAttributes( array $inputAttrs = null ) {
		// HTML maxlength uses "UTF-16 code units", which means that characters outside BMP
		// (e.g. emojis) count for two each. This limit is overridden in JS to instead count
		// Unicode codepoints.
		return ( is_array( $inputAttrs ) ? $inputAttrs : [] ) + [
			'id' => 'wpSummary',
			'name' => 'wpSummary',
			'maxlength' => CommentStore::COMMENT_CHARACTER_LIMIT,
			'tabindex' => 1,
			'size' => 60,
			'spellcheck' => 'true',
		];
	}

	/**
	 * Builds a standard summary input with a label.
	 *
	 * @param string $summary The value of the summary input
	 * @param string|null $labelText The html to place inside the label
	 * @param array|null $inputAttrs Array of attrs to use on the input
	 *
	 * @return OOUI\FieldLayout OOUI FieldLayout with Label and Input
	 */
	function getSummaryInputWidget( $summary = "", $labelText = null, $inputAttrs = null ) {
		$inputAttrs = OOUI\Element::configFromHtmlAttributes(
			$this->getSummaryInputAttributes( $inputAttrs )
		);
		$inputAttrs += [
			'title' => Linker::titleAttrib( 'summary' ),
			'accessKey' => Linker::accesskey( 'summary' ),
		];

		// For compatibility with old scripts and extensions, we want the legacy 'id' on the `<input>`
		$inputAttrs['inputId'] = $inputAttrs['id'];
		$inputAttrs['id'] = 'wpSummaryWidget';

		return new OOUI\FieldLayout(
			new OOUI\TextInputWidget( [
				'value' => $summary,
				'infusable' => true,
			] + $inputAttrs ),
			[
				'label' => new OOUI\HtmlSnippet( $labelText ),
				'align' => 'top',
				'id' => 'wpSummaryLabel',
				'classes' => [ $this->missingSummary ? 'mw-summarymissed' : 'mw-summary' ],
			]
		);
	}

	/**
	 * @param bool $isSubjectPreview True if this is the section subject/title
	 *   up top, or false if this is the comment summary
	 *   down below the textarea
	 * @param string $summary The text of the summary to display
	 */
	protected function showSummaryInput( $isSubjectPreview, $summary = "" ) {
		# Add a class if 'missingsummary' is triggered to allow styling of the summary line
		$summaryClass = $this->missingSummary ? 'mw-summarymissed' : 'mw-summary';
		if ( $isSubjectPreview ) {
			if ( $this->nosummary ) {
				return;
			}
		} elseif ( !$this->mShowSummaryField ) {
			return;
		}

		$labelText = $this->context->msg( $isSubjectPreview ? 'subject' : 'summary' )->parse();
		$this->context->getOutput()->addHTML( $this->getSummaryInputWidget(
				$summary,
				$labelText,
				[ 'class' => $summaryClass ]
			) );
	}

	/**
	 * @param bool $isSubjectPreview True if this is the section subject/title
	 *   up top, or false if this is the comment summary
	 *   down below the textarea
	 * @param string $summary The text of the summary to display
	 * @return string
	 */
	protected function getSummaryPreview( $isSubjectPreview, $summary = "" ) {
		// avoid spaces in preview, gets always trimmed on save
		$summary = trim( $summary );
		if ( !$summary || ( !$this->preview && !$this->diff ) ) {
			return "";
		}

		global $wgParser;

		if ( $isSubjectPreview ) {
			$summary = $this->context->msg( 'newsectionsummary' )
				->rawParams( $wgParser->stripSectionName( $summary ) )
				->inContentLanguage()->text();
		}

		$message = $isSubjectPreview ? 'subject-preview' : 'summary-preview';

		$summary = $this->context->msg( $message )->parse()
			. Linker::commentBlock( $summary, $this->mTitle, $isSubjectPreview );
		return Xml::tags( 'div', [ 'class' => 'mw-summary-preview' ], $summary );
	}

	protected function showFormBeforeText() {
		$out = $this->context->getOutput();
		$out->addHTML( Html::hidden( 'wpSection', $this->section ) );
		$out->addHTML( Html::hidden( 'wpStarttime', $this->starttime ) );
		$out->addHTML( Html::hidden( 'wpEdittime', $this->edittime ) );
		$out->addHTML( Html::hidden( 'editRevId', $this->editRevId ) );
		$out->addHTML( Html::hidden( 'wpScrolltop', $this->scrolltop, [ 'id' => 'wpScrolltop' ] ) );
	}

	protected function showFormAfterText() {
		/**
		 * To make it harder for someone to slip a user a page
		 * which submits an edit form to the wiki without their
		 * knowledge, a random token is associated with the login
		 * session. If it's not passed back with the submission,
		 * we won't save the page, or render user JavaScript and
		 * CSS previews.
		 *
		 * For anon editors, who may not have a session, we just
		 * include the constant suffix to prevent editing from
		 * broken text-mangling proxies.
		 */
		$this->context->getOutput()->addHTML(
			"\n" .
			Html::hidden( "wpEditToken", $this->context->getUser()->getEditToken() ) .
			"\n"
		);
	}

	/**
	 * Subpage overridable method for printing the form for page content editing
	 * By default this simply outputs wpTextbox1
	 * Subclasses can override this to provide a custom UI for editing;
	 * be it a form, or simply wpTextbox1 with a modified content that will be
	 * reverse modified when extracted from the post data.
	 * Note that this is basically the inverse for importContentFormData
	 */
	protected function showContentForm() {
		$this->showTextbox1();
	}

	/**
	 * Method to output wpTextbox1
	 * The $textoverride method can be used by subclasses overriding showContentForm
	 * to pass back to this method.
	 *
	 * @param array|null $customAttribs Array of html attributes to use in the textarea
	 * @param string|null $textoverride Optional text to override $this->textarea1 with
	 */
	protected function showTextbox1( $customAttribs = null, $textoverride = null ) {
		if ( $this->wasDeletedSinceLastEdit() && $this->formtype == 'save' ) {
			$attribs = [ 'style' => 'display:none;' ];
		} else {
			$builder = new TextboxBuilder();
			$classes = $builder->getTextboxProtectionCSSClasses( $this->getTitle() );

			# Is an old revision being edited?
			if ( $this->isOldRev ) {
				$classes[] = 'mw-textarea-oldrev';
			}

			$attribs = [ 'tabindex' => 1 ];

			if ( is_array( $customAttribs ) ) {
				$attribs += $customAttribs;
			}

			$attribs = $builder->mergeClassesIntoAttributes( $classes, $attribs );
		}

		$this->showTextbox(
			$textoverride ?? $this->textbox1,
			'wpTextbox1',
			$attribs
		);
	}

	protected function showTextbox2() {
		$this->showTextbox( $this->textbox2, 'wpTextbox2', [ 'tabindex' => 6, 'readonly' ] );
	}

	protected function showTextbox( $text, $name, $customAttribs = [] ) {
		$builder = new TextboxBuilder();
		$attribs = $builder->buildTextboxAttribs(
			$name,
			$customAttribs,
			$this->context->getUser(),
			$this->mTitle
		);

		$this->context->getOutput()->addHTML(
			Html::textarea( $name, $builder->addNewLineAtEnd( $text ), $attribs )
		);
	}

	protected function displayPreviewArea( $previewOutput, $isOnTop = false ) {
		$classes = [];
		if ( $isOnTop ) {
			$classes[] = 'ontop';
		}

		$attribs = [ 'id' => 'wikiPreview', 'class' => implode( ' ', $classes ) ];

		if ( $this->formtype != 'preview' ) {
			$attribs['style'] = 'display: none;';
		}

		$out = $this->context->getOutput();
		$out->addHTML( Xml::openElement( 'div', $attribs ) );

		if ( $this->formtype == 'preview' ) {
			$this->showPreview( $previewOutput );
		} else {
			// Empty content container for LivePreview
			$pageViewLang = $this->mTitle->getPageViewLanguage();
			$attribs = [ 'lang' => $pageViewLang->getHtmlCode(), 'dir' => $pageViewLang->getDir(),
				'class' => 'mw-content-' . $pageViewLang->getDir() ];
			$out->addHTML( Html::rawElement( 'div', $attribs ) );
		}

		$out->addHTML( '</div>' );

		if ( $this->formtype == 'diff' ) {
			try {
				$this->showDiff();
			} catch ( MWContentSerializationException $ex ) {
				$msg = $this->context->msg(
					'content-failed-to-parse',
					$this->contentModel,
					$this->contentFormat,
					$ex->getMessage()
				);
				$out->wrapWikiTextAsInterface( 'error', $msg->plain() );
			}
		}
	}

	/**
	 * Append preview output to OutputPage.
	 * Includes category rendering if this is a category page.
	 *
	 * @param string $text The HTML to be output for the preview.
	 */
	protected function showPreview( $text ) {
		if ( $this->mArticle instanceof CategoryPage ) {
			$this->mArticle->openShowCategory();
		}
		# This hook seems slightly odd here, but makes things more
		# consistent for extensions.
		$out = $this->context->getOutput();
		Hooks::run( 'OutputPageBeforeHTML', [ &$out, &$text ] );
		$out->addHTML( $text );
		if ( $this->mArticle instanceof CategoryPage ) {
			$this->mArticle->closeShowCategory();
		}
	}

	/**
	 * Get a diff between the current contents of the edit box and the
	 * version of the page we're editing from.
	 *
	 * If this is a section edit, we'll replace the section as for final
	 * save and then make a comparison.
	 */
	public function showDiff() {
		$oldtitlemsg = 'currentrev';
		# if message does not exist, show diff against the preloaded default
		if ( $this->mTitle->getNamespace() == NS_MEDIAWIKI && !$this->mTitle->exists() ) {
			$oldtext = $this->mTitle->getDefaultMessageText();
			if ( $oldtext !== false ) {
				$oldtitlemsg = 'defaultmessagetext';
				$oldContent = $this->toEditContent( $oldtext );
			} else {
				$oldContent = null;
			}
		} else {
			$oldContent = $this->getCurrentContent();
		}

		$textboxContent = $this->toEditContent( $this->textbox1 );
		if ( $this->editRevId !== null ) {
			$newContent = $this->page->replaceSectionAtRev(
				$this->section, $textboxContent, $this->summary, $this->editRevId
			);
		} else {
			$newContent = $this->page->replaceSectionContent(
				$this->section, $textboxContent, $this->summary, $this->edittime
			);
		}

		if ( $newContent ) {
			Hooks::run( 'EditPageGetDiffContent', [ $this, &$newContent ] );

			$user = $this->context->getUser();
			$popts = ParserOptions::newFromUserAndLang( $user,
				MediaWikiServices::getInstance()->getContentLanguage() );
			$newContent = $newContent->preSaveTransform( $this->mTitle, $user, $popts );
		}

		if ( ( $oldContent && !$oldContent->isEmpty() ) || ( $newContent && !$newContent->isEmpty() ) ) {
			$oldtitle = $this->context->msg( $oldtitlemsg )->parse();
			$newtitle = $this->context->msg( 'yourtext' )->parse();

			if ( !$oldContent ) {
				$oldContent = $newContent->getContentHandler()->makeEmptyContent();
			}

			if ( !$newContent ) {
				$newContent = $oldContent->getContentHandler()->makeEmptyContent();
			}

			$de = $oldContent->getContentHandler()->createDifferenceEngine( $this->context );
			$de->setContent( $oldContent, $newContent );

			$difftext = $de->getDiff( $oldtitle, $newtitle );
			$de->showDiffStyle();
		} else {
			$difftext = '';
		}

		$this->context->getOutput()->addHTML( '<div id="wikiDiff">' . $difftext . '</div>' );
	}

	/**
	 * Show the header copyright warning.
	 */
	protected function showHeaderCopyrightWarning() {
		$msg = 'editpage-head-copy-warn';
		if ( !$this->context->msg( $msg )->isDisabled() ) {
			$this->context->getOutput()->wrapWikiMsg( "<div class='editpage-head-copywarn'>\n$1\n</div>",
				'editpage-head-copy-warn' );
		}
	}

	/**
	 * Give a chance for site and per-namespace customizations of
	 * terms of service summary link that might exist separately
	 * from the copyright notice.
	 *
	 * This will display between the save button and the edit tools,
	 * so should remain short!
	 */
	protected function showTosSummary() {
		$msg = 'editpage-tos-summary';
		Hooks::run( 'EditPageTosSummary', [ $this->mTitle, &$msg ] );
		if ( !$this->context->msg( $msg )->isDisabled() ) {
			$out = $this->context->getOutput();
			$out->addHTML( '<div class="mw-tos-summary">' );
			$out->addWikiMsg( $msg );
			$out->addHTML( '</div>' );
		}
	}

	/**
	 * Inserts optional text shown below edit and upload forms. Can be used to offer special
	 * characters not present on most keyboards for copying/pasting.
	 */
	protected function showEditTools() {
		$this->context->getOutput()->addHTML( '<div class="mw-editTools">' .
			$this->context->msg( 'edittools' )->inContentLanguage()->parse() .
			'</div>' );
	}

	/**
	 * Get the copyright warning
	 *
	 * Renamed to getCopyrightWarning(), old name kept around for backwards compatibility
	 * @return string
	 */
	protected function getCopywarn() {
		return self::getCopyrightWarning( $this->mTitle );
	}

	/**
	 * Get the copyright warning, by default returns wikitext
	 *
	 * @param Title $title
	 * @param string $format Output format, valid values are any function of a Message object
	 * @param Language|string|null $langcode Language code or Language object.
	 * @return string
	 */
	public static function getCopyrightWarning( $title, $format = 'plain', $langcode = null ) {
		global $wgRightsText;
		if ( $wgRightsText ) {
			$copywarnMsg = [ 'copyrightwarning',
				'[[' . wfMessage( 'copyrightpage' )->inContentLanguage()->text() . ']]',
				$wgRightsText ];
		} else {
			$copywarnMsg = [ 'copyrightwarning2',
				'[[' . wfMessage( 'copyrightpage' )->inContentLanguage()->text() . ']]' ];
		}
		// Allow for site and per-namespace customization of contribution/copyright notice.
		Hooks::run( 'EditPageCopyrightWarning', [ $title, &$copywarnMsg ] );

		$msg = wfMessage( ...$copywarnMsg )->title( $title );
		if ( $langcode ) {
			$msg->inLanguage( $langcode );
		}
		return "<div id=\"editpage-copywarn\">\n" .
			$msg->$format() . "\n</div>";
	}

	/**
	 * Get the Limit report for page previews
	 *
	 * @since 1.22
	 * @param ParserOutput|null $output ParserOutput object from the parse
	 * @return string HTML
	 */
	public static function getPreviewLimitReport( ParserOutput $output = null ) {
		global $wgLang;

		if ( !$output || !$output->getLimitReportData() ) {
			return '';
		}

		$limitReport = Html::rawElement( 'div', [ 'class' => 'mw-limitReportExplanation' ],
			wfMessage( 'limitreport-title' )->parseAsBlock()
		);

		// Show/hide animation doesn't work correctly on a table, so wrap it in a div.
		$limitReport .= Html::openElement( 'div', [ 'class' => 'preview-limit-report-wrapper' ] );

		$limitReport .= Html::openElement( 'table', [
			'class' => 'preview-limit-report wikitable'
		] ) .
			Html::openElement( 'tbody' );

		foreach ( $output->getLimitReportData() as $key => $value ) {
			if ( Hooks::run( 'ParserLimitReportFormat',
				[ $key, &$value, &$limitReport, true, true ]
			) ) {
				$keyMsg = wfMessage( $key );
				$valueMsg = wfMessage( [ "$key-value-html", "$key-value" ] );
				if ( !$valueMsg->exists() ) {
					$valueMsg = new RawMessage( '$1' );
				}
				if ( !$keyMsg->isDisabled() && !$valueMsg->isDisabled() ) {
					$limitReport .= Html::openElement( 'tr' ) .
						Html::rawElement( 'th', null, $keyMsg->parse() ) .
						Html::rawElement( 'td', null,
							$wgLang->formatNum( $valueMsg->params( $value )->parse() )
						) .
						Html::closeElement( 'tr' );
				}
			}
		}

		$limitReport .= Html::closeElement( 'tbody' ) .
			Html::closeElement( 'table' ) .
			Html::closeElement( 'div' );

		return $limitReport;
	}

	protected function showStandardInputs( &$tabindex = 2 ) {
		$out = $this->context->getOutput();
		$out->addHTML( "<div class='editOptions'>\n" );

		if ( $this->section != 'new' ) {
			$this->showSummaryInput( false, $this->summary );
			$out->addHTML( $this->getSummaryPreview( false, $this->summary ) );
		}

		$checkboxes = $this->getCheckboxesWidget(
			$tabindex,
			[ 'minor' => $this->minoredit, 'watch' => $this->watchthis ]
		);
		$checkboxesHTML = new OOUI\HorizontalLayout( [ 'items' => $checkboxes ] );

		$out->addHTML( "<div class='editCheckboxes'>" . $checkboxesHTML . "</div>\n" );

		// Show copyright warning.
		$out->addWikiTextAsInterface( $this->getCopywarn() );
		$out->addHTML( $this->editFormTextAfterWarn );

		$out->addHTML( "<div class='editButtons'>\n" );
		$out->addHTML( implode( "\n", $this->getEditButtons( $tabindex ) ) . "\n" );

		$cancel = $this->getCancelLink();

		$message = $this->context->msg( 'edithelppage' )->inContentLanguage()->text();
		$edithelpurl = Skin::makeInternalOrExternalUrl( $message );
		$edithelp =
			Html::linkButton(
				$this->context->msg( 'edithelp' )->text(),
				[ 'target' => 'helpwindow', 'href' => $edithelpurl ],
				[ 'mw-ui-quiet' ]
			) .
			$this->context->msg( 'word-separator' )->escaped() .
			$this->context->msg( 'newwindow' )->parse();

		$out->addHTML( "	<span class='cancelLink'>{$cancel}</span>\n" );
		$out->addHTML( "	<span class='editHelp'>{$edithelp}</span>\n" );
		$out->addHTML( "</div><!-- editButtons -->\n" );

		Hooks::run( 'EditPage::showStandardInputs:options', [ $this, $out, &$tabindex ] );

		$out->addHTML( "</div><!-- editOptions -->\n" );
	}

	/**
	 * Show an edit conflict. textbox1 is already shown in showEditForm().
	 * If you want to use another entry point to this function, be careful.
	 */
	protected function showConflict() {
		$out = $this->context->getOutput();
		// Avoid PHP 7.1 warning of passing $this by reference
		$editPage = $this;
		if ( Hooks::run( 'EditPageBeforeConflictDiff', [ &$editPage, &$out ] ) ) {
			$this->incrementConflictStats();

			$this->getEditConflictHelper()->showEditFormTextAfterFooters();
		}
	}

	protected function incrementConflictStats() {
		$this->getEditConflictHelper()->incrementConflictStats();
	}

	/**
	 * @return string
	 */
	public function getCancelLink() {
		$cancelParams = [];
		if ( !$this->isConflict && $this->oldid > 0 ) {
			$cancelParams['oldid'] = $this->oldid;
		} elseif ( $this->getContextTitle()->isRedirect() ) {
			$cancelParams['redirect'] = 'no';
		}

		return new OOUI\ButtonWidget( [
			'id' => 'mw-editform-cancel',
			'href' => $this->getContextTitle()->getLinkURL( $cancelParams ),
			'label' => new OOUI\HtmlSnippet( $this->context->msg( 'cancel' )->parse() ),
			'framed' => false,
			'infusable' => true,
			'flags' => 'destructive',
		] );
	}

	/**
	 * Returns the URL to use in the form's action attribute.
	 * This is used by EditPage subclasses when simply customizing the action
	 * variable in the constructor is not enough. This can be used when the
	 * EditPage lives inside of a Special page rather than a custom page action.
	 *
	 * @param Title $title Title object for which is being edited (where we go to for &action= links)
	 * @return string
	 */
	protected function getActionURL( Title $title ) {
		return $title->getLocalURL( [ 'action' => $this->action ] );
	}

	/**
	 * Check if a page was deleted while the user was editing it, before submit.
	 * Note that we rely on the logging table, which hasn't been always there,
	 * but that doesn't matter, because this only applies to brand new
	 * deletes.
	 * @return bool
	 */
	protected function wasDeletedSinceLastEdit() {
		if ( $this->deletedSinceEdit !== null ) {
			return $this->deletedSinceEdit;
		}

		$this->deletedSinceEdit = false;

		if ( !$this->mTitle->exists() && $this->mTitle->isDeletedQuick() ) {
			$this->lastDelete = $this->getLastDelete();
			if ( $this->lastDelete ) {
				$deleteTime = wfTimestamp( TS_MW, $this->lastDelete->log_timestamp );
				if ( $deleteTime > $this->starttime ) {
					$this->deletedSinceEdit = true;
				}
			}
		}

		return $this->deletedSinceEdit;
	}

	/**
	 * Get the last log record of this page being deleted, if ever.  This is
	 * used to detect whether a delete occurred during editing.
	 * @return bool|stdClass
	 */
	protected function getLastDelete() {
		$dbr = wfGetDB( DB_REPLICA );
		$commentQuery = CommentStore::getStore()->getJoin( 'log_comment' );
		$actorQuery = ActorMigration::newMigration()->getJoin( 'log_user' );
		$data = $dbr->selectRow(
			array_merge( [ 'logging' ], $commentQuery['tables'], $actorQuery['tables'], [ 'user' ] ),
			[
				'log_type',
				'log_action',
				'log_timestamp',
				'log_namespace',
				'log_title',
				'log_params',
				'log_deleted',
				'user_name'
			] + $commentQuery['fields'] + $actorQuery['fields'],
			[
				'log_namespace' => $this->mTitle->getNamespace(),
				'log_title' => $this->mTitle->getDBkey(),
				'log_type' => 'delete',
				'log_action' => 'delete',
			],
			__METHOD__,
			[ 'LIMIT' => 1, 'ORDER BY' => 'log_timestamp DESC' ],
			[
				'user' => [ 'JOIN', 'user_id=' . $actorQuery['fields']['log_user'] ],
			] + $commentQuery['joins'] + $actorQuery['joins']
		);
		// Quick paranoid permission checks...
		if ( is_object( $data ) ) {
			if ( $data->log_deleted & LogPage::DELETED_USER ) {
				$data->user_name = $this->context->msg( 'rev-deleted-user' )->escaped();
			}

			if ( $data->log_deleted & LogPage::DELETED_COMMENT ) {
				$data->log_comment_text = $this->context->msg( 'rev-deleted-comment' )->escaped();
				$data->log_comment_data = null;
			}
		}

		return $data;
	}

	/**
	 * Get the rendered text for previewing.
	 * @throws MWException
	 * @return string
	 */
	public function getPreviewText() {
		$out = $this->context->getOutput();
		$config = $this->context->getConfig();

		if ( $config->get( 'RawHtml' ) && !$this->mTokenOk ) {
			// Could be an offsite preview attempt. This is very unsafe if
			// HTML is enabled, as it could be an attack.
			$parsedNote = '';
			if ( $this->textbox1 !== '' ) {
				// Do not put big scary notice, if previewing the empty
				// string, which happens when you initially edit
				// a category page, due to automatic preview-on-open.
				$parsedNote = Html::rawElement( 'div', [ 'class' => 'previewnote' ],
					$out->parseAsInterface(
						$this->context->msg( 'session_fail_preview_html' )->plain()
					) );
			}
			$this->incrementEditFailureStats( 'session_loss' );
			return $parsedNote;
		}

		$note = '';

		try {
			$content = $this->toEditContent( $this->textbox1 );

			$previewHTML = '';
			if ( !Hooks::run(
				'AlternateEditPreview',
				[ $this, &$content, &$previewHTML, &$this->mParserOutput ] )
			) {
				return $previewHTML;
			}

			# provide a anchor link to the editform
			$continueEditing = '<span class="mw-continue-editing">' .
				'[[#' . self::EDITFORM_ID . '|' .
				$this->context->getLanguage()->getArrow() . ' ' .
				$this->context->msg( 'continue-editing' )->text() . ']]</span>';
			if ( $this->mTriedSave && !$this->mTokenOk ) {
				if ( $this->mTokenOkExceptSuffix ) {
					$note = $this->context->msg( 'token_suffix_mismatch' )->plain();
					$this->incrementEditFailureStats( 'bad_token' );
				} else {
					$note = $this->context->msg( 'session_fail_preview' )->plain();
					$this->incrementEditFailureStats( 'session_loss' );
				}
			} elseif ( $this->incompleteForm ) {
				$note = $this->context->msg( 'edit_form_incomplete' )->plain();
				if ( $this->mTriedSave ) {
					$this->incrementEditFailureStats( 'incomplete_form' );
				}
			} else {
				$note = $this->context->msg( 'previewnote' )->plain() . ' ' . $continueEditing;
			}

			# don't parse non-wikitext pages, show message about preview
			if ( $this->mTitle->isUserConfigPage() || $this->mTitle->isSiteConfigPage() ) {
				if ( $this->mTitle->isUserConfigPage() ) {
					$level = 'user';
				} elseif ( $this->mTitle->isSiteConfigPage() ) {
					$level = 'site';
				} else {
					$level = false;
				}

				if ( $content->getModel() == CONTENT_MODEL_CSS ) {
					$format = 'css';
					if ( $level === 'user' && !$config->get( 'AllowUserCss' ) ) {
						$format = false;
					}
				} elseif ( $content->getModel() == CONTENT_MODEL_JSON ) {
					$format = 'json';
					if ( $level === 'user' /* No comparable 'AllowUserJson' */ ) {
						$format = false;
					}
				} elseif ( $content->getModel() == CONTENT_MODEL_JAVASCRIPT ) {
					$format = 'js';
					if ( $level === 'user' && !$config->get( 'AllowUserJs' ) ) {
						$format = false;
					}
				} else {
					$format = false;
				}

				# Used messages to make sure grep find them:
				# Messages: usercsspreview, userjsonpreview, userjspreview,
				#   sitecsspreview, sitejsonpreview, sitejspreview
				if ( $level && $format ) {
					$note = "<div id='mw-{$level}{$format}preview'>" .
						$this->context->msg( "{$level}{$format}preview" )->plain() .
						' ' . $continueEditing . "</div>";
				}
			}

			# If we're adding a comment, we need to show the
			# summary as the headline
			if ( $this->section === "new" && $this->summary !== "" ) {
				$content = $content->addSectionHeader( $this->summary );
			}

			$hook_args = [ $this, &$content ];
			Hooks::run( 'EditPageGetPreviewContent', $hook_args );

			$parserResult = $this->doPreviewParse( $content );
			$parserOutput = $parserResult['parserOutput'];
			$previewHTML = $parserResult['html'];
			$this->mParserOutput = $parserOutput;
			$out->addParserOutputMetadata( $parserOutput );
			if ( $out->userCanPreview() ) {
				$out->addContentOverride( $this->getTitle(), $content );
			}

			if ( count( $parserOutput->getWarnings() ) ) {
				$note .= "\n\n" . implode( "\n\n", $parserOutput->getWarnings() );
			}

		} catch ( MWContentSerializationException $ex ) {
			$m = $this->context->msg(
				'content-failed-to-parse',
				$this->contentModel,
				$this->contentFormat,
				$ex->getMessage()
			);
			$note .= "\n\n" . $m->plain(); # gets parsed down below
			$previewHTML = '';
		}

		if ( $this->isConflict ) {
			$conflict = Html::rawElement(
				'h2', [ 'id' => 'mw-previewconflict' ],
				$this->context->msg( 'previewconflict' )->escaped()
			);
		} else {
			$conflict = '<hr />';
		}

		$previewhead = Html::rawElement(
			'div', [ 'class' => 'previewnote' ],
			Html::rawElement(
				'h2', [ 'id' => 'mw-previewheader' ],
				$this->context->msg( 'preview' )->escaped()
			) .
			$out->parseAsInterface( $note ) . $conflict
		);

		$pageViewLang = $this->mTitle->getPageViewLanguage();
		$attribs = [ 'lang' => $pageViewLang->getHtmlCode(), 'dir' => $pageViewLang->getDir(),
			'class' => 'mw-content-' . $pageViewLang->getDir() ];
		$previewHTML = Html::rawElement( 'div', $attribs, $previewHTML );

		return $previewhead . $previewHTML . $this->previewTextAfterContent;
	}

	private function incrementEditFailureStats( $failureType ) {
		$stats = MediaWikiServices::getInstance()->getStatsdDataFactory();
		$stats->increment( 'edit.failures.' . $failureType );
	}

	/**
	 * Get parser options for a preview
	 * @return ParserOptions
	 */
	protected function getPreviewParserOptions() {
		$parserOptions = $this->page->makeParserOptions( $this->context );
		$parserOptions->setIsPreview( true );
		$parserOptions->setIsSectionPreview( !is_null( $this->section ) && $this->section !== '' );
		$parserOptions->enableLimitReport();

		// XXX: we could call $parserOptions->setCurrentRevisionCallback here to force the
		// current revision to be null during PST, until setupFakeRevision is called on
		// the ParserOptions. Currently, we rely on Parser::getRevisionObject() to ignore
		// existing revisions in preview mode.

		return $parserOptions;
	}

	/**
	 * Parse the page for a preview. Subclasses may override this class, in order
	 * to parse with different options, or to otherwise modify the preview HTML.
	 *
	 * @param Content $content The page content
	 * @return array with keys:
	 *   - parserOutput: The ParserOutput object
	 *   - html: The HTML to be displayed
	 */
	protected function doPreviewParse( Content $content ) {
		$user = $this->context->getUser();
		$parserOptions = $this->getPreviewParserOptions();

		// NOTE: preSaveTransform doesn't have a fake revision to operate on.
		// Parser::getRevisionObject() will return null in preview mode,
		// causing the context user to be used for {{subst:REVISIONUSER}}.
		// XXX: Alternatively, we could also call setupFakeRevision() a second time:
		// once before PST with $content, and then after PST with $pstContent.
		$pstContent = $content->preSaveTransform( $this->mTitle, $user, $parserOptions );
		$scopedCallback = $parserOptions->setupFakeRevision( $this->mTitle, $pstContent, $user );
		$parserOutput = $pstContent->getParserOutput( $this->mTitle, null, $parserOptions );
		ScopedCallback::consume( $scopedCallback );
		return [
			'parserOutput' => $parserOutput,
			'html' => $parserOutput->getText( [
				'enableSectionEditLinks' => false
			] )
		];
	}

	/**
	 * @return array
	 */
	public function getTemplates() {
		if ( $this->preview || $this->section != '' ) {
			$templates = [];
			if ( !isset( $this->mParserOutput ) ) {
				return $templates;
			}
			foreach ( $this->mParserOutput->getTemplates() as $ns => $template ) {
				foreach ( array_keys( $template ) as $dbk ) {
					$templates[] = Title::makeTitle( $ns, $dbk );
				}
			}
			return $templates;
		} else {
			return $this->mTitle->getTemplateLinksFrom();
		}
	}

	/**
	 * Allow extensions to provide a toolbar.
	 *
	 * @param Title|null $title Title object for the page being edited (optional)
	 * @return string|null
	 */
	public static function getEditToolbar( $title = null ) {
		$startingToolbar = '<div id="toolbar"></div>';
		$toolbar = $startingToolbar;

		if ( !Hooks::run( 'EditPageBeforeEditToolbar', [ &$toolbar ] ) ) {
			return null;
		};
		// Don't add a pointless `<div>` to the page unless a hook caller populated it
		return ( $toolbar === $startingToolbar ) ? null : $toolbar;
	}

	/**
	 * Return an array of checkbox definitions.
	 *
	 * Array keys correspond to the `<input>` 'name' attribute to use for each checkbox.
	 *
	 * Array values are associative arrays with the following keys:
	 *  - 'label-message' (required): message for label text
	 *  - 'id' (required): 'id' attribute for the `<input>`
	 *  - 'default' (required): default checkedness (true or false)
	 *  - 'title-message' (optional): used to generate 'title' attribute for the `<label>`
	 *  - 'tooltip' (optional): used to generate 'title' and 'accesskey' attributes
	 *    from messages like 'tooltip-foo', 'accesskey-foo'
	 *  - 'label-id' (optional): 'id' attribute for the `<label>`
	 *  - 'legacy-name' (optional): short name for backwards-compatibility
	 * @param array $checked Array of checkbox name (matching the 'legacy-name') => bool,
	 *   where bool indicates the checked status of the checkbox
	 * @return array
	 */
	public function getCheckboxesDefinition( $checked ) {
		$checkboxes = [];

		$user = $this->context->getUser();
		// don't show the minor edit checkbox if it's a new page or section
		if ( !$this->isNew && $user->isAllowed( 'minoredit' ) ) {
			$checkboxes['wpMinoredit'] = [
				'id' => 'wpMinoredit',
				'label-message' => 'minoredit',
				// Uses messages: tooltip-minoredit, accesskey-minoredit
				'tooltip' => 'minoredit',
				'label-id' => 'mw-editpage-minoredit',
				'legacy-name' => 'minor',
				'default' => $checked['minor'],
			];
		}

		if ( $user->isLoggedIn() ) {
			$checkboxes['wpWatchthis'] = [
				'id' => 'wpWatchthis',
				'label-message' => 'watchthis',
				// Uses messages: tooltip-watch, accesskey-watch
				'tooltip' => 'watch',
				'label-id' => 'mw-editpage-watch',
				'legacy-name' => 'watch',
				'default' => $checked['watch'],
			];
		}

		$editPage = $this;
		Hooks::run( 'EditPageGetCheckboxesDefinition', [ $editPage, &$checkboxes ] );

		return $checkboxes;
	}

	/**
	 * Returns an array of checkboxes for the edit form, including 'minor' and 'watch' checkboxes and
	 * any other added by extensions.
	 *
	 * @param int &$tabindex Current tabindex
	 * @param array $checked Array of checkbox => bool, where bool indicates the checked
	 *                 status of the checkbox
	 *
	 * @return array Associative array of string keys to OOUI\FieldLayout instances
	 */
	public function getCheckboxesWidget( &$tabindex, $checked ) {
		$checkboxes = [];
		$checkboxesDef = $this->getCheckboxesDefinition( $checked );

		foreach ( $checkboxesDef as $name => $options ) {
			$legacyName = $options['legacy-name'] ?? $name;

			$title = null;
			$accesskey = null;
			if ( isset( $options['tooltip'] ) ) {
				$accesskey = $this->context->msg( "accesskey-{$options['tooltip']}" )->text();
				$title = Linker::titleAttrib( $options['tooltip'] );
			}
			if ( isset( $options['title-message'] ) ) {
				$title = $this->context->msg( $options['title-message'] )->text();
			}

			$checkboxes[ $legacyName ] = new OOUI\FieldLayout(
				new OOUI\CheckboxInputWidget( [
					'tabIndex' => ++$tabindex,
					'accessKey' => $accesskey,
					'id' => $options['id'] . 'Widget',
					'inputId' => $options['id'],
					'name' => $name,
					'selected' => $options['default'],
					'infusable' => true,
				] ),
				[
					'align' => 'inline',
					'label' => new OOUI\HtmlSnippet( $this->context->msg( $options['label-message'] )->parse() ),
					'title' => $title,
					'id' => $options['label-id'] ?? null,
				]
			);
		}

		return $checkboxes;
	}

	/**
	 * Get the message key of the label for the button to save the page
	 *
	 * @since 1.30
	 * @return string
	 */
	protected function getSubmitButtonLabel() {
		$labelAsPublish =
			$this->context->getConfig()->get( 'EditSubmitButtonLabelPublish' );

		// Can't use $this->isNew as that's also true if we're adding a new section to an extant page
		$newPage = !$this->mTitle->exists();

		if ( $labelAsPublish ) {
			$buttonLabelKey = $newPage ? 'publishpage' : 'publishchanges';
		} else {
			$buttonLabelKey = $newPage ? 'savearticle' : 'savechanges';
		}

		return $buttonLabelKey;
	}

	/**
	 * Returns an array of html code of the following buttons:
	 * save, diff and preview
	 *
	 * @param int &$tabindex Current tabindex
	 *
	 * @return array
	 */
	public function getEditButtons( &$tabindex ) {
		$buttons = [];

		$labelAsPublish =
			$this->context->getConfig()->get( 'EditSubmitButtonLabelPublish' );

		$buttonLabel = $this->context->msg( $this->getSubmitButtonLabel() )->text();
		$buttonTooltip = $labelAsPublish ? 'publish' : 'save';

		$buttons['save'] = new OOUI\ButtonInputWidget( [
			'name' => 'wpSave',
			'tabIndex' => ++$tabindex,
			'id' => 'wpSaveWidget',
			'inputId' => 'wpSave',
			// Support: IE 6 – Use <input>, otherwise it can't distinguish which button was clicked
			'useInputTag' => true,
			'flags' => [ 'progressive', 'primary' ],
			'label' => $buttonLabel,
			'infusable' => true,
			'type' => 'submit',
			// Messages used: tooltip-save, tooltip-publish
			'title' => Linker::titleAttrib( $buttonTooltip ),
			// Messages used: accesskey-save, accesskey-publish
			'accessKey' => Linker::accesskey( $buttonTooltip ),
		] );

		$buttons['preview'] = new OOUI\ButtonInputWidget( [
			'name' => 'wpPreview',
			'tabIndex' => ++$tabindex,
			'id' => 'wpPreviewWidget',
			'inputId' => 'wpPreview',
			// Support: IE 6 – Use <input>, otherwise it can't distinguish which button was clicked
			'useInputTag' => true,
			'label' => $this->context->msg( 'showpreview' )->text(),
			'infusable' => true,
			'type' => 'submit',
			// Message used: tooltip-preview
			'title' => Linker::titleAttrib( 'preview' ),
			// Message used: accesskey-preview
			'accessKey' => Linker::accesskey( 'preview' ),
		] );

		$buttons['diff'] = new OOUI\ButtonInputWidget( [
			'name' => 'wpDiff',
			'tabIndex' => ++$tabindex,
			'id' => 'wpDiffWidget',
			'inputId' => 'wpDiff',
			// Support: IE 6 – Use <input>, otherwise it can't distinguish which button was clicked
			'useInputTag' => true,
			'label' => $this->context->msg( 'showdiff' )->text(),
			'infusable' => true,
			'type' => 'submit',
			// Message used: tooltip-diff
			'title' => Linker::titleAttrib( 'diff' ),
			// Message used: accesskey-diff
			'accessKey' => Linker::accesskey( 'diff' ),
		] );

		// Avoid PHP 7.1 warning of passing $this by reference
		$editPage = $this;
		Hooks::run( 'EditPageBeforeEditButtons', [ &$editPage, &$buttons, &$tabindex ] );

		return $buttons;
	}

	/**
	 * Creates a basic error page which informs the user that
	 * they have attempted to edit a nonexistent section.
	 */
	public function noSuchSectionPage() {
		$out = $this->context->getOutput();
		$out->prepareErrorPage( $this->context->msg( 'nosuchsectiontitle' ) );

		$res = $this->context->msg( 'nosuchsectiontext', $this->section )->parseAsBlock();

		// Avoid PHP 7.1 warning of passing $this by reference
		$editPage = $this;
		Hooks::run( 'EditPageNoSuchSection', [ &$editPage, &$res ] );
		$out->addHTML( $res );

		$out->returnToMain( false, $this->mTitle );
	}

	/**
	 * Show "your edit contains spam" page with your diff and text
	 *
	 * @param string|array|bool $match Text (or array of texts) which triggered one or more filters
	 */
	public function spamPageWithContent( $match = false ) {
		$this->textbox2 = $this->textbox1;

		if ( is_array( $match ) ) {
			$match = $this->context->getLanguage()->listToText( $match );
		}
		$out = $this->context->getOutput();
		$out->prepareErrorPage( $this->context->msg( 'spamprotectiontitle' ) );

		$out->addHTML( '<div id="spamprotected">' );
		$out->addWikiMsg( 'spamprotectiontext' );
		if ( $match ) {
			$out->addWikiMsg( 'spamprotectionmatch', wfEscapeWikiText( $match ) );
		}
		$out->addHTML( '</div>' );

		$out->wrapWikiMsg( '<h2>$1</h2>', "yourdiff" );
		$this->showDiff();

		$out->wrapWikiMsg( '<h2>$1</h2>', "yourtext" );
		$this->showTextbox2();

		$out->addReturnTo( $this->getContextTitle(), [ 'action' => 'edit' ] );
	}

	/**
	 * Filter an input field through a Unicode de-armoring process if it
	 * came from an old browser with known broken Unicode editing issues.
	 *
	 * @deprecated since 1.30, does nothing
	 *
	 * @param WebRequest $request
	 * @param string $field
	 * @return string
	 */
	protected function safeUnicodeInput( $request, $field ) {
		return rtrim( $request->getText( $field ) );
	}

	/**
	 * Filter an output field through a Unicode armoring process if it is
	 * going to an old browser with known broken Unicode editing issues.
	 *
	 * @deprecated since 1.30, does nothing
	 *
	 * @param string $text
	 * @return string
	 */
	protected function safeUnicodeOutput( $text ) {
		return $text;
	}

	/**
	 * @since 1.29
	 */
	protected function addEditNotices() {
		$out = $this->context->getOutput();
		$editNotices = $this->mTitle->getEditNotices( $this->oldid );
		if ( count( $editNotices ) ) {
			$out->addHTML( implode( "\n", $editNotices ) );
		} else {
			$msg = $this->context->msg( 'editnotice-notext' );
			if ( !$msg->isDisabled() ) {
				$out->addHTML(
					'<div class="mw-editnotice-notext">'
					. $msg->parseAsBlock()
					. '</div>'
				);
			}
		}
	}

	/**
	 * @since 1.29
	 */
	protected function addTalkPageText() {
		if ( $this->mTitle->isTalkPage() ) {
			$this->context->getOutput()->addWikiMsg( 'talkpagetext' );
		}
	}

	/**
	 * @since 1.29
	 */
	protected function addLongPageWarningHeader() {
		if ( $this->contentLength === false ) {
			$this->contentLength = strlen( $this->textbox1 );
		}

		$out = $this->context->getOutput();
		$lang = $this->context->getLanguage();
		$maxArticleSize = $this->context->getConfig()->get( 'MaxArticleSize' );
		if ( $this->tooBig || $this->contentLength > $maxArticleSize * 1024 ) {
			$out->wrapWikiMsg( "<div class='error' id='mw-edit-longpageerror'>\n$1\n</div>",
				[
					'longpageerror',
					$lang->formatNum( round( $this->contentLength / 1024, 3 ) ),
					$lang->formatNum( $maxArticleSize )
				]
			);
		} elseif ( !$this->context->msg( 'longpage-hint' )->isDisabled() ) {
			$out->wrapWikiMsg( "<div id='mw-edit-longpage-hint'>\n$1\n</div>",
				[
					'longpage-hint',
					$lang->formatSize( strlen( $this->textbox1 ) ),
					strlen( $this->textbox1 )
				]
			);
		}
	}

	/**
	 * @since 1.29
	 */
	protected function addPageProtectionWarningHeaders() {
		$out = $this->context->getOutput();
		if ( $this->mTitle->isProtected( 'edit' ) &&
			MWNamespace::getRestrictionLevels( $this->mTitle->getNamespace() ) !== [ '' ]
		) {
			# Is the title semi-protected?
			if ( $this->mTitle->isSemiProtected() ) {
				$noticeMsg = 'semiprotectedpagewarning';
			} else {
				# Then it must be protected based on static groups (regular)
				$noticeMsg = 'protectedpagewarning';
			}
			LogEventsList::showLogExtract( $out, 'protect', $this->mTitle, '',
				[ 'lim' => 1, 'msgKey' => [ $noticeMsg ] ] );
		}
		if ( $this->mTitle->isCascadeProtected() ) {
			# Is this page under cascading protection from some source pages?
			/** @var Title[] $cascadeSources */
			list( $cascadeSources, /* $restrictions */ ) = $this->mTitle->getCascadeProtectionSources();
			$notice = "<div class='mw-cascadeprotectedwarning'>\n$1\n";
			$cascadeSourcesCount = count( $cascadeSources );
			if ( $cascadeSourcesCount > 0 ) {
				# Explain, and list the titles responsible
				foreach ( $cascadeSources as $page ) {
					$notice .= '* [[:' . $page->getPrefixedText() . "]]\n";
				}
			}
			$notice .= '</div>';
			$out->wrapWikiMsg( $notice, [ 'cascadeprotectedwarning', $cascadeSourcesCount ] );
		}
		if ( !$this->mTitle->exists() && $this->mTitle->getRestrictions( 'create' ) ) {
			LogEventsList::showLogExtract( $out, 'protect', $this->mTitle, '',
				[ 'lim' => 1,
					'showIfEmpty' => false,
					'msgKey' => [ 'titleprotectedwarning' ],
					'wrap' => "<div class=\"mw-titleprotectedwarning\">\n$1</div>" ] );
		}
	}

	/**
	 * @param OutputPage $out
	 * @since 1.29
	 */
	protected function addExplainConflictHeader( OutputPage $out ) {
		$out->addHTML(
			$this->getEditConflictHelper()->getExplainHeader()
		);
	}

	/**
	 * @param string $name
	 * @param mixed[] $customAttribs
	 * @param User $user
	 * @return mixed[]
	 * @since 1.29
	 */
	protected function buildTextboxAttribs( $name, array $customAttribs, User $user ) {
		return ( new TextboxBuilder() )->buildTextboxAttribs(
			$name, $customAttribs, $user, $this->mTitle
		);
	}

	/**
	 * @param string $wikitext
	 * @return string
	 * @since 1.29
	 */
	protected function addNewLineAtEnd( $wikitext ) {
		return ( new TextboxBuilder() )->addNewLineAtEnd( $wikitext );
	}

	/**
	 * Turns section name wikitext into anchors for use in HTTP redirects. Various
	 * versions of Microsoft browsers misinterpret fragment encoding of Location: headers
	 * resulting in mojibake in address bar. Redirect them to legacy section IDs,
	 * if possible. All the other browsers get HTML5 if the wiki is configured for it, to
	 * spread the new style links more efficiently.
	 *
	 * @param string $text
	 * @return string
	 */
	private function guessSectionName( $text ) {
		global $wgParser;

		// Detect Microsoft browsers
		$userAgent = $this->context->getRequest()->getHeader( 'User-Agent' );
		if ( $userAgent && preg_match( '/MSIE|Edge/', $userAgent ) ) {
			// ...and redirect them to legacy encoding, if available
			return $wgParser->guessLegacySectionNameFromWikiText( $text );
		}
		// Meanwhile, real browsers get real anchors
		$name = $wgParser->guessSectionNameFromWikiText( $text );
		// With one little caveat: per T216029, fragments in HTTP redirects need to be urlencoded,
		// otherwise Chrome double-escapes the rest of the URL.
		return '#' . urlencode( mb_substr( $name, 1 ) );
	}

	/**
	 * Set a factory function to create an EditConflictHelper
	 *
	 * @param callable $factory Factory function
	 * @since 1.31
	 */
	public function setEditConflictHelperFactory( callable $factory ) {
		$this->editConflictHelperFactory = $factory;
		$this->editConflictHelper = null;
	}

	/**
	 * @return TextConflictHelper
	 */
	private function getEditConflictHelper() {
		if ( !$this->editConflictHelper ) {
			$this->editConflictHelper = call_user_func(
				$this->editConflictHelperFactory,
				$this->getSubmitButtonLabel()
			);
		}

		return $this->editConflictHelper;
	}

	/**
	 * @param string $submitButtonLabel
	 * @return TextConflictHelper
	 */
	private function newTextConflictHelper( $submitButtonLabel ) {
		return new TextConflictHelper(
			$this->getTitle(),
			$this->getContext()->getOutput(),
			MediaWikiServices::getInstance()->getStatsdDataFactory(),
			$submitButtonLabel
		);
	}
}<|MERGE_RESOLUTION|>--- conflicted
+++ resolved
@@ -2795,17 +2795,9 @@
 
 		$out->addHTML( $this->editFormTextTop );
 
-<<<<<<< HEAD
-		if ( $this->wasDeletedSinceLastEdit() ) {
-			if ( $this->formtype !== 'save' ) {
-				$out->wrapWikiMsg( "<div class='error mw-deleted-while-editing'>\n$1\n</div>",
-					'deletedwhileediting' );
-			}
-=======
 		if ( $this->wasDeletedSinceLastEdit() && $this->formtype !== 'save' ) {
 			$out->wrapWikiMsg( "<div class='error mw-deleted-while-editing'>\n$1\n</div>",
 				'deletedwhileediting' );
->>>>>>> c733c855
 		}
 
 		// @todo add EditForm plugin interface and use it here!
@@ -4269,7 +4261,7 @@
 			'tabIndex' => ++$tabindex,
 			'id' => 'wpSaveWidget',
 			'inputId' => 'wpSave',
-			// Support: IE 6 – Use <input>, otherwise it can't distinguish which button was clicked
+			// Support: IE 6 – Use <input>, otherwise it can't distinguish which button was clicked
 			'useInputTag' => true,
 			'flags' => [ 'progressive', 'primary' ],
 			'label' => $buttonLabel,
@@ -4286,7 +4278,7 @@
 			'tabIndex' => ++$tabindex,
 			'id' => 'wpPreviewWidget',
 			'inputId' => 'wpPreview',
-			// Support: IE 6 – Use <input>, otherwise it can't distinguish which button was clicked
+			// Support: IE 6 – Use <input>, otherwise it can't distinguish which button was clicked
 			'useInputTag' => true,
 			'label' => $this->context->msg( 'showpreview' )->text(),
 			'infusable' => true,
@@ -4302,7 +4294,7 @@
 			'tabIndex' => ++$tabindex,
 			'id' => 'wpDiffWidget',
 			'inputId' => 'wpDiff',
-			// Support: IE 6 – Use <input>, otherwise it can't distinguish which button was clicked
+			// Support: IE 6 – Use <input>, otherwise it can't distinguish which button was clicked
 			'useInputTag' => true,
 			'label' => $this->context->msg( 'showdiff' )->text(),
 			'infusable' => true,
@@ -4591,4 +4583,4 @@
 			$submitButtonLabel
 		);
 	}
-}+}
