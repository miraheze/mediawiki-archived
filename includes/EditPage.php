<?php
/**
 * Contains the EditPage class
 * @file
 */

/**
 * The edit page/HTML interface (split from Article)
 * The actual database and text munging is still in Article,
 * but it should get easier to call those from alternate
 * interfaces.
 *
 * EditPage cares about two distinct titles:
 * $this->mContextTitle is the page that forms submit to, links point to,
 * redirects go to, etc. $this->mTitle (as well as $mArticle) is the
 * page in the database that is actually being edited. These are
 * usually the same, but they are now allowed to be different.
 *
 * Surgeon General's Warning: prolonged exposure to this class is known to cause
 * headaches, which may be fatal.
 */
class EditPage {

	/**
	 * Status: Article successfully updated
	 */
	const AS_SUCCESS_UPDATE            = 200;

	/**
	 * Status: Article successfully created
	 */
	const AS_SUCCESS_NEW_ARTICLE       = 201;

	/**
	 * Status: Article update aborted by a hook function
	 */
	const AS_HOOK_ERROR                = 210;

	/**
	 * Status: The filter function set in $wgFilterCallback returned true (= block it)
	 */
	const AS_FILTERING                 = 211;

	/**
	 * Status: A hook function returned an error
	 */
	const AS_HOOK_ERROR_EXPECTED       = 212;

	/**
	 * Status: User is blocked from editting this page
	 */
	const AS_BLOCKED_PAGE_FOR_USER     = 215;

	/**
	 * Status: Content too big (> $wgMaxArticleSize)
	 */
	const AS_CONTENT_TOO_BIG           = 216;

	/**
	 * Status: User cannot edit? (not used)
	 */
	const AS_USER_CANNOT_EDIT          = 217;

	/**
	 * Status: this anonymous user is not allowed to edit this page
	 */
	const AS_READ_ONLY_PAGE_ANON       = 218;

	/**
	 * Status: this logged in user is not allowed to edit this page
	 */
	const AS_READ_ONLY_PAGE_LOGGED     = 219;

	/**
	 * Status: wiki is in readonly mode (wfReadOnly() == true)
	 */
	const AS_READ_ONLY_PAGE            = 220;

	/**
	 * Status: rate limiter for action 'edit' was tripped
	 */
	const AS_RATE_LIMITED              = 221;

	/**
	 * Status: article was deleted while editting and param wpRecreate == false or form
	 * was not posted
	 */
	const AS_ARTICLE_WAS_DELETED       = 222;

	/**
	 * Status: user tried to create this page, but is not allowed to do that
	 * ( Title->usercan('create') == false )
	 */
	const AS_NO_CREATE_PERMISSION      = 223;

	/**
	 * Status: user tried to create a blank page
	 */
	const AS_BLANK_ARTICLE             = 224;

	/**
	 * Status: (non-resolvable) edit conflict
	 */
	const AS_CONFLICT_DETECTED         = 225;

	/**
	 * Status: no edit summary given and the user has forceeditsummary set and the user is not
	 * editting in his own userspace or talkspace and wpIgnoreBlankSummary == false
	 */
	const AS_SUMMARY_NEEDED            = 226;

	/**
	 * Status: user tried to create a new section without content
	 */
	const AS_TEXTBOX_EMPTY             = 228;

	/**
	 * Status: article is too big (> $wgMaxArticleSize), after merging in the new section
	 */
	const AS_MAX_ARTICLE_SIZE_EXCEEDED = 229;

	/**
	 * not used
	 */
	const AS_OK                        = 230;

	/**
	 * Status: WikiPage::doEdit() was unsuccessfull
	 */
	const AS_END                       = 231;

	/**
	 * Status: summary contained spam according to one of the regexes in $wgSummarySpamRegex
	 */
	const AS_SPAM_ERROR                = 232;

	/**
	 * Status: anonymous user is not allowed to upload (User::isAllowed('upload') == false)
	 */
	const AS_IMAGE_REDIRECT_ANON       = 233;

	/**
	 * Status: logged in user is not allowed to upload (User::isAllowed('upload') == false)
	 */
	const AS_IMAGE_REDIRECT_LOGGED     = 234;

	/**
<<<<<<< HEAD
	 * Status: can't parse content
	 */
	const AS_PARSE_ERROR                = 240;
=======
	 * HTML id and name for the beginning of the edit form.
	 */
	const EDITFORM_ID                  = 'editform';
>>>>>>> bc899332

	/**
	 * @var Article
	 */
	var $mArticle;

	/**
	 * @var Title
	 */
	var $mTitle;
	private $mContextTitle = null;
	var $action = 'submit';
	var $isConflict = false;
	var $isCssJsSubpage = false;
	var $isCssSubpage = false;
	var $isJsSubpage = false;
	var $isWrongCaseCssJsPage = false;
	var $isNew = false; // new page or new section
	var $deletedSinceEdit;
	var $formtype;
	var $firsttime;
	var $lastDelete;
	var $mTokenOk = false;
	var $mTokenOkExceptSuffix = false;
	var $mTriedSave = false;
	var $incompleteForm = false;
	var $tooBig = false;
	var $kblength = false;
	var $missingComment = false;
	var $missingSummary = false;
	var $allowBlankSummary = false;
	var $autoSumm = '';
	var $hookError = '';
	#var $mPreviewTemplates;

	/**
	 * @var ParserOutput
	 */
	var $mParserOutput;

	/**
	 * Has a summary been preset using GET parameter &summary= ?
	 * @var Bool
	 */
	var $hasPresetSummary = false;

	var $mBaseRevision = false;
	var $mShowSummaryField = true;

	# Form values
	var $save = false, $preview = false, $diff = false;
	var $minoredit = false, $watchthis = false, $recreate = false;
	var $textbox1 = '', $textbox2 = '', $summary = '', $nosummary = false;
	var $edittime = '', $section = '', $sectiontitle = '', $starttime = '';
	var $oldid = 0, $editintro = '', $scrolltop = null, $bot = true;
	var $content_model = null, $content_format = null;

	# Placeholders for text injection by hooks (must be HTML)
	# extensions should take care to _append_ to the present value
	public $editFormPageTop = ''; // Before even the preview
	public $editFormTextTop = '';
	public $editFormTextBeforeContent = '';
	public $editFormTextAfterWarn = '';
	public $editFormTextAfterTools = '';
	public $editFormTextBottom = '';
	public $editFormTextAfterContent = '';
	public $previewTextAfterContent = '';
	public $mPreloadContent = null;

	/* $didSave should be set to true whenever an article was succesfully altered. */
	public $didSave = false;
	public $undidRev = 0;

	public $suppressIntro = false;

	/**
	 * @param $article Article
	 */
	public function __construct( Article $article ) {
		$this->mArticle = $article;
		$this->mTitle = $article->getTitle();

		$this->content_model = $this->mTitle->getContentModelName();

		$handler = ContentHandler::getForModelName( $this->content_model );
		$this->content_format = $handler->getDefaultFormat(); #NOTE: should be overridden by format of actual revision
	}

	/**
	 * @return Article
	 */
	public function getArticle() {
		return $this->mArticle;
	}

	/**
	 * @since 1.19
	 * @return Title
	 */
	public function getTitle() {
		return $this->mTitle;
	}

	/**
	 * Set the context Title object
	 *
	 * @param $title Title object or null
	 */
	public function setContextTitle( $title ) {
		$this->mContextTitle = $title;
	}

	/**
	 * Get the context title object.
	 * If not set, $wgTitle will be returned. This behavior might changed in
	 * the future to return $this->mTitle instead.
	 *
	 * @return Title object
	 */
	public function getContextTitle() {
		if ( is_null( $this->mContextTitle ) ) {
			global $wgTitle;
			return $wgTitle;
		} else {
			return $this->mContextTitle;
		}
	}

	function submit() {
		$this->edit();
	}

	/**
	 * This is the function that gets called for "action=edit". It
	 * sets up various member variables, then passes execution to
	 * another function, usually showEditForm()
	 *
	 * The edit form is self-submitting, so that when things like
	 * preview and edit conflicts occur, we get the same form back
	 * with the extra stuff added.  Only when the final submission
	 * is made and all is well do we actually save and redirect to
	 * the newly-edited page.
	 */
	function edit() {
		global $wgOut, $wgRequest, $wgUser;
		// Allow extensions to modify/prevent this form or submission
		if ( !wfRunHooks( 'AlternateEdit', array( $this ) ) ) {
			return;
		}

		wfProfileIn( __METHOD__ );
		wfDebug( __METHOD__ . ": enter\n" );

		// If they used redlink=1 and the page exists, redirect to the main article
		if ( $wgRequest->getBool( 'redlink' ) && $this->mTitle->exists() ) {
			$wgOut->redirect( $this->mTitle->getFullURL() );
			wfProfileOut( __METHOD__ );
			return;
		}

		$this->importFormData( $wgRequest );
		$this->firsttime = false;

		if ( $this->live ) {
			$this->livePreview();
			wfProfileOut( __METHOD__ );
			return;
		}

		if ( wfReadOnly() && $this->save ) {
			// Force preview
			$this->save = false;
			$this->preview = true;
		}

		if ( $this->save ) {
			$this->formtype = 'save';
		} elseif ( $this->preview ) {
			$this->formtype = 'preview';
		} elseif ( $this->diff ) {
			$this->formtype = 'diff';
		} else { # First time through
			$this->firsttime = true;
			if ( $this->previewOnOpen() ) {
				$this->formtype = 'preview';
			} else {
				$this->formtype = 'initial';
			}
		}

		$permErrors = $this->getEditPermissionErrors();
		if ( $permErrors ) {
			wfDebug( __METHOD__ . ": User can't edit\n" );
			// Auto-block user's IP if the account was "hard" blocked
			$wgUser->spreadAnyEditBlock();

			$this->displayPermissionsError( $permErrors );

			wfProfileOut( __METHOD__ );
			return;
		}

		wfProfileIn( __METHOD__ . "-business-end" );

		$this->isConflict = false;
		// css / js subpages of user pages get a special treatment
		$this->isCssJsSubpage       = $this->mTitle->isCssJsSubpage();
		$this->isCssSubpage         = $this->mTitle->isCssSubpage();
		$this->isJsSubpage          = $this->mTitle->isJsSubpage();
		$this->isWrongCaseCssJsPage = $this->isWrongCaseCssJsPage();
		$this->isNew                = !$this->mTitle->exists() || $this->section == 'new';

		# Show applicable editing introductions
		if ( $this->formtype == 'initial' || $this->firsttime ) {
			$this->showIntro();
		}

		# Attempt submission here.  This will check for edit conflicts,
		# and redundantly check for locked database, blocked IPs, etc.
		# that edit() already checked just in case someone tries to sneak
		# in the back door with a hand-edited submission URL.

		if ( 'save' == $this->formtype ) {
			if ( !$this->attemptSave() ) {
				wfProfileOut( __METHOD__ . "-business-end" );
				wfProfileOut( __METHOD__ );
				return;
			}
		}

		# First time through: get contents, set time for conflict
		# checking, etc.
		if ( 'initial' == $this->formtype || $this->firsttime ) {
			if ( $this->initialiseForm() === false ) {
				$this->noSuchSectionPage();
				wfProfileOut( __METHOD__ . "-business-end" );
				wfProfileOut( __METHOD__ );
				return;
			}
			if ( !$this->mTitle->getArticleID() )
				wfRunHooks( 'EditFormPreloadText', array( &$this->textbox1, &$this->mTitle ) );
			else
				wfRunHooks( 'EditFormInitialText', array( $this ) );
		}

		$this->showEditForm();
		wfProfileOut( __METHOD__ . "-business-end" );
		wfProfileOut( __METHOD__ );
	}

	/**
	 * @return array
	 */
	protected function getEditPermissionErrors() {
		global $wgUser;
		$permErrors = $this->mTitle->getUserPermissionsErrors( 'edit', $wgUser );
		# Can this title be created?
		if ( !$this->mTitle->exists() ) {
			$permErrors = array_merge( $permErrors,
				wfArrayDiff2( $this->mTitle->getUserPermissionsErrors( 'create', $wgUser ), $permErrors ) );
		}
		# Ignore some permissions errors when a user is just previewing/viewing diffs
		$remove = array();
		foreach ( $permErrors as $error ) {
			if ( ( $this->preview || $this->diff ) &&
				( $error[0] == 'blockedtext' || $error[0] == 'autoblockedtext' ) )
			{
				$remove[] = $error;
			}
		}
		$permErrors = wfArrayDiff2( $permErrors, $remove );
		return $permErrors;
	}

	/**
	 * Display a permissions error page, like OutputPage::showPermissionsErrorPage(),
	 * but with the following differences:
	 * - If redlink=1, the user will be redirected to the page
	 * - If there is content to display or the error occurs while either saving,
	 *   previewing or showing the difference, it will be a
	 *   "View source for ..." page displaying the source code after the error message.
	 *
	 * @since 1.19
	 * @param $permErrors Array of permissions errors, as returned by
	 *                    Title::getUserPermissionsErrors().
	 */
	protected function displayPermissionsError( array $permErrors ) {
		global $wgRequest, $wgOut;

		if ( $wgRequest->getBool( 'redlink' ) ) {
			// The edit page was reached via a red link.
			// Redirect to the article page and let them click the edit tab if
			// they really want a permission error.
			$wgOut->redirect( $this->mTitle->getFullUrl() );
			return;
		}

		$content = $this->getContentObject();

		# Use the normal message if there's nothing to display
		if ( $this->firsttime && $content->isEmpty() ) {
			$action = $this->mTitle->exists() ? 'edit' :
				( $this->mTitle->isTalkPage() ? 'createtalk' : 'createpage' );
			throw new PermissionsError( $action, $permErrors );
		}

		$wgOut->setPageTitle( wfMessage( 'viewsource-title', $this->getContextTitle()->getPrefixedText() ) );
		$wgOut->addBacklinkSubtitle( $this->getContextTitle() );
		$wgOut->addWikiText( $wgOut->formatPermissionsErrorMessage( $permErrors, 'edit' ) );
		$wgOut->addHTML( "<hr />\n" );

		# If the user made changes, preserve them when showing the markup
		# (This happens when a user is blocked during edit, for instance)
		if ( !$this->firsttime ) {
			$text = $this->textbox1;
			$wgOut->addWikiMsg( 'viewyourtext' );
		} else {
			$text = $content->serialize( $this->content_format );
			$wgOut->addWikiMsg( 'viewsourcetext' );
		}

		$this->showTextbox( $text, 'wpTextbox1', array( 'readonly' ) );

		$wgOut->addHTML( Html::rawElement( 'div', array( 'class' => 'templatesUsed' ),
			Linker::formatTemplates( $this->getTemplates() ) ) );

		if ( $this->mTitle->exists() ) {
			$wgOut->returnToMain( null, $this->mTitle );
		}
	}

	/**
	 * Show a read-only error
	 * Parameters are the same as OutputPage:readOnlyPage()
	 * Redirect to the article page if redlink=1
	 * @deprecated in 1.19; use displayPermissionsError() instead
	 */
	function readOnlyPage( $source = null, $protected = false, $reasons = array(), $action = null ) {
		wfDeprecated( __METHOD__, '1.19' );

		global $wgRequest, $wgOut;
		if ( $wgRequest->getBool( 'redlink' ) ) {
			// The edit page was reached via a red link.
			// Redirect to the article page and let them click the edit tab if
			// they really want a permission error.
			$wgOut->redirect( $this->mTitle->getFullUrl() );
		} else {
			$wgOut->readOnlyPage( $source, $protected, $reasons, $action );
		}
	}

	/**
	 * Should we show a preview when the edit form is first shown?
	 *
	 * @return bool
	 */
	protected function previewOnOpen() {
		global $wgRequest, $wgUser, $wgPreviewOnOpenNamespaces;
		if ( $wgRequest->getVal( 'preview' ) == 'yes' ) {
			// Explicit override from request
			return true;
		} elseif ( $wgRequest->getVal( 'preview' ) == 'no' ) {
			// Explicit override from request
			return false;
		} elseif ( $this->section == 'new' ) {
			// Nothing *to* preview for new sections
			return false;
		} elseif ( ( $wgRequest->getVal( 'preload' ) !== null || $this->mTitle->exists() ) && $wgUser->getOption( 'previewonfirst' ) ) {
			// Standard preference behaviour
			return true;
		} elseif ( !$this->mTitle->exists() &&
		  isset( $wgPreviewOnOpenNamespaces[$this->mTitle->getNamespace()] ) &&
		  $wgPreviewOnOpenNamespaces[$this->mTitle->getNamespace()] )
		{
			// Categories are special
			return true;
		} else {
			return false;
		}
	}

	/**
	 * Checks whether the user entered a skin name in uppercase,
	 * e.g. "User:Example/Monobook.css" instead of "monobook.css"
	 *
	 * @return bool
	 */
	protected function isWrongCaseCssJsPage() {
		if ( $this->mTitle->isCssJsSubpage() ) {
			$name = $this->mTitle->getSkinFromCssJsSubpage();
			$skins = array_merge(
				array_keys( Skin::getSkinNames() ),
				array( 'common' )
			);
			return !in_array( $name, $skins )
				&& in_array( strtolower( $name ), $skins );
		} else {
			return false;
		}
	}

	/**
	 * Does this EditPage class support section editing?
	 * This is used by EditPage subclasses to indicate their ui cannot handle section edits
	 *
	 * @return bool
	 */
	protected function isSectionEditSupported() {
		return true;
	}

	/**
	 * This function collects the form data and uses it to populate various member variables.
	 * @param $request WebRequest
	 */
	function importFormData( &$request ) {
		global $wgLang, $wgUser;

		wfProfileIn( __METHOD__ );

		# Section edit can come from either the form or a link
		$this->section = $request->getVal( 'wpSection', $request->getVal( 'section' ) );

		if ( $request->wasPosted() ) {
			# These fields need to be checked for encoding.
			# Also remove trailing whitespace, but don't remove _initial_
			# whitespace from the text boxes. This may be significant formatting.
			$this->textbox1 = $this->safeUnicodeInput( $request, 'wpTextbox1' );
			if ( !$request->getCheck( 'wpTextbox2' ) ) {
				// Skip this if wpTextbox2 has input, it indicates that we came
				// from a conflict page with raw page text, not a custom form
				// modified by subclasses
				wfProfileIn( get_class( $this ) . "::importContentFormData" );
				$textbox1 = $this->importContentFormData( $request );
				if ( isset( $textbox1 ) )
					$this->textbox1 = $textbox1;
				wfProfileOut( get_class( $this ) . "::importContentFormData" );
			}

			# Truncate for whole multibyte characters. +5 bytes for ellipsis
			$this->summary = $wgLang->truncate( $request->getText( 'wpSummary' ), 250 );

			# If the summary consists of a heading, e.g. '==Foobar==', extract the title from the
			# header syntax, e.g. 'Foobar'. This is mainly an issue when we are using wpSummary for
			# section titles.
			$this->summary = preg_replace( '/^\s*=+\s*(.*?)\s*=+\s*$/', '$1', $this->summary );

			# Treat sectiontitle the same way as summary.
			# Note that wpSectionTitle is not yet a part of the actual edit form, as wpSummary is
			# currently doing double duty as both edit summary and section title. Right now this
			# is just to allow API edits to work around this limitation, but this should be
			# incorporated into the actual edit form when EditPage is rewritten (Bugs 18654, 26312).
			$this->sectiontitle = $wgLang->truncate( $request->getText( 'wpSectionTitle' ), 250 );
			$this->sectiontitle = preg_replace( '/^\s*=+\s*(.*?)\s*=+\s*$/', '$1', $this->sectiontitle );

			$this->edittime = $request->getVal( 'wpEdittime' );
			$this->starttime = $request->getVal( 'wpStarttime' );

			$this->scrolltop = $request->getIntOrNull( 'wpScrolltop' );

			if ( $this->textbox1 === '' && $request->getVal( 'wpTextbox1' ) === null ) {
				// wpTextbox1 field is missing, possibly due to being "too big"
				// according to some filter rules such as Suhosin's setting for
				// suhosin.request.max_value_length (d'oh)
				$this->incompleteForm = true;
			} else {
				// edittime should be one of our last fields; if it's missing,
				// the submission probably broke somewhere in the middle.
				$this->incompleteForm = is_null( $this->edittime );
			}
			if ( $this->incompleteForm ) {
				# If the form is incomplete, force to preview.
				wfDebug( __METHOD__ . ": Form data appears to be incomplete\n" );
				wfDebug( "POST DATA: " . var_export( $_POST, true ) . "\n" );
				$this->preview = true;
			} else {
				/* Fallback for live preview */
				$this->preview = $request->getCheck( 'wpPreview' ) || $request->getCheck( 'wpLivePreview' );
				$this->diff = $request->getCheck( 'wpDiff' );

				// Remember whether a save was requested, so we can indicate
				// if we forced preview due to session failure.
				$this->mTriedSave = !$this->preview;

				if ( $this->tokenOk( $request ) ) {
					# Some browsers will not report any submit button
					# if the user hits enter in the comment box.
					# The unmarked state will be assumed to be a save,
					# if the form seems otherwise complete.
					wfDebug( __METHOD__ . ": Passed token check.\n" );
				} elseif ( $this->diff ) {
					# Failed token check, but only requested "Show Changes".
					wfDebug( __METHOD__ . ": Failed token check; Show Changes requested.\n" );
				} else {
					# Page might be a hack attempt posted from
					# an external site. Preview instead of saving.
					wfDebug( __METHOD__ . ": Failed token check; forcing preview\n" );
					$this->preview = true;
				}
			}
			$this->save = !$this->preview && !$this->diff;
			if ( !preg_match( '/^\d{14}$/', $this->edittime ) ) {
				$this->edittime = null;
			}

			if ( !preg_match( '/^\d{14}$/', $this->starttime ) ) {
				$this->starttime = null;
			}

			$this->recreate  = $request->getCheck( 'wpRecreate' );

			$this->minoredit = $request->getCheck( 'wpMinoredit' );
			$this->watchthis = $request->getCheck( 'wpWatchthis' );

			# Don't force edit summaries when a user is editing their own user or talk page
			if ( ( $this->mTitle->mNamespace == NS_USER || $this->mTitle->mNamespace == NS_USER_TALK ) &&
				$this->mTitle->getText() == $wgUser->getName() )
			{
				$this->allowBlankSummary = true;
			} else {
				$this->allowBlankSummary = $request->getBool( 'wpIgnoreBlankSummary' ) || !$wgUser->getOption( 'forceeditsummary' );
			}

			$this->autoSumm = $request->getText( 'wpAutoSummary' );
		} else {
			# Not a posted form? Start with nothing.
			wfDebug( __METHOD__ . ": Not a posted form.\n" );
			$this->textbox1     = ''; #FIXME: track content object
			$this->summary      = '';
			$this->sectiontitle = '';
			$this->edittime     = '';
			$this->starttime    = wfTimestampNow();
			$this->edit         = false;
			$this->preview      = false;
			$this->save         = false;
			$this->diff         = false;
			$this->minoredit    = false;
			$this->watchthis    = $request->getBool( 'watchthis', false ); // Watch may be overriden by request parameters
			$this->recreate     = false;

			// When creating a new section, we can preload a section title by passing it as the
			// preloadtitle parameter in the URL (Bug 13100)
			if ( $this->section == 'new' && $request->getVal( 'preloadtitle' ) ) {
				$this->sectiontitle = $request->getVal( 'preloadtitle' );
				// Once wpSummary isn't being use for setting section titles, we should delete this.
				$this->summary = $request->getVal( 'preloadtitle' );
			}
			elseif ( $this->section != 'new' && $request->getVal( 'summary' ) ) {
				$this->summary = $request->getText( 'summary' );
				if ( $this->summary !== '' ) {
					$this->hasPresetSummary = true;
				}
			}

			if ( $request->getVal( 'minor' ) ) {
				$this->minoredit = true;
			}
		}

		$this->oldid = $request->getInt( 'oldid' );

		$this->bot = $request->getBool( 'bot', true );
		$this->nosummary = $request->getBool( 'nosummary' );

		$content_handler = ContentHandler::getForTitle( $this->mTitle );
		$this->content_model = $request->getText( 'model', $content_handler->getModelName() ); #may be overridden by revision
		$this->content_format = $request->getText( 'format', $content_handler->getDefaultFormat() ); #may be overridden by revision

		#TODO: check if the desired model is allowed in this namespace, and if a transition from the page's current model to the new model is allowed
		#TODO: check if the desired content model supports the given content format!

		$this->live = $request->getCheck( 'live' );
		$this->editintro = $request->getText( 'editintro',
			// Custom edit intro for new sections
			$this->section === 'new' ? 'MediaWiki:addsection-editintro' : '' );

		// Allow extensions to modify form data
		wfRunHooks( 'EditPage::importFormData', array( $this, $request ) );

		wfProfileOut( __METHOD__ );
	}

	/**
	 * Subpage overridable method for extracting the page content data from the
	 * posted form to be placed in $this->textbox1, if using customized input
	 * this method should be overrided and return the page text that will be used
	 * for saving, preview parsing and so on...
	 *
	 * @param $request WebRequest
	 */
	protected function importContentFormData( &$request ) {
		return; // Don't do anything, EditPage already extracted wpTextbox1
	}

	/**
	 * Initialise form fields in the object
	 * Called on the first invocation, e.g. when a user clicks an edit link
	 * @return bool -- if the requested section is valid
	 */
	function initialiseForm() {
		global $wgUser;
		$this->edittime = $this->mArticle->getTimestamp();

		$content = $this->getContentObject( false ); #TODO: track content object?!
		$this->textbox1 = $content->serialize( $this->content_format );

		// activate checkboxes if user wants them to be always active
		# Sort out the "watch" checkbox
		if ( $wgUser->getOption( 'watchdefault' ) ) {
			# Watch all edits
			$this->watchthis = true;
		} elseif ( $wgUser->getOption( 'watchcreations' ) && !$this->mTitle->exists() ) {
			# Watch creations
			$this->watchthis = true;
		} elseif ( $this->mTitle->userIsWatching() ) {
			# Already watched
			$this->watchthis = true;
		}
		if ( $wgUser->getOption( 'minordefault' ) && !$this->isNew ) {
			$this->minoredit = true;
		}
		if ( $this->textbox1 === false ) {
			return false;
		}
		wfProxyCheck();
		return true;
	}

	/**
	 * Fetch initial editing page content.
	 *
	 * @param $def_text string
	 * @return mixed string on success, $def_text for invalid sections
	 * @private
	 * @deprecated since 1.20
	 */
	function getContent( $def_text = false ) { #FIXME: deprecated, replace usage!
		if ( $def_text !== null && $def_text !== false && $def_text !== '' ) {
			$def_content = ContentHandler::makeContent( $def_text, $this->getTitle() );
		} else {
			$def_content = false;
		}

		$content = $this->getContentObject( $def_content );

		return $content->serialize( $this->content_format ); #XXX: really use serialized form? use ContentHandler::getContentText() instead?
	}

	private function getContentObject( $def_content = null ) { #FIXME: use this!
		global $wgOut, $wgRequest;

		wfProfileIn( __METHOD__ );

		$content = false;

		// For message page not locally set, use the i18n message.
		// For other non-existent articles, use preload text if any.
		if ( !$this->mTitle->exists() || $this->section == 'new' ) {
			if ( $this->mTitle->getNamespace() == NS_MEDIAWIKI && $this->section != 'new' ) {
				# If this is a system message, get the default text.
				$msg = $this->mTitle->getDefaultMessageText();

				$content = ContentHandler::makeContent( $msg, $this->mTitle );
			}
			if ( $content === false ) {
				# If requested, preload some text.
				$preload = $wgRequest->getVal( 'preload',
					// Custom preload text for new sections
					$this->section === 'new' ? 'MediaWiki:addsection-preload' : '' );

				$content = $this->getPreloadedContent( $preload );
			}
		// For existing pages, get text based on "undo" or section parameters.
		} else {
			if ( $this->section != '' ) {
				// Get section edit text (returns $def_text for invalid sections)
				$orig = $this->getOriginalContent();
				$content = $orig ? $orig->getSection( $this->section ) : null;

				if ( !$content ) $content = $def_content;
			} else {
				$undoafter = $wgRequest->getInt( 'undoafter' );
				$undo = $wgRequest->getInt( 'undo' );

				if ( $undo > 0 && $undoafter > 0 ) {
					if ( $undo < $undoafter ) {
						# If they got undoafter and undo round the wrong way, switch them
						list( $undo, $undoafter ) = array( $undoafter, $undo );
					}

					$undorev = Revision::newFromId( $undo );
					$oldrev = Revision::newFromId( $undoafter );

					# Sanity check, make sure it's the right page,
					# the revisions exist and they were not deleted.
					# Otherwise, $content will be left as-is.
					if ( !is_null( $undorev ) && !is_null( $oldrev ) &&
						$undorev->getPage() == $oldrev->getPage() &&
						$undorev->getPage() == $this->mTitle->getArticleID() &&
						!$undorev->isDeleted( Revision::DELETED_TEXT ) &&
						!$oldrev->isDeleted( Revision::DELETED_TEXT ) ) {

                        $content = $this->mArticle->getUndoContent( $undorev, $oldrev );

						if ( $content === false ) {
							# Warn the user that something went wrong
							$undoMsg = 'failure';
						} else {
							# Inform the user of our success and set an automatic edit summary
							$undoMsg = 'success';

							# If we just undid one rev, use an autosummary
							$firstrev = $oldrev->getNext();
							if ( $firstrev->getId() == $undo ) {
								$undoSummary = wfMsgForContent( 'undo-summary', $undo, $undorev->getUserText() );
								if ( $this->summary === '' ) {
									$this->summary = $undoSummary;
								} else {
									$this->summary = $undoSummary . wfMsgForContent( 'colon-separator' ) . $this->summary;
								}
								$this->undidRev = $undo;
							}
							$this->formtype = 'diff';
						}
					} else {
						// Failed basic sanity checks.
						// Older revisions may have been removed since the link
						// was created, or we may simply have got bogus input.
						$undoMsg = 'norev';
					}

					$class = ( $undoMsg == 'success' ? '' : 'error ' ) . "mw-undo-{$undoMsg}";
					$this->editFormPageTop .= $wgOut->parse( "<div class=\"{$class}\">" .
						wfMsgNoTrans( 'undo-' . $undoMsg ) . '</div>', true, /* interface */true );
				}

				if ( $content === false ) {
					$content = $this->getOriginalContent();
				}
			}
		}

		wfProfileOut( __METHOD__ );
		return $content;
	}

	/**
	 * Get the content of the wanted revision, without section extraction.
	 *
	 * The result of this function can be used to compare user's input with
	 * section replaced in its context (using WikiPage::replaceSection())
	 * to the original text of the edit.
	 *
	 * This difers from Article::getContent() that when a missing revision is
	 * encountered the result will be an empty string and not the
	 * 'missing-article' message.
	 *
	 * @since 1.19
	 * @return string
	 */
	private function getOriginalContent() {
		if ( $this->section == 'new' ) {
			return $this->getCurrentContent();
		}
		$revision = $this->mArticle->getRevisionFetched();
		if ( $revision === null ) {
			if ( !$this->content_model ) $this->content_model = $this->getTitle()->getContentModelName();
			$handler = ContentHandler::getForModelName( $this->content_model );

			return $handler->makeEmptyContent();
		}
        $content = $revision->getContent();
		return $content;
	}

    /**
     * Get the current content of the page. This is basically similar to
     * WikiPage::getContent( Revision::RAW ) except that when the page doesn't exist an empty
     * content object is returned instead of null.
     *
     * @since 1.20
     * @return string
     */
    private function getCurrentContent() {
        $rev = $this->mArticle->getRevision();
        $content = $rev ? $rev->getContent( Revision::RAW ) : null;

        if ( $content  === false || $content === null ) {
            if ( !$this->content_model ) $this->content_model = $this->getTitle()->getContentModelName();
            $handler = ContentHandler::getForModelName( $this->content_model );

            return $handler->makeEmptyContent();
        } else {
            #FIXME: nasty side-effect!
            $this->content_model = $rev->getContentModelName();
            $this->content_format = $rev->getContentFormat();

            return $content;
        }
    }


    /**
     * Use this method before edit() to preload some text into the edit box
     *
     * @param $text string
     * @deprecated since 1.20
     */
    public function setPreloadedText( $text ) { #FIXME: deprecated, use setPreloadedContent()
        wfDeprecated( __METHOD__, "1.20" );

        $content = ContentHandler::makeContent( $text, $this->getTitle() );

        $this->setPreloadedContent( $content );
    }

    /**
     * Use this method before edit() to preload some content into the edit box
     *
     * @param $content Content
     */
    public function setPreloadedContent( Content $content ) { #FIXME: use this!
        $this->mPreloadedContent = $content;
    }

    /**
     * Get the contents to be preloaded into the box, either set by
     * an earlier setPreloadText() or by loading the given page.
     *
     * @param $preload String: representing the title to preload from.
     * @return String
     * @deprecated since 1.20
     */
    protected function getPreloadedText( $preload ) { #FIXME: B/C only, replace usage!
        wfDeprecated( __METHOD__, "1.20" );

        $content = $this->getPreloadedContent( $preload );
        $text = $content->serialize( $this->content_format ); #XXX: really use serialized form? use ContentHandler::getContentText() instead?!

        return $text;
    }

    protected function getPreloadedContent( $preload ) { #FIXME: use this!
        global $wgUser;

        if ( !empty( $this->mPreloadContent ) ) {
            return $this->mPreloadContent;
        }

        $handler = ContentHandler::getForTitle( $this->getTitle() );

        if ( $preload === '' ) {
            return $handler->makeEmptyContent();
        }

        $title = Title::newFromText( $preload );
        # Check for existence to avoid getting MediaWiki:Noarticletext
        if ( $title === null || !$title->exists() || !$title->userCan( 'read' ) ) {
            return $handler->makeEmptyContent();
        }

        $page = WikiPage::factory( $title );
        if ( $page->isRedirect() ) {
            $title = $page->getRedirectTarget();
            # Same as before
            if ( $title === null || !$title->exists() || !$title->userCan( 'read' ) ) {
                return $handler->makeEmptyContent();
            }
            $page = WikiPage::factory( $title );
        }

        $parserOptions = ParserOptions::newFromUser( $wgUser );
        $content = $page->getContent( Revision::RAW );

        return $content->preloadTransform( $title, $parserOptions );
    }

	/**
	 * Make sure the form isn't faking a user's credentials.
	 *
	 * @param $request WebRequest
	 * @return bool
	 * @private
	 */
	function tokenOk( &$request ) {
		global $wgUser;
		$token = $request->getVal( 'wpEditToken' );
		$this->mTokenOk = $wgUser->matchEditToken( $token );
		$this->mTokenOkExceptSuffix = $wgUser->matchEditTokenNoSuffix( $token );
		return $this->mTokenOk;
	}

	/**
	 * Attempt submission
	 * @return bool false if output is done, true if the rest of the form should be displayed
	 */
	function attemptSave() {
		global $wgUser, $wgOut;

		$resultDetails = false;
		# Allow bots to exempt some edits from bot flagging
		$bot = $wgUser->isAllowed( 'bot' ) && $this->bot;
		$status = $this->internalAttemptSave( $resultDetails, $bot );
		// FIXME: once the interface for internalAttemptSave() is made nicer, this should use the message in $status

		if ( $status->value == self::AS_SUCCESS_UPDATE || $status->value == self::AS_SUCCESS_NEW_ARTICLE ) {
			$this->didSave = true;
		}

		switch ( $status->value ) {
			case self::AS_HOOK_ERROR_EXPECTED:
			case self::AS_CONTENT_TOO_BIG:
			case self::AS_ARTICLE_WAS_DELETED:
			case self::AS_CONFLICT_DETECTED:
			case self::AS_SUMMARY_NEEDED:
			case self::AS_TEXTBOX_EMPTY:
			case self::AS_MAX_ARTICLE_SIZE_EXCEEDED:
			case self::AS_END:
				return true;

			case self::AS_HOOK_ERROR:
			case self::AS_FILTERING:
				return false;

			case self::AS_PARSE_ERROR:
				$wgOut->addWikiText( '<div class="error">' . $status->getWikiText() . '</div>');
				#FIXME: cause editform to be shown again, not just an error!
				return false;

			case self::AS_SUCCESS_NEW_ARTICLE:
				$query = $resultDetails['redirect'] ? 'redirect=no' : '';
				$anchor = isset ( $resultDetails['sectionanchor'] ) ? $resultDetails['sectionanchor'] : '';
				$wgOut->redirect( $this->mTitle->getFullURL( $query ) . $anchor );
				return false;

			case self::AS_SUCCESS_UPDATE:
				$extraQuery = '';
				$sectionanchor = $resultDetails['sectionanchor'];

				// Give extensions a chance to modify URL query on update
				wfRunHooks( 'ArticleUpdateBeforeRedirect', array( $this->mArticle, &$sectionanchor, &$extraQuery ) );

				if ( $resultDetails['redirect'] ) {
					if ( $extraQuery == '' ) {
						$extraQuery = 'redirect=no';
					} else {
						$extraQuery = 'redirect=no&' . $extraQuery;
					}
				}
				$wgOut->redirect( $this->mTitle->getFullURL( $extraQuery ) . $sectionanchor );
				return false;

			case self::AS_BLANK_ARTICLE:
				$wgOut->redirect( $this->getContextTitle()->getFullURL() );
				return false;

			case self::AS_SPAM_ERROR:
				$this->spamPageWithContent( $resultDetails['spam'] );
				return false;

			case self::AS_BLOCKED_PAGE_FOR_USER:
				throw new UserBlockedError( $wgUser->getBlock() );

			case self::AS_IMAGE_REDIRECT_ANON:
			case self::AS_IMAGE_REDIRECT_LOGGED:
				throw new PermissionsError( 'upload' );

			case self::AS_READ_ONLY_PAGE_ANON:
			case self::AS_READ_ONLY_PAGE_LOGGED:
				throw new PermissionsError( 'edit' );

			case self::AS_READ_ONLY_PAGE:
				throw new ReadOnlyError;

			case self::AS_RATE_LIMITED:
				throw new ThrottledError();

			case self::AS_NO_CREATE_PERMISSION:
				$permission = $this->mTitle->isTalkPage() ? 'createtalk' : 'createpage';
				throw new PermissionsError( $permission );

		}
		return false;
	}

	/**
	 * Attempt submission (no UI)
	 *
	 * @param $result
	 * @param $bot bool
	 *
	 * @return Status object, possibly with a message, but always with one of the AS_* constants in $status->value,
	 *
	 * FIXME: This interface is TERRIBLE, but hard to get rid of due to various error display idiosyncrasies. There are
	 * also lots of cases where error metadata is set in the object and retrieved later instead of being returned, e.g.
	 * AS_CONTENT_TOO_BIG and AS_BLOCKED_PAGE_FOR_USER. All that stuff needs to be cleaned up some time.
	 */
	function internalAttemptSave( &$result, $bot = false ) {
		global $wgFilterCallback, $wgUser, $wgRequest, $wgParser;
		global $wgMaxArticleSize;

		$status = Status::newGood();

		wfProfileIn( __METHOD__  );
		wfProfileIn( __METHOD__ . '-checks' );

		if ( !wfRunHooks( 'EditPage::attemptSave', array( $this ) ) ) {
			wfDebug( "Hook 'EditPage::attemptSave' aborted article saving\n" );
			$status->fatal( 'hookaborted' );
			$status->value = self::AS_HOOK_ERROR;
			wfProfileOut( __METHOD__ . '-checks' );
			wfProfileOut( __METHOD__  );
			return $status;
		}

		# Check image redirect
		if ( $this->mTitle->getNamespace() == NS_FILE &&
			Title::newFromRedirect( $this->textbox1 ) instanceof Title && #FIXME: use content handler to check for redirect
			!$wgUser->isAllowed( 'upload' ) ) {
				$code = $wgUser->isAnon() ? self::AS_IMAGE_REDIRECT_ANON : self::AS_IMAGE_REDIRECT_LOGGED;
				$status->setResult( false, $code );

				wfProfileOut( __METHOD__ . '-checks' );
				wfProfileOut( __METHOD__  );

				return $status;
		}

		# Check for spam
		$match = self::matchSummarySpamRegex( $this->summary );
		if ( $match === false ) {
			$match = self::matchSpamRegex( $this->textbox1 );
		}
		if ( $match !== false ) {
			$result['spam'] = $match;
			$ip = $wgRequest->getIP();
			$pdbk = $this->mTitle->getPrefixedDBkey();
			$match = str_replace( "\n", '', $match );
			wfDebugLog( 'SpamRegex', "$ip spam regex hit [[$pdbk]]: \"$match\"" );
			$status->fatal( 'spamprotectionmatch', $match );
			$status->value = self::AS_SPAM_ERROR;
			wfProfileOut( __METHOD__ . '-checks' );
			wfProfileOut( __METHOD__ );
			return $status;
		}
		if ( $wgFilterCallback && is_callable( $wgFilterCallback ) && $wgFilterCallback( $this->mTitle, $this->textbox1, $this->section, $this->hookError, $this->summary ) ) {
			# Error messages or other handling should be performed by the filter function
			$status->setResult( false, self::AS_FILTERING );
			wfProfileOut( __METHOD__ . '-checks' );
			wfProfileOut( __METHOD__ );
			return $status;
		}
		if ( !wfRunHooks( 'EditFilter', array( $this, $this->textbox1, $this->section, &$this->hookError, $this->summary ) ) ) {
			# Error messages etc. could be handled within the hook...
			$status->fatal( 'hookaborted' );
			$status->value = self::AS_HOOK_ERROR;
			wfProfileOut( __METHOD__ . '-checks' );
			wfProfileOut( __METHOD__ );
			return $status;
		} elseif ( $this->hookError != '' ) {
			# ...or the hook could be expecting us to produce an error
			$status->fatal( 'hookaborted' );
			$status->value = self::AS_HOOK_ERROR_EXPECTED;
			wfProfileOut( __METHOD__ . '-checks' );
			wfProfileOut( __METHOD__ );
			return $status;
		}

		if ( $wgUser->isBlockedFrom( $this->mTitle, false ) ) {
			// Auto-block user's IP if the account was "hard" blocked
			$wgUser->spreadAnyEditBlock();
			# Check block state against master, thus 'false'.
			$status->setResult( false, self::AS_BLOCKED_PAGE_FOR_USER );
			wfProfileOut( __METHOD__ . '-checks' );
			wfProfileOut( __METHOD__ );
			return $status;
		}

		$this->kblength = (int)( strlen( $this->textbox1 ) / 1024 );
		if ( $this->kblength > $wgMaxArticleSize ) {
			// Error will be displayed by showEditForm()
			$this->tooBig = true;
			$status->setResult( false, self::AS_CONTENT_TOO_BIG );
			wfProfileOut( __METHOD__ . '-checks' );
			wfProfileOut( __METHOD__ );
			return $status;
		}

		if ( !$wgUser->isAllowed( 'edit' ) ) {
			if ( $wgUser->isAnon() ) {
				$status->setResult( false, self::AS_READ_ONLY_PAGE_ANON );
				wfProfileOut( __METHOD__ . '-checks' );
				wfProfileOut( __METHOD__ );
				return $status;
			} else {
				$status->fatal( 'readonlytext' );
				$status->value = self::AS_READ_ONLY_PAGE_LOGGED;
				wfProfileOut( __METHOD__ . '-checks' );
				wfProfileOut( __METHOD__ );
				return $status;
			}
		}

		if ( wfReadOnly() ) {
			$status->fatal( 'readonlytext' );
			$status->value = self::AS_READ_ONLY_PAGE;
			wfProfileOut( __METHOD__ . '-checks' );
			wfProfileOut( __METHOD__ );
			return $status;
		}
		if ( $wgUser->pingLimiter() ) {
			$status->fatal( 'actionthrottledtext' );
			$status->value = self::AS_RATE_LIMITED;
			wfProfileOut( __METHOD__ . '-checks' );
			wfProfileOut( __METHOD__ );
			return $status;
		}

		# If the article has been deleted while editing, don't save it without
		# confirmation
		if ( $this->wasDeletedSinceLastEdit() && !$this->recreate ) {
			$status->setResult( false, self::AS_ARTICLE_WAS_DELETED );
			wfProfileOut( __METHOD__ . '-checks' );
			wfProfileOut( __METHOD__ );
			return $status;
		}

		wfProfileOut( __METHOD__ . '-checks' );

		# If article is new, insert it.
		$aid = $this->mTitle->getArticleID( Title::GAID_FOR_UPDATE );
		$new = ( $aid == 0 );

		try {
            if ( $new ) {
                // Late check for create permission, just in case *PARANOIA*
                if ( !$this->mTitle->userCan( 'create' ) ) {
                    $status->fatal( 'nocreatetext' );
                    $status->value = self::AS_NO_CREATE_PERMISSION;
                    wfDebug( __METHOD__ . ": no create permission\n" );
                    wfProfileOut( __METHOD__ );
                    return $status;
                }

                # Don't save a new article if it's blank.
                if ( $this->textbox1 == '' ) {
                    $status->setResult( false, self::AS_BLANK_ARTICLE );
                    wfProfileOut( __METHOD__ );
                    return $status;
                }

                // Run post-section-merge edit filter
                if ( !wfRunHooks( 'EditFilterMerged', array( $this, $this->textbox1, &$this->hookError, $this->summary ) ) ) {
                    # Error messages etc. could be handled within the hook...
                    $status->fatal( 'hookaborted' );
                    $status->value = self::AS_HOOK_ERROR;
                    wfProfileOut( __METHOD__ );
                    return $status;
                } elseif ( $this->hookError != '' ) {
                    # ...or the hook could be expecting us to produce an error
                    $status->fatal( 'hookaborted' );
                    $status->value = self::AS_HOOK_ERROR_EXPECTED;
                    wfProfileOut( __METHOD__ );
                    return $status;
                }

                $content = ContentHandler::makeContent( $this->textbox1, $this->getTitle(), $this->content_model, $this->content_format );

                $result['sectionanchor'] = '';
                if ( $this->section == 'new' ) {
                    if ( $this->sectiontitle !== '' ) {
                        // Insert the section title above the content.
                        $content = $content->addSectionHeader( $this->sectiontitle );

                        // Jump to the new section
                        $result['sectionanchor'] = $wgParser->guessLegacySectionNameFromWikiText( $this->sectiontitle );

                        // If no edit summary was specified, create one automatically from the section
                        // title and have it link to the new section. Otherwise, respect the summary as
                        // passed.
                        if ( $this->summary === '' ) {
                            $cleanSectionTitle = $wgParser->stripSectionName( $this->sectiontitle );
                            $this->summary = wfMsgForContent( 'newsectionsummary', $cleanSectionTitle );
                        }
                    } elseif ( $this->summary !== '' ) {
                        // Insert the section title above the content.
                        $content = $content->addSectionHeader( $this->sectiontitle );

                        // Jump to the new section
                        $result['sectionanchor'] = $wgParser->guessLegacySectionNameFromWikiText( $this->summary );

                        // Create a link to the new section from the edit summary.
                        $cleanSummary = $wgParser->stripSectionName( $this->summary );
                        $this->summary = wfMsgForContent( 'newsectionsummary', $cleanSummary );
                    }
                }

                $status->value = self::AS_SUCCESS_NEW_ARTICLE;

            } else { # not $new

                # Article exists. Check for edit conflict.

                $this->mArticle->clear(); # Force reload of dates, etc.
                $timestamp = $this->mArticle->getTimestamp();

                wfDebug( "timestamp: {$timestamp}, edittime: {$this->edittime}\n" );

                if ( $timestamp != $this->edittime ) {
                    $this->isConflict = true;
                    if ( $this->section == 'new' ) {
                        if ( $this->mArticle->getUserText() == $wgUser->getName() &&
                            $this->mArticle->getComment() == $this->summary ) {
                            // Probably a duplicate submission of a new comment.
                            // This can happen when squid resends a request after
                            // a timeout but the first one actually went through.
                            wfDebug( __METHOD__ . ": duplicate new section submission; trigger edit conflict!\n" );
                        } else {
                            // New comment; suppress conflict.
                            $this->isConflict = false;
                            wfDebug( __METHOD__ . ": conflict suppressed; new section\n" );
                        }
                    } elseif ( $this->section == '' && $this->userWasLastToEdit( $wgUser->getId(), $this->edittime ) ) {
                        # Suppress edit conflict with self, except for section edits where merging is required.
                        wfDebug( __METHOD__ . ": Suppressing edit conflict, same user.\n" );
                        $this->isConflict = false;
                    }
                }

                // If sectiontitle is set, use it, otherwise use the summary as the section title (for
                // backwards compatibility with old forms/bots).
                if ( $this->sectiontitle !== '' ) {
                    $sectionTitle = $this->sectiontitle;
                } else {
                    $sectionTitle = $this->summary;
                }

                $textbox_content = ContentHandler::makeContent( $this->textbox1, $this->getTitle(), $this->content_model, $this->content_format );
                $content = null;

                if ( $this->isConflict ) {
                    wfDebug( __METHOD__ . ": conflict! getting section '$this->section' for time '$this->edittime' (article time '{$timestamp}')\n" );
                    $content = $this->mArticle->replaceSectionContent( $this->section, $textbox_content, $sectionTitle, $this->edittime );
                } else {
                    wfDebug( __METHOD__ . ": getting section '$this->section'\n" );
                    $content = $this->mArticle->replaceSectionContent( $this->section, $textbox_content, $sectionTitle );
                }

                if ( is_null( $content ) ) {
                    wfDebug( __METHOD__ . ": activating conflict; section replace failed.\n" );
                    $this->isConflict = true;
                    $content = $textbox_content; // do not try to merge here!
                } elseif ( $this->isConflict ) {
                    # Attempt merge
                    if ( $this->mergeChangesIntoContent( $textbox_content ) ) {
                        // Successful merge! Maybe we should tell the user the good news?
                        $this->isConflict = false;
                        $content = $textbox_content;
                        wfDebug( __METHOD__ . ": Suppressing edit conflict, successful merge.\n" );
                    } else {
                        $this->section = '';
                        #$this->textbox1 = $text; #redundant, nothing to do here?
                        wfDebug( __METHOD__ . ": Keeping edit conflict, failed merge.\n" );
                    }
                }

                if ( $this->isConflict ) {
                    $status->setResult( false, self::AS_CONFLICT_DETECTED );
                    wfProfileOut( __METHOD__ );
                    return $status;
                }

                // Run post-section-merge edit filter
                if ( !wfRunHooks( 'EditFilterMerged', array( $this, $content->serialize( $this->content_format ), &$this->hookError, $this->summary ) )
                        || !wfRunHooks( 'EditFilterMergedContent', array( $this, $content, &$this->hookError, $this->summary ) ) ) { #FIXME: document new hook
                    # Error messages etc. could be handled within the hook...
                    $status->fatal( 'hookaborted' );
                    $status->value = self::AS_HOOK_ERROR;
                    wfProfileOut( __METHOD__ );
                    return $status;
                } elseif ( $this->hookError != '' ) {
                    # ...or the hook could be expecting us to produce an error
                    $status->fatal( 'hookaborted' );
                    $status->value = self::AS_HOOK_ERROR_EXPECTED;
                    wfProfileOut( __METHOD__ );
                    return $status;
                }

                $content = ContentHandler::makeContent( $this->textbox1, $this->getTitle(), $this->content_model, $this->content_format );

                # Handle the user preference to force summaries here, but not for null edits
                if ( $this->section != 'new' && !$this->allowBlankSummary
                    && !$content->equals( $this->getOriginalContent() )
                    && !$content->isRedirect() ) # check if it's not a redirect
                {
                    if ( md5( $this->summary ) == $this->autoSumm ) {
                        $this->missingSummary = true;
                        $status->fatal( 'missingsummary' );
                        $status->value = self::AS_SUMMARY_NEEDED;
                        wfProfileOut( __METHOD__ );
                        return $status;
                    }
                }

                # And a similar thing for new sections
                if ( $this->section == 'new' && !$this->allowBlankSummary ) {
                    if ( trim( $this->summary ) == '' ) {
                        $this->missingSummary = true;
                        $status->fatal( 'missingsummary' ); // or 'missingcommentheader' if $section == 'new'. Blegh
                        $status->value = self::AS_SUMMARY_NEEDED;
                        wfProfileOut( __METHOD__ );
                        return $status;
                    }
                }

                # All's well
                wfProfileIn( __METHOD__ . '-sectionanchor' );
                $sectionanchor = '';
                if ( $this->section == 'new' ) {
                    if ( $this->textbox1 == '' ) {
                        $this->missingComment = true;
                        $status->fatal( 'missingcommenttext' );
                        $status->value = self::AS_TEXTBOX_EMPTY;
                        wfProfileOut( __METHOD__ . '-sectionanchor' );
                        wfProfileOut( __METHOD__ );
                        return $status;
                    }
                    if ( $this->sectiontitle !== '' ) {
                        $sectionanchor = $wgParser->guessLegacySectionNameFromWikiText( $this->sectiontitle );
                        // If no edit summary was specified, create one automatically from the section
                        // title and have it link to the new section. Otherwise, respect the summary as
                        // passed.
                        if ( $this->summary === '' ) {
                            $cleanSectionTitle = $wgParser->stripSectionName( $this->sectiontitle );
                            $this->summary = wfMsgForContent( 'newsectionsummary', $cleanSectionTitle );
                        }
                    } elseif ( $this->summary !== '' ) {
                        $sectionanchor = $wgParser->guessLegacySectionNameFromWikiText( $this->summary );
                        # This is a new section, so create a link to the new section
                        # in the revision summary.
                        $cleanSummary = $wgParser->stripSectionName( $this->summary );
                        $this->summary = wfMsgForContent( 'newsectionsummary', $cleanSummary );
                    }
                } elseif ( $this->section != '' ) {
                    # Try to get a section anchor from the section source, redirect to edited section if header found
                    # XXX: might be better to integrate this into Article::replaceSection
                    # for duplicate heading checking and maybe parsing
                    $hasmatch = preg_match( "/^ *([=]{1,6})(.*?)(\\1) *\\n/i", $this->textbox1, $matches );
                    # we can't deal with anchors, includes, html etc in the header for now,
                    # headline would need to be parsed to improve this
                    if ( $hasmatch && strlen( $matches[2] ) > 0 ) {
                        $sectionanchor = $wgParser->guessLegacySectionNameFromWikiText( $matches[2] );
                    }
                }
                $result['sectionanchor'] = $sectionanchor;
                wfProfileOut( __METHOD__ . '-sectionanchor' );

                // Save errors may fall down to the edit form, but we've now
                // merged the section into full text. Clear the section field
                // so that later submission of conflict forms won't try to
                // replace that into a duplicated mess.
                    $this->textbox1 = $content->serialize( $this->content_format );
                $this->section = '';

                $status->value = self::AS_SUCCESS_UPDATE;
            }

            // Check for length errors again now that the section is merged in
                $this->kblength = (int)( strlen( $content->serialize( $this->content_format ) ) / 1024 );
            if ( $this->kblength > $wgMaxArticleSize ) {
                $this->tooBig = true;
                $status->setResult( false, self::AS_MAX_ARTICLE_SIZE_EXCEEDED );
                wfProfileOut( __METHOD__ );
                return $status;
            }

            $flags = EDIT_DEFER_UPDATES | EDIT_AUTOSUMMARY |
                ( $new ? EDIT_NEW : EDIT_UPDATE ) |
                ( ( $this->minoredit && !$this->isNew ) ? EDIT_MINOR : 0 ) |
                ( $bot ? EDIT_FORCE_BOT : 0 );

                $doEditStatus = $this->mArticle->doEditContent( $content, $this->summary, $flags, false, null, $this->content_format );

            if ( $doEditStatus->isOK() ) {
                    $result['redirect'] = $content->isRedirect();
                $this->commitWatch();
                wfProfileOut( __METHOD__ );
                return $status;
            } else {
                $this->isConflict = true;
                $doEditStatus->value = self::AS_END; // Destroys data doEdit() put in $status->value but who cares
                wfProfileOut( __METHOD__ );
                return $doEditStatus;
            }
		} catch (MWContentSerializationException $ex) {
			$status->fatal( 'content-failed-to-parse', $this->content_model, $this->content_format, $ex->getMessage() );
			$status->value = self::AS_PARSE_ERROR;
			wfProfileOut( __METHOD__ );
			return $status;
		}
	}

	/**
	 * Commit the change of watch status
	 */
	protected function commitWatch() {
		global $wgUser;
		if ( $this->watchthis xor $this->mTitle->userIsWatching() ) {
			$dbw = wfGetDB( DB_MASTER );
			$dbw->begin( __METHOD__ );
			if ( $this->watchthis ) {
				WatchAction::doWatch( $this->mTitle, $wgUser );
			} else {
				WatchAction::doUnwatch( $this->mTitle, $wgUser );
			}
			$dbw->commit( __METHOD__ );
		}
	}

	/**
	 * Check if no edits were made by other users since
	 * the time a user started editing the page. Limit to
	 * 50 revisions for the sake of performance.
	 *
	 * @param $id int
	 * @param $edittime string
	 *
	 * @return bool
	 */
	protected function userWasLastToEdit( $id, $edittime ) {
		if ( !$id ) return false;
		$dbw = wfGetDB( DB_MASTER );
		$res = $dbw->select( 'revision',
			'rev_user',
			array(
				'rev_page' => $this->mTitle->getArticleID(),
				'rev_timestamp > ' . $dbw->addQuotes( $dbw->timestamp( $edittime ) )
			),
			__METHOD__,
			array( 'ORDER BY' => 'rev_timestamp ASC', 'LIMIT' => 50 ) );
		foreach ( $res as $row ) {
			if ( $row->rev_user != $id ) {
				return false;
			}
		}
		return true;
	}

    /**
     * @private
     * @todo document
     *
     * @parma $editText string
     *
     * @return bool
     * @deprecated since 1.20
     */
    function mergeChangesInto( &$editText ){
        wfDebug( __METHOD__, "1.20" );

        $editContent = ContentHandler::makeContent( $editText, $this->getTitle(), $this->content_model, $this->content_format );

        $ok = $this->mergeChangesIntoContent( $editContent );

        if ( $ok ) {
            $editText = $editContent->serialize( $this->content_format ); #XXX: really serialize?!
            return true;
        } else {
            return false;
        }
    }

    /**
     * @private
     * @todo document
     *
     * @parma $editText string
     *
     * @return bool
     * @since since 1.20
     */
    private function mergeChangesIntoContent( &$editContent ){
        wfProfileIn( __METHOD__ );

        $db = wfGetDB( DB_MASTER );

        // This is the revision the editor started from
        $baseRevision = $this->getBaseRevision();
        if ( is_null( $baseRevision ) ) {
            wfProfileOut( __METHOD__ );
            return false;
        }
        $baseContent = $baseRevision->getContent();

        // The current state, we want to merge updates into it
        $currentRevision = Revision::loadFromTitle( $db, $this->mTitle );
        if ( is_null( $currentRevision ) ) {
            wfProfileOut( __METHOD__ );
            return false;
        }
        $currentContent = $currentRevision->getContent();

        $handler = ContentHandler::getForModelName( $baseContent->getModelName() );

        $result = $handler->merge3( $baseContent, $editContent, $currentContent );

        if ( $result ) {
            $editContent = $result;
            wfProfileOut( __METHOD__ );
            return true;
        } else {
            wfProfileOut( __METHOD__ );
            return false;
        }
    }

	/**
	 * @return Revision
	 */
	function getBaseRevision() {
		if ( !$this->mBaseRevision ) {
			$db = wfGetDB( DB_MASTER );
			$baseRevision = Revision::loadFromTimestamp(
				$db, $this->mTitle, $this->edittime );
			return $this->mBaseRevision = $baseRevision;
		} else {
			return $this->mBaseRevision;
		}
	}

	/**
	 * Check given input text against $wgSpamRegex, and return the text of the first match.
	 *
	 * @param $text string
	 *
	 * @return string|bool matching string or false
	 */
	public static function matchSpamRegex( $text ) {
		global $wgSpamRegex;
		// For back compatibility, $wgSpamRegex may be a single string or an array of regexes.
		$regexes = (array)$wgSpamRegex;
		return self::matchSpamRegexInternal( $text, $regexes );
	}

	/**
	 * Check given input text against $wgSpamRegex, and return the text of the first match.
	 *
	 * @parma $text string
	 *
	 * @return string|bool  matching string or false
	 */
	public static function matchSummarySpamRegex( $text ) {
		global $wgSummarySpamRegex;
		$regexes = (array)$wgSummarySpamRegex;
		return self::matchSpamRegexInternal( $text, $regexes );
	}

	/**
	 * @param $text string
	 * @param $regexes array
	 * @return bool|string
	 */
	protected static function matchSpamRegexInternal( $text, $regexes ) {
		foreach ( $regexes as $regex ) {
			$matches = array();
			if ( preg_match( $regex, $text, $matches ) ) {
				return $matches[0];
			}
		}
		return false;
	}

	function setHeaders() {
		global $wgOut, $wgUser;

		$wgOut->addModules( 'mediawiki.action.edit' );

		if ( $wgUser->getOption( 'uselivepreview', false ) ) {
			$wgOut->addModules( 'mediawiki.legacy.preview' );
		}
		// Bug #19334: textarea jumps when editing articles in IE8
		$wgOut->addStyle( 'common/IE80Fixes.css', 'screen', 'IE 8' );

		$wgOut->setRobotPolicy( 'noindex,nofollow' );

		# Enabled article-related sidebar, toplinks, etc.
		$wgOut->setArticleRelated( true );

		$contextTitle = $this->getContextTitle();
		if ( $this->isConflict ) {
			$msg = 'editconflict';
		} elseif ( $contextTitle->exists() && $this->section != '' ) {
			$msg = $this->section == 'new' ? 'editingcomment' : 'editingsection';
		} else {
			$msg = $contextTitle->exists() || ( $contextTitle->getNamespace() == NS_MEDIAWIKI && $contextTitle->getDefaultMessageText() !== false ) ?
				'editing' : 'creating';
		}
		# Use the title defined by DISPLAYTITLE magic word when present
		$displayTitle = isset( $this->mParserOutput ) ? $this->mParserOutput->getDisplayTitle() : false;
		if ( $displayTitle === false ) {
			$displayTitle = $contextTitle->getPrefixedText();
		}
		$wgOut->setPageTitle( wfMessage( $msg, $displayTitle ) );
	}

	/**
	 * Show all applicable editing introductions
	 */
	protected function showIntro() {
		global $wgOut, $wgUser;
		if ( $this->suppressIntro ) {
			return;
		}

		$namespace = $this->mTitle->getNamespace();

		if ( $namespace == NS_MEDIAWIKI ) {
			# Show a warning if editing an interface message
			$wgOut->wrapWikiMsg( "<div class='mw-editinginterface'>\n$1\n</div>", 'editinginterface' );
		} else if( $namespace == NS_FILE ) {
			# Show a hint to shared repo
			$file = wfFindFile( $this->mTitle );
			if( $file && !$file->isLocal() ) {
				$descUrl = $file->getDescriptionUrl();
				# there must be a description url to show a hint to shared repo
				if( $descUrl ) {
					if( !$this->mTitle->exists() ) {
						$wgOut->wrapWikiMsg( "<div class=\"mw-sharedupload-desc-create\">\n$1\n</div>", array (
									'sharedupload-desc-create', $file->getRepo()->getDisplayName(), $descUrl
						) );
					} else {
						$wgOut->wrapWikiMsg( "<div class=\"mw-sharedupload-desc-edit\">\n$1\n</div>", array(
									'sharedupload-desc-edit', $file->getRepo()->getDisplayName(), $descUrl
						) );
					}
				}
			}
		}

		# Show a warning message when someone creates/edits a user (talk) page but the user does not exist
		# Show log extract when the user is currently blocked
		if ( $namespace == NS_USER || $namespace == NS_USER_TALK ) {
			$parts = explode( '/', $this->mTitle->getText(), 2 );
			$username = $parts[0];
			$user = User::newFromName( $username, false /* allow IP users*/ );
			$ip = User::isIP( $username );
			if ( !( $user && $user->isLoggedIn() ) && !$ip ) { # User does not exist
				$wgOut->wrapWikiMsg( "<div class=\"mw-userpage-userdoesnotexist error\">\n$1\n</div>",
					array( 'userpage-userdoesnotexist', wfEscapeWikiText( $username ) ) );
			} elseif ( $user->isBlocked() ) { # Show log extract if the user is currently blocked
				LogEventsList::showLogExtract(
					$wgOut,
					'block',
					$user->getUserPage(),
					'',
					array(
						'lim' => 1,
						'showIfEmpty' => false,
						'msgKey' => array(
							'blocked-notice-logextract',
							$user->getName() # Support GENDER in notice
						)
					)
				);
			}
		}
		# Try to add a custom edit intro, or use the standard one if this is not possible.
		if ( !$this->showCustomIntro() && !$this->mTitle->exists() ) {
			if ( $wgUser->isLoggedIn() ) {
				$wgOut->wrapWikiMsg( "<div class=\"mw-newarticletext\">\n$1\n</div>", 'newarticletext' );
			} else {
				$wgOut->wrapWikiMsg( "<div class=\"mw-newarticletextanon\">\n$1\n</div>", 'newarticletextanon' );
			}
		}
		# Give a notice if the user is editing a deleted/moved page...
		if ( !$this->mTitle->exists() ) {
			LogEventsList::showLogExtract( $wgOut, array( 'delete', 'move' ), $this->mTitle,
				'', array( 'lim' => 10,
					   'conds' => array( "log_action != 'revision'" ),
					   'showIfEmpty' => false,
					   'msgKey' => array( 'recreate-moveddeleted-warn' ) )
			);
		}
	}

	/**
	 * Attempt to show a custom editing introduction, if supplied
	 *
	 * @return bool
	 */
	protected function showCustomIntro() {
		if ( $this->editintro ) {
			$title = Title::newFromText( $this->editintro );
			if ( $title instanceof Title && $title->exists() && $title->userCan( 'read' ) ) {
				global $wgOut;
				// Added using template syntax, to take <noinclude>'s into account.
				$wgOut->addWikiTextTitleTidy( '{{:' . $title->getFullText() . '}}', $this->mTitle );
				return true;
			} else {
				return false;
			}
		} else {
			return false;
		}
	}

	/**
	 * Send the edit form and related headers to $wgOut
	 * @param $formCallback Callback that takes an OutputPage parameter; will be called
	 *     during form output near the top, for captchas and the like.
	 */
	function showEditForm( $formCallback = null ) {
		global $wgOut, $wgUser;

		wfProfileIn( __METHOD__ );

		# need to parse the preview early so that we know which templates are used,
		# otherwise users with "show preview after edit box" will get a blank list
		# we parse this near the beginning so that setHeaders can do the title
		# setting work instead of leaving it in getPreviewText
		$previewOutput = '';
		if ( $this->formtype == 'preview' ) {
			$previewOutput = $this->getPreviewText();
		}

		wfRunHooks( 'EditPage::showEditForm:initial', array( &$this, &$wgOut ) );

		$this->setHeaders();

		if ( $this->showHeader() === false ) {
			wfProfileOut( __METHOD__ );
			return;
		}

		$wgOut->addHTML( $this->editFormPageTop );

		if ( $wgUser->getOption( 'previewontop' ) ) {
			$this->displayPreviewArea( $previewOutput, true );
		}

		$wgOut->addHTML( $this->editFormTextTop );

		$showToolbar = true;
		if ( $this->wasDeletedSinceLastEdit() ) {
			if ( $this->formtype == 'save' ) {
				// Hide the toolbar and edit area, user can click preview to get it back
				// Add an confirmation checkbox and explanation.
				$showToolbar = false;
			} else {
				$wgOut->wrapWikiMsg( "<div class='error mw-deleted-while-editing'>\n$1\n</div>",
					'deletedwhileediting' );
			}
		}

<<<<<<< HEAD
		#FIXME: add EditForm plugin interface and use it here! #FIXME: search for textarea1 and textares2, and allow EditForm to override all uses.
		$wgOut->addHTML( Html::openElement( 'form', array( 'id' => 'editform', 'name' => 'editform',
=======
		$wgOut->addHTML( Html::openElement( 'form', array( 'id' => self::EDITFORM_ID, 'name' => self::EDITFORM_ID,
>>>>>>> bc899332
			'method' => 'post', 'action' => $this->getActionURL( $this->getContextTitle() ),
			'enctype' => 'multipart/form-data' ) ) );

		if ( is_callable( $formCallback ) ) {
			call_user_func_array( $formCallback, array( &$wgOut ) );
		}

		wfRunHooks( 'EditPage::showEditForm:fields', array( &$this, &$wgOut ) );

		// Put these up at the top to ensure they aren't lost on early form submission
		$this->showFormBeforeText();

		if ( $this->wasDeletedSinceLastEdit() && 'save' == $this->formtype ) {
			$username = $this->lastDelete->user_name;
			$comment = $this->lastDelete->log_comment;

			// It is better to not parse the comment at all than to have templates expanded in the middle
			// TODO: can the checkLabel be moved outside of the div so that wrapWikiMsg could be used?
			$key = $comment === ''
				? 'confirmrecreate-noreason'
				: 'confirmrecreate';
			$wgOut->addHTML(
				'<div class="mw-confirm-recreate">' .
				wfMsgExt( $key, 'parseinline', $username, "<nowiki>$comment</nowiki>" ) .
				Xml::checkLabel( wfMsg( 'recreate' ), 'wpRecreate', 'wpRecreate', false,
					array( 'title' => Linker::titleAttrib( 'recreate' ), 'tabindex' => 1, 'id' => 'wpRecreate' )
				) .
				'</div>'
			);
		}

		# When the summary is hidden, also hide them on preview/show changes
		if( $this->nosummary ) {
			$wgOut->addHTML( Html::hidden( 'nosummary', true ) );
		}

		# If a blank edit summary was previously provided, and the appropriate
		# user preference is active, pass a hidden tag as wpIgnoreBlankSummary. This will stop the
		# user being bounced back more than once in the event that a summary
		# is not required.
		#####
		# For a bit more sophisticated detection of blank summaries, hash the
		# automatic one and pass that in the hidden field wpAutoSummary.
		if ( $this->missingSummary || ( $this->section == 'new' && $this->nosummary ) ) {
			$wgOut->addHTML( Html::hidden( 'wpIgnoreBlankSummary', true ) );
		}

		if ( $this->hasPresetSummary ) {
			// If a summary has been preset using &summary= we dont want to prompt for
			// a different summary. Only prompt for a summary if the summary is blanked.
			// (Bug 17416)
			$this->autoSumm = md5( '' );
		}

		$autosumm = $this->autoSumm ? $this->autoSumm : md5( $this->summary );
		$wgOut->addHTML( Html::hidden( 'wpAutoSummary', $autosumm ) );

		$wgOut->addHTML( Html::hidden( 'oldid', $this->oldid ) );

		$wgOut->addHTML( Html::hidden( 'format', $this->content_format ) );
		$wgOut->addHTML( Html::hidden( 'model', $this->content_model ) );

		if ( $this->section == 'new' ) {
			$this->showSummaryInput( true, $this->summary );
			$wgOut->addHTML( $this->getSummaryPreview( true, $this->summary ) );
		}

		$wgOut->addHTML( $this->editFormTextBeforeContent );

		if ( !$this->isCssJsSubpage && $showToolbar && $wgUser->getOption( 'showtoolbar' ) ) {
			$wgOut->addHTML( EditPage::getEditToolbar() );
		}

		if ( $this->isConflict ) {
			// In an edit conflict bypass the overrideable content form method
			// and fallback to the raw wpTextbox1 since editconflicts can't be
			// resolved between page source edits and custom ui edits using the
			// custom edit ui.
			$this->textbox2 = $this->textbox1;

			$content = $this->getCurrentContent();
			$this->textbox1 = $content->serialize( $this->content_format );

			$this->showTextbox1();
		} else {
			$this->showContentForm();
		}

		$wgOut->addHTML( $this->editFormTextAfterContent );

		$wgOut->addWikiText( $this->getCopywarn() );

		$wgOut->addHTML( $this->editFormTextAfterWarn );

		$this->showStandardInputs();

		$this->showFormAfterText();

		$this->showTosSummary();

		$this->showEditTools();

		$wgOut->addHTML( $this->editFormTextAfterTools . "\n" );

		$wgOut->addHTML( Html::rawElement( 'div', array( 'class' => 'templatesUsed' ),
			Linker::formatTemplates( $this->getTemplates(), $this->preview, $this->section != '' ) ) );

		$wgOut->addHTML( Html::rawElement( 'div', array( 'class' => 'hiddencats' ),
			Linker::formatHiddenCategories( $this->mArticle->getHiddenCategories() ) ) );

		if ( $this->isConflict ) {
			$this->showConflict();
		}

		$wgOut->addHTML( $this->editFormTextBottom . "\n</form>\n" );

		if ( !$wgUser->getOption( 'previewontop' ) ) {
			$this->displayPreviewArea( $previewOutput, false );
		}

		wfProfileOut( __METHOD__ );
	}

	/**
	 * Extract the section title from current section text, if any.
	 *
	 * @param string $text
	 * @return Mixed|string or false
	 */
	public static function extractSectionTitle( $text ) {
		preg_match( "/^(=+)(.+)\\1\\s*(\n|$)/i", $text, $matches );
		if ( !empty( $matches[2] ) ) {
			global $wgParser;
			return $wgParser->stripSectionName( trim( $matches[2] ) );
		} else {
			return false;
		}
	}

	protected function showHeader() {
		global $wgOut, $wgUser, $wgMaxArticleSize, $wgLang;

		if ( $this->mTitle->isTalkPage() ) {
			$wgOut->addWikiMsg( 'talkpagetext' );
		}

		# Optional notices on a per-namespace and per-page basis
		$editnotice_ns = 'editnotice-' . $this->mTitle->getNamespace();
		$editnotice_ns_message = wfMessage( $editnotice_ns )->inContentLanguage();
		if ( $editnotice_ns_message->exists() ) {
			$wgOut->addWikiText( $editnotice_ns_message->plain() );
		}
		if ( MWNamespace::hasSubpages( $this->mTitle->getNamespace() ) ) {
			$parts = explode( '/', $this->mTitle->getDBkey() );
			$editnotice_base = $editnotice_ns;
			while ( count( $parts ) > 0 ) {
				$editnotice_base .= '-' . array_shift( $parts );
				$editnotice_base_msg = wfMessage( $editnotice_base )->inContentLanguage();
				if ( $editnotice_base_msg->exists() ) {
					$wgOut->addWikiText( $editnotice_base_msg->plain() );
				}
			}
		} else {
			# Even if there are no subpages in namespace, we still don't want / in MW ns.
			$editnoticeText = $editnotice_ns . '-' . str_replace( '/', '-', $this->mTitle->getDBkey() );
			$editnoticeMsg = wfMessage( $editnoticeText )->inContentLanguage();
			if ( $editnoticeMsg->exists() ) {
				$wgOut->addWikiText( $editnoticeMsg->plain() );
			}
		}

		if ( $this->isConflict ) {
			$wgOut->wrapWikiMsg( "<div class='mw-explainconflict'>\n$1\n</div>", 'explainconflict' );
			$this->edittime = $this->mArticle->getTimestamp();
		} else {
			if ( $this->section != '' && !$this->isSectionEditSupported() ) {
				// We use $this->section to much before this and getVal('wgSection') directly in other places
				// at this point we can't reset $this->section to '' to fallback to non-section editing.
				// Someone is welcome to try refactoring though
				$wgOut->showErrorPage( 'sectioneditnotsupported-title', 'sectioneditnotsupported-text' );
				return false;
			}

			if ( $this->section != '' && $this->section != 'new' ) {
				if ( !$this->summary && !$this->preview && !$this->diff ) {
					$sectionTitle = self::extractSectionTitle( $this->textbox1 );
					if ( $sectionTitle !== false ) {
						$this->summary = "/* $sectionTitle */ ";
					}
				}
			}

			if ( $this->missingComment ) {
				$wgOut->wrapWikiMsg( "<div id='mw-missingcommenttext'>\n$1\n</div>", 'missingcommenttext' );
			}

			if ( $this->missingSummary && $this->section != 'new' ) {
				$wgOut->wrapWikiMsg( "<div id='mw-missingsummary'>\n$1\n</div>", 'missingsummary' );
			}

			if ( $this->missingSummary && $this->section == 'new' ) {
				$wgOut->wrapWikiMsg( "<div id='mw-missingcommentheader'>\n$1\n</div>", 'missingcommentheader' );
			}

			if ( $this->hookError !== '' ) {
				$wgOut->addWikiText( $this->hookError );
			}

			if ( !$this->checkUnicodeCompliantBrowser() ) {
				$wgOut->addWikiMsg( 'nonunicodebrowser' );
			}

			if ( $this->section != 'new' ) {
				$revision = $this->mArticle->getRevisionFetched();
				if ( $revision ) {
					// Let sysop know that this will make private content public if saved

					if ( !$revision->userCan( Revision::DELETED_TEXT ) ) {
						$wgOut->wrapWikiMsg( "<div class='mw-warning plainlinks'>\n$1\n</div>\n", 'rev-deleted-text-permission' );
					} elseif ( $revision->isDeleted( Revision::DELETED_TEXT ) ) {
						$wgOut->wrapWikiMsg( "<div class='mw-warning plainlinks'>\n$1\n</div>\n", 'rev-deleted-text-view' );
					}

					if ( !$revision->isCurrent() ) {
						$this->mArticle->setOldSubtitle( $revision->getId() );
						$wgOut->addWikiMsg( 'editingold' );
					}
				} elseif ( $this->mTitle->exists() ) {
					// Something went wrong

					$wgOut->wrapWikiMsg( "<div class='errorbox'>\n$1\n</div>\n",
						array( 'missing-article', $this->mTitle->getPrefixedText(),
						wfMsgNoTrans( 'missingarticle-rev', $this->oldid ) ) );
				}
			}
		}

		if ( wfReadOnly() ) {
			$wgOut->wrapWikiMsg( "<div id=\"mw-read-only-warning\">\n$1\n</div>", array( 'readonlywarning', wfReadOnlyReason() ) );
		} elseif ( $wgUser->isAnon() ) {
			if ( $this->formtype != 'preview' ) {
				$wgOut->wrapWikiMsg( "<div id=\"mw-anon-edit-warning\">\n$1</div>", 'anoneditwarning' );
			} else {
				$wgOut->wrapWikiMsg( "<div id=\"mw-anon-preview-warning\">\n$1</div>", 'anonpreviewwarning' );
			}
		} else {
			if ( $this->isCssJsSubpage ) {
				# Check the skin exists
				if ( $this->isWrongCaseCssJsPage ) {
					$wgOut->wrapWikiMsg( "<div class='error' id='mw-userinvalidcssjstitle'>\n$1\n</div>", array( 'userinvalidcssjstitle', $this->mTitle->getSkinFromCssJsSubpage() ) );
				}
				if ( $this->formtype !== 'preview' ) {
					if ( $this->isCssSubpage )
						$wgOut->wrapWikiMsg( "<div id='mw-usercssyoucanpreview'>\n$1\n</div>", array( 'usercssyoucanpreview' ) );
					if ( $this->isJsSubpage )
						$wgOut->wrapWikiMsg( "<div id='mw-userjsyoucanpreview'>\n$1\n</div>", array( 'userjsyoucanpreview' ) );
				}
			}
		}

		if ( $this->mTitle->getNamespace() != NS_MEDIAWIKI && $this->mTitle->isProtected( 'edit' ) ) {
			# Is the title semi-protected?
			if ( $this->mTitle->isSemiProtected() ) {
				$noticeMsg = 'semiprotectedpagewarning';
			} else {
				# Then it must be protected based on static groups (regular)
				$noticeMsg = 'protectedpagewarning';
			}
			LogEventsList::showLogExtract( $wgOut, 'protect', $this->mTitle, '',
				array( 'lim' => 1, 'msgKey' => array( $noticeMsg ) ) );
		}
		if ( $this->mTitle->isCascadeProtected() ) {
			# Is this page under cascading protection from some source pages?
			list( $cascadeSources, /* $restrictions */ ) = $this->mTitle->getCascadeProtectionSources();
			$notice = "<div class='mw-cascadeprotectedwarning'>\n$1\n";
			$cascadeSourcesCount = count( $cascadeSources );
			if ( $cascadeSourcesCount > 0 ) {
				# Explain, and list the titles responsible
				foreach ( $cascadeSources as $page ) {
					$notice .= '* [[:' . $page->getPrefixedText() . "]]\n";
				}
			}
			$notice .= '</div>';
			$wgOut->wrapWikiMsg( $notice, array( 'cascadeprotectedwarning', $cascadeSourcesCount ) );
		}
		if ( !$this->mTitle->exists() && $this->mTitle->getRestrictions( 'create' ) ) {
			LogEventsList::showLogExtract( $wgOut, 'protect', $this->mTitle, '',
				array( 'lim' => 1,
					'showIfEmpty' => false,
					'msgKey' => array( 'titleprotectedwarning' ),
					'wrap' => "<div class=\"mw-titleprotectedwarning\">\n$1</div>" ) );
		}

		if ( $this->kblength === false ) {
			$this->kblength = (int)( strlen( $this->textbox1 ) / 1024 );
		}

		if ( $this->tooBig || $this->kblength > $wgMaxArticleSize ) {
			$wgOut->wrapWikiMsg( "<div class='error' id='mw-edit-longpageerror'>\n$1\n</div>",
				array( 'longpageerror', $wgLang->formatNum( $this->kblength ), $wgLang->formatNum( $wgMaxArticleSize ) ) );
		} else {
			if ( !wfMessage( 'longpage-hint' )->isDisabled() ) {
				$wgOut->wrapWikiMsg( "<div id='mw-edit-longpage-hint'>\n$1\n</div>",
					array( 'longpage-hint', $wgLang->formatSize( strlen( $this->textbox1 ) ), strlen( $this->textbox1 ) )
				);
			}
		}
	}

	/**
	 * Standard summary input and label (wgSummary), abstracted so EditPage
	 * subclasses may reorganize the form.
	 * Note that you do not need to worry about the label's for=, it will be
	 * inferred by the id given to the input. You can remove them both by
	 * passing array( 'id' => false ) to $userInputAttrs.
	 *
	 * @param $summary string The value of the summary input
	 * @param $labelText string The html to place inside the label
	 * @param $inputAttrs array of attrs to use on the input
	 * @param $spanLabelAttrs array of attrs to use on the span inside the label
	 *
	 * @return array An array in the format array( $label, $input )
	 */
	function getSummaryInput( $summary = "", $labelText = null, $inputAttrs = null, $spanLabelAttrs = null ) {
		// Note: the maxlength is overriden in JS to 250 and to make it use UTF-8 bytes, not characters.
		$inputAttrs = ( is_array( $inputAttrs ) ? $inputAttrs : array() ) + array(
			'id' => 'wpSummary',
			'maxlength' => '200',
			'tabindex' => '1',
			'size' => 60,
			'spellcheck' => 'true',
		) + Linker::tooltipAndAccesskeyAttribs( 'summary' );

		$spanLabelAttrs = ( is_array( $spanLabelAttrs ) ? $spanLabelAttrs : array() ) + array(
			'class' => $this->missingSummary ? 'mw-summarymissed' : 'mw-summary',
			'id' => "wpSummaryLabel"
		);

		$label = null;
		if ( $labelText ) {
			$label = Xml::tags( 'label', $inputAttrs['id'] ? array( 'for' => $inputAttrs['id'] ) : null, $labelText );
			$label = Xml::tags( 'span', $spanLabelAttrs, $label );
		}

		$input = Html::input( 'wpSummary', $summary, 'text', $inputAttrs );

		return array( $label, $input );
	}

	/**
	 * @param $isSubjectPreview Boolean: true if this is the section subject/title
	 *                          up top, or false if this is the comment summary
	 *                          down below the textarea
	 * @param $summary String: The text of the summary to display
	 * @return String
	 */
	protected function showSummaryInput( $isSubjectPreview, $summary = "" ) {
		global $wgOut, $wgContLang;
		# Add a class if 'missingsummary' is triggered to allow styling of the summary line
		$summaryClass = $this->missingSummary ? 'mw-summarymissed' : 'mw-summary';
		if ( $isSubjectPreview ) {
			if ( $this->nosummary ) {
				return;
			}
		} else {
			if ( !$this->mShowSummaryField ) {
				return;
			}
		}
		$summary = $wgContLang->recodeForEdit( $summary );
		$labelText = wfMsgExt( $isSubjectPreview ? 'subject' : 'summary', 'parseinline' );
		list( $label, $input ) = $this->getSummaryInput( $summary, $labelText, array( 'class' => $summaryClass ), array() );
		$wgOut->addHTML( "{$label} {$input}" );
	}

	/**
	 * @param $isSubjectPreview Boolean: true if this is the section subject/title
	 *                          up top, or false if this is the comment summary
	 *                          down below the textarea
	 * @param $summary String: the text of the summary to display
	 * @return String
	 */
	protected function getSummaryPreview( $isSubjectPreview, $summary = "" ) {
		if ( !$summary || ( !$this->preview && !$this->diff ) )
			return "";

		global $wgParser;

		if ( $isSubjectPreview )
			$summary = wfMsgForContent( 'newsectionsummary', $wgParser->stripSectionName( $summary ) );

		$message = $isSubjectPreview ? 'subject-preview' : 'summary-preview';

		$summary = wfMsgExt( $message, 'parseinline' ) . Linker::commentBlock( $summary, $this->mTitle, $isSubjectPreview );
		return Xml::tags( 'div', array( 'class' => 'mw-summary-preview' ), $summary );
	}

	protected function showFormBeforeText() {
		global $wgOut;
		$section = htmlspecialchars( $this->section );
		$wgOut->addHTML( <<<HTML
<input type='hidden' value="{$section}" name="wpSection" />
<input type='hidden' value="{$this->starttime}" name="wpStarttime" />
<input type='hidden' value="{$this->edittime}" name="wpEdittime" />
<input type='hidden' value="{$this->scrolltop}" name="wpScrolltop" id="wpScrolltop" />

HTML
		);
		if ( !$this->checkUnicodeCompliantBrowser() )
			$wgOut->addHTML( Html::hidden( 'safemode', '1' ) );
	}

	protected function showFormAfterText() {
		global $wgOut, $wgUser;
		/**
		 * To make it harder for someone to slip a user a page
		 * which submits an edit form to the wiki without their
		 * knowledge, a random token is associated with the login
		 * session. If it's not passed back with the submission,
		 * we won't save the page, or render user JavaScript and
		 * CSS previews.
		 *
		 * For anon editors, who may not have a session, we just
		 * include the constant suffix to prevent editing from
		 * broken text-mangling proxies.
		 */
		$wgOut->addHTML( "\n" . Html::hidden( "wpEditToken", $wgUser->getEditToken() ) . "\n" );
	}

	/**
	 * Subpage overridable method for printing the form for page content editing
	 * By default this simply outputs wpTextbox1
	 * Subclasses can override this to provide a custom UI for editing;
	 * be it a form, or simply wpTextbox1 with a modified content that will be
	 * reverse modified when extracted from the post data.
	 * Note that this is basically the inverse for importContentFormData
	 */
	protected function showContentForm() {
		$this->showTextbox1();
	}

	/**
	 * Method to output wpTextbox1
	 * The $textoverride method can be used by subclasses overriding showContentForm
	 * to pass back to this method.
	 *
	 * @param $customAttribs array of html attributes to use in the textarea
	 * @param $textoverride String: optional text to override $this->textarea1 with
	 */
	protected function showTextbox1( $customAttribs = null, $textoverride = null ) {
		if ( $this->wasDeletedSinceLastEdit() && $this->formtype == 'save' ) {
			$attribs = array( 'style' => 'display:none;' );
		} else {
			$classes = array(); // Textarea CSS
			if ( $this->mTitle->getNamespace() != NS_MEDIAWIKI && $this->mTitle->isProtected( 'edit' ) ) {
				# Is the title semi-protected?
				if ( $this->mTitle->isSemiProtected() ) {
					$classes[] = 'mw-textarea-sprotected';
				} else {
					# Then it must be protected based on static groups (regular)
					$classes[] = 'mw-textarea-protected';
				}
				# Is the title cascade-protected?
				if ( $this->mTitle->isCascadeProtected() ) {
					$classes[] = 'mw-textarea-cprotected';
				}
			}

			$attribs = array( 'tabindex' => 1 );

			if ( is_array( $customAttribs ) ) {
				$attribs += $customAttribs;
			}

			if ( count( $classes ) ) {
				if ( isset( $attribs['class'] ) ) {
					$classes[] = $attribs['class'];
				}
				$attribs['class'] = implode( ' ', $classes );
			}
		}

		$this->showTextbox( $textoverride !== null ? $textoverride : $this->textbox1, 'wpTextbox1', $attribs );
	}

	protected function showTextbox2() {
		$this->showTextbox( $this->textbox2, 'wpTextbox2', array( 'tabindex' => 6, 'readonly' ) );
	}

	protected function showTextbox( $text, $name, $customAttribs = array() ) {
		global $wgOut, $wgUser;

		$wikitext = $this->safeUnicodeOutput( $text );
		if ( strval( $wikitext ) !== '' ) {
			// Ensure there's a newline at the end, otherwise adding lines
			// is awkward.
			// But don't add a newline if the ext is empty, or Firefox in XHTML
			// mode will show an extra newline. A bit annoying.
			$wikitext .= "\n";
		}

		$attribs = $customAttribs + array(
			'accesskey' => ',',
			'id'   => $name,
			'cols' => $wgUser->getIntOption( 'cols' ),
			'rows' => $wgUser->getIntOption( 'rows' ),
			'style' => '' // avoid php notices when appending preferences (appending allows customAttribs['style'] to still work
		);

		$pageLang = $this->mTitle->getPageLanguage();
		$attribs['lang'] = $pageLang->getCode();
		$attribs['dir'] = $pageLang->getDir();

		$wgOut->addHTML( Html::textarea( $name, $wikitext, $attribs ) );
	}

	protected function displayPreviewArea( $previewOutput, $isOnTop = false ) {
		global $wgOut;
		$classes = array();
		if ( $isOnTop )
			$classes[] = 'ontop';

		$attribs = array( 'id' => 'wikiPreview', 'class' => implode( ' ', $classes ) );

		if ( $this->formtype != 'preview' )
			$attribs['style'] = 'display: none;';

		$wgOut->addHTML( Xml::openElement( 'div', $attribs ) );

		if ( $this->formtype == 'preview' ) {
			$this->showPreview( $previewOutput );
		}

		$wgOut->addHTML( '</div>' );

		if ( $this->formtype == 'diff' ) {
			$this->showDiff();
		}
	}

	/**
	 * Append preview output to $wgOut.
	 * Includes category rendering if this is a category page.
	 *
	 * @param $text String: the HTML to be output for the preview.
	 */
	protected function showPreview( $text ) {
		global $wgOut;
		if ( $this->mTitle->getNamespace() == NS_CATEGORY ) {
			$this->mArticle->openShowCategory();
		}
		# This hook seems slightly odd here, but makes things more
		# consistent for extensions.
		wfRunHooks( 'OutputPageBeforeHTML', array( &$wgOut, &$text ) );
		$wgOut->addHTML( $text );
		if ( $this->mTitle->getNamespace() == NS_CATEGORY ) {
			$this->mArticle->closeShowCategory();
		}
	}

	/**
	 * Get a diff between the current contents of the edit box and the
	 * version of the page we're editing from.
	 *
	 * If this is a section edit, we'll replace the section as for final
	 * save and then make a comparison.
	 */
	function showDiff() {
		global $wgUser, $wgContLang, $wgParser, $wgOut;

        $oldContent = $this->getOriginalContent();

        $textboxContent = ContentHandler::makeContent( $this->textbox1, $this->getTitle(),
														$this->content_model, $this->content_format ); #XXX: handle parse errors ?

        $newContent = $this->mArticle->replaceSectionContent(
                                                    $this->section, $textboxContent,
                                                    $this->summary, $this->edittime );

        # hanlde legacy text-based hook
        $newtext_orig = $newContent->serialize( $this->content_format );
        $newtext = $newtext_orig; #clone
        wfRunHooks( 'EditPageGetDiffText', array( $this, &$newtext ) );

		if ( $newtext != $newtext_orig ) {
            			#if the hook changed the text, create a new Content object accordingly.
            			$newContent = ContentHandler::makeContent( $newtext, $this->getTitle(), $newContent->getModelName() ); #XXX: handle parse errors ?
		}

		wfRunHooks( 'EditPageGetDiffContent', array( $this, &$newContent ) ); #FIXME: document new hook

		$popts = ParserOptions::newFromUserAndLang( $wgUser, $wgContLang );
        $newContent = $newContent->preSaveTransform( $this->mTitle, $wgUser, $popts );

        if ( ( $oldContent && !$oldContent->isEmpty() ) || ( $newContent && !$newContent->isEmpty() ) ) {
			$oldtitle = wfMsgExt( 'currentrev', array( 'parseinline' ) );
			$newtitle = wfMsgExt( 'yourtext', array( 'parseinline' ) );

            $de = $oldContent->getContentHandler()->getDifferenceEngine( $this->mArticle->getContext() );
            $de->setContent( $oldContent, $newContent );

			$difftext = $de->getDiff( $oldtitle, $newtitle );
			$de->showDiffStyle();
		} else {
			$difftext = '';
		}

		$wgOut->addHTML( '<div id="wikiDiff">' . $difftext . '</div>' );
	}

	/**
	 * Give a chance for site and per-namespace customizations of
	 * terms of service summary link that might exist separately
	 * from the copyright notice.
	 *
	 * This will display between the save button and the edit tools,
	 * so should remain short!
	 */
	protected function showTosSummary() {
		$msg = 'editpage-tos-summary';
		wfRunHooks( 'EditPageTosSummary', array( $this->mTitle, &$msg ) );
		if ( !wfMessage( $msg )->isDisabled() ) {
			global $wgOut;
			$wgOut->addHTML( '<div class="mw-tos-summary">' );
			$wgOut->addWikiMsg( $msg );
			$wgOut->addHTML( '</div>' );
		}
	}

	protected function showEditTools() {
		global $wgOut;
		$wgOut->addHTML( '<div class="mw-editTools">' .
			wfMessage( 'edittools' )->inContentLanguage()->parse() .
			'</div>' );
	}

	protected function getCopywarn() {
		global $wgRightsText;
		if ( $wgRightsText ) {
			$copywarnMsg = array( 'copyrightwarning',
				'[[' . wfMsgForContent( 'copyrightpage' ) . ']]',
				$wgRightsText );
		} else {
			$copywarnMsg = array( 'copyrightwarning2',
				'[[' . wfMsgForContent( 'copyrightpage' ) . ']]' );
		}
		// Allow for site and per-namespace customization of contribution/copyright notice.
		wfRunHooks( 'EditPageCopyrightWarning', array( $this->mTitle, &$copywarnMsg ) );

		return "<div id=\"editpage-copywarn\">\n" .
			call_user_func_array( "wfMsgNoTrans", $copywarnMsg ) . "\n</div>";
	}

	protected function showStandardInputs( &$tabindex = 2 ) {
		global $wgOut;
		$wgOut->addHTML( "<div class='editOptions'>\n" );

		if ( $this->section != 'new' ) {
			$this->showSummaryInput( false, $this->summary );
			$wgOut->addHTML( $this->getSummaryPreview( false, $this->summary ) );
		}

		$checkboxes = $this->getCheckboxes( $tabindex,
			array( 'minor' => $this->minoredit, 'watch' => $this->watchthis ) );
		$wgOut->addHTML( "<div class='editCheckboxes'>" . implode( $checkboxes, "\n" ) . "</div>\n" );
		$wgOut->addHTML( "<div class='editButtons'>\n" );
		$wgOut->addHTML( implode( $this->getEditButtons( $tabindex ), "\n" ) . "\n" );

		$cancel = $this->getCancelLink();
		if ( $cancel !== '' ) {
			$cancel .= wfMsgExt( 'pipe-separator' , 'escapenoentities' );
		}
		$edithelpurl = Skin::makeInternalOrExternalUrl( wfMsgForContent( 'edithelppage' ) );
		$edithelp = '<a target="helpwindow" href="' . $edithelpurl . '">' .
			htmlspecialchars( wfMsg( 'edithelp' ) ) . '</a> ' .
			htmlspecialchars( wfMsg( 'newwindow' ) );
		$wgOut->addHTML( "	<span class='editHelp'>{$cancel}{$edithelp}</span>\n" );
		$wgOut->addHTML( "</div><!-- editButtons -->\n</div><!-- editOptions -->\n" );
	}

	/**
	 * Show an edit conflict. textbox1 is already shown in showEditForm().
	 * If you want to use another entry point to this function, be careful.
	 */
	protected function showConflict() {
		global $wgOut;

		if ( wfRunHooks( 'EditPageBeforeConflictDiff', array( &$this, &$wgOut ) ) ) {
			$wgOut->wrapWikiMsg( '<h2>$1</h2>', "yourdiff" );

			$content1 = ContentHandler::makeContent( $this->textbox1, $this->getTitle(), $this->content_model, $this->content_format ); #XXX: handle parse errors?
			$content2 = ContentHandler::makeContent( $this->textbox2, $this->getTitle(), $this->content_model, $this->content_format ); #XXX: handle parse errors?

			$handler = ContentHandler::getForModelName( $this->content_model );
			$de = $handler->createDifferenceEngine( $this->mArticle->getContext() );
			$de->setContent( $content2, $content1 );
			$de->showDiff( wfMsgExt( 'yourtext', 'parseinline' ), wfMsg( 'storedversion' ) );

			$wgOut->wrapWikiMsg( '<h2>$1</h2>', "yourtext" );
			$this->showTextbox2();
		}
	}

	/**
	 * @return string
	 */
	public function getCancelLink() {
		$cancelParams = array();
		if ( !$this->isConflict && $this->oldid > 0 ) {
			$cancelParams['oldid'] = $this->oldid;
		}

		return Linker::linkKnown(
			$this->getContextTitle(),
			wfMsgExt( 'cancel', array( 'parseinline' ) ),
			array( 'id' => 'mw-editform-cancel' ),
			$cancelParams
		);
	}

	/**
	 * Returns the URL to use in the form's action attribute.
	 * This is used by EditPage subclasses when simply customizing the action
	 * variable in the constructor is not enough. This can be used when the
	 * EditPage lives inside of a Special page rather than a custom page action.
	 *
	 * @param $title Title object for which is being edited (where we go to for &action= links)
	 * @return string
	 */
	protected function getActionURL( Title $title ) {
		return $title->getLocalURL( array( 'action' => $this->action ) );
	}

	/**
	 * Check if a page was deleted while the user was editing it, before submit.
	 * Note that we rely on the logging table, which hasn't been always there,
	 * but that doesn't matter, because this only applies to brand new
	 * deletes.
	 */
	protected function wasDeletedSinceLastEdit() {
		if ( $this->deletedSinceEdit !== null ) {
			return $this->deletedSinceEdit;
		}

		$this->deletedSinceEdit = false;

		if ( $this->mTitle->isDeletedQuick() ) {
			$this->lastDelete = $this->getLastDelete();
			if ( $this->lastDelete ) {
				$deleteTime = wfTimestamp( TS_MW, $this->lastDelete->log_timestamp );
				if ( $deleteTime > $this->starttime ) {
					$this->deletedSinceEdit = true;
				}
			}
		}

		return $this->deletedSinceEdit;
	}

	protected function getLastDelete() {
		$dbr = wfGetDB( DB_SLAVE );
		$data = $dbr->selectRow(
			array( 'logging', 'user' ),
			array( 'log_type',
				   'log_action',
				   'log_timestamp',
				   'log_user',
				   'log_namespace',
				   'log_title',
				   'log_comment',
				   'log_params',
				   'log_deleted',
				   'user_name' ),
			array( 'log_namespace' => $this->mTitle->getNamespace(),
				   'log_title' => $this->mTitle->getDBkey(),
				   'log_type' => 'delete',
				   'log_action' => 'delete',
				   'user_id=log_user' ),
			__METHOD__,
			array( 'LIMIT' => 1, 'ORDER BY' => 'log_timestamp DESC' )
		);
		// Quick paranoid permission checks...
		if ( is_object( $data ) ) {
			if ( $data->log_deleted & LogPage::DELETED_USER )
				$data->user_name = wfMsgHtml( 'rev-deleted-user' );
			if ( $data->log_deleted & LogPage::DELETED_COMMENT )
				$data->log_comment = wfMsgHtml( 'rev-deleted-comment' );
		}
		return $data;
	}

	/**
	 * Get the rendered text for previewing.
	 * @return string
	 */
	function getPreviewText() {
		global $wgOut, $wgUser, $wgParser, $wgRawHtml, $wgLang;

		wfProfileIn( __METHOD__ );

		if ( $wgRawHtml && !$this->mTokenOk ) {
			// Could be an offsite preview attempt. This is very unsafe if
			// HTML is enabled, as it could be an attack.
			$parsedNote = '';
			if ( $this->textbox1 !== '' ) {
				// Do not put big scary notice, if previewing the empty
				// string, which happens when you initially edit
				// a category page, due to automatic preview-on-open.
				$parsedNote = $wgOut->parse( "<div class='previewnote'>" .
					wfMsg( 'session_fail_preview_html' ) . "</div>", true, /* interface */true );
			}
			wfProfileOut( __METHOD__ );
			return $parsedNote;
		}

<<<<<<< HEAD
        try {
            $content = ContentHandler::makeContent( $this->textbox1, $this->getTitle(), $this->content_model, $this->content_format );

            if ( $this->mTriedSave && !$this->mTokenOk ) {
                if ( $this->mTokenOkExceptSuffix ) {
                    $note = wfMsg( 'token_suffix_mismatch' );
                } else {
                    $note = wfMsg( 'session_fail_preview' );
                }
            } elseif ( $this->incompleteForm ) {
                $note = wfMsg( 'edit_form_incomplete' );
            } elseif ( $this->isCssJsSubpage || $this->mTitle->isCssOrJsPage() ) {
                # if this is a CSS or JS page used in the UI, show a special notice
                # XXX: stupid php bug won't let us use $this->getContextTitle()->isCssJsSubpage() here -- This note has been there since r3530. Sure the bug was fixed time ago?

                if( $this->mTitle->isCssJsSubpage() ) {
                    $level = 'user';
                } elseif( $this->mTitle->isCssOrJsPage() ) {
                    $level = 'site';
                } else {
                    $level = false;
                }

                if ( $content->getModelName() == CONTENT_MODEL_CSS ) {
                    $format = 'css';
                } elseif ( $content->getModelName() == CONTENT_MODEL_JAVASCRIPT ) {
                    $format = 'js';
                } else {
                    $format = false;
                }

                # Used messages to make sure grep find them:
                # Messages: usercsspreview, userjspreview, sitecsspreview, sitejspreview
                if( $level && $format ) {
                    $note = "<div id='mw-{$level}{$format}preview'>" . wfMsg( "{$level}{$format}preview" ) . "</div>";
                } else {
                    $note = wfMsg( 'previewnote' );
                }
            } else {
                $note = wfMsg( 'previewnote' );
            }

            $parserOptions = ParserOptions::newFromUser( $wgUser );
            $parserOptions->setEditSection( false );
            $parserOptions->setTidy( true );
            $parserOptions->setIsPreview( true );
            $parserOptions->setIsSectionPreview( !is_null($this->section) && $this->section !== '' );

            $rt = $content->getRedirectChain();

            if ( $rt ) {
                $previewHTML = $this->mArticle->viewRedirect( $rt, false );
            } else {

                # If we're adding a comment, we need to show the
                # summary as the headline
                if ( $this->section == "new" && $this->summary != "" ) {
                    $content = $content->addSectionHeader( $this->summary );
                }

                $toparse_orig = $content->serialize( $this->content_format );
                $toparse = $toparse_orig;
                wfRunHooks( 'EditPageGetPreviewText', array( $this, &$toparse ) );

                if ( $toparse !== $toparse_orig ) {
                    #hook changed the text, create new Content object
                    $content = ContentHandler::makeContent( $toparse, $this->getTitle(), $this->content_model, $this->content_format );
                }

                wfRunHooks( 'EditPageGetPreviewContent', array( $this, &$content ) ); # FIXME: document new hook

                $parserOptions->enableLimitReport();

                #XXX: For CSS/JS pages, we should have called the ShowRawCssJs hook here. But it's now deprecated, so never mind
                $content = $content->preSaveTransform( $this->mTitle, $wgUser, $parserOptions );

				// TODO: might be a saner way to get a meaningfull context here?
                $parserOutput = $content->getParserOutput( $this->getArticle()->getContext(), null, $parserOptions );

                $previewHTML = $parserOutput->getText();
                $this->mParserOutput = $parserOutput;
                $wgOut->addParserOutputNoText( $parserOutput );

                if ( count( $parserOutput->getWarnings() ) ) {
                    $note .= "\n\n" . implode( "\n\n", $parserOutput->getWarnings() );
                }
            }
        } catch (MWContentSerializationException $ex) {
            $note .= "\n\n" . wfMsg('content-failed-to-parse', $this->content_model, $this->content_format, $ex->getMessage() );
            $previewHTML = '';
        }
=======
		if ( $this->mTriedSave && !$this->mTokenOk ) {
			if ( $this->mTokenOkExceptSuffix ) {
				$note = wfMsg( 'token_suffix_mismatch' );
			} else {
				$note = wfMsg( 'session_fail_preview' );
			}
		} elseif ( $this->incompleteForm ) {
			$note = wfMsg( 'edit_form_incomplete' );
		} else {
			$note = wfMsg( 'previewnote' ) .
				' [[#' . self::EDITFORM_ID . '|' . $wgLang->getArrow() . ' ' . wfMsg( 'continue-editing' ) . ']]';
		}

		$parserOptions = ParserOptions::newFromUser( $wgUser );
		$parserOptions->setEditSection( false );
		$parserOptions->setTidy( true );
		$parserOptions->setIsPreview( true );
		$parserOptions->setIsSectionPreview( !is_null( $this->section ) && $this->section !== '' );

		# don't parse non-wikitext pages, show message about preview
		if ( $this->mTitle->isCssJsSubpage() || !$this->mTitle->isWikitextPage() ) {
			if ( $this->mTitle->isCssJsSubpage() ) {
				$level = 'user';
			} elseif ( $this->mTitle->isCssOrJsPage() ) {
				$level = 'site';
			} else {
				$level = false;
			}

			# Used messages to make sure grep find them:
			# Messages: usercsspreview, userjspreview, sitecsspreview, sitejspreview
			$class = 'mw-code';
			if ( $level ) {
				if ( preg_match( "/\\.css$/", $this->mTitle->getText() ) ) {
					$previewtext = "<div id='mw-{$level}csspreview'>\n" . wfMsg( "{$level}csspreview" ) . "\n</div>";
					$class .= " mw-css";
				} elseif ( preg_match( "/\\.js$/", $this->mTitle->getText() ) ) {
					$previewtext = "<div id='mw-{$level}jspreview'>\n" . wfMsg( "{$level}jspreview" ) . "\n</div>";
					$class .= " mw-js";
				} else {
					throw new MWException( 'A CSS/JS (sub)page but which is not css nor js!' );
				}
				$parserOutput = $wgParser->parse( $previewtext, $this->mTitle, $parserOptions );
				$previewHTML = $parserOutput->getText();
			} else {
				$previewHTML = '';
			}

			$previewHTML .= "<pre class=\"$class\" dir=\"ltr\">\n" . htmlspecialchars( $this->textbox1 ) . "\n</pre>\n";
		} else {
			$toparse = $this->textbox1;

			# If we're adding a comment, we need to show the
			# summary as the headline
			if ( $this->section == "new" && $this->summary != "" ) {
				$toparse = wfMsgForContent( 'newsectionheaderdefaultlevel', $this->summary ) . "\n\n" . $toparse;
			}

			wfRunHooks( 'EditPageGetPreviewText', array( $this, &$toparse ) );

			$parserOptions->enableLimitReport();

			$toparse = $wgParser->preSaveTransform( $toparse, $this->mTitle, $wgUser, $parserOptions );
			$parserOutput = $wgParser->parse( $toparse, $this->mTitle, $parserOptions );

			$rt = Title::newFromRedirectArray( $this->textbox1 );
			if ( $rt ) {
				$previewHTML = $this->mArticle->viewRedirect( $rt, false );
			} else {
				$previewHTML = $parserOutput->getText();
			}

			$this->mParserOutput = $parserOutput;
			$wgOut->addParserOutputNoText( $parserOutput );

			if ( count( $parserOutput->getWarnings() ) ) {
				$note .= "\n\n" . implode( "\n\n", $parserOutput->getWarnings() );
			}
		}
>>>>>>> bc899332

		if ( $this->isConflict ) {
			$conflict = '<h2 id="mw-previewconflict">' . htmlspecialchars( wfMsg( 'previewconflict' ) ) . "</h2>\n";
		} else {
			$conflict = '<hr />';
		}

		$previewhead = "<div class='previewnote'>\n" .
			'<h2 id="mw-previewheader">' . htmlspecialchars( wfMsg( 'preview' ) ) . "</h2>" .
			$wgOut->parse( $note, true, /* interface */true ) . $conflict . "</div>\n";

		$pageLang = $this->mTitle->getPageLanguage();
		$attribs = array( 'lang' => $pageLang->getCode(), 'dir' => $pageLang->getDir(),
			'class' => 'mw-content-' . $pageLang->getDir() );
		$previewHTML = Html::rawElement( 'div', $attribs, $previewHTML );

		wfProfileOut( __METHOD__ );
		return $previewhead . $previewHTML . $this->previewTextAfterContent;
	}

	/**
	 * @return Array
	 */
	function getTemplates() {
		if ( $this->preview || $this->section != '' ) {
			$templates = array();
			if ( !isset( $this->mParserOutput ) ) {
				return $templates;
			}
			foreach ( $this->mParserOutput->getTemplates() as $ns => $template ) {
				foreach ( array_keys( $template ) as $dbk ) {
					$templates[] = Title::makeTitle( $ns, $dbk );
				}
			}
			return $templates;
		} else {
			return $this->mTitle->getTemplateLinksFrom();
		}
	}

	/**
	 * Shows a bulletin board style toolbar for common editing functions.
	 * It can be disabled in the user preferences.
	 * The necessary JavaScript code can be found in skins/common/edit.js.
	 *
	 * @return string
	 */
	static function getEditToolbar() {
		global $wgStylePath, $wgContLang, $wgLang, $wgOut;
		global $wgUseTeX, $wgEnableUploads, $wgForeignFileRepos;

		$imagesAvailable = $wgEnableUploads || count( $wgForeignFileRepos );

		/**
		 * $toolarray is an array of arrays each of which includes the
		 * filename of the button image (without path), the opening
		 * tag, the closing tag, optionally a sample text that is
		 * inserted between the two when no selection is highlighted
		 * and.  The tip text is shown when the user moves the mouse
		 * over the button.
		 *
		 * Also here: accesskeys (key), which are not used yet until
		 * someone can figure out a way to make them work in
		 * IE. However, we should make sure these keys are not defined
		 * on the edit page.
		 */
		$toolarray = array(
			array(
				'image'  => $wgLang->getImageFile( 'button-bold' ),
				'id'     => 'mw-editbutton-bold',
				'open'   => '\'\'\'',
				'close'  => '\'\'\'',
				'sample' => wfMsg( 'bold_sample' ),
				'tip'    => wfMsg( 'bold_tip' ),
				'key'    => 'B'
			),
			array(
				'image'  => $wgLang->getImageFile( 'button-italic' ),
				'id'     => 'mw-editbutton-italic',
				'open'   => '\'\'',
				'close'  => '\'\'',
				'sample' => wfMsg( 'italic_sample' ),
				'tip'    => wfMsg( 'italic_tip' ),
				'key'    => 'I'
			),
			array(
				'image'  => $wgLang->getImageFile( 'button-link' ),
				'id'     => 'mw-editbutton-link',
				'open'   => '[[',
				'close'  => ']]',
				'sample' => wfMsg( 'link_sample' ),
				'tip'    => wfMsg( 'link_tip' ),
				'key'    => 'L'
			),
			array(
				'image'  => $wgLang->getImageFile( 'button-extlink' ),
				'id'     => 'mw-editbutton-extlink',
				'open'   => '[',
				'close'  => ']',
				'sample' => wfMsg( 'extlink_sample' ),
				'tip'    => wfMsg( 'extlink_tip' ),
				'key'    => 'X'
			),
			array(
				'image'  => $wgLang->getImageFile( 'button-headline' ),
				'id'     => 'mw-editbutton-headline',
				'open'   => "\n== ",
				'close'  => " ==\n",
				'sample' => wfMsg( 'headline_sample' ),
				'tip'    => wfMsg( 'headline_tip' ),
				'key'    => 'H'
			),
			$imagesAvailable ? array(
				'image'  => $wgLang->getImageFile( 'button-image' ),
				'id'     => 'mw-editbutton-image',
				'open'   => '[[' . $wgContLang->getNsText( NS_FILE ) . ':',
				'close'  => ']]',
				'sample' => wfMsg( 'image_sample' ),
				'tip'    => wfMsg( 'image_tip' ),
				'key'    => 'D',
			) : false,
			$imagesAvailable ? array(
				'image'  => $wgLang->getImageFile( 'button-media' ),
				'id'     => 'mw-editbutton-media',
				'open'   => '[[' . $wgContLang->getNsText( NS_MEDIA ) . ':',
				'close'  => ']]',
				'sample' => wfMsg( 'media_sample' ),
				'tip'    => wfMsg( 'media_tip' ),
				'key'    => 'M'
			) : false,
			$wgUseTeX ? array(
				'image'  => $wgLang->getImageFile( 'button-math' ),
				'id'     => 'mw-editbutton-math',
				'open'   => "<math>",
				'close'  => "</math>",
				'sample' => wfMsg( 'math_sample' ),
				'tip'    => wfMsg( 'math_tip' ),
				'key'    => 'C'
			) : false,
			array(
				'image'  => $wgLang->getImageFile( 'button-nowiki' ),
				'id'     => 'mw-editbutton-nowiki',
				'open'   => "<nowiki>",
				'close'  => "</nowiki>",
				'sample' => wfMsg( 'nowiki_sample' ),
				'tip'    => wfMsg( 'nowiki_tip' ),
				'key'    => 'N'
			),
			array(
				'image'  => $wgLang->getImageFile( 'button-sig' ),
				'id'     => 'mw-editbutton-signature',
				'open'   => '--~~~~',
				'close'  => '',
				'sample' => '',
				'tip'    => wfMsg( 'sig_tip' ),
				'key'    => 'Y'
			),
			array(
				'image'  => $wgLang->getImageFile( 'button-hr' ),
				'id'     => 'mw-editbutton-hr',
				'open'   => "\n----\n",
				'close'  => '',
				'sample' => '',
				'tip'    => wfMsg( 'hr_tip' ),
				'key'    => 'R'
			)
		);

		$script = 'mw.loader.using("mediawiki.action.edit", function() {';
		foreach ( $toolarray as $tool ) {
			if ( !$tool ) {
				continue;
			}

			$params = array(
				$image = $wgStylePath . '/common/images/' . $tool['image'],
				// Note that we use the tip both for the ALT tag and the TITLE tag of the image.
				// Older browsers show a "speedtip" type message only for ALT.
				// Ideally these should be different, realistically they
				// probably don't need to be.
				$tip = $tool['tip'],
				$open = $tool['open'],
				$close = $tool['close'],
				$sample = $tool['sample'],
				$cssId = $tool['id'],
			);

			$script .= Xml::encodeJsCall( 'mw.toolbar.addButton', $params );
		}

		// This used to be called on DOMReady from mediawiki.action.edit, which
		// ended up causing race conditions with the setup code above.
		$script .= "\n" .
			"// Create button bar\n" .
			"$(function() { mw.toolbar.init(); } );\n";

		$script .= '});';
		$wgOut->addScript( Html::inlineScript( ResourceLoader::makeLoaderConditionalScript( $script ) ) );

		$toolbar = '<div id="toolbar"></div>';

		wfRunHooks( 'EditPageBeforeEditToolbar', array( &$toolbar ) );

		return $toolbar;
	}

	/**
	 * Returns an array of html code of the following checkboxes:
	 * minor and watch
	 *
	 * @param $tabindex int Current tabindex
	 * @param $checked Array of checkbox => bool, where bool indicates the checked
	 *                 status of the checkbox
	 *
	 * @return array
	 */
	public function getCheckboxes( &$tabindex, $checked ) {
		global $wgUser;

		$checkboxes = array();

		// don't show the minor edit checkbox if it's a new page or section
		if ( !$this->isNew ) {
			$checkboxes['minor'] = '';
			$minorLabel = wfMsgExt( 'minoredit', array( 'parseinline' ) );
			if ( $wgUser->isAllowed( 'minoredit' ) ) {
				$attribs = array(
					'tabindex'  => ++$tabindex,
					'accesskey' => wfMsg( 'accesskey-minoredit' ),
					'id'        => 'wpMinoredit',
				);
				$checkboxes['minor'] =
					Xml::check( 'wpMinoredit', $checked['minor'], $attribs ) .
					"&#160;<label for='wpMinoredit' id='mw-editpage-minoredit'" .
					Xml::expandAttributes( array( 'title' => Linker::titleAttrib( 'minoredit', 'withaccess' ) ) ) .
					">{$minorLabel}</label>";
			}
		}

		$watchLabel = wfMsgExt( 'watchthis', array( 'parseinline' ) );
		$checkboxes['watch'] = '';
		if ( $wgUser->isLoggedIn() ) {
			$attribs = array(
				'tabindex'  => ++$tabindex,
				'accesskey' => wfMsg( 'accesskey-watch' ),
				'id'        => 'wpWatchthis',
			);
			$checkboxes['watch'] =
				Xml::check( 'wpWatchthis', $checked['watch'], $attribs ) .
				"&#160;<label for='wpWatchthis' id='mw-editpage-watch'" .
				Xml::expandAttributes( array( 'title' => Linker::titleAttrib( 'watch', 'withaccess' ) ) ) .
				">{$watchLabel}</label>";
		}
		wfRunHooks( 'EditPageBeforeEditChecks', array( &$this, &$checkboxes, &$tabindex ) );
		return $checkboxes;
	}

	/**
	 * Returns an array of html code of the following buttons:
	 * save, diff, preview and live
	 *
	 * @param $tabindex int Current tabindex
	 *
	 * @return array
	 */
	public function getEditButtons( &$tabindex ) {
		$buttons = array();

		$temp = array(
			'id'        => 'wpSave',
			'name'      => 'wpSave',
			'type'      => 'submit',
			'tabindex'  => ++$tabindex,
			'value'     => wfMsg( 'savearticle' ),
			'accesskey' => wfMsg( 'accesskey-save' ),
			'title'     => wfMsg( 'tooltip-save' ) . ' [' . wfMsg( 'accesskey-save' ) . ']',
		);
		$buttons['save'] = Xml::element( 'input', $temp, '' );

		++$tabindex; // use the same for preview and live preview
		$temp = array(
			'id'        => 'wpPreview',
			'name'      => 'wpPreview',
			'type'      => 'submit',
			'tabindex'  => $tabindex,
			'value'     => wfMsg( 'showpreview' ),
			'accesskey' => wfMsg( 'accesskey-preview' ),
			'title'     => wfMsg( 'tooltip-preview' ) . ' [' . wfMsg( 'accesskey-preview' ) . ']',
		);
		$buttons['preview'] = Xml::element( 'input', $temp, '' );
		$buttons['live'] = '';

		$temp = array(
			'id'        => 'wpDiff',
			'name'      => 'wpDiff',
			'type'      => 'submit',
			'tabindex'  => ++$tabindex,
			'value'     => wfMsg( 'showdiff' ),
			'accesskey' => wfMsg( 'accesskey-diff' ),
			'title'     => wfMsg( 'tooltip-diff' ) . ' [' . wfMsg( 'accesskey-diff' ) . ']',
		);
		$buttons['diff'] = Xml::element( 'input', $temp, '' );

		wfRunHooks( 'EditPageBeforeEditButtons', array( &$this, &$buttons, &$tabindex ) );
		return $buttons;
	}

	/**
	 * Output preview text only. This can be sucked into the edit page
	 * via JavaScript, and saves the server time rendering the skin as
	 * well as theoretically being more robust on the client (doesn't
	 * disturb the edit box's undo history, won't eat your text on
	 * failure, etc).
	 *
	 * @todo This doesn't include category or interlanguage links.
	 *       Would need to enhance it a bit, <s>maybe wrap them in XML
	 *       or something...</s> that might also require more skin
	 *       initialization, so check whether that's a problem.
	 */
	function livePreview() {
		global $wgOut;
		$wgOut->disable();
		header( 'Content-type: text/xml; charset=utf-8' );
		header( 'Cache-control: no-cache' );

		$previewText = $this->getPreviewText();
		#$categories = $skin->getCategoryLinks();

		$s =
		'<?xml version="1.0" encoding="UTF-8" ?>' . "\n" .
		Xml::tags( 'livepreview', null,
			Xml::element( 'preview', null, $previewText )
			#.	Xml::element( 'category', null, $categories )
		);
		echo $s;
	}

	/**
	 * Call the stock "user is blocked" page
	 *
	 * @deprecated in 1.19; throw an exception directly instead
	 */
	function blockedPage() {
		wfDeprecated( __METHOD__, '1.19' );
		global $wgUser;

		throw new UserBlockedError( $wgUser->getBlock() );
	}

	/**
	 * Produce the stock "please login to edit pages" page
	 *
	 * @deprecated in 1.19; throw an exception directly instead
	 */
	function userNotLoggedInPage() {
		wfDeprecated( __METHOD__, '1.19' );
		throw new PermissionsError( 'edit' );
	}

	/**
	 * Show an error page saying to the user that he has insufficient permissions
	 * to create a new page
	 *
	 * @deprecated in 1.19; throw an exception directly instead
	 */
	function noCreatePermission() {
		wfDeprecated( __METHOD__, '1.19' );
		$permission = $this->mTitle->isTalkPage() ? 'createtalk' : 'createpage';
		throw new PermissionsError( $permission );
	}

	/**
	 * Creates a basic error page which informs the user that
	 * they have attempted to edit a nonexistent section.
	 */
	function noSuchSectionPage() {
		global $wgOut;

		$wgOut->prepareErrorPage( wfMessage( 'nosuchsectiontitle' ) );

		$res = wfMsgExt( 'nosuchsectiontext', 'parse', $this->section );
		wfRunHooks( 'EditPageNoSuchSection', array( &$this, &$res ) );
		$wgOut->addHTML( $res );

		$wgOut->returnToMain( false, $this->mTitle );
	}

	/**
	 * Produce the stock "your edit contains spam" page
	 *
	 * @param $match string Text which triggered one or more filters
	 * @deprecated since 1.17 Use method spamPageWithContent() instead
	 */
	static function spamPage( $match = false ) {
		wfDeprecated( __METHOD__, '1.17' );

		global $wgOut, $wgTitle;

		$wgOut->prepareErrorPage( wfMessage( 'spamprotectiontitle' ) );

		$wgOut->addHTML( '<div id="spamprotected">' );
		$wgOut->addWikiMsg( 'spamprotectiontext' );
		if ( $match ) {
			$wgOut->addWikiMsg( 'spamprotectionmatch', wfEscapeWikiText( $match ) );
		}
		$wgOut->addHTML( '</div>' );

		$wgOut->returnToMain( false, $wgTitle );
	}

	/**
	 * Show "your edit contains spam" page with your diff and text
	 *
	 * @param $match string|Array|bool Text (or array of texts) which triggered one or more filters
	 */
	public function spamPageWithContent( $match = false ) {
		global $wgOut, $wgLang;
		$this->textbox2 = $this->textbox1;

		if( is_array( $match ) ){
			$match = $wgLang->listToText( $match );
		}
		$wgOut->prepareErrorPage( wfMessage( 'spamprotectiontitle' ) );

		$wgOut->addHTML( '<div id="spamprotected">' );
		$wgOut->addWikiMsg( 'spamprotectiontext' );
		if ( $match ) {
			$wgOut->addWikiMsg( 'spamprotectionmatch', wfEscapeWikiText( $match ) );
		}
		$wgOut->addHTML( '</div>' );

		$wgOut->wrapWikiMsg( '<h2>$1</h2>', "yourdiff" );
		$this->showDiff();

		$wgOut->wrapWikiMsg( '<h2>$1</h2>', "yourtext" );
		$this->showTextbox2();

		$wgOut->addReturnTo( $this->getContextTitle(), array( 'action' => 'edit' ) );
	}

	/**
	 * Format an anchor fragment as it would appear for a given section name
	 * @param $text String
	 * @return String
	 * @private
	 */
	function sectionAnchor( $text ) {
		global $wgParser;
		return $wgParser->guessSectionNameFromWikiText( $text );
	}

	/**
	 * Check if the browser is on a blacklist of user-agents known to
	 * mangle UTF-8 data on form submission. Returns true if Unicode
	 * should make it through, false if it's known to be a problem.
	 * @return bool
	 * @private
	 */
	function checkUnicodeCompliantBrowser() {
		global $wgBrowserBlackList;
		if ( empty( $_SERVER["HTTP_USER_AGENT"] ) ) {
			// No User-Agent header sent? Trust it by default...
			return true;
		}
		$currentbrowser = $_SERVER["HTTP_USER_AGENT"];
		foreach ( $wgBrowserBlackList as $browser ) {
			if ( preg_match( $browser, $currentbrowser ) ) {
				return false;
			}
		}
		return true;
	}

	/**
	 * Filter an input field through a Unicode de-armoring process if it
	 * came from an old browser with known broken Unicode editing issues.
	 *
	 * @param $request WebRequest
	 * @param $field String
	 * @return String
	 * @private
	 */
	function safeUnicodeInput( $request, $field ) {
		$text = rtrim( $request->getText( $field ) );
		return $request->getBool( 'safemode' )
			? $this->unmakesafe( $text )
			: $text;
	}

	/**
	 * @param $request WebRequest
	 * @param $text string
	 * @return string
	 */
	function safeUnicodeText( $request, $text ) {
		$text = rtrim( $text );
		return $request->getBool( 'safemode' )
			? $this->unmakesafe( $text )
			: $text;
	}

	/**
	 * Filter an output field through a Unicode armoring process if it is
	 * going to an old browser with known broken Unicode editing issues.
	 *
	 * @param $text String
	 * @return String
	 * @private
	 */
	function safeUnicodeOutput( $text ) {
		global $wgContLang;
		$codedText = $wgContLang->recodeForEdit( $text );
		return $this->checkUnicodeCompliantBrowser()
			? $codedText
			: $this->makesafe( $codedText );
	}

	/**
	 * A number of web browsers are known to corrupt non-ASCII characters
	 * in a UTF-8 text editing environment. To protect against this,
	 * detected browsers will be served an armored version of the text,
	 * with non-ASCII chars converted to numeric HTML character references.
	 *
	 * Preexisting such character references will have a 0 added to them
	 * to ensure that round-trips do not alter the original data.
	 *
	 * @param $invalue String
	 * @return String
	 * @private
	 */
	function makesafe( $invalue ) {
		// Armor existing references for reversability.
		$invalue = strtr( $invalue, array( "&#x" => "&#x0" ) );

		$bytesleft = 0;
		$result = "";
		$working = 0;
		for ( $i = 0; $i < strlen( $invalue ); $i++ ) {
			$bytevalue = ord( $invalue[$i] );
			if ( $bytevalue <= 0x7F ) { // 0xxx xxxx
				$result .= chr( $bytevalue );
				$bytesleft = 0;
			} elseif ( $bytevalue <= 0xBF ) { // 10xx xxxx
				$working = $working << 6;
				$working += ( $bytevalue & 0x3F );
				$bytesleft--;
				if ( $bytesleft <= 0 ) {
					$result .= "&#x" . strtoupper( dechex( $working ) ) . ";";
				}
			} elseif ( $bytevalue <= 0xDF ) { // 110x xxxx
				$working = $bytevalue & 0x1F;
				$bytesleft = 1;
			} elseif ( $bytevalue <= 0xEF ) { // 1110 xxxx
				$working = $bytevalue & 0x0F;
				$bytesleft = 2;
			} else { // 1111 0xxx
				$working = $bytevalue & 0x07;
				$bytesleft = 3;
			}
		}
		return $result;
	}

	/**
	 * Reverse the previously applied transliteration of non-ASCII characters
	 * back to UTF-8. Used to protect data from corruption by broken web browsers
	 * as listed in $wgBrowserBlackList.
	 *
	 * @param $invalue String
	 * @return String
	 * @private
	 */
	function unmakesafe( $invalue ) {
		$result = "";
		for ( $i = 0; $i < strlen( $invalue ); $i++ ) {
			if ( ( substr( $invalue, $i, 3 ) == "&#x" ) && ( $invalue[$i + 3] != '0' ) ) {
				$i += 3;
				$hexstring = "";
				do {
					$hexstring .= $invalue[$i];
					$i++;
				} while ( ctype_xdigit( $invalue[$i] ) && ( $i < strlen( $invalue ) ) );

				// Do some sanity checks. These aren't needed for reversability,
				// but should help keep the breakage down if the editor
				// breaks one of the entities whilst editing.
				if ( ( substr( $invalue, $i, 1 ) == ";" ) and ( strlen( $hexstring ) <= 6 ) ) {
					$codepoint = hexdec( $hexstring );
					$result .= codepointToUtf8( $codepoint );
				} else {
					$result .= "&#x" . $hexstring . substr( $invalue, $i, 1 );
				}
			} else {
				$result .= substr( $invalue, $i, 1 );
			}
		}
		// reverse the transform that we made for reversability reasons.
		return strtr( $result, array( "&#x0" => "&#x" ) );
	}
}<|MERGE_RESOLUTION|>--- conflicted
+++ resolved
@@ -145,15 +145,14 @@
 	const AS_IMAGE_REDIRECT_LOGGED     = 234;
 
 	/**
-<<<<<<< HEAD
 	 * Status: can't parse content
 	 */
 	const AS_PARSE_ERROR                = 240;
-=======
+
+	/**
 	 * HTML id and name for the beginning of the edit form.
 	 */
 	const EDITFORM_ID                  = 'editform';
->>>>>>> bc899332
 
 	/**
 	 * @var Article
@@ -1908,12 +1907,8 @@
 			}
 		}
 
-<<<<<<< HEAD
 		#FIXME: add EditForm plugin interface and use it here! #FIXME: search for textarea1 and textares2, and allow EditForm to override all uses.
-		$wgOut->addHTML( Html::openElement( 'form', array( 'id' => 'editform', 'name' => 'editform',
-=======
 		$wgOut->addHTML( Html::openElement( 'form', array( 'id' => self::EDITFORM_ID, 'name' => self::EDITFORM_ID,
->>>>>>> bc899332
 			'method' => 'post', 'action' => $this->getActionURL( $this->getContextTitle() ),
 			'enctype' => 'multipart/form-data' ) ) );
 
@@ -2484,7 +2479,19 @@
 	function showDiff() {
 		global $wgUser, $wgContLang, $wgParser, $wgOut;
 
-        $oldContent = $this->getOriginalContent();
+		$oldtitlemsg = 'currentrev';
+		# if message does not exist, show diff against the preloaded default
+		if( $this->mTitle->getNamespace() == NS_MEDIAWIKI && !$this->mTitle->exists() ) {
+			$oldtext = $this->mTitle->getDefaultMessageText();
+			if( $oldtext !== false ) {
+				$oldtitlemsg = 'defaultmessagetext';
+				$oldContent = ContentHandler::makeContent( $oldtext, $this->mTitle );
+			} else {
+				$oldContent = null;
+			}
+		} else {
+			$oldContent = $this->getOriginalContent();
+		}
 
         $textboxContent = ContentHandler::makeContent( $this->textbox1, $this->getTitle(),
 														$this->content_model, $this->content_format ); #XXX: handle parse errors ?
@@ -2509,10 +2516,10 @@
         $newContent = $newContent->preSaveTransform( $this->mTitle, $wgUser, $popts );
 
         if ( ( $oldContent && !$oldContent->isEmpty() ) || ( $newContent && !$newContent->isEmpty() ) ) {
-			$oldtitle = wfMsgExt( 'currentrev', array( 'parseinline' ) );
+			$oldtitle = wfMsgExt( $oldtitlemsg, array( 'parseinline' ) );
 			$newtitle = wfMsgExt( 'yourtext', array( 'parseinline' ) );
 
-            $de = $oldContent->getContentHandler()->getDifferenceEngine( $this->mArticle->getContext() );
+            $de = $oldContent->getContentHandler()->createDifferenceEngine( $this->mArticle->getContext() );
             $de->setContent( $oldContent, $newContent );
 
 			$difftext = $de->getDiff( $oldtitle, $newtitle );
@@ -2729,22 +2736,32 @@
 			return $parsedNote;
 		}
 
-<<<<<<< HEAD
+		$note = '';
+
         try {
-            $content = ContentHandler::makeContent( $this->textbox1, $this->getTitle(), $this->content_model, $this->content_format );
-
-            if ( $this->mTriedSave && !$this->mTokenOk ) {
-                if ( $this->mTokenOkExceptSuffix ) {
-                    $note = wfMsg( 'token_suffix_mismatch' );
-                } else {
-                    $note = wfMsg( 'session_fail_preview' );
-                }
-            } elseif ( $this->incompleteForm ) {
-                $note = wfMsg( 'edit_form_incomplete' );
-            } elseif ( $this->isCssJsSubpage || $this->mTitle->isCssOrJsPage() ) {
-                # if this is a CSS or JS page used in the UI, show a special notice
-                # XXX: stupid php bug won't let us use $this->getContextTitle()->isCssJsSubpage() here -- This note has been there since r3530. Sure the bug was fixed time ago?
-
+		    $content = ContentHandler::makeContent( $this->textbox1, $this->getTitle(), $this->content_model, $this->content_format );
+
+			if ( $this->mTriedSave && !$this->mTokenOk ) {
+				if ( $this->mTokenOkExceptSuffix ) {
+					$note = wfMsg( 'token_suffix_mismatch' );
+				} else {
+					$note = wfMsg( 'session_fail_preview' );
+				}
+			} elseif ( $this->incompleteForm ) {
+				$note = wfMsg( 'edit_form_incomplete' );
+			} else {
+				$note = wfMsg( 'previewnote' ) .
+					' [[#' . self::EDITFORM_ID . '|' . $wgLang->getArrow() . ' ' . wfMsg( 'continue-editing' ) . ']]';
+			}
+
+            $parserOptions = ParserOptions::newFromUser( $wgUser );
+            $parserOptions->setEditSection( false );
+            $parserOptions->setTidy( true );
+            $parserOptions->setIsPreview( true );
+            $parserOptions->setIsSectionPreview( !is_null($this->section) && $this->section !== '' );
+
+			if ( $this->mTitle->isCssJsSubpage() || $this->mTitle->isCssOrJsPage() ) {
+                # don't parse non-wikitext pages, show message about preview
                 if( $this->mTitle->isCssJsSubpage() ) {
                     $level = 'user';
                 } elseif( $this->mTitle->isCssOrJsPage() ) {
@@ -2772,12 +2789,6 @@
                 $note = wfMsg( 'previewnote' );
             }
 
-            $parserOptions = ParserOptions::newFromUser( $wgUser );
-            $parserOptions->setEditSection( false );
-            $parserOptions->setTidy( true );
-            $parserOptions->setIsPreview( true );
-            $parserOptions->setIsSectionPreview( !is_null($this->section) && $this->section !== '' );
-
             $rt = $content->getRedirectChain();
 
             if ( $rt ) {
@@ -2821,87 +2832,6 @@
             $note .= "\n\n" . wfMsg('content-failed-to-parse', $this->content_model, $this->content_format, $ex->getMessage() );
             $previewHTML = '';
         }
-=======
-		if ( $this->mTriedSave && !$this->mTokenOk ) {
-			if ( $this->mTokenOkExceptSuffix ) {
-				$note = wfMsg( 'token_suffix_mismatch' );
-			} else {
-				$note = wfMsg( 'session_fail_preview' );
-			}
-		} elseif ( $this->incompleteForm ) {
-			$note = wfMsg( 'edit_form_incomplete' );
-		} else {
-			$note = wfMsg( 'previewnote' ) .
-				' [[#' . self::EDITFORM_ID . '|' . $wgLang->getArrow() . ' ' . wfMsg( 'continue-editing' ) . ']]';
-		}
-
-		$parserOptions = ParserOptions::newFromUser( $wgUser );
-		$parserOptions->setEditSection( false );
-		$parserOptions->setTidy( true );
-		$parserOptions->setIsPreview( true );
-		$parserOptions->setIsSectionPreview( !is_null( $this->section ) && $this->section !== '' );
-
-		# don't parse non-wikitext pages, show message about preview
-		if ( $this->mTitle->isCssJsSubpage() || !$this->mTitle->isWikitextPage() ) {
-			if ( $this->mTitle->isCssJsSubpage() ) {
-				$level = 'user';
-			} elseif ( $this->mTitle->isCssOrJsPage() ) {
-				$level = 'site';
-			} else {
-				$level = false;
-			}
-
-			# Used messages to make sure grep find them:
-			# Messages: usercsspreview, userjspreview, sitecsspreview, sitejspreview
-			$class = 'mw-code';
-			if ( $level ) {
-				if ( preg_match( "/\\.css$/", $this->mTitle->getText() ) ) {
-					$previewtext = "<div id='mw-{$level}csspreview'>\n" . wfMsg( "{$level}csspreview" ) . "\n</div>";
-					$class .= " mw-css";
-				} elseif ( preg_match( "/\\.js$/", $this->mTitle->getText() ) ) {
-					$previewtext = "<div id='mw-{$level}jspreview'>\n" . wfMsg( "{$level}jspreview" ) . "\n</div>";
-					$class .= " mw-js";
-				} else {
-					throw new MWException( 'A CSS/JS (sub)page but which is not css nor js!' );
-				}
-				$parserOutput = $wgParser->parse( $previewtext, $this->mTitle, $parserOptions );
-				$previewHTML = $parserOutput->getText();
-			} else {
-				$previewHTML = '';
-			}
-
-			$previewHTML .= "<pre class=\"$class\" dir=\"ltr\">\n" . htmlspecialchars( $this->textbox1 ) . "\n</pre>\n";
-		} else {
-			$toparse = $this->textbox1;
-
-			# If we're adding a comment, we need to show the
-			# summary as the headline
-			if ( $this->section == "new" && $this->summary != "" ) {
-				$toparse = wfMsgForContent( 'newsectionheaderdefaultlevel', $this->summary ) . "\n\n" . $toparse;
-			}
-
-			wfRunHooks( 'EditPageGetPreviewText', array( $this, &$toparse ) );
-
-			$parserOptions->enableLimitReport();
-
-			$toparse = $wgParser->preSaveTransform( $toparse, $this->mTitle, $wgUser, $parserOptions );
-			$parserOutput = $wgParser->parse( $toparse, $this->mTitle, $parserOptions );
-
-			$rt = Title::newFromRedirectArray( $this->textbox1 );
-			if ( $rt ) {
-				$previewHTML = $this->mArticle->viewRedirect( $rt, false );
-			} else {
-				$previewHTML = $parserOutput->getText();
-			}
-
-			$this->mParserOutput = $parserOutput;
-			$wgOut->addParserOutputNoText( $parserOutput );
-
-			if ( count( $parserOutput->getWarnings() ) ) {
-				$note .= "\n\n" . implode( "\n\n", $parserOutput->getWarnings() );
-			}
-		}
->>>>>>> bc899332
 
 		if ( $this->isConflict ) {
 			$conflict = '<h2 id="mw-previewconflict">' . htmlspecialchars( wfMsg( 'previewconflict' ) ) . "</h2>\n";
