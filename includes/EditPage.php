<?php
/**
 * User interface for page editing.
 *
 * This program is free software; you can redistribute it and/or modify
 * it under the terms of the GNU General Public License as published by
 * the Free Software Foundation; either version 2 of the License, or
 * (at your option) any later version.
 *
 * This program is distributed in the hope that it will be useful,
 * but WITHOUT ANY WARRANTY; without even the implied warranty of
 * MERCHANTABILITY or FITNESS FOR A PARTICULAR PURPOSE. See the
 * GNU General Public License for more details.
 *
 * You should have received a copy of the GNU General Public License along
 * with this program; if not, write to the Free Software Foundation, Inc.,
 * 51 Franklin Street, Fifth Floor, Boston, MA 02110-1301, USA.
 * http://www.gnu.org/copyleft/gpl.html
 *
 * @file
 */

use MediaWiki\Block\DatabaseBlock;
use MediaWiki\Content\IContentHandlerFactory;
use MediaWiki\EditPage\Constraint\AccidentalRecreationConstraint;
use MediaWiki\EditPage\Constraint\AutoSummaryMissingSummaryConstraint;
use MediaWiki\EditPage\Constraint\ChangeTagsConstraint;
use MediaWiki\EditPage\Constraint\ContentModelChangeConstraint;
use MediaWiki\EditPage\Constraint\CreationPermissionConstraint;
use MediaWiki\EditPage\Constraint\DefaultTextConstraint;
use MediaWiki\EditPage\Constraint\EditConstraintRunner;
use MediaWiki\EditPage\Constraint\EditFilterMergedContentHookConstraint;
use MediaWiki\EditPage\Constraint\EditRightConstraint;
use MediaWiki\EditPage\Constraint\IEditConstraint;
use MediaWiki\EditPage\Constraint\ImageRedirectConstraint;
use MediaWiki\EditPage\Constraint\MissingCommentConstraint;
use MediaWiki\EditPage\Constraint\NewSectionMissingSummaryConstraint;
use MediaWiki\EditPage\Constraint\PageSizeConstraint;
use MediaWiki\EditPage\Constraint\SelfRedirectConstraint;
use MediaWiki\EditPage\Constraint\SpamRegexConstraint;
use MediaWiki\EditPage\Constraint\UnicodeConstraint;
use MediaWiki\EditPage\Constraint\UserBlockConstraint;
use MediaWiki\EditPage\Constraint\UserRateLimitConstraint;
use MediaWiki\EditPage\IEditObject;
use MediaWiki\EditPage\TextboxBuilder;
use MediaWiki\EditPage\TextConflictHelper;
use MediaWiki\HookContainer\ProtectedHookAccessorTrait;
use MediaWiki\Logger\LoggerFactory;
use MediaWiki\MediaWikiServices;
use MediaWiki\Page\PageIdentity;
use MediaWiki\Page\WikiPageFactory;
use MediaWiki\Permissions\Authority;
use MediaWiki\Permissions\PermissionManager;
use MediaWiki\Revision\RevisionRecord;
use MediaWiki\Revision\RevisionStore;
use MediaWiki\Revision\RevisionStoreRecord;
use MediaWiki\Revision\SlotRecord;
use MediaWiki\User\UserIdentity;
use OOUI\CheckboxInputWidget;
use OOUI\DropdownInputWidget;
use OOUI\FieldLayout;
use Wikimedia\Message\MessageValue;
use Wikimedia\ParamValidator\TypeDef\ExpiryDef;
use Wikimedia\ScopedCallback;

/**
 * The edit page/HTML interface (split from Article)
 * The actual database and text munging is still in Article,
 * but it should get easier to call those from alternate
 * interfaces.
 *
 * EditPage cares about two distinct titles:
 * $this->mContextTitle is the page that forms submit to, links point to,
 * redirects go to, etc. $this->mTitle (as well as $mArticle) is the
 * page in the database that is actually being edited. These are
 * usually the same, but they are now allowed to be different.
 *
 * Surgeon General's Warning: prolonged exposure to this class is known to cause
 * headaches, which may be fatal.
 *
 * @newable
 * @note marked as newable in 1.35 for lack of a better alternative,
 *       but should be split up into service objects and command objects
 *       in the future (T157658).
 */
class EditPage implements IEditObject {
	use DeprecationHelper;
	use ProtectedHookAccessorTrait;

	/**
	 * Used for Unicode support checks
	 */
	public const UNICODE_CHECK = UnicodeConstraint::VALID_UNICODE;

	/**
	 * HTML id and name for the beginning of the edit form.
	 */
	public const EDITFORM_ID = 'editform';

	/**
	 * Prefix of key for cookie used to pass post-edit state.
	 * The revision id edited is added after this
	 */
	public const POST_EDIT_COOKIE_KEY_PREFIX = 'PostEditRevision';

	/**
	 * Duration of PostEdit cookie, in seconds.
	 * The cookie will be removed instantly if the JavaScript runs.
	 *
	 * Otherwise, though, we don't want the cookies to accumulate.
	 * RFC 2109 ( https://www.ietf.org/rfc/rfc2109.txt ) specifies a possible
	 * limit of only 20 cookies per domain. This still applies at least to some
	 * versions of IE without full updates:
	 * https://blogs.msdn.com/b/ieinternals/archive/2009/08/20/wininet-ie-cookie-internals-faq.aspx
	 *
	 * A value of 20 minutes should be enough to take into account slow loads and minor
	 * clock skew while still avoiding cookie accumulation when JavaScript is turned off.
	 */
	public const POST_EDIT_COOKIE_DURATION = 1200;

	/**
	 * @deprecated for public usage since 1.30 use EditPage::getArticle()
	 * @var Article
	 */
	public $mArticle;

	/** @var WikiPage */
	private $page;

	/**
	 * @deprecated for public usage since 1.30 use EditPage::getTitle()
	 * @var Title
	 */
	public $mTitle;

	/** @var null|Title */
	private $mContextTitle = null;

	/** @var string */
	public $action = 'submit';

	/** @var bool Whether an edit conflict needs to be resolved. Detected based on whether
	 * $editRevId is different than the latest revision. When a conflict has successfully
	 * been resolved by a 3-way-merge, this field is set to false.
	 */
	public $isConflict = false;

	/** @var bool New page or new section */
	public $isNew = false;

	/** @var bool */
	private $deletedSinceEdit;

	/** @var string */
	public $formtype;

	/** @var bool
	 * True the first time the edit form is rendered, false after re-rendering
	 * with diff, save prompts, etc.
	 */
	public $firsttime;

	/** @var bool|stdClass */
	private $lastDelete;

	/** @var bool */
	private $mTokenOk = false;

	/** @var bool */
	private $mTokenOkExceptSuffix = false;

	/** @var bool */
	private $mTriedSave = false;

	/** @var bool */
	private $incompleteForm = false;

	/** @var bool */
	private $tooBig = false;

	/** @var bool */
	private $missingComment = false;

	/** @var bool */
	private $missingSummary = false;

	/** @var bool */
	private $allowBlankSummary = false;

	/** @var bool */
	protected $blankArticle = false;

	/** @var bool */
	protected $allowBlankArticle = false;

	/** @var bool */
	protected $selfRedirect = false;

	/** @var bool */
	protected $allowSelfRedirect = false;

	/** @var string */
	private $autoSumm = '';

	/** @var string */
	private $hookError = '';

	/** @var ParserOutput */
	private $mParserOutput;

	/**
	 * @var bool Has a summary been preset using GET parameter &summary= ?
	 */
	private $hasPresetSummary = false;

	/**
	 * @var Revision|bool|null
	 *
	 * A revision object corresponding to $this->editRevId.
	 * Formerly public as part of using Revision objects
	 *
	 * @deprecated since 1.35
	 */
	protected $mBaseRevision = false;

	/**
	 * @var RevisionRecord|bool|null
	 *
	 * A RevisionRecord corresponding to $this->editRevId or $this->edittime
	 * Replaced $mBaseRevision
	 */
	private $mExpectedParentRevision = false;

	/** @var bool */
	public $mShowSummaryField = true;

	# Form values

	/** @var bool */
	public $save = false;

	/** @var bool */
	public $preview = false;

	/** @var bool */
	public $diff = false;

	/** @var bool */
	private $minoredit = false;

	/** @var bool */
	private $watchthis = false;

	/** @var bool Corresponds to $wgWatchlistExpiry */
	private $watchlistExpiryEnabled = false;

	/** @var WatchedItemStoreInterface */
	private $watchedItemStore;

	/** @var string|null The expiry time of the watch item, or null if it is not watched temporarily. */
	private $watchlistExpiry;

	/** @var bool */
	private $recreate = false;

	/** @var string
	 * Page content input field.
	 */
	public $textbox1 = '';

	/** @var string */
	public $textbox2 = '';

	/** @var string */
	public $summary = '';

	/**
	 * @var bool
	 * If true, hide the summary field.
	 */
	private $nosummary = false;

	/** @var string
	 * Timestamp of the latest revision of the page when editing was initiated
	 * on the client.
	 */
	public $edittime = '';

	/** @var int Revision ID of the latest revision of the page when editing
	 * was initiated on the client.  This is used to detect and resolve edit
	 * conflicts.
	 *
	 * @note 0 if the page did not exist at that time.
	 * @note When starting an edit from an old revision, this still records the current
	 * revision at the time, not the one the edit is based on.
	 *
	 * @see $oldid
	 * @see getExpectedParentRevision()
	 */
	private $editRevId = null;

	/** @var string */
	public $section = '';

	/** @var string */
	public $sectiontitle = '';

	/** @var string
	 * Timestamp from the first time the edit form was rendered.
	 */
	public $starttime = '';

	/** @var int Revision ID the edit is based on, or 0 if it's the current revision.
	 * FIXME: This isn't used in conflict resolution--provide a better
	 * justification or merge with parentRevId.
	 * @see $editRevId
	 */
	public $oldid = 0;

	/**
	 * @var int Revision ID the edit is based on, adjusted when an edit conflict is resolved.
	 * @see $editRevId
	 * @see $oldid
	 * @see getparentRevId()
	 */
	private $parentRevId = 0;

	/** @var string */
	private $editintro = '';

	/** @var int|null */
	private $scrolltop = null;

	/** @var bool */
	private $markAsBot = true;

	/** @var string */
	public $contentModel;

	/** @var null|string */
	public $contentFormat = null;

	/** @var null|array */
	private $changeTags = null;

	# Placeholders for text injection by hooks (must be HTML)
	# extensions should take care to _append_ to the present value

	/** @var string Before even the preview */
	public $editFormPageTop = '';
	public $editFormTextTop = '';
	public $editFormTextBeforeContent = '';
	public $editFormTextAfterWarn = '';
	public $editFormTextAfterTools = '';
	public $editFormTextBottom = '';
	public $editFormTextAfterContent = '';
	public $previewTextAfterContent = '';
	public $mPreloadContent = null;

	/* $didSave should be set to true whenever an article was successfully altered. */
	public $didSave = false;
	public $undidRev = 0;
	public $undoAfter = 0;

	public $suppressIntro = false;

	/** @var bool */
	protected $edit;

	/** @var bool|int */
	protected $contentLength = false;

	/**
	 * @var bool Set in ApiEditPage, based on ContentHandler::allowsDirectApiEditing
	 */
	private $enableApiEditOverride = false;

	/**
	 * @var IContextSource
	 */
	protected $context;

	/**
	 * @var bool Whether an old revision is edited
	 */
	private $isOldRev = false;

	/**
	 * @var string|null What the user submitted in the 'wpUnicodeCheck' field
	 */
	private $unicodeCheck;

	/**
	 * Factory function to create an edit conflict helper
	 *
	 * @var callable
	 */
	private $editConflictHelperFactory;

	/**
	 * @var TextConflictHelper|null
	 */
	private $editConflictHelper;

	/**
	 * @var IContentHandlerFactory
	 */
	private $contentHandlerFactory;

	/**
	 * @var PermissionManager
	 */
	private $permManager;

	/**
	 * @var RevisionStore
	 */
	private $revisionStore;

	/**
	 * @var WikiPageFactory
	 */
	private $wikiPageFactory;

	/**
	 * @stable to call
	 * @param Article $article
	 */
	public function __construct( Article $article ) {
		$this->mArticle = $article;
		$this->page = $article->getPage(); // model object
		$this->mTitle = $article->getTitle();

		// Make sure the local context is in sync with other member variables.
		// Particularly make sure everything is using the same WikiPage instance.
		// This should probably be the case in Article as well, but it's
		// particularly important for EditPage, to make use of the in-place caching
		// facility in WikiPage::prepareContentForEdit.
		$this->context = new DerivativeContext( $article->getContext() );
		$this->context->setWikiPage( $this->page );
		$this->context->setTitle( $this->mTitle );

		$this->contentModel = $this->mTitle->getContentModel();

		$services = MediaWikiServices::getInstance();
		$this->contentHandlerFactory = $services->getContentHandlerFactory();
		$this->contentFormat = $this->contentHandlerFactory
			->getContentHandler( $this->contentModel )
			->getDefaultFormat();
		$this->editConflictHelperFactory = [ $this, 'newTextConflictHelper' ];
		$this->permManager = $services->getPermissionManager();
		$this->revisionStore = $services->getRevisionStore();
		$this->watchlistExpiryEnabled = $this->getContext()->getConfig() instanceof Config
			&& $this->getContext()->getConfig()->get( 'WatchlistExpiry' );
		$this->watchedItemStore = $services->getWatchedItemStore();
		$this->wikiPageFactory = $services->getWikiPageFactory();

		$this->deprecatePublicProperty( 'mBaseRevision', '1.35', __CLASS__ );
		$this->deprecatePublicProperty( 'deletedSinceEdit', '1.35', __CLASS__ );
		$this->deprecatePublicProperty( 'lastDelete', '1.35', __CLASS__ );
		$this->deprecatePublicProperty( 'mTokenOk', '1.35', __CLASS__ );
		$this->deprecatePublicProperty( 'mTokenOkExceptSuffix', '1.35', __CLASS__ );
		$this->deprecatePublicProperty( 'mTriedSave', '1.35', __CLASS__ );
		$this->deprecatePublicProperty( 'incompleteForm', '1.35', __CLASS__ );
		$this->deprecatePublicProperty( 'tooBig', '1.35', __CLASS__ );
		$this->deprecatePublicProperty( 'missingComment', '1.35', __CLASS__ );
		$this->deprecatePublicProperty( 'missingSummary', '1.35', __CLASS__ );
		$this->deprecatePublicProperty( 'allowBlankSummary', '1.35', __CLASS__ );
		$this->deprecatePublicProperty( 'autoSumm', '1.35', __CLASS__ );
		$this->deprecatePublicProperty( 'mParserOutput', '1.35', __CLASS__ );
		$this->deprecatePublicProperty( 'hasPresetSummary', '1.35', __CLASS__ );
		$this->deprecatePublicProperty( 'minoredit', '1.35', __CLASS__ );
		$this->deprecatePublicProperty( 'watchthis', '1.35', __CLASS__ );
		$this->deprecatePublicProperty( 'recreate', '1.35', __CLASS__ );
		$this->deprecatePublicProperty( 'nosummaryparentRevId', '1.35', __CLASS__ );
		$this->deprecatePublicProperty( 'editintro', '1.35', __CLASS__ );
		$this->deprecatePublicProperty( 'scrolltop', '1.35', __CLASS__ );
		$this->deprecatePublicProperty( 'markAsBot', '1.35', __CLASS__ );
	}

	/**
	 * @return Article
	 */
	public function getArticle() {
		return $this->mArticle;
	}

	/**
	 * @since 1.28
	 * @return IContextSource
	 */
	public function getContext() {
		return $this->context;
	}

	/**
	 * @since 1.19
	 * @return Title
	 */
	public function getTitle() {
		return $this->mTitle;
	}

	/**
	 * @param Title|null $title
	 */
	public function setContextTitle( $title ) {
		$this->mContextTitle = $title;
	}

	/**
	 * Get the context title object.
	 *
	 * @throws RuntimeException if no context title was set
	 * @return Title
	 */
	public function getContextTitle() {
		if ( $this->mContextTitle === null ) {
			throw new RuntimeException( "EditPage does not have a context title set" );
		} else {
			return $this->mContextTitle;
		}
	}

	/**
	 * Returns if the given content model is editable.
	 *
	 * @param string $modelId The ID of the content model to test. Use CONTENT_MODEL_XXX constants.
	 * @return bool
	 * @throws MWException If $modelId has no known handler
	 */
	public function isSupportedContentModel( $modelId ) {
		return $this->enableApiEditOverride === true ||
			$this->contentHandlerFactory->getContentHandler( $modelId )->supportsDirectEditing();
	}

	/**
	 * Allow editing of content that supports API direct editing, but not general
	 * direct editing. Set to false by default.
	 *
	 * @param bool $enableOverride
	 */
	public function setApiEditOverride( $enableOverride ) {
		$this->enableApiEditOverride = $enableOverride;
	}

	/**
	 * This is the function that gets called for "action=edit". It
	 * sets up various member variables, then passes execution to
	 * another function, usually showEditForm()
	 *
	 * The edit form is self-submitting, so that when things like
	 * preview and edit conflicts occur, we get the same form back
	 * with the extra stuff added.  Only when the final submission
	 * is made and all is well do we actually save and redirect to
	 * the newly-edited page.
	 */
	public function edit() {
		// Allow extensions to modify/prevent this form or submission
		if ( !$this->getHookRunner()->onAlternateEdit( $this ) ) {
			return;
		}

		wfDebug( __METHOD__ . ": enter" );

		$request = $this->context->getRequest();
		// If they used redlink=1 and the page exists, redirect to the main article
		if ( $request->getBool( 'redlink' ) && $this->mTitle->exists() ) {
			$this->context->getOutput()->redirect( $this->mTitle->getFullURL() );
			return;
		}

		$this->importFormData( $request );
		$this->firsttime = false;

		if ( wfReadOnly() && $this->save ) {
			// Force preview
			$this->save = false;
			$this->preview = true;
		}

		if ( $this->save ) {
			$this->formtype = 'save';
		} elseif ( $this->preview ) {
			$this->formtype = 'preview';
		} elseif ( $this->diff ) {
			$this->formtype = 'diff';
		} else { # First time through
			$this->firsttime = true;
			if ( $this->previewOnOpen() ) {
				$this->formtype = 'preview';
			} else {
				$this->formtype = 'initial';
			}
		}

		$permErrors = $this->getEditPermissionErrors(
			$this->save ? PermissionManager::RIGOR_SECURE : PermissionManager::RIGOR_FULL
		);
		if ( $permErrors ) {
			wfDebug( __METHOD__ . ": User can't edit" );

			if ( $this->context->getUser()->getBlock() ) {
				// Auto-block user's IP if the account was "hard" blocked
				if ( !wfReadOnly() ) {
					DeferredUpdates::addCallableUpdate( function () {
						$this->context->getUser()->spreadAnyEditBlock();
					} );
				}
			}
			$this->displayPermissionsError( $permErrors );

			return;
		}

		$revRecord = $this->mArticle->fetchRevisionRecord();
		// Disallow editing revisions with content models different from the current one
		// Undo edits being an exception in order to allow reverting content model changes.
		$revContentModel = $revRecord ?
			$revRecord->getSlot( SlotRecord::MAIN, RevisionRecord::RAW )->getModel() :
			false;
		if ( $revContentModel && $revContentModel !== $this->contentModel ) {
			$prevRevRecord = null;
			$prevContentModel = false;
			if ( $this->undidRev ) {
				$undidRevRecord = $this->revisionStore
					->getRevisionById( $this->undidRev );
				$prevRevRecord = $undidRevRecord ?
					$this->revisionStore->getPreviousRevision( $undidRevRecord ) :
					null;

				$prevContentModel = $prevRevRecord ?
					$prevRevRecord
						->getSlot( SlotRecord::MAIN, RevisionRecord::RAW )
						->getModel() :
					'';
			}

			if ( !$this->undidRev
				|| !$prevRevRecord
				|| $prevContentModel !== $this->contentModel
			) {
				$this->displayViewSourcePage(
					$this->getContentObject(),
					$this->context->msg(
						'contentmodelediterror',
						$revContentModel,
						$this->contentModel
					)->plain()
				);
				return;
			}
		}

		$this->isConflict = false;

		# Show applicable editing introductions
		if ( $this->formtype == 'initial' || $this->firsttime ) {
			$this->showIntro();
		}

		# Attempt submission here.  This will check for edit conflicts,
		# and redundantly check for locked database, blocked IPs, etc.
		# that edit() already checked just in case someone tries to sneak
		# in the back door with a hand-edited submission URL.

		if ( $this->formtype == 'save' ) {
			$resultDetails = null;
			$status = $this->attemptSave( $resultDetails );
			if ( !$this->handleStatus( $status, $resultDetails ) ) {
				return;
			}
		}

		# First time through: get contents, set time for conflict
		# checking, etc.
		if ( $this->formtype == 'initial' || $this->firsttime ) {
			if ( $this->initialiseForm() === false ) {
				return;
			}

			if ( !$this->mTitle->getArticleID() ) {
				$this->getHookRunner()->onEditFormPreloadText( $this->textbox1, $this->mTitle );
			} else {
				$this->getHookRunner()->onEditFormInitialText( $this );
			}

		}

		// If we're displaying an old revision, and there are differences between it and the
		// current revision outside the main slot, then we can't allow the old revision to be
		// editable, as what would happen to the non-main-slot data if someone saves the old
		// revision is undefined.
		// When this is the case, display a read-only version of the page instead, with a link
		// to a diff page from which the old revision can be restored
		$curRevisionRecord = $this->page->getRevisionRecord();
		if ( $curRevisionRecord
			&& $revRecord
			&& $curRevisionRecord->getId() !== $revRecord->getId()
			&& ( WikiPage::hasDifferencesOutsideMainSlot(
					$revRecord,
					$curRevisionRecord
				) || !$this->isSupportedContentModel(
					$revRecord->getSlot(
						SlotRecord::MAIN,
						RevisionRecord::RAW
					)->getModel()
				) )
		) {
			$restoreLink = $this->mTitle->getFullURL(
				[
					'action' => 'mcrrestore',
					'restore' => $revRecord->getId(),
				]
			);
			$this->displayViewSourcePage(
				$this->getContentObject(),
				$this->context->msg(
					'nonmain-slot-differences-therefore-readonly',
					$restoreLink
				)->plain()
			);
			return;
		}

		$this->showEditForm();
	}

	/**
	 * @param string $rigor PermissionManager::RIGOR_ constant
	 * @return array
	 */
	protected function getEditPermissionErrors( $rigor = PermissionManager::RIGOR_SECURE ) {
		$user = $this->context->getUser();
		$permErrors = $this->permManager->getPermissionErrors(
			'edit',
			$user,
			$this->mTitle,
			$rigor
		);
		# Can this title be created?
		if ( !$this->mTitle->exists() ) {
			$permErrors = array_merge(
				$permErrors,
				wfArrayDiff2(
					$this->permManager->getPermissionErrors(
						'create',
						$user,
						$this->mTitle,
						$rigor
					),
					$permErrors
				)
			);
		}
		# Ignore some permissions errors when a user is just previewing/viewing diffs
		$remove = [];
		foreach ( $permErrors as $error ) {
			if ( ( $this->preview || $this->diff )
				&& (
					$error[0] == 'blockedtext' ||
					$error[0] == 'autoblockedtext' ||
					$error[0] == 'systemblockedtext'
				)
			) {
				$remove[] = $error;
			}
		}
		$permErrors = wfArrayDiff2( $permErrors, $remove );

		return $permErrors;
	}

	/**
	 * Display a permissions error page, like OutputPage::showPermissionsErrorPage(),
	 * but with the following differences:
	 * - If redlink=1, the user will be redirected to the page
	 * - If there is content to display or the error occurs while either saving,
	 *   previewing or showing the difference, it will be a
	 *   "View source for ..." page displaying the source code after the error message.
	 *
	 * @since 1.19
	 * @param array $permErrors Array of permissions errors
	 * @throws PermissionsError
	 */
	protected function displayPermissionsError( array $permErrors ) {
		$out = $this->context->getOutput();
		if ( $this->context->getRequest()->getBool( 'redlink' ) ) {
			// The edit page was reached via a red link.
			// Redirect to the article page and let them click the edit tab if
			// they really want a permission error.
			$out->redirect( $this->mTitle->getFullURL() );
			return;
		}

		$content = $this->getContentObject();

		# Use the normal message if there's nothing to display
		if ( $this->firsttime && ( !$content || $content->isEmpty() ) ) {
			$action = $this->mTitle->exists() ? 'edit' :
				( $this->mTitle->isTalkPage() ? 'createtalk' : 'createpage' );
			throw new PermissionsError( $action, $permErrors );
		}

		$this->displayViewSourcePage(
			$content,
			$out->formatPermissionsErrorMessage( $permErrors, 'edit' )
		);
	}

	/**
	 * Display a read-only View Source page
	 * @param Content $content
	 * @param string $errorMessage additional wikitext error message to display
	 */
	protected function displayViewSourcePage( Content $content, $errorMessage = '' ) {
		$out = $this->context->getOutput();
		$this->getHookRunner()->onEditPage__showReadOnlyForm_initial( $this, $out );

		$out->setRobotPolicy( 'noindex,nofollow' );
		$out->setPageTitle( $this->context->msg(
			'viewsource-title',
			$this->getContextTitle()->getPrefixedText()
		) );
		$out->addBacklinkSubtitle( $this->getContextTitle() );
		$out->addHTML( $this->editFormPageTop );
		$out->addHTML( $this->editFormTextTop );

		if ( $errorMessage !== '' ) {
			$out->addWikiTextAsInterface( $errorMessage );
			$out->addHTML( "<hr />\n" );
		}

		# If the user made changes, preserve them when showing the markup
		# (This happens when a user is blocked during edit, for instance)
		if ( !$this->firsttime ) {
			$text = $this->textbox1;
			$out->addWikiMsg( 'viewyourtext' );
		} else {
			try {
				$text = $this->toEditText( $content );
			} catch ( MWException $e ) {
				# Serialize using the default format if the content model is not supported
				# (e.g. for an old revision with a different model)
				$text = $content->serialize();
			}
			$out->addWikiMsg( 'viewsourcetext' );
		}

		$out->addHTML( $this->editFormTextBeforeContent );
		$this->showTextbox( $text, 'wpTextbox1', [ 'readonly' ] );
		$out->addHTML( $this->editFormTextAfterContent );

		$out->addHTML( $this->makeTemplatesOnThisPageList( $this->getTemplates() ) );

		$out->addModules( 'mediawiki.action.edit.collapsibleFooter' );

		$out->addHTML( $this->editFormTextBottom );
		if ( $this->mTitle->exists() ) {
			$out->returnToMain( null, $this->mTitle );
		}
	}

	/**
	 * Should we show a preview when the edit form is first shown?
	 *
	 * @return bool
	 */
	protected function previewOnOpen() {
		$config = $this->context->getConfig();
		$previewOnOpenNamespaces = $config->get( 'PreviewOnOpenNamespaces' );
		$request = $this->context->getRequest();
		if ( $config->get( 'RawHtml' ) ) {
			// If raw HTML is enabled, disable preview on open
			// since it has to be posted with a token for
			// security reasons
			return false;
		}
		if ( $request->getVal( 'preview' ) == 'yes' ) {
			// Explicit override from request
			return true;
		} elseif ( $request->getVal( 'preview' ) == 'no' ) {
			// Explicit override from request
			return false;
		} elseif ( $this->section == 'new' ) {
			// Nothing *to* preview for new sections
			return false;
		} elseif ( ( $request->getCheck( 'preload' ) || $this->mTitle->exists() )
			&& $this->context->getUser()->getOption( 'previewonfirst' )
		) {
			// Standard preference behavior
			return true;
		} elseif ( !$this->mTitle->exists()
			&& isset( $previewOnOpenNamespaces[$this->mTitle->getNamespace()] )
			&& $previewOnOpenNamespaces[$this->mTitle->getNamespace()]
		) {
			// Categories are special
			return true;
		} else {
			return false;
		}
	}

	/**
	 * Checks whether the user entered a skin name in uppercase,
	 * e.g. "User:Example/Monobook.css" instead of "monobook.css"
	 *
	 * @return bool
	 */
	protected function isWrongCaseUserConfigPage() {
		if ( $this->mTitle->isUserConfigPage() ) {
			$name = $this->mTitle->getSkinFromConfigSubpage();
			$skinFactory = MediaWikiServices::getInstance()->getSkinFactory();
			$skins = array_merge(
				array_keys( $skinFactory->getSkinNames() ),
				[ 'common' ]
			);
			return !in_array( $name, $skins )
				&& in_array( strtolower( $name ), $skins );
		} else {
			return false;
		}
	}

	/**
	 * Section editing is supported when the page content model allows
	 * section edit and we are editing current revision.
	 *
	 * @return bool True if this edit page supports sections, false otherwise.
	 */
	protected function isSectionEditSupported() {
		$currentRev = $this->page->getRevisionRecord();

		// $currentRev is null for non-existing pages, use the page default content model.
		$revContentModel = $currentRev
			? $currentRev->getSlot( SlotRecord::MAIN, RevisionRecord::RAW )->getModel()
			: $this->page->getContentModel();

		return (
			( $this->mArticle->getRevIdFetched() === $this->page->getLatest() ) &&
			$this->contentHandlerFactory->getContentHandler( $revContentModel )->supportsSections()
		);
	}

	/**
	 * This function collects the form data and uses it to populate various member variables.
	 * @param WebRequest &$request
	 * @throws ErrorPageError
	 */
	public function importFormData( &$request ) {
		# Section edit can come from either the form or a link
		$this->section = $request->getVal( 'wpSection', $request->getVal( 'section' ) );

		if ( $this->section !== null && $this->section !== '' && !$this->isSectionEditSupported() ) {
			throw new ErrorPageError( 'sectioneditnotsupported-title', 'sectioneditnotsupported-text' );
		}

		$this->isNew = !$this->mTitle->exists() || $this->section == 'new';

		if ( $request->wasPosted() ) {
			# These fields need to be checked for encoding.
			# Also remove trailing whitespace, but don't remove _initial_
			# whitespace from the text boxes. This may be significant formatting.
			$this->textbox1 = rtrim( $request->getText( 'wpTextbox1' ) );
			if ( !$request->getCheck( 'wpTextbox2' ) ) {
				// Skip this if wpTextbox2 has input, it indicates that we came
				// from a conflict page with raw page text, not a custom form
				// modified by subclasses
				$textbox1 = $this->importContentFormData( $request );
				if ( $textbox1 !== null ) {
					$this->textbox1 = $textbox1;
				}
			}

			$this->unicodeCheck = $request->getText( 'wpUnicodeCheck' );

			$this->summary = $request->getText( 'wpSummary' );

			# If the summary consists of a heading, e.g. '==Foobar==', extract the title from the
			# header syntax, e.g. 'Foobar'. This is mainly an issue when we are using wpSummary for
			# section titles.
			$this->summary = preg_replace( '/^\s*=+\s*(.*?)\s*=+\s*$/', '$1', $this->summary );

			# Treat sectiontitle the same way as summary.
			# Note that wpSectionTitle is not yet a part of the actual edit form, as wpSummary is
			# currently doing double duty as both edit summary and section title. Right now this
			# is just to allow API edits to work around this limitation, but this should be
			# incorporated into the actual edit form when EditPage is rewritten (T20654, T28312).
			$this->sectiontitle = $request->getText( 'wpSectionTitle' );
			$this->sectiontitle = preg_replace( '/^\s*=+\s*(.*?)\s*=+\s*$/', '$1', $this->sectiontitle );

			$this->edittime = $request->getVal( 'wpEdittime' );
			$this->editRevId = $request->getIntOrNull( 'editRevId' );
			$this->starttime = $request->getVal( 'wpStarttime' );

			$undidRev = $request->getInt( 'wpUndidRevision' );
			if ( $undidRev ) {
				$this->undidRev = $undidRev;
			}
			$undoAfter = $request->getInt( 'wpUndoAfter' );
			if ( $undoAfter ) {
				$this->undoAfter = $undoAfter;
			}

			$this->scrolltop = $request->getIntOrNull( 'wpScrolltop' );

			if ( $this->textbox1 === '' && !$request->getCheck( 'wpTextbox1' ) ) {
				// wpTextbox1 field is missing, possibly due to being "too big"
				// according to some filter rules such as Suhosin's setting for
				// suhosin.request.max_value_length (d'oh)
				$this->incompleteForm = true;
			} else {
				// If we receive the last parameter of the request, we can fairly
				// claim the POST request has not been truncated.
				$this->incompleteForm = !$request->getVal( 'wpUltimateParam' );
			}
			if ( $this->incompleteForm ) {
				# If the form is incomplete, force to preview.
				wfDebug( __METHOD__ . ": Form data appears to be incomplete" );
				wfDebug( "POST DATA: " . var_export( $request->getPostValues(), true ) );
				$this->preview = true;
			} else {
				$this->preview = $request->getCheck( 'wpPreview' );
				$this->diff = $request->getCheck( 'wpDiff' );

				// Remember whether a save was requested, so we can indicate
				// if we forced preview due to session failure.
				$this->mTriedSave = !$this->preview;

				if ( $this->tokenOk( $request ) ) {
					# Some browsers will not report any submit button
					# if the user hits enter in the comment box.
					# The unmarked state will be assumed to be a save,
					# if the form seems otherwise complete.
					wfDebug( __METHOD__ . ": Passed token check." );
				} elseif ( $this->diff ) {
					# Failed token check, but only requested "Show Changes".
					wfDebug( __METHOD__ . ": Failed token check; Show Changes requested." );
				} else {
					# Page might be a hack attempt posted from
					# an external site. Preview instead of saving.
					wfDebug( __METHOD__ . ": Failed token check; forcing preview" );
					$this->preview = true;
				}
			}
			$this->save = !$this->preview && !$this->diff;
			if ( !preg_match( '/^\d{14}$/', $this->edittime ) ) {
				$this->edittime = null;
			}

			if ( !preg_match( '/^\d{14}$/', $this->starttime ) ) {
				$this->starttime = null;
			}

			$this->recreate = $request->getCheck( 'wpRecreate' );

			$user = $this->getContext()->getUser();

			$this->minoredit = $request->getCheck( 'wpMinoredit' );
			$this->watchthis = $request->getCheck( 'wpWatchthis' );
			$expiry = $request->getText( 'wpWatchlistExpiry' );
			if ( $this->watchlistExpiryEnabled && $expiry !== '' ) {
				// This parsing of the user-posted expiry is done for both preview and saving. This
				// is necessary because ApiEditPage uses preview when it saves (yuck!). Note that it
				// only works because the unnormalized value is retrieved again below in
				// getCheckboxesDefinitionForWatchlist().
				$expiry = ExpiryDef::normalizeExpiry( $expiry, TS_ISO_8601 );
				if ( $expiry !== false ) {
					$this->watchlistExpiry = $expiry;
				}
			}

			# Don't force edit summaries when a user is editing their own user or talk page
			if ( ( $this->mTitle->mNamespace === NS_USER || $this->mTitle->mNamespace === NS_USER_TALK )
				&& $this->mTitle->getText() == $user->getName()
			) {
				$this->allowBlankSummary = true;
			} else {
				$this->allowBlankSummary = $request->getBool( 'wpIgnoreBlankSummary' )
					|| !$user->getOption( 'forceeditsummary' );
			}

			$this->autoSumm = $request->getText( 'wpAutoSummary' );

			$this->allowBlankArticle = $request->getBool( 'wpIgnoreBlankArticle' );
			$this->allowSelfRedirect = $request->getBool( 'wpIgnoreSelfRedirect' );

			$changeTags = $request->getVal( 'wpChangeTags' );
			if ( $changeTags === null || $changeTags === '' ) {
				$this->changeTags = [];
			} else {
				$this->changeTags = array_filter( array_map( 'trim', explode( ',',
					$changeTags ) ) );
			}
		} else {
			# Not a posted form? Start with nothing.
			wfDebug( __METHOD__ . ": Not a posted form." );
			$this->textbox1 = '';
			$this->summary = '';
			$this->sectiontitle = '';
			$this->edittime = '';
			$this->editRevId = null;
			$this->starttime = wfTimestampNow();
			$this->edit = false;
			$this->preview = false;
			$this->save = false;
			$this->diff = false;
			$this->minoredit = false;
			// Watch may be overridden by request parameters
			$this->watchthis = $request->getBool( 'watchthis', false );
			if ( $this->watchlistExpiryEnabled ) {
				$this->watchlistExpiry = null;
			}
			$this->recreate = false;

			// When creating a new section, we can preload a section title by passing it as the
			// preloadtitle parameter in the URL (T15100)
			if ( $this->section == 'new' && $request->getVal( 'preloadtitle' ) ) {
				$this->sectiontitle = $request->getVal( 'preloadtitle' );
				// Once wpSummary isn't being use for setting section titles, we should delete this.
				$this->summary = $request->getVal( 'preloadtitle' );
			} elseif ( $this->section != 'new' && $request->getVal( 'summary' ) !== '' ) {
				$this->summary = $request->getText( 'summary' );
				if ( $this->summary !== '' ) {
					$this->hasPresetSummary = true;
				}
			}

			if ( $request->getVal( 'minor' ) ) {
				$this->minoredit = true;
			}
		}

		$this->oldid = $request->getInt( 'oldid' );
		$this->parentRevId = $request->getInt( 'parentRevId' );

		$this->markAsBot = $request->getBool( 'bot', true );
		$this->nosummary = $request->getBool( 'nosummary' );

		// May be overridden by revision.
		$this->contentModel = $request->getText( 'model', $this->contentModel );
		// May be overridden by revision.
		$this->contentFormat = $request->getText( 'format', $this->contentFormat );

		try {
			$handler = $this->contentHandlerFactory->getContentHandler( $this->contentModel );
		} catch ( MWUnknownContentModelException $e ) {
			throw new ErrorPageError(
				'editpage-invalidcontentmodel-title',
				'editpage-invalidcontentmodel-text',
				[ wfEscapeWikiText( $this->contentModel ) ]
			);
		}

		if ( !$handler->isSupportedFormat( $this->contentFormat ) ) {
			throw new ErrorPageError(
				'editpage-notsupportedcontentformat-title',
				'editpage-notsupportedcontentformat-text',
				[
					wfEscapeWikiText( $this->contentFormat ),
					wfEscapeWikiText( ContentHandler::getLocalizedName( $this->contentModel ) )
				]
			);
		}

		/**
		 * @todo Check if the desired model is allowed in this namespace, and if
		 *   a transition from the page's current model to the new model is
		 *   allowed.
		 */

		$this->editintro = $request->getText( 'editintro',
			// Custom edit intro for new sections
			$this->section === 'new' ? 'MediaWiki:addsection-editintro' : '' );

		// Allow extensions to modify form data
		$this->getHookRunner()->onEditPage__importFormData( $this, $request );
	}

	/**
	 * Subpage overridable method for extracting the page content data from the
	 * posted form to be placed in $this->textbox1, if using customized input
	 * this method should be overridden and return the page text that will be used
	 * for saving, preview parsing and so on...
	 *
	 * @param WebRequest &$request
	 * @return string|null
	 */
	protected function importContentFormData( &$request ) {
		return null; // Don't do anything, EditPage already extracted wpTextbox1
	}

	/**
	 * Initialise form fields in the object
	 * Called on the first invocation, e.g. when a user clicks an edit link
	 * @return bool If the requested section is valid
	 */
	private function initialiseForm() {
		$this->edittime = $this->page->getTimestamp();
		$this->editRevId = $this->page->getLatest();

		$dummy = $this->contentHandlerFactory
			->getContentHandler( $this->contentModel )
			->makeEmptyContent();
		$content = $this->getContentObject( $dummy ); # TODO: track content object?!
		if ( $content === $dummy ) { // Invalid section
			$this->noSuchSectionPage();
			return false;
		}

		if ( !$content ) {
			$out = $this->context->getOutput();
			$this->editFormPageTop .= Html::rawElement(
				'div', [ 'class' => 'errorbox' ],
				$out->parseAsInterface( $this->context->msg( 'missing-revision-content',
					$this->oldid,
					Message::plaintextParam( $this->mTitle->getPrefixedText() )
				) )
			);
		} elseif ( !$this->isSupportedContentModel( $content->getModel() ) ) {
			$modelMsg = $this->getContext()->msg( 'content-model-' . $content->getModel() );
			$modelName = $modelMsg->exists() ? $modelMsg->text() : $content->getModel();

			$out = $this->context->getOutput();
			$out->showErrorPage(
				'modeleditnotsupported-title',
				'modeleditnotsupported-text',
				[ $modelName ]
			);
			return false;
		}

		$this->textbox1 = $this->toEditText( $content );

		$user = $this->context->getUser();
		// activate checkboxes if user wants them to be always active
		# Sort out the "watch" checkbox
		if ( $user->getOption( 'watchdefault' ) ) {
			# Watch all edits
			$this->watchthis = true;
		} elseif ( $user->getOption( 'watchcreations' ) && !$this->mTitle->exists() ) {
			# Watch creations
			$this->watchthis = true;
		} elseif ( $user->isWatched( $this->mTitle ) ) {
			# Already watched
			$this->watchthis = true;
		}
		if ( $this->watchthis && $this->watchlistExpiryEnabled ) {
			$watchedItem = $this->watchedItemStore->getWatchedItem( $user, $this->getTitle() );
			$this->watchlistExpiry = $watchedItem ? $watchedItem->getExpiry() : null;
		}
		if ( $user->getOption( 'minordefault' ) && !$this->isNew ) {
			$this->minoredit = true;
		}
		if ( $this->textbox1 === false ) {
			return false;
		}
		return true;
	}

	/**
	 * @param Content|null $def_content The default value to return
	 *
	 * @return Content|false|null Content on success, $def_content for invalid sections
	 *
	 * @since 1.21
	 */
	protected function getContentObject( $def_content = null ) {
		global $wgDisableAnonTalk;

		$content = false;

		$user = $this->context->getUser();
		$request = $this->context->getRequest();
		// For message page not locally set, use the i18n message.
		// For other non-existent articles, use preload text if any.
		if ( !$this->mTitle->exists() || $this->section == 'new' ) {
			if ( $this->mTitle->getNamespace() === NS_MEDIAWIKI && $this->section != 'new' ) {
				# If this is a system message, get the default text.
				$msg = $this->mTitle->getDefaultMessageText();

				$content = $this->toEditContent( $msg );
			}
			if ( $content === false ) {
				# If requested, preload some text.
				$preload = $request->getVal( 'preload',
					// Custom preload text for new sections
					$this->section === 'new' ? 'MediaWiki:addsection-preload' : '' );
				$params = $request->getArray( 'preloadparams', [] );

				$content = $this->getPreloadedContent( $preload, $params );
			}
		// For existing pages, get text based on "undo" or section parameters.
		} elseif ( $this->section != '' ) {
			// Get section edit text (returns $def_text for invalid sections)
			$orig = $this->getOriginalContent( $user );
			$content = $orig ? $orig->getSection( $this->section ) : null;

			if ( !$content ) {
				$content = $def_content;
			}
		} else {
			$undoafter = $request->getInt( 'undoafter' );
			$undo = $request->getInt( 'undo' );

			if ( $undo > 0 && $undoafter > 0 ) {
				$undorev = $this->revisionStore->getRevisionById( $undo );
				$oldrev = $this->revisionStore->getRevisionById( $undoafter );
				$undoMsg = null;

				# Sanity check, make sure it's the right page,
				# the revisions exist and they were not deleted.
				# Otherwise, $content will be left as-is.
				if ( $undorev !== null && $oldrev !== null &&
					!$undorev->isDeleted( RevisionRecord::DELETED_TEXT ) &&
					!$oldrev->isDeleted( RevisionRecord::DELETED_TEXT )
				) {
					if ( WikiPage::hasDifferencesOutsideMainSlot( $undorev, $oldrev )
						|| !$this->isSupportedContentModel(
							$oldrev->getSlot( SlotRecord::MAIN, RevisionRecord::RAW )->getModel()
						)
					) {
						// Hack for undo while EditPage can't handle multi-slot editing
						$this->context->getOutput()->redirect( $this->mTitle->getFullURL( [
							'action' => 'mcrundo',
							'undo' => $undo,
							'undoafter' => $undoafter,
						] ) );
						return false;
					} else {
						$content = $this->getUndoContent( $undorev, $oldrev );

						if ( $content === false ) {
							# Warn the user that something went wrong
							$undoMsg = 'failure';
						}
					}

					if ( $undoMsg === null ) {
						$oldContent = $this->page->getContent( RevisionRecord::RAW );
						$popts = ParserOptions::newFromUserAndLang(
							$user, MediaWikiServices::getInstance()->getContentLanguage() );
						$newContent = $content->preSaveTransform( $this->mTitle, $user, $popts );
						if ( $newContent->getModel() !== $oldContent->getModel() ) {
							// The undo may change content
							// model if its reverting the top
							// edit. This can result in
							// mismatched content model/format.
							$this->contentModel = $newContent->getModel();
							$oldMainSlot = $oldrev->getSlot(
								SlotRecord::MAIN,
								RevisionRecord::RAW
							);
							$this->contentFormat = $oldMainSlot->getFormat();
							if ( $this->contentFormat === null ) {
								$this->contentFormat = $this->contentHandlerFactory
									->getContentHandler( $oldMainSlot->getModel() )
									->getDefaultFormat();
							}
						}

						if ( $newContent->equals( $oldContent ) ) {
							# Tell the user that the undo results in no change,
							# i.e. the revisions were already undone.
							$undoMsg = 'nochange';
							$content = false;
						} else {
							# Inform the user of our success and set an automatic edit summary
							$undoMsg = 'success';

							# If we just undid one rev, use an autosummary
							$firstrev = $this->revisionStore->getNextRevision( $oldrev );
							if ( $firstrev && $firstrev->getId() == $undo ) {
								$userText = $undorev->getUser() ?
									$undorev->getUser()->getName() :
									'';
								if ( $userText === '' ) {
									$undoSummary = $this->context->msg(
										'undo-summary-username-hidden',
										$undo
									)->inContentLanguage()->text();
								// Handle external users (imported revisions)
								} elseif ( ExternalUserNames::isExternal( $userText ) ) {
									$userLinkTitle = ExternalUserNames::getUserLinkTitle( $userText );
									if ( $userLinkTitle ) {
										$userLink = $userLinkTitle->getPrefixedText();
										$undoSummary = $this->context->msg(
											'undo-summary-import',
											$undo,
											$userLink,
											$userText
										)->inContentLanguage()->text();
									} else {
										$undoSummary = $this->context->msg(
											'undo-summary-import2',
											$undo,
											$userText
										)->inContentLanguage()->text();
									}
								} else {
									$undoIsAnon = $undorev->getUser() ?
										!$undorev->getUser()->isRegistered() :
										true;
									$undoMessage = ( $undoIsAnon && $wgDisableAnonTalk ) ?
										'undo-summary-anon' :
										'undo-summary';
									$undoSummary = $this->context->msg(
										$undoMessage,
										$undo,
										$userText
									)->inContentLanguage()->text();
								}
								if ( $this->summary === '' ) {
									$this->summary = $undoSummary;
								} else {
									$this->summary = $undoSummary . $this->context->msg( 'colon-separator' )
										->inContentLanguage()->text() . $this->summary;
								}
							}
							$this->undidRev = $undo;
							$this->undoAfter = $undoafter;
							$this->formtype = 'diff';
						}
					}
				} else {
					// Failed basic sanity checks.
					// Older revisions may have been removed since the link
					// was created, or we may simply have got bogus input.
					$undoMsg = 'norev';
				}

				$out = $this->context->getOutput();
				// Messages: undo-success, undo-failure, undo-main-slot-only, undo-norev,
				// undo-nochange.
				$class = ( $undoMsg == 'success' ? '' : 'error ' ) . "mw-undo-{$undoMsg}";
				$this->editFormPageTop .= Html::rawElement(
					'div', [ 'class' => $class ],
					$out->parseAsInterface(
						$this->context->msg( 'undo-' . $undoMsg )->plain()
					)
				);
			}

			if ( $content === false ) {
				$content = $this->getOriginalContent( $user );
			}
		}

		return $content;
	}

	/**
	 * Returns the result of a three-way merge when undoing changes.
	 *
	 * @param RevisionRecord $undoRev Newest revision being undone. Corresponds to `undo`
	 *        URL parameter.
	 * @param RevisionRecord $oldRev Revision that is being restored. Corresponds to
	 *        `undoafter` URL parameter.
	 *
	 * @return Content|false
	 */
	private function getUndoContent( RevisionRecord $undoRev, RevisionRecord $oldRev ) {
		$handler = $this->contentHandlerFactory
			->getContentHandler( $undoRev->getSlot(
				SlotRecord::MAIN,
				RevisionRecord::RAW
			)->getModel() );
		$currentContent = $this->page->getRevisionRecord()
			->getContent( SlotRecord::MAIN );
		$undoContent = $undoRev->getContent( SlotRecord::MAIN );
		$undoAfterContent = $oldRev->getContent( SlotRecord::MAIN );
		$undoIsLatest = $this->page->getRevisionRecord()->getId() === $undoRev->getId();

		return $handler->getUndoContent(
			$currentContent,
			$undoContent,
			$undoAfterContent,
			$undoIsLatest
		);
	}

	/**
	 * Get the content of the wanted revision, without section extraction.
	 *
	 * The result of this function can be used to compare user's input with
	 * section replaced in its context (using WikiPage::replaceSectionAtRev())
	 * to the original text of the edit.
	 *
	 * This differs from Article::getContent() that when a missing revision is
	 * encountered the result will be null and not the
	 * 'missing-revision' message.
	 *
	 * @since 1.19
	 * @param Authority $performer to get the revision for
	 * @return Content|null
	 */
	private function getOriginalContent( Authority $performer ) {
		if ( $this->section == 'new' ) {
			return $this->getCurrentContent();
		}
		$revRecord = $this->mArticle->fetchRevisionRecord();
		if ( $revRecord === null ) {
			return $this->contentHandlerFactory
				->getContentHandler( $this->contentModel )
				->makeEmptyContent();
		}
		return $revRecord->getContent( SlotRecord::MAIN, RevisionRecord::FOR_THIS_USER, $performer );
	}

	/**
	 * Get the edit's parent revision ID
	 *
	 * The "parent" revision is the ancestor that should be recorded in this
	 * page's revision history.  It is either the revision ID of the in-memory
	 * article content, or in the case of a 3-way merge in order to rebase
	 * across a recoverable edit conflict, the ID of the newer revision to
	 * which we have rebased this page.
	 *
	 * @since 1.27
	 * @return int Revision ID
	 */
	public function getParentRevId() {
		if ( $this->parentRevId ) {
			return $this->parentRevId;
		} else {
			return $this->mArticle->getRevIdFetched();
		}
	}

	/**
	 * Get the current content of the page. This is basically similar to
	 * WikiPage::getContent( RevisionRecord::RAW ) except that when the page doesn't
	 * exist an empty content object is returned instead of null.
	 *
	 * @since 1.21
	 * @return Content
	 */
	protected function getCurrentContent() {
		$revRecord = $this->page->getRevisionRecord();
		$content = $revRecord ? $revRecord->getContent(
			SlotRecord::MAIN,
			RevisionRecord::RAW
		) : null;

		if ( $content === null ) {
			return $this->contentHandlerFactory
				->getContentHandler( $this->contentModel )
				->makeEmptyContent();
		}

		return $content;
	}

	/**
	 * Get the contents to be preloaded into the box, either set by
	 * an earlier setPreloadText() or by loading the given page.
	 *
	 * @param string $preload Representing the title to preload from.
	 * @param array $params Parameters to use (interface-message style) in the preloaded text
	 *
	 * @return Content
	 *
	 * @since 1.21
	 */
	protected function getPreloadedContent( $preload, $params = [] ) {
		if ( !empty( $this->mPreloadContent ) ) {
			return $this->mPreloadContent;
		}

		$handler = $this->contentHandlerFactory->getContentHandler( $this->contentModel );

		if ( $preload === '' ) {
			return $handler->makeEmptyContent();
		}

		$user = $this->context->getUser();
		$title = Title::newFromText( $preload );

		# Check for existence to avoid getting MediaWiki:Noarticletext
		if ( !$this->isPageExistingAndViewable( $title, $this->getContext()->getAuthority() ) ) {
			// TODO: somehow show a warning to the user!
			return $handler->makeEmptyContent();
		}

		$page = $this->wikiPageFactory->newFromTitle( $title );
		if ( $page->isRedirect() ) {
			$title = $page->getRedirectTarget();
			# Same as before
			if ( !$this->isPageExistingAndViewable( $title, $this->getContext()->getAuthority() ) ) {
				// TODO: somehow show a warning to the user!
				return $handler->makeEmptyContent();
			}
			$page = $this->wikiPageFactory->newFromTitle( $title );
		}

		$parserOptions = ParserOptions::newFromUser( $user );
		$content = $page->getContent( RevisionRecord::RAW );

		if ( !$content ) {
			// TODO: somehow show a warning to the user!
			return $handler->makeEmptyContent();
		}

		if ( $content->getModel() !== $handler->getModelID() ) {
			$converted = $content->convert( $handler->getModelID() );

			if ( !$converted ) {
				// TODO: somehow show a warning to the user!
				wfDebug( "Attempt to preload incompatible content: " .
					"can't convert " . $content->getModel() .
					" to " . $handler->getModelID() );

				return $handler->makeEmptyContent();
			}

			$content = $converted;
		}

		return $content->preloadTransform( $title, $parserOptions, $params );
	}

	/**
	 * Verify if a given title exists and the given user is allowed to view it
	 *
	 * @see EditPage::getPreloadedContent()
	 * @param PageIdentity|null $page
	 * @param Authority $performer
	 * @return bool
	 * @throws Exception
	 */
	private function isPageExistingAndViewable( ?PageIdentity $page, Authority $performer ) {
		return $page && $page->exists() && $performer->authorizeRead( 'read', $page );
	}

	/**
	 * Make sure the form isn't faking a user's credentials.
	 *
	 * @param WebRequest &$request
	 * @return bool
	 * @internal
	 */
	public function tokenOk( &$request ) {
		$token = $request->getVal( 'wpEditToken' );
		$user = $this->context->getUser();
		$this->mTokenOk = $user->matchEditToken( $token );
		$this->mTokenOkExceptSuffix = $user->matchEditTokenNoSuffix( $token );
		return $this->mTokenOk;
	}

	/**
	 * Sets post-edit cookie indicating the user just saved a particular revision.
	 *
	 * This uses a temporary cookie for each revision ID so separate saves will never
	 * interfere with each other.
	 *
	 * Article::view deletes the cookie on server-side after the redirect and
	 * converts the value to the global JavaScript variable wgPostEdit.
	 *
	 * If the variable were set on the server, it would be cached, which is unwanted
	 * since the post-edit state should only apply to the load right after the save.
	 *
	 * @param int $statusValue The status value (to check for new article status)
	 */
	protected function setPostEditCookie( $statusValue ) {
		$revisionId = $this->page->getLatest();
		$postEditKey = self::POST_EDIT_COOKIE_KEY_PREFIX . $revisionId;

		$val = 'saved';
		if ( $statusValue == self::AS_SUCCESS_NEW_ARTICLE ) {
			$val = 'created';
		} elseif ( $this->oldid ) {
			$val = 'restored';
		}

		$response = $this->context->getRequest()->response();
		$response->setCookie( $postEditKey, $val, time() + self::POST_EDIT_COOKIE_DURATION );
	}

	/**
	 * Attempt submission
	 * @param array|bool &$resultDetails See docs for $result in internalAttemptSave
	 * @throws UserBlockedError|ReadOnlyError|ThrottledError|PermissionsError
	 * @return Status The resulting status object.
	 */
	public function attemptSave( &$resultDetails = false ) {
		// TODO: MCR:
		// * treat $this->minoredit like $this->markAsBot and check isAllowed( 'minoredit' )!
		// * add $this->autopatrol like $this->markAsBot and check isAllowed( 'autopatrol' )!
		// This is needed since PageUpdater no longer checks these rights!

		// Allow bots to exempt some edits from bot flagging
		$markAsBot = $this->markAsBot
			&& $this->permManager->userHasRight( $this->context->getUser(), 'bot' );
		$status = $this->internalAttemptSave( $resultDetails, $markAsBot );

		$this->getHookRunner()->onEditPage__attemptSave_after( $this, $status, $resultDetails );

		return $status;
	}

	/**
	 * Log when a page was successfully saved after the edit conflict view
	 */
	private function incrementResolvedConflicts() {
		if ( $this->context->getRequest()->getText( 'mode' ) !== 'conflict' ) {
			return;
		}

		$this->getEditConflictHelper()->incrementResolvedStats( $this->context->getUser() );
	}

	/**
	 * Handle status, such as after attempt save
	 *
	 * @param Status $status
	 * @param array|bool $resultDetails
	 *
	 * @throws ErrorPageError
	 * @return bool False, if output is done, true if rest of the form should be displayed
	 */
	private function handleStatus( Status $status, $resultDetails ) {
		$statusValue = is_int( $status->value ) ? $status->value : 0;

		/**
		 * @todo FIXME: once the interface for internalAttemptSave() is made
		 *   nicer, this should use the message in $status
		 */
		if ( $statusValue == self::AS_SUCCESS_UPDATE
			|| $statusValue == self::AS_SUCCESS_NEW_ARTICLE
		) {
			$this->incrementResolvedConflicts();

			$this->didSave = true;
			if ( !$resultDetails['nullEdit'] ) {
				$this->setPostEditCookie( $statusValue );
			}
		}

		$out = $this->context->getOutput();

		// "wpExtraQueryRedirect" is a hidden input to modify
		// after save URL and is not used by actual edit form
		$request = $this->context->getRequest();
		$extraQueryRedirect = $request->getVal( 'wpExtraQueryRedirect' );

		switch ( $statusValue ) {
			case self::AS_HOOK_ERROR_EXPECTED:
			case self::AS_CONTENT_TOO_BIG:
			case self::AS_ARTICLE_WAS_DELETED:
			case self::AS_CONFLICT_DETECTED:
			case self::AS_SUMMARY_NEEDED:
			case self::AS_TEXTBOX_EMPTY:
			case self::AS_MAX_ARTICLE_SIZE_EXCEEDED:
			case self::AS_END:
			case self::AS_BLANK_ARTICLE:
			case self::AS_SELF_REDIRECT:
				return true;

			case self::AS_HOOK_ERROR:
				return false;

			case self::AS_CANNOT_USE_CUSTOM_MODEL:
				wfDeprecated(
					__METHOD__ . ' with $statusValue == AS_CANNOT_USE_CUSTOM_MODEL',
					'1.35'
				);
				// ...and fall through to next case
			case self::AS_PARSE_ERROR:
			case self::AS_UNICODE_NOT_SUPPORTED:
				$out->wrapWikiTextAsInterface( 'error',
					$status->getWikiText( false, false, $this->context->getLanguage() )
				);
				return true;

			case self::AS_SUCCESS_NEW_ARTICLE:
				$query = $resultDetails['redirect'] ? 'redirect=no' : '';
				if ( $extraQueryRedirect ) {
					if ( $query !== '' ) {
						$query .= '&';
					}
					$query .= $extraQueryRedirect;
				}
				$anchor = $resultDetails['sectionanchor'] ?? '';
				$out->redirect( $this->mTitle->getFullURL( $query ) . $anchor );
				return false;

			case self::AS_SUCCESS_UPDATE:
				$extraQuery = '';
				$sectionanchor = $resultDetails['sectionanchor'];

				// Give extensions a chance to modify URL query on update
				$this->getHookRunner()->onArticleUpdateBeforeRedirect( $this->mArticle,
					$sectionanchor, $extraQuery );

				if ( $resultDetails['redirect'] ) {
					if ( $extraQuery !== '' ) {
						$extraQuery = '&' . $extraQuery;
					}
					$extraQuery = 'redirect=no' . $extraQuery;
				}
				if ( $extraQueryRedirect ) {
					if ( $extraQuery !== '' ) {
						$extraQuery .= '&';
					}
					$extraQuery .= $extraQueryRedirect;
				}

				$out->redirect( $this->mTitle->getFullURL( $extraQuery ) . $sectionanchor );
				return false;

			case self::AS_SPAM_ERROR:
				$this->spamPageWithContent( $resultDetails['spam'] ?? false );
				return false;

			case self::AS_BLOCKED_PAGE_FOR_USER:
				throw new UserBlockedError(
					$this->context->getUser()->getBlock(),
					$this->context->getUser(),
					$this->context->getLanguage(),
					$request->getIP()
				);

			case self::AS_IMAGE_REDIRECT_ANON:
			case self::AS_IMAGE_REDIRECT_LOGGED:
				throw new PermissionsError( 'upload' );

			case self::AS_READ_ONLY_PAGE_ANON:
			case self::AS_READ_ONLY_PAGE_LOGGED:
				throw new PermissionsError( 'edit' );

			case self::AS_READ_ONLY_PAGE:
				throw new ReadOnlyError;

			case self::AS_RATE_LIMITED:
				throw new ThrottledError();

			case self::AS_NO_CREATE_PERMISSION:
				$permission = $this->mTitle->isTalkPage() ? 'createtalk' : 'createpage';
				throw new PermissionsError( $permission );

			case self::AS_NO_CHANGE_CONTENT_MODEL:
				throw new PermissionsError( 'editcontentmodel' );

			default:
				// We don't recognize $statusValue. The only way that can happen
				// is if an extension hook aborted from inside ArticleSave.
				// Render the status object into $this->hookError
				// FIXME this sucks, we should just use the Status object throughout
				$this->hookError = '<div class="error">' . "\n" .
					$status->getWikiText( false, false, $this->context->getLanguage() ) .
					'</div>';
				return true;
		}
	}

	/**
	 * Return the summary to be used for a new section.
	 *
	 * @return string[] array with two values, the summary and the anchor text
	 */
	private function newSectionSummary() : array {
		$newSectionSummary = $this->summary;
		$newSectionAnchor = '';
		$services = MediaWikiServices::getInstance();
		$parser = $services->getParser();
		$textFormatter = $services->getMessageFormatterFactory()->getTextFormatter(
			$services->getContentLanguage()->getCode()
		);

		if ( $this->sectiontitle !== '' ) {
			$newSectionAnchor = $this->guessSectionName( $this->sectiontitle );
			// If no edit summary was specified, create one automatically from the section
			// title and have it link to the new section. Otherwise, respect the summary as
			// passed.
			if ( $this->summary === '' ) {
				$messageValue = MessageValue::new( 'newsectionsummary' )
					->plaintextParams( $parser->stripSectionName( $this->sectiontitle ) );
				$newSectionSummary = $textFormatter->format( $messageValue );
			}
		} elseif ( $this->summary !== '' ) {
			$newSectionAnchor = $this->guessSectionName( $this->summary );
			// This is a new section, so create a link to the new section
			// in the revision summary.
			$messageValue = MessageValue::new( 'newsectionsummary' )
				->plaintextParams( $parser->stripSectionName( $this->summary ) );
			$newSectionSummary = $textFormatter->format( $messageValue );
		}
		return [ $newSectionSummary, $newSectionAnchor ];
	}

	/**
	 * Attempt submission (no UI)
	 *
	 * @param array &$result Array to add statuses to, currently with the
	 *   possible keys:
	 *   - spam (string): Spam string from content if any spam is detected by
	 *     matchSpamRegex.
	 *   - sectionanchor (string): Section anchor for a section save.
	 *   - nullEdit (bool): Set if doEditContent is OK.  True if null edit,
	 *     false otherwise.
	 *   - redirect (bool): Set if doEditContent is OK. True if resulting
	 *     revision is a redirect.
	 * @param bool $markAsBot True if edit is being made under the bot right
	 *     and the bot wishes the edit to be marked as such.
	 *
	 * @return Status Status object, possibly with a message, but always with
	 *   one of the AS_* constants in $status->value,
	 *
	 * @todo FIXME: This interface is TERRIBLE, but hard to get rid of due to
	 *   various error display idiosyncrasies. There are also lots of cases
	 *   where error metadata is set in the object and retrieved later instead
	 *   of being returned, e.g. AS_CONTENT_TOO_BIG and
	 *   AS_BLOCKED_PAGE_FOR_USER. All that stuff needs to be cleaned up some
	 * time.
	 */
	public function internalAttemptSave( &$result, $markAsBot = false ) {
		if ( !$this->getHookRunner()->onEditPage__attemptSave( $this ) ) {
			wfDebug( "Hook 'EditPage::attemptSave' aborted article saving" );
			$status = Status::newFatal( 'hookaborted' );
			$status->value = self::AS_HOOK_ERROR;
			return $status;
		}

		if ( !$this->getHookRunner()->onEditFilter( $this, $this->textbox1, $this->section,
			$this->hookError, $this->summary )
		) {
			# Error messages etc. could be handled within the hook...
			$status = Status::newFatal( 'hookaborted' );
			$status->value = self::AS_HOOK_ERROR;
			return $status;
		} elseif ( $this->hookError != '' ) {
			# ...or the hook could be expecting us to produce an error
			$status = Status::newFatal( 'hookaborted' );
			$status->value = self::AS_HOOK_ERROR_EXPECTED;
			return $status;
		}

		try {
			# Construct Content object
			$textbox_content = $this->toEditContent( $this->textbox1 );
		} catch ( MWContentSerializationException $ex ) {
			$status = Status::newFatal(
				'content-failed-to-parse',
				$this->contentModel,
				$this->contentFormat,
				$ex->getMessage()
			);
			$status->value = self::AS_PARSE_ERROR;
			return $status;
		}

		$this->contentLength = strlen( $this->textbox1 );
		$user = $this->context->getUser();

		$changingContentModel = false;
		if ( $this->contentModel !== $this->mTitle->getContentModel() ) {
			$changingContentModel = true;
			$oldContentModel = $this->mTitle->getContentModel();
		}

		// BEGINNING OF MIGRATION TO EDITCONSTRAINT SYSTEM (see T157658)
		$constraintFactory = MediaWikiServices::getInstance()->getService( '_EditConstraintFactory' );
		$constraintRunner = new EditConstraintRunner();

		// UnicodeConstraint: ensure that `$this->unicodeCheck` is the correct unicode
		$constraintRunner->addConstraint(
			new UnicodeConstraint( $this->unicodeCheck )
		);

		// SimpleAntiSpamConstraint: ensure that the context request does not have
		// `wpAntispam` set
		$constraintRunner->addConstraint(
			$constraintFactory->newSimpleAntiSpamConstraint(
				$this->context->getRequest()->getText( 'wpAntispam' ),
				$user,
				$this->mTitle
			)
		);

		// SpamRegexConstraint: ensure that the summary and text don't match the spam regex
		// FIXME $this->section is documented to always be a string, but it can be null
		// since importFormData does not provide a default when getting the section from
		// WebRequest, and the default default is null.
		$constraintRunner->addConstraint(
			$constraintFactory->newSpamRegexConstraint(
				$this->summary,
				$this->section === null ? '' : $this->section,
				$this->sectiontitle,
				$this->textbox1,
				$this->context->getRequest()->getIP(),
				$this->mTitle
			)
		);
		$constraintRunner->addConstraint(
			new EditRightConstraint( $user )
		);
		$constraintRunner->addConstraint(
			new ImageRedirectConstraint(
				$textbox_content,
				$this->mTitle,
				$user
			)
		);
		$constraintRunner->addConstraint(
			$constraintFactory->newUserBlockConstraint( $this->mTitle, $user )
		);
		$constraintRunner->addConstraint(
			new ContentModelChangeConstraint(
				$user,
				$this->mTitle,
				$this->contentModel
			)
		);

		$constraintRunner->addConstraint(
			$constraintFactory->newReadOnlyConstraint()
		);
		$constraintRunner->addConstraint(
			new UserRateLimitConstraint( $user, $this->mTitle, $this->contentModel )
		);
		$constraintRunner->addConstraint(
			// Same constraint is used to check size before and after merging the
			// edits, which use different failure codes
			$constraintFactory->newPageSizeConstraint(
				$this->contentLength,
				PageSizeConstraint::BEFORE_MERGE
			)
		);
		$constraintRunner->addConstraint(
			new ChangeTagsConstraint( $user, $this->changeTags )
		);

		// If the article has been deleted while editing, don't save it without
		// confirmation
		$constraintRunner->addConstraint(
			new AccidentalRecreationConstraint(
				$this->wasDeletedSinceLastEdit(),
				$this->recreate
			)
		);

		// Check the constraints
		if ( $constraintRunner->checkConstraints() === false ) {
			$failed = $constraintRunner->getFailedConstraint();

			// Need to check SpamRegexConstraint here, to avoid needing to pass
			// $result by reference again
			if ( $failed instanceof SpamRegexConstraint ) {
				$result['spam'] = $failed->getMatch();
			} else {
				$this->handleFailedConstraint( $failed );
			}

			return Status::wrap( $failed->getLegacyStatus() );
		}
		// END OF MIGRATION TO EDITCONSTRAINT SYSTEM (continued below)

		# Load the page data from the master. If anything changes in the meantime,
		# we detect it by using page_latest like a token in a 1 try compare-and-swap.
		$this->page->loadPageData( 'fromdbmaster' );
		$new = !$this->page->exists();

		if ( $new ) {
			// BEGINNING OF MIGRATION TO EDITCONSTRAINT SYSTEM (see T157658)
			// Create a new runner to avoid rechecking the prior constraints, use the same factory
			$constraintRunner = new EditConstraintRunner();
			// Late check for create permission, just in case *PARANOIA*
			$constraintRunner->addConstraint(
				new CreationPermissionConstraint( $user, $this->mTitle )
			);

			// Don't save a new page if it's blank or if it's a MediaWiki:
			// message with content equivalent to default (allow empty pages
			// in this case to disable messages, see T52124)
			$constraintRunner->addConstraint(
				new DefaultTextConstraint(
					$this->mTitle,
					$this->allowBlankArticle,
					$this->textbox1
				)
			);

			$constraintRunner->addConstraint(
				$constraintFactory->newEditFilterMergedContentHookConstraint(
					$textbox_content,
					$this->context,
					$this->summary,
					$this->minoredit
				)
			);

			// Check the constraints
			if ( $constraintRunner->checkConstraints() === false ) {
				$failed = $constraintRunner->getFailedConstraint();
				$this->handleFailedConstraint( $failed );
				return Status::wrap( $failed->getLegacyStatus() );
			}
			// END OF MIGRATION TO EDITCONSTRAINT SYSTEM (continued below)

			$content = $textbox_content;

			$result['sectionanchor'] = '';
			if ( $this->section == 'new' ) {
				if ( $this->sectiontitle !== '' ) {
					// Insert the section title above the content.
					$content = $content->addSectionHeader( $this->sectiontitle );
				} elseif ( $this->summary !== '' ) {
					// Insert the section title above the content.
					$content = $content->addSectionHeader( $this->summary );
				}

				list( $newSectionSummary, $anchor ) = $this->newSectionSummary();
				$this->summary = $newSectionSummary;
				$result['sectionanchor'] = $anchor;
			}
		} else { # not $new

			# Article exists. Check for edit conflict.

			$timestamp = $this->page->getTimestamp();
			$latest = $this->page->getLatest();

			wfDebug( "timestamp: {$timestamp}, edittime: {$this->edittime}" );
			wfDebug( "revision: {$latest}, editRevId: {$this->editRevId}" );

			$editConflictLogger = LoggerFactory::getInstance( 'EditConflict' );
			// An edit conflict is detected if the current revision is different from the
			// revision that was current when editing was initiated on the client.
			// This is checked based on the timestamp and revision ID.
			// TODO: the timestamp based check can probably go away now.
			if ( ( $this->edittime !== null && $this->edittime != $timestamp )
				|| ( $this->editRevId !== null && $this->editRevId != $latest )
			) {
				$this->isConflict = true;
				list( $newSectionSummary, $newSectionAnchor ) = $this->newSectionSummary();
				if ( $this->section == 'new' ) {
					if ( $this->page->getUserText() == $user->getName() &&
						$this->page->getComment() == $newSectionSummary
					) {
						// Probably a duplicate submission of a new comment.
						// This can happen when CDN resends a request after
						// a timeout but the first one actually went through.
						$editConflictLogger->debug(
							'Duplicate new section submission; trigger edit conflict!'
						);
					} else {
						// New comment; suppress conflict.
						$this->isConflict = false;
						$editConflictLogger->debug( 'Conflict suppressed; new section' );
					}
				} elseif ( $this->section == ''
					&& $this->edittime
					&& $this->revisionStore->userWasLastToEdit(
						wfGetDB( DB_MASTER ),
						$this->mTitle->getArticleID(),
						$user->getId(),
						$this->edittime
					)
				) {
					# Suppress edit conflict with self, except for section edits where merging is required.
					$editConflictLogger->debug( 'Suppressing edit conflict, same user.' );
					$this->isConflict = false;
				}
			}

			// If sectiontitle is set, use it, otherwise use the summary as the section title.
			if ( $this->sectiontitle !== '' ) {
				$sectionTitle = $this->sectiontitle;
			} else {
				$sectionTitle = $this->summary;
			}

			$content = null;

			if ( $this->isConflict ) {
				$editConflictLogger->debug(
					'Conflict! Getting section {section} for time {editTime}'
					. ' (id {editRevId}, article time {timestamp})',
					[
						'section' => $this->section,
						'editTime' => $this->edittime,
						'editRevId' => $this->editRevId,
						'timestamp' => $timestamp,
					]
				);
				// @TODO: replaceSectionAtRev() with base ID (not prior current) for ?oldid=X case
				// ...or disable section editing for non-current revisions (not exposed anyway).
				if ( $this->editRevId !== null ) {
					$content = $this->page->replaceSectionAtRev(
						$this->section,
						$textbox_content,
						$sectionTitle,
						$this->editRevId
					);
				} else {
					$content = $this->page->replaceSectionContent(
						$this->section,
						$textbox_content,
						$sectionTitle,
						$this->edittime
					);
				}
			} else {
				$editConflictLogger->debug(
					'Getting section {section}',
					[ 'section' => $this->section ]
				);
				$content = $this->page->replaceSectionContent(
					$this->section,
					$textbox_content,
					$sectionTitle
				);
			}

			if ( $content === null ) {
				$editConflictLogger->debug( 'Activating conflict; section replace failed.' );
				$this->isConflict = true;
				$content = $textbox_content; // do not try to merge here!
			} elseif ( $this->isConflict ) {
				// Attempt merge
				$mergedChange = $this->mergeChangesIntoContent( $content );
				if ( $mergedChange !== false ) {
					// Successful merge! Maybe we should tell the user the good news?
					$content = $mergedChange[0];
					$this->parentRevId = $mergedChange[1];
					$this->isConflict = false;
					$editConflictLogger->debug( 'Suppressing edit conflict, successful merge.' );
				} else {
					$this->section = '';
					$this->textbox1 = ContentHandler::getContentText( $content );
					$editConflictLogger->debug( 'Keeping edit conflict, failed merge.' );
				}
			}

			if ( $this->isConflict ) {
				$status = Status::newGood( self::AS_CONFLICT_DETECTED );
				$status->setOK( false );
				return $status;
			}

			// BEGINNING OF MIGRATION TO EDITCONSTRAINT SYSTEM (see T157658)
			// Create a new runner to avoid rechecking the prior constraints, use the same factory
			$constraintRunner = new EditConstraintRunner();
			$constraintRunner->addConstraint(
				$constraintFactory->newEditFilterMergedContentHookConstraint(
					$content,
					$this->context,
					$this->summary,
					$this->minoredit
				)
			);

			if ( $this->section == 'new' ) {
				$constraintRunner->addConstraint(
					new NewSectionMissingSummaryConstraint(
						$this->summary,
						$this->allowBlankSummary
					)
				);
				$constraintRunner->addConstraint(
					new MissingCommentConstraint( $this->textbox1 )
				);
			} else {
				$constraintRunner->addConstraint(
					new AutoSummaryMissingSummaryConstraint(
						$this->summary,
						$this->autoSumm,
						$this->allowBlankSummary,
						$content,
						$this->getOriginalContent( $user )
					)
				);
			}
			// Check the constraints
			if ( $constraintRunner->checkConstraints() === false ) {
				$failed = $constraintRunner->getFailedConstraint();
				$this->handleFailedConstraint( $failed );
				return Status::wrap( $failed->getLegacyStatus() );
			}
			// END OF MIGRATION TO EDITCONSTRAINT SYSTEM (continued below)

			# All's well
			$sectionAnchor = '';
			if ( $this->section == 'new' ) {
				list( $newSectionSummary, $anchor ) = $this->newSectionSummary();
				$this->summary = $newSectionSummary;
				$sectionAnchor = $anchor;
			} elseif ( $this->section != '' ) {
				# Try to get a section anchor from the section source, redirect
				# to edited section if header found.
				# XXX: Might be better to integrate this into WikiPage::replaceSectionAtRev
				# for duplicate heading checking and maybe parsing.
				$hasmatch = preg_match( "/^ *([=]{1,6})(.*?)(\\1) *\\n/i", $this->textbox1, $matches );
				# We can't deal with anchors, includes, html etc in the header for now,
				# headline would need to be parsed to improve this.
				if ( $hasmatch && strlen( $matches[2] ) > 0 ) {
					$sectionAnchor = $this->guessSectionName( $matches[2] );
				}
			}
			$result['sectionanchor'] = $sectionAnchor;

			// Save errors may fall down to the edit form, but we've now
			// merged the section into full text. Clear the section field
			// so that later submission of conflict forms won't try to
			// replace that into a duplicated mess.
			$this->textbox1 = $this->toEditText( $content );
			$this->section = '';
		}

		// Check for length errors again now that the section is merged in
		$this->contentLength = strlen( $this->toEditText( $content ) );

		// BEGINNING OF MIGRATION TO EDITCONSTRAINT SYSTEM (see T157658)
		// Create a new runner to avoid rechecking the prior constraints, use the same factory
		$constraintRunner = new EditConstraintRunner();
		$constraintRunner->addConstraint(
			new SelfRedirectConstraint(
				$this->allowSelfRedirect,
				$content,
				$this->getCurrentContent(),
				$this->getTitle()
			)
		);
		$constraintRunner->addConstraint(
			// Same constraint is used to check size before and after merging the
			// edits, which use different failure codes
			$constraintFactory->newPageSizeConstraint(
				$this->contentLength,
				PageSizeConstraint::AFTER_MERGE
			)
		);
		// Check the constraints
		if ( $constraintRunner->checkConstraints() === false ) {
			$failed = $constraintRunner->getFailedConstraint();
			$this->handleFailedConstraint( $failed );
			return Status::wrap( $failed->getLegacyStatus() );
		}
		// END OF MIGRATION TO EDITCONSTRAINT SYSTEM

		$flags = EDIT_AUTOSUMMARY |
			( $new ? EDIT_NEW : EDIT_UPDATE ) |
			( ( $this->minoredit && !$this->isNew ) ? EDIT_MINOR : 0 ) |
			( $markAsBot ? EDIT_FORCE_BOT : 0 );

		$isUndo = false;
		if ( $this->undidRev ) {
			// As the user can change the edit's content before saving, we only mark
			// "clean" undos as reverts. This is to avoid abuse by marking irrelevant
			// edits as undos.
			$isUndo = $this->isUndoClean( $content );
		}

		$doEditStatus = $this->page->doEditContent(
			$content,
			$this->summary,
			$flags,
<<<<<<< HEAD
			$this->undoAfter ?: false,
=======
			$isUndo && $this->undoAfter ? $this->undoAfter : false,
>>>>>>> 30164539
			$user,
			$content->getDefaultFormat(),
			$this->changeTags,
			$isUndo ? $this->undidRev : 0
		);

		if ( !$doEditStatus->isOK() ) {
			// Failure from doEdit()
			// Show the edit conflict page for certain recognized errors from doEdit(),
			// but don't show it for errors from extension hooks
			$errors = $doEditStatus->getErrorsArray();
			if ( in_array( $errors[0][0],
					[ 'edit-gone-missing', 'edit-conflict', 'edit-already-exists' ] )
			) {
				$this->isConflict = true;
				// Destroys data doEdit() put in $status->value but who cares
				$doEditStatus->value = self::AS_END;
			}
			return $doEditStatus;
		}

		$result['nullEdit'] = $doEditStatus->hasMessage( 'edit-no-change' );
		if ( $result['nullEdit'] ) {
			// We don't know if it was a null edit until now, so increment here
			$user->pingLimiter( 'linkpurge' );
		}
		$result['redirect'] = $content->isRedirect();

		$this->updateWatchlist();

		// If the content model changed, add a log entry
		if ( $changingContentModel ) {
			$this->addContentModelChangeLogEntry(
				$user,
				$new ? false : $oldContentModel,
				$this->contentModel,
				$this->summary
			);
		}

		// Instead of carrying the same status object throughout, it is created right
		// when it is returned, either at an earlier point due to an error or here
		// due to a successful edit.
		$statusCode = ( $new ? self::AS_SUCCESS_NEW_ARTICLE : self::AS_SUCCESS_UPDATE );
		$status = Status::newGood( $statusCode );
		return $status;
	}

	/**
	 * Apply the specific updates needed for the EditPage fields based on which constraint
	 * failed, rather than interspersing this logic throughout internalAttemptSave at
	 * each of the points the constraints are checked. Eventually, this will act on the
	 * result from the backend.
	 *
	 * @param IEditConstraint $failed
	 */
	private function handleFailedConstraint( IEditConstraint $failed ) {
		if ( $failed instanceof PageSizeConstraint ) {
			// Error will be displayed by showEditForm()
			$this->tooBig = true;
		} elseif ( $failed instanceof UserBlockConstraint ) {
			// Auto-block user's IP if the account was "hard" blocked
			if ( !wfReadOnly() ) {
				$this->context->getUser()->spreadAnyEditBlock();
			}
		} elseif ( $failed instanceof DefaultTextConstraint ) {
			$this->blankArticle = true;
		} elseif ( $failed instanceof EditFilterMergedContentHookConstraint ) {
			$this->hookError = $failed->getHookError();
		} elseif (
			$failed instanceof AutoSummaryMissingSummaryConstraint ||
			$failed instanceof NewSectionMissingSummaryConstraint
		) {
			$this->missingSummary = true;
		} elseif ( $failed instanceof MissingCommentConstraint ) {
			$this->missingComment = true;
		} elseif ( $failed instanceof SelfRedirectConstraint ) {
			$this->selfRedirect = true;
		}
	}

	/**
	 * Does sanity checks and compares the automatically generated undo content with the
	 * one that was submitted by the user. If they match, the undo is considered "clean".
	 * Otherwise there is no guarantee if anything was reverted at all, as the user could
	 * even swap out entire content.
	 *
	 * @param Content $content
	 *
	 * @return bool
	 */
	private function isUndoClean( Content $content ) : bool {
		// Check whether the undo was "clean", that is the user has not modified
		// the automatically generated content.
		$undoRev = $this->revisionStore->getRevisionById( $this->undidRev );
		if ( $undoRev === null ) {
			return false;
		}

		if ( $this->undoAfter ) {
			$oldRev = $this->revisionStore->getRevisionById( $this->undoAfter );
		} else {
			$oldRev = $this->revisionStore->getPreviousRevision( $undoRev );
		}

		// Sanity checks
		if ( $oldRev === null ||
			$undoRev->isDeleted( RevisionRecord::DELETED_TEXT ) ||
			$oldRev->isDeleted( RevisionRecord::DELETED_TEXT )
		) {
			return false;
		}

		$undoContent = $this->getUndoContent( $undoRev, $oldRev );
		if ( !$undoContent ) {
			return false;
		}

		// Do a pre-save transform on the retrieved undo content
		$contentLanguage = MediaWikiServices::getInstance()->getContentLanguage();
		$user = $this->context->getUser();
		$parserOptions = ParserOptions::newFromUserAndLang( $user, $contentLanguage );
		$undoContent = $undoContent->preSaveTransform( $this->mTitle, $user, $parserOptions );

		if ( $undoContent->equals( $content ) ) {
			return true;
		}
		return false;
	}

	/**
	 * @param UserIdentity $user
	 * @param string|false $oldModel false if the page is being newly created
	 * @param string $newModel
	 * @param string $reason
	 */
	protected function addContentModelChangeLogEntry( UserIdentity $user, $oldModel, $newModel, $reason ) {
		$new = $oldModel === false;
		$log = new ManualLogEntry( 'contentmodel', $new ? 'new' : 'change' );
		$log->setPerformer( $user );
		$log->setTarget( $this->mTitle );
		$log->setComment( $reason );
		$log->setParameters( [
			'4::oldmodel' => $oldModel,
			'5::newmodel' => $newModel
		] );
		$logid = $log->insert();
		$log->publish( $logid );
	}

	/**
	 * Register the change of watch status
	 */
	protected function updateWatchlist() {
		$performer = $this->context->getUser();
		if ( !$performer->getUser()->isRegistered() ) {
			return;
		}

		$title = $this->mTitle;
		$watch = $this->watchthis;
		$watchlistExpiry = $this->watchlistExpiry;
<<<<<<< HEAD

		// This can't run as a DeferredUpdate due to a possible race condition
		// when the post-edit redirect happens if the pendingUpdates queue is
		// too large to finish in time (T259564)
		WatchAction::doWatchOrUnwatch( $watch, $title, $user, $watchlistExpiry );
=======
>>>>>>> 30164539

		// This can't run as a DeferredUpdate due to a possible race condition
		// when the post-edit redirect happens if the pendingUpdates queue is
		// too large to finish in time (T259564)
		WatchAction::doWatchOrUnwatch( $watch, $title, $performer, $watchlistExpiry );

		$this->watchedItemStore->maybeEnqueueWatchlistExpiryJob();
	}

	/**
	 * Attempts to do 3-way merge of edit content with a base revision
	 * and current content, in case of edit conflict, in whichever way appropriate
	 * for the content type.
	 *
	 * @since 1.21
	 *
	 * @param Content $editContent
	 *
	 * @return bool|array either `false` or an array of the new Content and the
	 *   updated parent revision id
	 */
	private function mergeChangesIntoContent( $editContent ) {
		// This is the revision that was current at the time editing was initiated on the client,
		// even if the edit was based on an old revision.
		$baseRevRecord = $this->getExpectedParentRevision();
		$baseContent = $baseRevRecord ?
			$baseRevRecord->getContent( SlotRecord::MAIN ) :
			null;

		if ( $baseContent === null ) {
			return false;
		}

		// The current state, we want to merge updates into it
		$currentRevisionRecord = $this->revisionStore->getRevisionByTitle(
			$this->mTitle,
			0,
			RevisionStore::READ_LATEST
		);
		$currentContent = $currentRevisionRecord
			? $currentRevisionRecord->getContent( SlotRecord::MAIN )
			: null;

		if ( $currentContent === null ) {
			return false;
		}

		$mergedContent = $this->contentHandlerFactory
			->getContentHandler( $baseContent->getModel() )
			->merge3( $baseContent, $editContent, $currentContent );

		if ( $mergedContent ) {
			// Also need to update parentRevId to what we just merged.
			return [ $mergedContent, $currentRevisionRecord->getId() ];
		}

		return false;
	}

	/**
	 * Returns the revision that was current at the time editing was initiated on the client,
	 * even if the edit was based on an old revision.
	 *
	 * @deprecated since 1.35, use ::getExpectedParentRevision
	 *
	 * @warning this method is very poorly named. If the user opened the form with ?oldid=X,
	 *        one might think of X as the "base revision", which is NOT what this returns,
	 *        see oldid for that. One might further assume that this corresponds to the $baseRevId
	 *        parameter of WikiPage::doEditContent, which is not the case either.
	 *        getExpectedParentRevision() would perhaps be a better name.
	 *
	 * @return Revision|null Current version when editing was initiated on the client
	 */
	public function getBaseRevision() {
		wfDeprecated( __METHOD__, '1.35' );
		if ( $this->mBaseRevision === false ) {
			$revRecord = $this->getExpectedParentRevision();
			$this->mBaseRevision = $revRecord ? new Revision( $revRecord ) : null;
		}
		return $this->mBaseRevision;
	}

	/**
	 * Returns the RevisionRecord corresponding to the revision that was current at the time
	 * editing was initiated on the client even if the edit was based on an old revision
	 *
	 * @since 1.35
	 * @return RevisionRecord|null Current revision when editing was initiated on the client
	 */
	public function getExpectedParentRevision() {
		if ( $this->mExpectedParentRevision === false ) {
			$revRecord = null;
			if ( $this->editRevId ) {
				$revRecord = $this->revisionStore->getRevisionById(
					$this->editRevId,
					RevisionStore::READ_LATEST
				);
			} else {
				$revRecord = $this->revisionStore->getRevisionByTimestamp(
					$this->getTitle(),
					$this->edittime,
					RevisionStore::READ_LATEST
				);
			}
			$this->mExpectedParentRevision = $revRecord;
		}
		return $this->mExpectedParentRevision;
	}

	public function setHeaders() {
		$out = $this->context->getOutput();

		$out->addModules( 'mediawiki.action.edit' );
		$out->addModuleStyles( 'mediawiki.action.edit.styles' );
		$out->addModuleStyles( 'mediawiki.editfont.styles' );

		$user = $this->context->getUser();

		if ( $user->getOption( 'uselivepreview' ) ) {
			$out->addModules( 'mediawiki.action.edit.preview' );
		}

		if ( $user->getOption( 'useeditwarning' ) ) {
			$out->addModules( 'mediawiki.action.edit.editWarning' );
		}

<<<<<<< HEAD
		if ( $this->watchlistExpiryEnabled && $user->isRegistered() ) {
			$out->addModules( 'mediawiki.action.edit.watchlistExpiry' );
		}

=======
>>>>>>> 30164539
		# Enabled article-related sidebar, toplinks, etc.
		$out->setArticleRelated( true );

		$contextTitle = $this->getContextTitle();
		if ( $this->isConflict ) {
			$msg = 'editconflict';
		} elseif ( $contextTitle->exists() && $this->section != '' ) {
			$msg = $this->section == 'new' ? 'editingcomment' : 'editingsection';
		} else {
			$msg = $contextTitle->exists()
				|| ( $contextTitle->getNamespace() === NS_MEDIAWIKI
					&& $contextTitle->getDefaultMessageText() !== false
				)
				? 'editing'
				: 'creating';
		}

		# Use the title defined by DISPLAYTITLE magic word when present
		# NOTE: getDisplayTitle() returns HTML while getPrefixedText() returns plain text.
		#       setPageTitle() treats the input as wikitext, which should be safe in either case.
		$displayTitle = isset( $this->mParserOutput ) ? $this->mParserOutput->getDisplayTitle() : false;
		if ( $displayTitle === false ) {
			$displayTitle = $contextTitle->getPrefixedText();
		} else {
			$out->setDisplayTitle( $displayTitle );
		}
		$out->setPageTitle( $this->context->msg( $msg, $displayTitle ) );

		$config = $this->context->getConfig();

		# Transmit the name of the message to JavaScript for live preview
		# Keep Resources.php/mediawiki.action.edit.preview in sync with the possible keys
		$out->addJsConfigVars( [
			'wgEditMessage' => $msg,
			'wgAjaxEditStash' => $config->get( 'AjaxEditStash' ),
		] );

		// Add whether to use 'save' or 'publish' messages to JavaScript for post-edit, other
		// editors, etc.
		$out->addJsConfigVars(
			'wgEditSubmitButtonLabelPublish',
			$config->get( 'EditSubmitButtonLabelPublish' )
		);
	}

	/**
	 * Show all applicable editing introductions
	 */
	protected function showIntro() {
		if ( $this->suppressIntro ) {
			return;
		}

		$out = $this->context->getOutput();
		$namespace = $this->mTitle->getNamespace();

		if ( $namespace === NS_MEDIAWIKI ) {
			# Show a warning if editing an interface message
			$out->wrapWikiMsg( "<div class='mw-editinginterface'>\n$1\n</div>", 'editinginterface' );
			# If this is a default message (but not css, json, or js),
			# show a hint that it is translatable on translatewiki.net
			if (
				!$this->mTitle->hasContentModel( CONTENT_MODEL_CSS )
				&& !$this->mTitle->hasContentModel( CONTENT_MODEL_JSON )
				&& !$this->mTitle->hasContentModel( CONTENT_MODEL_JAVASCRIPT )
			) {
				$defaultMessageText = $this->mTitle->getDefaultMessageText();
				if ( $defaultMessageText !== false ) {
					$out->wrapWikiMsg( "<div class='mw-translateinterface'>\n$1\n</div>",
						'translateinterface' );
				}
			}
		} elseif ( $namespace === NS_FILE ) {
			# Show a hint to shared repo
			$file = MediaWikiServices::getInstance()->getRepoGroup()->findFile( $this->mTitle );
			if ( $file && !$file->isLocal() ) {
				$descUrl = $file->getDescriptionUrl();
				# there must be a description url to show a hint to shared repo
				if ( $descUrl ) {
					if ( !$this->mTitle->exists() ) {
						$out->wrapWikiMsg( "<div class=\"mw-sharedupload-desc-create\">\n$1\n</div>", [
									'sharedupload-desc-create', $file->getRepo()->getDisplayName(), $descUrl
						] );
					} else {
						$out->wrapWikiMsg( "<div class=\"mw-sharedupload-desc-edit\">\n$1\n</div>", [
									'sharedupload-desc-edit', $file->getRepo()->getDisplayName(), $descUrl
						] );
					}
				}
			}
		}

		# Show a warning message when someone creates/edits a user (talk) page but the user does not exist
		# Show log extract when the user is currently blocked
		if ( $namespace === NS_USER || $namespace === NS_USER_TALK ) {
			$username = explode( '/', $this->mTitle->getText(), 2 )[0];
			$user = User::newFromName( $username, false /* allow IP users */ );
			$ip = User::isIP( $username );
			$block = DatabaseBlock::newFromTarget( $user, $user );

<<<<<<< HEAD
			$userExists = ( $user && $user->isLoggedIn() );
=======
			$userExists = ( $user && $user->isRegistered() );
>>>>>>> 30164539
			if ( $userExists && $user->isHidden() &&
				!$this->permManager->userHasRight( $this->context->getUser(), 'hideuser' )
			) {
				// If the user exists, but is hidden, and the viewer cannot see hidden
				// users, pretend like they don't exist at all. See T120883
				$userExists = false;
			}

			if ( !$userExists && !$ip ) { # User does not exist
				$out->wrapWikiMsg( "<div class=\"mw-userpage-userdoesnotexist error\">\n$1\n</div>",
					[ 'userpage-userdoesnotexist', wfEscapeWikiText( $username ) ] );
			} elseif (
				$block !== null &&
				$block->getType() != DatabaseBlock::TYPE_AUTO &&
				( $block->isSitewide() || $user->isBlockedFrom( $this->mTitle ) )
			) {
				// Show log extract if the user is sitewide blocked or is partially
				// blocked and not allowed to edit their user page or user talk page
				LogEventsList::showLogExtract(
					$out,
					'block',
					MediaWikiServices::getInstance()->getNamespaceInfo()->
						getCanonicalName( NS_USER ) . ':' . $block->getTarget(),
					'',
					[
						'lim' => 1,
						'showIfEmpty' => false,
						'msgKey' => [
							'blocked-notice-logextract',
							$user->getName() # Support GENDER in notice
						]
					]
				);
			}
		}
		# Try to add a custom edit intro, or use the standard one if this is not possible.
		if ( !$this->showCustomIntro() && !$this->mTitle->exists() ) {
			$helpLink = wfExpandUrl( Skin::makeInternalOrExternalUrl(
				$this->context->msg( 'helppage' )->inContentLanguage()->text()
			) );
			if ( $this->context->getUser()->isRegistered() ) {
				$out->wrapWikiMsg(
					// Suppress the external link icon, consider the help url an internal one
					"<div class=\"mw-newarticletext plainlinks\">\n$1\n</div>",
					[
						'newarticletext',
						$helpLink
					]
				);
			} else {
				$out->wrapWikiMsg(
					// Suppress the external link icon, consider the help url an internal one
					"<div class=\"mw-newarticletextanon plainlinks\">\n$1\n</div>",
					[
						'newarticletextanon',
						$helpLink
					]
				);
			}
		}
		# Give a notice if the user is editing a deleted/moved page...
		if ( !$this->mTitle->exists() ) {
			$dbr = wfGetDB( DB_REPLICA );

			LogEventsList::showLogExtract( $out, [ 'delete', 'move' ], $this->mTitle,
				'',
				[
					'lim' => 10,
					'conds' => [ 'log_action != ' . $dbr->addQuotes( 'revision' ) ],
					'showIfEmpty' => false,
					'msgKey' => [ 'recreate-moveddeleted-warn' ]
				]
			);
		}
	}

	/**
	 * Attempt to show a custom editing introduction, if supplied
	 *
	 * @return bool
	 */
	protected function showCustomIntro() {
		if ( $this->editintro ) {
			$title = Title::newFromText( $this->editintro );
			if ( $this->isPageExistingAndViewable( $title, $this->context->getUser() ) ) {
				// Added using template syntax, to take <noinclude>'s into account.
				$this->context->getOutput()->addWikiTextAsContent(
					'<div class="mw-editintro">{{:' . $title->getFullText() . '}}</div>',
					/*linestart*/true,
					$this->mTitle
				);
				return true;
			}
		}
		return false;
	}

	/**
	 * Gets an editable textual representation of $content.
	 * The textual representation can be turned by into a Content object by the
	 * toEditContent() method.
	 *
	 * If $content is null or false or a string, $content is returned unchanged.
	 *
	 * If the given Content object is not of a type that can be edited using
	 * the text base EditPage, an exception will be raised. Set
	 * $this->allowNonTextContent to true to allow editing of non-textual
	 * content.
	 *
	 * @param Content|null|bool|string $content
	 * @return string|false|null The editable text form of the content.
	 *
	 * @throws MWException If $content is not an instance of TextContent and
	 *   $this->allowNonTextContent is not true.
	 */
	protected function toEditText( $content ) {
		if ( $content === null || $content === false || is_string( $content ) ) {
			return $content;
		}

		if ( !$this->isSupportedContentModel( $content->getModel() ) ) {
			throw new MWException( 'This content model is not supported: ' . $content->getModel() );
		}

		return $content->serialize( $this->contentFormat );
	}

	/**
	 * Turns the given text into a Content object by unserializing it.
	 *
	 * If the resulting Content object is not of a type that can be edited using
	 * the text base EditPage, an exception will be raised. Set
	 * $this->allowNonTextContent to true to allow editing of non-textual
	 * content.
	 *
	 * @param string|null|bool $text Text to unserialize
	 * @return Content|bool|null The content object created from $text. If $text was false
	 *   or null, then false or null will be returned instead.
	 *
	 * @throws MWException If unserializing the text results in a Content
	 *   object that is not an instance of TextContent and
	 *   $this->allowNonTextContent is not true.
	 */
	protected function toEditContent( $text ) {
		if ( $text === false || $text === null ) {
			return $text;
		}

		$content = ContentHandler::makeContent( $text, $this->getTitle(),
			$this->contentModel, $this->contentFormat );

		if ( !$this->isSupportedContentModel( $content->getModel() ) ) {
			throw new MWException( 'This content model is not supported: ' . $content->getModel() );
		}

		return $content;
	}

	/**
	 * Send the edit form and related headers to OutputPage
	 * @param callable|null $formCallback That takes an OutputPage parameter; will be called
	 *     during form output near the top, for captchas and the like.
	 *
	 * The $formCallback parameter is deprecated since MediaWiki 1.25. Please
	 * use the EditPage::showEditForm:fields hook instead.
	 */
	public function showEditForm( $formCallback = null ) {
		# need to parse the preview early so that we know which templates are used,
		# otherwise users with "show preview after edit box" will get a blank list
		# we parse this near the beginning so that setHeaders can do the title
		# setting work instead of leaving it in getPreviewText
		$previewOutput = '';
		if ( $this->formtype == 'preview' ) {
			$previewOutput = $this->getPreviewText();
		}

		$out = $this->context->getOutput();

		$this->getHookRunner()->onEditPage__showEditForm_initial( $this, $out );

		$this->setHeaders();

		$this->addTalkPageText();
		$this->addEditNotices();

		if ( !$this->isConflict &&
			$this->section != '' &&
			!$this->isSectionEditSupported() ) {
			// We use $this->section to much before this and getVal('wgSection') directly in other places
			// at this point we can't reset $this->section to '' to fallback to non-section editing.
			// Someone is welcome to try refactoring though
			$out->showErrorPage( 'sectioneditnotsupported-title', 'sectioneditnotsupported-text' );
			return;
		}

		$this->showHeader();

		$out->addHTML( $this->editFormPageTop );

		$user = $this->context->getUser();
		if ( $user->getOption( 'previewontop' ) ) {
			$this->displayPreviewArea( $previewOutput, true );
		}

		$out->addHTML( $this->editFormTextTop );

		if ( $this->wasDeletedSinceLastEdit() && $this->formtype !== 'save' ) {
			$out->wrapWikiMsg( "<div class='error mw-deleted-while-editing'>\n$1\n</div>",
				'deletedwhileediting' );
		}

		// @todo add EditForm plugin interface and use it here!
		//       search for textarea1 and textarea2, and allow EditForm to override all uses.
		$out->addHTML( Html::openElement(
			'form',
			[
				'class' => 'mw-editform',
				'id' => self::EDITFORM_ID,
				'name' => self::EDITFORM_ID,
				'method' => 'post',
				'action' => $this->getActionURL( $this->getContextTitle() ),
				'enctype' => 'multipart/form-data'
			]
		) );

		if ( is_callable( $formCallback ) ) {
			wfWarn( 'The $formCallback parameter to ' . __METHOD__ . 'is deprecated' );
			call_user_func_array( $formCallback, [ &$out ] );
		}

		// Add a check for Unicode support
		$out->addHTML( Html::hidden( 'wpUnicodeCheck', self::UNICODE_CHECK ) );

		// Add an empty field to trip up spambots
		$out->addHTML(
			Xml::openElement( 'div', [ 'id' => 'antispam-container', 'style' => 'display: none;' ] )
			. Html::rawElement(
				'label',
				[ 'for' => 'wpAntispam' ],
				$this->context->msg( 'simpleantispam-label' )->parse()
			)
			. Xml::element(
				'input',
				[
					'type' => 'text',
					'name' => 'wpAntispam',
					'id' => 'wpAntispam',
					'value' => ''
				]
			)
			. Xml::closeElement( 'div' )
		);

		$this->getHookRunner()->onEditPage__showEditForm_fields( $this, $out );

		// Put these up at the top to ensure they aren't lost on early form submission
		$this->showFormBeforeText();

		if ( $this->wasDeletedSinceLastEdit() && $this->formtype == 'save' ) {
			$username = $this->lastDelete->user_name;
			$comment = CommentStore::getStore()
				->getComment( 'log_comment', $this->lastDelete )->text;

			// It is better to not parse the comment at all than to have templates expanded in the middle
			// TODO: can the checkLabel be moved outside of the div so that wrapWikiMsg could be used?
			$key = $comment === ''
				? 'confirmrecreate-noreason'
				: 'confirmrecreate';
			$out->addHTML(
				'<div class="mw-confirm-recreate">' .
					$this->context->msg( $key, $username, "<nowiki>$comment</nowiki>" )->parse() .
				Xml::checkLabel( $this->context->msg( 'recreate' )->text(), 'wpRecreate', 'wpRecreate', false,
					[ 'title' => Linker::titleAttrib( 'recreate' ), 'tabindex' => 1, 'id' => 'wpRecreate' ]
				) .
				'</div>'
			);
		}

		# When the summary is hidden, also hide them on preview/show changes
		if ( $this->nosummary ) {
			$out->addHTML( Html::hidden( 'nosummary', true ) );
		}

		# If a blank edit summary was previously provided, and the appropriate
		# user preference is active, pass a hidden tag as wpIgnoreBlankSummary. This will stop the
		# user being bounced back more than once in the event that a summary
		# is not required.
		# ####
		# For a bit more sophisticated detection of blank summaries, hash the
		# automatic one and pass that in the hidden field wpAutoSummary.
		if (
			$this->missingSummary ||
			( $this->section == 'new' && $this->nosummary ) ||
			$this->allowBlankSummary
		) {
			$out->addHTML( Html::hidden( 'wpIgnoreBlankSummary', true ) );
		}

		if ( $this->undidRev ) {
			$out->addHTML( Html::hidden( 'wpUndidRevision', $this->undidRev ) );
		}
		if ( $this->undoAfter ) {
			$out->addHTML( Html::hidden( 'wpUndoAfter', $this->undoAfter ) );
		}

		if ( $this->selfRedirect ) {
			$out->addHTML( Html::hidden( 'wpIgnoreSelfRedirect', true ) );
		}

		if ( $this->hasPresetSummary ) {
			// If a summary has been preset using &summary= we don't want to prompt for
			// a different summary. Only prompt for a summary if the summary is blanked.
			// (T19416)
			$this->autoSumm = md5( '' );
		}

		$autosumm = $this->autoSumm !== '' ? $this->autoSumm : md5( $this->summary );
		$out->addHTML( Html::hidden( 'wpAutoSummary', $autosumm ) );

		$out->addHTML( Html::hidden( 'oldid', $this->oldid ) );
		$out->addHTML( Html::hidden( 'parentRevId', $this->getParentRevId() ) );

		$out->addHTML( Html::hidden( 'format', $this->contentFormat ) );
		$out->addHTML( Html::hidden( 'model', $this->contentModel ) );

		$out->enableOOUI();

		if ( $this->section == 'new' ) {
			$this->showSummaryInput( true, $this->summary );
			$out->addHTML( $this->getSummaryPreview( true, $this->summary ) );
		}

		$out->addHTML( $this->editFormTextBeforeContent );
		if ( $this->isConflict ) {
			// In an edit conflict, we turn textbox2 into the user's text,
			// and textbox1 into the stored version
			$this->textbox2 = $this->textbox1;

			$content = $this->getCurrentContent();
			$this->textbox1 = $this->toEditText( $content );

			$editConflictHelper = $this->getEditConflictHelper();
			$editConflictHelper->setTextboxes( $this->textbox2, $this->textbox1 );
			$editConflictHelper->setContentModel( $this->contentModel );
			$editConflictHelper->setContentFormat( $this->contentFormat );
			$out->addHTML( $editConflictHelper->getEditFormHtmlBeforeContent() );
		}

		if ( !$this->mTitle->isUserConfigPage() ) {
			$out->addHTML( self::getEditToolbar() );
		}

		if ( $this->blankArticle ) {
			$out->addHTML( Html::hidden( 'wpIgnoreBlankArticle', true ) );
		}

		if ( $this->isConflict ) {
			// In an edit conflict bypass the overridable content form method
			// and fallback to the raw wpTextbox1 since editconflicts can't be
			// resolved between page source edits and custom ui edits using the
			// custom edit ui.
			$conflictTextBoxAttribs = [];
			if ( $this->wasDeletedSinceLastEdit() ) {
				$conflictTextBoxAttribs['style'] = 'display:none;';
			} elseif ( $this->isOldRev ) {
				$conflictTextBoxAttribs['class'] = 'mw-textarea-oldrev';
			}

			$out->addHTML( $editConflictHelper->getEditConflictMainTextBox( $conflictTextBoxAttribs ) );
			$out->addHTML( $editConflictHelper->getEditFormHtmlAfterContent() );
		} else {
			$this->showContentForm();
		}

		$out->addHTML( $this->editFormTextAfterContent );

		$this->showStandardInputs();

		$this->showFormAfterText();

		$this->showTosSummary();

		$this->showEditTools();

		$out->addHTML( $this->editFormTextAfterTools . "\n" );

		$out->addHTML( $this->makeTemplatesOnThisPageList( $this->getTemplates() ) );

		$out->addHTML( Html::rawElement( 'div', [ 'class' => 'hiddencats' ],
			Linker::formatHiddenCategories( $this->page->getHiddenCategories() ) ) );

		$out->addHTML( Html::rawElement( 'div', [ 'class' => 'limitreport' ],
			self::getPreviewLimitReport( $this->mParserOutput ) ) );

		$out->addModules( 'mediawiki.action.edit.collapsibleFooter' );

		if ( $this->isConflict ) {
			try {
				$this->showConflict();
			} catch ( MWContentSerializationException $ex ) {
				// this can't really happen, but be nice if it does.
				$msg = $this->context->msg(
					'content-failed-to-parse',
					$this->contentModel,
					$this->contentFormat,
					$ex->getMessage()
				);
				$out->wrapWikiTextAsInterface( 'error', $msg->plain() );
			}
		}

		// Set a hidden field so JS knows what edit form mode we are in
		if ( $this->isConflict ) {
			$mode = 'conflict';
		} elseif ( $this->preview ) {
			$mode = 'preview';
		} elseif ( $this->diff ) {
			$mode = 'diff';
		} else {
			$mode = 'text';
		}
		$out->addHTML( Html::hidden( 'mode', $mode, [ 'id' => 'mw-edit-mode' ] ) );

		// Marker for detecting truncated form data.  This must be the last
		// parameter sent in order to be of use, so do not move me.
		$out->addHTML( Html::hidden( 'wpUltimateParam', true ) );
		$out->addHTML( $this->editFormTextBottom . "\n</form>\n" );

		if ( !$user->getOption( 'previewontop' ) ) {
			$this->displayPreviewArea( $previewOutput, false );
		}
	}

	/**
	 * Wrapper around TemplatesOnThisPageFormatter to make
	 * a "templates on this page" list.
	 *
	 * @param Title[] $templates
	 * @return string HTML
	 */
	public function makeTemplatesOnThisPageList( array $templates ) {
		$templateListFormatter = new TemplatesOnThisPageFormatter(
			$this->context, MediaWikiServices::getInstance()->getLinkRenderer()
		);

		// preview if preview, else section if section, else false
		$type = false;
		if ( $this->preview ) {
			$type = 'preview';
		} elseif ( $this->section != '' ) {
			$type = 'section';
		}

		return Html::rawElement( 'div', [ 'class' => 'templatesUsed' ],
			$templateListFormatter->format( $templates, $type )
		);
	}

	/**
	 * Extract the section title from current section text, if any.
	 *
	 * @param string $text
	 * @return string|bool String or false
	 */
	private static function extractSectionTitle( $text ) {
		if ( preg_match( "/^(=+)(.+)\\1\\s*(\n|$)/i", $text, $matches ) ) {
			return MediaWikiServices::getInstance()->getParser()
				->stripSectionName( trim( $matches[2] ) );
		} else {
			return false;
		}
	}

	protected function showHeader() {
		$out = $this->context->getOutput();
		$user = $this->context->getUser();
		if ( $this->isConflict ) {
			$this->addExplainConflictHeader( $out );
			$this->editRevId = $this->page->getLatest();
		} else {
			if ( $this->section != '' && $this->section != 'new' && !$this->summary &&
				!$this->preview && !$this->diff
			) {
				$sectionTitle = self::extractSectionTitle( $this->textbox1 ); // FIXME: use Content object
				if ( $sectionTitle !== false ) {
					$this->summary = "/* $sectionTitle */ ";
				}
			}

			$buttonLabel = $this->context->msg( $this->getSubmitButtonLabel() )->text();

			if ( $this->missingComment ) {
				$out->wrapWikiMsg( "<div id='mw-missingcommenttext'>\n$1\n</div>", 'missingcommenttext' );
			}

			if ( $this->missingSummary && $this->section != 'new' ) {
				$out->wrapWikiMsg(
					"<div id='mw-missingsummary'>\n$1\n</div>",
					[ 'missingsummary', $buttonLabel ]
				);
			}

			if ( $this->missingSummary && $this->section == 'new' ) {
				$out->wrapWikiMsg(
					"<div id='mw-missingcommentheader'>\n$1\n</div>",
					[ 'missingcommentheader', $buttonLabel ]
				);
			}

			if ( $this->blankArticle ) {
				$out->wrapWikiMsg(
					"<div id='mw-blankarticle'>\n$1\n</div>",
					[ 'blankarticle', $buttonLabel ]
				);
			}

			if ( $this->selfRedirect ) {
				$out->wrapWikiMsg(
					"<div id='mw-selfredirect'>\n$1\n</div>",
					[ 'selfredirect', $buttonLabel ]
				);
			}

			if ( $this->hookError !== '' ) {
				$out->addWikiTextAsInterface( $this->hookError );
			}

			if ( $this->section != 'new' ) {
				$revRecord = $this->mArticle->fetchRevisionRecord();
				if ( $revRecord && $revRecord instanceof RevisionStoreRecord ) {
					// Let sysop know that this will make private content public if saved

					if ( !$revRecord->userCan( RevisionRecord::DELETED_TEXT, $user ) ) {
						$out->addHtml(
							Html::warningBox(
								$out->msg( 'rev-deleted-text-permission', $this->mTitle->getPrefixedDBkey() )->parse(),
								'plainlinks'
							)
						);
					} elseif ( $revRecord->isDeleted( RevisionRecord::DELETED_TEXT ) ) {
						$out->addHtml(
							Html::warningBox(
								// title used in wikilinks, should not contain whitespaces
								$out->msg( 'rev-deleted-text-view', $this->mTitle->getPrefixedDBkey() )->parse(),
								'plainlinks'
							)
						);
					}

					if ( !$revRecord->isCurrent() ) {
						$this->mArticle->setOldSubtitle( $revRecord->getId() );
						$out->wrapWikiMsg(
							Html::warningBox( "\n$1\n" ),
							'editingold'
						);
						$this->isOldRev = true;
					}
				} elseif ( $this->mTitle->exists() ) {
					// Something went wrong

					$out->wrapWikiMsg( "<div class='errorbox'>\n$1\n</div>\n",
						[ 'missing-revision', $this->oldid ] );
				}
			}
		}

		if ( wfReadOnly() ) {
			$out->wrapWikiMsg(
				"<div id=\"mw-read-only-warning\">\n$1\n</div>",
				[ 'readonlywarning', wfReadOnlyReason() ]
			);
		} elseif ( $user->isAnon() ) {
			if ( $this->formtype != 'preview' ) {
				$returntoquery = array_diff_key(
					$this->context->getRequest()->getValues(),
					[ 'title' => true, 'returnto' => true, 'returntoquery' => true ]
				);
				$out->wrapWikiMsg(
					"<div id='mw-anon-edit-warning' class='warningbox'>\n$1\n</div>",
					[ 'anoneditwarning',
						// Log-in link
						SpecialPage::getTitleFor( 'Userlogin' )->getFullURL( [
							'returnto' => $this->getTitle()->getPrefixedDBkey(),
							'returntoquery' => wfArrayToCgi( $returntoquery ),
						] ),
						// Sign-up link
						SpecialPage::getTitleFor( 'CreateAccount' )->getFullURL( [
							'returnto' => $this->getTitle()->getPrefixedDBkey(),
							'returntoquery' => wfArrayToCgi( $returntoquery ),
						] )
					]
				);
			} else {
				$out->wrapWikiMsg( "<div id=\"mw-anon-preview-warning\" class=\"warningbox\">\n$1</div>",
					'anonpreviewwarning'
				);
			}
		} elseif ( $this->mTitle->isUserConfigPage() ) {
			# Check the skin exists
			if ( $this->isWrongCaseUserConfigPage() ) {
				$out->wrapWikiMsg(
					"<div class='error' id='mw-userinvalidconfigtitle'>\n$1\n</div>",
					[ 'userinvalidconfigtitle', $this->mTitle->getSkinFromConfigSubpage() ]
				);
			}
			if ( $this->getTitle()->isSubpageOf( $user->getUserPage() ) ) {
				$isUserCssConfig = $this->mTitle->isUserCssConfigPage();
				$isUserJsonConfig = $this->mTitle->isUserJsonConfigPage();
				$isUserJsConfig = $this->mTitle->isUserJsConfigPage();

				$warning = $isUserCssConfig
					? 'usercssispublic'
					: ( $isUserJsonConfig ? 'userjsonispublic' : 'userjsispublic' );

				$out->wrapWikiMsg( '<div class="mw-userconfigpublic">$1</div>', $warning );

				if ( $isUserJsConfig ) {
					$out->wrapWikiMsg( '<div class="mw-userconfigdangerous">$1</div>', 'userjsdangerous' );
				}

				if ( $this->formtype !== 'preview' ) {
					$config = $this->context->getConfig();
					if ( $isUserCssConfig && $config->get( 'AllowUserCss' ) ) {
						$out->wrapWikiMsg(
							"<div id='mw-usercssyoucanpreview'>\n$1\n</div>",
							[ 'usercssyoucanpreview' ]
						);
					} elseif ( $isUserJsonConfig /* No comparable 'AllowUserJson' */ ) {
						$out->wrapWikiMsg(
							"<div id='mw-userjsonyoucanpreview'>\n$1\n</div>",
							[ 'userjsonyoucanpreview' ]
						);
					} elseif ( $isUserJsConfig && $config->get( 'AllowUserJs' ) ) {
						$out->wrapWikiMsg(
							"<div id='mw-userjsyoucanpreview'>\n$1\n</div>",
							[ 'userjsyoucanpreview' ]
						);
					}
				}
			}
		}

		$this->addPageProtectionWarningHeaders();

		$this->addLongPageWarningHeader();

		# Add header copyright warning
		$this->showHeaderCopyrightWarning();
	}

	/**
	 * Helper function for summary input functions, which returns the necessary
	 * attributes for the input.
	 *
	 * @param array|null $inputAttrs Array of attrs to use on the input
	 * @return array
	 */
	private function getSummaryInputAttributes( array $inputAttrs = null ) {
		// HTML maxlength uses "UTF-16 code units", which means that characters outside BMP
		// (e.g. emojis) count for two each. This limit is overridden in JS to instead count
		// Unicode codepoints.
		return ( is_array( $inputAttrs ) ? $inputAttrs : [] ) + [
			'id' => 'wpSummary',
			'name' => 'wpSummary',
			'maxlength' => CommentStore::COMMENT_CHARACTER_LIMIT,
			'tabindex' => 1,
			'size' => 60,
			'spellcheck' => 'true',
		];
	}

	/**
	 * Builds a standard summary input with a label.
	 *
	 * @param string $summary The value of the summary input
	 * @param string|null $labelText The html to place inside the label
	 * @param array|null $inputAttrs Array of attrs to use on the input
	 *
	 * @return OOUI\FieldLayout OOUI FieldLayout with Label and Input
	 */
	private function getSummaryInputWidget( $summary = "", $labelText = null, $inputAttrs = null ) {
		$inputAttrs = OOUI\Element::configFromHtmlAttributes(
			$this->getSummaryInputAttributes( $inputAttrs )
		);
		$inputAttrs += [
			'title' => Linker::titleAttrib( 'summary' ),
			'accessKey' => Linker::accesskey( 'summary' ),
		];

		// For compatibility with old scripts and extensions, we want the legacy 'id' on the `<input>`
		$inputAttrs['inputId'] = $inputAttrs['id'];
		$inputAttrs['id'] = 'wpSummaryWidget';

		return new OOUI\FieldLayout(
			new OOUI\TextInputWidget( [
				'value' => $summary,
				'infusable' => true,
			] + $inputAttrs ),
			[
				'label' => new OOUI\HtmlSnippet( $labelText ),
				'align' => 'top',
				'id' => 'wpSummaryLabel',
				'classes' => [ $this->missingSummary ? 'mw-summarymissed' : 'mw-summary' ],
			]
		);
	}

	/**
	 * @param bool $isSubjectPreview True if this is the section subject/title
	 *   up top, or false if this is the comment summary
	 *   down below the textarea
	 * @param string $summary The text of the summary to display
	 */
	protected function showSummaryInput( $isSubjectPreview, $summary = "" ) {
		# Add a class if 'missingsummary' is triggered to allow styling of the summary line
		$summaryClass = $this->missingSummary ? 'mw-summarymissed' : 'mw-summary';
		if ( $isSubjectPreview ) {
			if ( $this->nosummary ) {
				return;
			}
		} elseif ( !$this->mShowSummaryField ) {
			return;
		}

		$labelText = $this->context->msg( $isSubjectPreview ? 'subject' : 'summary' )->parse();
		$this->context->getOutput()->addHTML( $this->getSummaryInputWidget(
				$summary,
				$labelText,
				[ 'class' => $summaryClass ]
			) );
	}

	/**
	 * @param bool $isSubjectPreview True if this is the section subject/title
	 *   up top, or false if this is the comment summary
	 *   down below the textarea
	 * @param string $summary The text of the summary to display
	 * @return string
	 */
	protected function getSummaryPreview( $isSubjectPreview, $summary = "" ) {
		// avoid spaces in preview, gets always trimmed on save
		$summary = trim( $summary );
		if ( !$summary || ( !$this->preview && !$this->diff ) ) {
			return "";
		}

		if ( $isSubjectPreview ) {
			$summary = $this->context->msg( 'newsectionsummary' )
				->rawParams( MediaWikiServices::getInstance()->getParser()
					->stripSectionName( $summary ) )
				->inContentLanguage()->text();
		}

		$message = $isSubjectPreview ? 'subject-preview' : 'summary-preview';

		$summary = $this->context->msg( $message )->parse()
			. Linker::commentBlock( $summary, $this->mTitle, $isSubjectPreview );
		return Xml::tags( 'div', [ 'class' => 'mw-summary-preview' ], $summary );
	}

	protected function showFormBeforeText() {
		$out = $this->context->getOutput();
		$out->addHTML( Html::hidden( 'wpSection', $this->section ) );
		$out->addHTML( Html::hidden( 'wpStarttime', $this->starttime ) );
		$out->addHTML( Html::hidden( 'wpEdittime', $this->edittime ) );
		$out->addHTML( Html::hidden( 'editRevId', $this->editRevId ) );
		$out->addHTML( Html::hidden( 'wpScrolltop', $this->scrolltop, [ 'id' => 'wpScrolltop' ] ) );
	}

	protected function showFormAfterText() {
		/**
		 * To make it harder for someone to slip a user a page
		 * which submits an edit form to the wiki without their
		 * knowledge, a random token is associated with the login
		 * session. If it's not passed back with the submission,
		 * we won't save the page, or render user JavaScript and
		 * CSS previews.
		 *
		 * For anon editors, who may not have a session, we just
		 * include the constant suffix to prevent editing from
		 * broken text-mangling proxies.
		 */
		$this->context->getOutput()->addHTML(
			"\n" .
			Html::hidden( "wpEditToken", $this->context->getUser()->getEditToken() ) .
			"\n"
		);
	}

	/**
	 * Subpage overridable method for printing the form for page content editing
	 * By default this simply outputs wpTextbox1
	 * Subclasses can override this to provide a custom UI for editing;
	 * be it a form, or simply wpTextbox1 with a modified content that will be
	 * reverse modified when extracted from the post data.
	 * Note that this is basically the inverse for importContentFormData
	 */
	protected function showContentForm() {
		$this->showTextbox1();
	}

	/**
	 * Method to output wpTextbox1
	 * The $textoverride method can be used by subclasses overriding showContentForm
	 * to pass back to this method.
	 *
	 * @param array|null $customAttribs Array of html attributes to use in the textarea
	 * @param string|null $textoverride Optional text to override $this->textarea1 with
	 */
	protected function showTextbox1( $customAttribs = null, $textoverride = null ) {
		if ( $this->wasDeletedSinceLastEdit() && $this->formtype == 'save' ) {
			$attribs = [ 'style' => 'display:none;' ];
		} else {
			$builder = new TextboxBuilder();
			$classes = $builder->getTextboxProtectionCSSClasses( $this->getTitle() );

			# Is an old revision being edited?
			if ( $this->isOldRev ) {
				$classes[] = 'mw-textarea-oldrev';
			}

			$attribs = [
				'aria-label' => $this->context->msg( 'edit-textarea-aria-label' )->text(),
				'tabindex' => 1
			];

			if ( is_array( $customAttribs ) ) {
				$attribs += $customAttribs;
			}

			$attribs = $builder->mergeClassesIntoAttributes( $classes, $attribs );
		}

		$this->showTextbox(
			$textoverride ?? $this->textbox1,
			'wpTextbox1',
			$attribs
		);
	}

	protected function showTextbox2() {
		$this->showTextbox( $this->textbox2, 'wpTextbox2', [ 'tabindex' => 6, 'readonly' ] );
	}

	protected function showTextbox( $text, $name, $customAttribs = [] ) {
		$builder = new TextboxBuilder();
		$attribs = $builder->buildTextboxAttribs(
			$name,
			$customAttribs,
			$this->context->getUser(),
			$this->mTitle
		);

		$this->context->getOutput()->addHTML(
			Html::textarea( $name, $builder->addNewLineAtEnd( $text ), $attribs )
		);
	}

	protected function displayPreviewArea( $previewOutput, $isOnTop = false ) {
		$attribs = [ 'id' => 'wikiPreview' ];
		if ( $isOnTop ) {
			$attribs['class'] = 'ontop';
		}
		if ( $this->formtype != 'preview' ) {
			$attribs['style'] = 'display: none;';
		}

		$out = $this->context->getOutput();
		$out->addHTML( Xml::openElement( 'div', $attribs ) );

		if ( $this->formtype == 'preview' ) {
			$this->showPreview( $previewOutput );
		} else {
			// Empty content container for LivePreview
			$pageViewLang = $this->mTitle->getPageViewLanguage();
			$attribs = [ 'lang' => $pageViewLang->getHtmlCode(), 'dir' => $pageViewLang->getDir(),
				'class' => 'mw-content-' . $pageViewLang->getDir() ];
			$out->addHTML( Html::rawElement( 'div', $attribs ) );
		}

		$out->addHTML( '</div>' );

		if ( $this->formtype == 'diff' ) {
			try {
				$this->showDiff();
			} catch ( MWContentSerializationException $ex ) {
				$msg = $this->context->msg(
					'content-failed-to-parse',
					$this->contentModel,
					$this->contentFormat,
					$ex->getMessage()
				);
				$out->wrapWikiTextAsInterface( 'error', $msg->plain() );
			}
		}
	}

	/**
	 * Append preview output to OutputPage.
	 * Includes category rendering if this is a category page.
	 *
	 * @param string $text The HTML to be output for the preview.
	 */
	protected function showPreview( $text ) {
		if ( $this->mArticle instanceof CategoryPage ) {
			$this->mArticle->openShowCategory();
		}
		# This hook seems slightly odd here, but makes things more
		# consistent for extensions.
		$out = $this->context->getOutput();
		$this->getHookRunner()->onOutputPageBeforeHTML( $out, $text );
		$out->addHTML( $text );
		if ( $this->mArticle instanceof CategoryPage ) {
			$this->mArticle->closeShowCategory();
		}
	}

	/**
	 * Get a diff between the current contents of the edit box and the
	 * version of the page we're editing from.
	 *
	 * If this is a section edit, we'll replace the section as for final
	 * save and then make a comparison.
	 */
	public function showDiff() {
		$oldtitlemsg = 'currentrev';
		# if message does not exist, show diff against the preloaded default
		if ( $this->mTitle->getNamespace() === NS_MEDIAWIKI && !$this->mTitle->exists() ) {
			$oldtext = $this->mTitle->getDefaultMessageText();
			if ( $oldtext !== false ) {
				$oldtitlemsg = 'defaultmessagetext';
				$oldContent = $this->toEditContent( $oldtext );
			} else {
				$oldContent = null;
			}
		} else {
			$oldContent = $this->getCurrentContent();
		}

		$textboxContent = $this->toEditContent( $this->textbox1 );
		if ( $this->editRevId !== null ) {
			$newContent = $this->page->replaceSectionAtRev(
				$this->section, $textboxContent, $this->summary, $this->editRevId
			);
		} else {
			$newContent = $this->page->replaceSectionContent(
				$this->section, $textboxContent, $this->summary, $this->edittime
			);
		}

		if ( $newContent ) {
			$this->getHookRunner()->onEditPageGetDiffContent( $this, $newContent );

			$user = $this->context->getUser();
			$popts = ParserOptions::newFromUserAndLang( $user,
				MediaWikiServices::getInstance()->getContentLanguage() );
			$newContent = $newContent->preSaveTransform( $this->mTitle, $user, $popts );
		}

		if ( ( $oldContent && !$oldContent->isEmpty() ) || ( $newContent && !$newContent->isEmpty() ) ) {
			$oldtitle = $this->context->msg( $oldtitlemsg )->parse();
			$newtitle = $this->context->msg( 'yourtext' )->parse();

			if ( !$oldContent ) {
				$oldContent = $newContent->getContentHandler()->makeEmptyContent();
			}

			if ( !$newContent ) {
				$newContent = $oldContent->getContentHandler()->makeEmptyContent();
			}

			$de = $oldContent->getContentHandler()->createDifferenceEngine( $this->context );
			$de->setContent( $oldContent, $newContent );

			$difftext = $de->getDiff( $oldtitle, $newtitle );
			$de->showDiffStyle();
		} else {
			$difftext = '';
		}

		$this->context->getOutput()->addHTML( '<div id="wikiDiff">' . $difftext . '</div>' );
	}

	protected function showHeaderCopyrightWarning() {
		$msg = 'editpage-head-copy-warn';
		if ( !$this->context->msg( $msg )->isDisabled() ) {
			$this->context->getOutput()->wrapWikiMsg( "<div class='editpage-head-copywarn'>\n$1\n</div>",
				'editpage-head-copy-warn' );
		}
	}

	/**
	 * Give a chance for site and per-namespace customizations of
	 * terms of service summary link that might exist separately
	 * from the copyright notice.
	 *
	 * This will display between the save button and the edit tools,
	 * so should remain short!
	 */
	protected function showTosSummary() {
		$msg = 'editpage-tos-summary';
		$this->getHookRunner()->onEditPageTosSummary( $this->mTitle, $msg );
		if ( !$this->context->msg( $msg )->isDisabled() ) {
			$out = $this->context->getOutput();
			$out->addHTML( '<div class="mw-tos-summary">' );
			$out->addWikiMsg( $msg );
			$out->addHTML( '</div>' );
		}
	}

	/**
	 * Inserts optional text shown below edit and upload forms. Can be used to offer special
	 * characters not present on most keyboards for copying/pasting.
	 */
	protected function showEditTools() {
		$this->context->getOutput()->addHTML( '<div class="mw-editTools">' .
			$this->context->msg( 'edittools' )->inContentLanguage()->parse() .
			'</div>' );
	}

	/**
	 * Get the copyright warning
	 *
	 * Renamed to getCopyrightWarning(), old name kept around for backwards compatibility
	 * @return string
	 */
	protected function getCopywarn() {
		return self::getCopyrightWarning( $this->mTitle );
	}

	/**
	 * Get the copyright warning, by default returns wikitext
	 *
	 * @param Title $title
	 * @param string $format Output format, valid values are any function of a Message object
	 * @param Language|string|null $langcode Language code or Language object.
	 * @return string
	 */
	public static function getCopyrightWarning( $title, $format = 'plain', $langcode = null ) {
		global $wgRightsText;
		if ( $wgRightsText ) {
			$copywarnMsg = [ 'copyrightwarning',
				'[[' . wfMessage( 'copyrightpage' )->inContentLanguage()->text() . ']]',
				$wgRightsText ];
		} else {
			$copywarnMsg = [ 'copyrightwarning2',
				'[[' . wfMessage( 'copyrightpage' )->inContentLanguage()->text() . ']]' ];
		}
		// Allow for site and per-namespace customization of contribution/copyright notice.
		Hooks::runner()->onEditPageCopyrightWarning( $title, $copywarnMsg );

		$msg = wfMessage( ...$copywarnMsg )->title( $title );
		if ( $langcode ) {
			$msg->inLanguage( $langcode );
		}
		return "<div id=\"editpage-copywarn\">\n" .
			$msg->$format() . "\n</div>";
	}

	/**
	 * Get the Limit report for page previews
	 *
	 * @since 1.22
	 * @param ParserOutput|null $output ParserOutput object from the parse
	 * @return string HTML
	 */
	public static function getPreviewLimitReport( ParserOutput $output = null ) {
		if ( !$output || !$output->getLimitReportData() ) {
			return '';
		}

		$limitReport = Html::rawElement( 'div', [ 'class' => 'mw-limitReportExplanation' ],
			wfMessage( 'limitreport-title' )->parseAsBlock()
		);

		// Show/hide animation doesn't work correctly on a table, so wrap it in a div.
		$limitReport .= Html::openElement( 'div', [ 'class' => 'preview-limit-report-wrapper' ] );

		$limitReport .= Html::openElement( 'table', [
			'class' => 'preview-limit-report wikitable'
		] ) .
			Html::openElement( 'tbody' );

		foreach ( $output->getLimitReportData() as $key => $value ) {
			if ( Hooks::runner()->onParserLimitReportFormat( $key, $value, $limitReport, true, true ) ) {
				$keyMsg = wfMessage( $key );
				$valueMsg = wfMessage( [ "$key-value-html", "$key-value" ] );
				if ( !$valueMsg->exists() ) {
					// This is formatted raw, not as localized number.
					// If you want the parameter formatted as a number,
					// define the `$key-value` message.
					$valueMsg = ( new RawMessage( '$1' ) )->params( $value );
				} else {
					// If you define the `$key-value` or `$key-value-html`
					// message then the argument *must* be numeric.
					$valueMsg = $valueMsg->numParams( $value );
				}
				if ( !$keyMsg->isDisabled() && !$valueMsg->isDisabled() ) {
					$limitReport .= Html::openElement( 'tr' ) .
						Html::rawElement( 'th', null, $keyMsg->parse() ) .
						Html::rawElement( 'td', null, $valueMsg->parse() ) .
						Html::closeElement( 'tr' );
				}
			}
		}

		$limitReport .= Html::closeElement( 'tbody' ) .
			Html::closeElement( 'table' ) .
			Html::closeElement( 'div' );

		return $limitReport;
	}

	protected function showStandardInputs( &$tabindex = 2 ) {
		$out = $this->context->getOutput();
		$out->addHTML( "<div class='editOptions'>\n" );

		if ( $this->section != 'new' ) {
			$this->showSummaryInput( false, $this->summary );
			$out->addHTML( $this->getSummaryPreview( false, $this->summary ) );
		}

		$checkboxes = $this->getCheckboxesWidget(
			$tabindex,
			[ 'minor' => $this->minoredit, 'watch' => $this->watchthis ]
		);
		$checkboxesHTML = new OOUI\HorizontalLayout( [ 'items' => $checkboxes ] );

		$out->addHTML( "<div class='editCheckboxes'>" . $checkboxesHTML . "</div>\n" );

		// Show copyright warning.
		$out->addWikiTextAsInterface( $this->getCopywarn() );
		$out->addHTML( $this->editFormTextAfterWarn );

		$out->addHTML( "<div class='editButtons'>\n" );
		$out->addHTML( implode( "\n", $this->getEditButtons( $tabindex ) ) . "\n" );

		$cancel = $this->getCancelLink( $tabindex++ );

		$message = $this->context->msg( 'edithelppage' )->inContentLanguage()->text();
		$edithelpurl = Skin::makeInternalOrExternalUrl( $message );
		$edithelp =
			Html::linkButton(
				$this->context->msg( 'edithelp' )->text(),
				[ 'target' => 'helpwindow', 'href' => $edithelpurl ],
				[ 'mw-ui-quiet' ]
			) .
			$this->context->msg( 'word-separator' )->escaped() .
			$this->context->msg( 'newwindow' )->parse();

		$out->addHTML( "	<span class='cancelLink'>{$cancel}</span>\n" );
		$out->addHTML( "	<span class='editHelp'>{$edithelp}</span>\n" );
		$out->addHTML( "</div><!-- editButtons -->\n" );

		$this->getHookRunner()->onEditPage__showStandardInputs_options( $this, $out, $tabindex );

		$out->addHTML( "</div><!-- editOptions -->\n" );
	}

	/**
	 * Show an edit conflict. textbox1 is already shown in showEditForm().
	 * If you want to use another entry point to this function, be careful.
	 */
	protected function showConflict() {
		$out = $this->context->getOutput();
		// Avoid PHP 7.1 warning of passing $this by reference
		$editPage = $this;
		if ( $this->getHookRunner()->onEditPageBeforeConflictDiff( $editPage, $out ) ) {
			$this->incrementConflictStats();

			$this->getEditConflictHelper()->showEditFormTextAfterFooters();
		}
	}

	protected function incrementConflictStats() {
		$this->getEditConflictHelper()->incrementConflictStats( $this->context->getUser() );
	}

	/**
	 * @param int $tabindex Current tabindex
	 * @return string
	 */
	public function getCancelLink( $tabindex = 0 ) {
		$cancelParams = [];
		if ( !$this->isConflict && $this->oldid > 0 ) {
			$cancelParams['oldid'] = $this->oldid;
		} elseif ( $this->getContextTitle()->isRedirect() ) {
			$cancelParams['redirect'] = 'no';
		}

		return new OOUI\ButtonWidget( [
			'id' => 'mw-editform-cancel',
			'tabIndex' => $tabindex,
			'href' => $this->getContextTitle()->getLinkURL( $cancelParams ),
			'label' => new OOUI\HtmlSnippet( $this->context->msg( 'cancel' )->parse() ),
			'framed' => false,
			'infusable' => true,
			'flags' => 'destructive',
		] );
	}

	/**
	 * Returns the URL to use in the form's action attribute.
	 * This is used by EditPage subclasses when simply customizing the action
	 * variable in the constructor is not enough. This can be used when the
	 * EditPage lives inside of a Special page rather than a custom page action.
	 *
	 * @param Title $title Title object for which is being edited (where we go to for &action= links)
	 * @return string
	 */
	protected function getActionURL( Title $title ) {
		return $title->getLocalURL( [ 'action' => $this->action ] );
	}

	/**
	 * Check if a page was deleted while the user was editing it, before submit.
	 * Note that we rely on the logging table, which hasn't been always there,
	 * but that doesn't matter, because this only applies to brand new
	 * deletes.
	 * @return bool
	 */
	protected function wasDeletedSinceLastEdit() {
		if ( $this->deletedSinceEdit !== null ) {
			return $this->deletedSinceEdit;
		}

		$this->deletedSinceEdit = false;

		if ( !$this->mTitle->exists() && $this->mTitle->hasDeletedEdits() ) {
			$this->lastDelete = $this->getLastDelete();
			if ( $this->lastDelete ) {
				$deleteTime = wfTimestamp( TS_MW, $this->lastDelete->log_timestamp );
				if ( $deleteTime > $this->starttime ) {
					$this->deletedSinceEdit = true;
				}
			}
		}

		return $this->deletedSinceEdit;
	}

	/**
	 * Get the last log record of this page being deleted, if ever.  This is
	 * used to detect whether a delete occurred during editing.
	 * @return bool|stdClass
	 */
	protected function getLastDelete() {
		$dbr = wfGetDB( DB_REPLICA );
		$commentQuery = CommentStore::getStore()->getJoin( 'log_comment' );
		$actorQuery = ActorMigration::newMigration()->getJoin( 'log_user' );
		$data = $dbr->selectRow(
			array_merge( [ 'logging' ], $commentQuery['tables'], $actorQuery['tables'], [ 'user' ] ),
			[
				'log_type',
				'log_action',
				'log_timestamp',
				'log_namespace',
				'log_title',
				'log_params',
				'log_deleted',
				'user_name'
			] + $commentQuery['fields'] + $actorQuery['fields'],
			[
				'log_namespace' => $this->mTitle->getNamespace(),
				'log_title' => $this->mTitle->getDBkey(),
				'log_type' => 'delete',
				'log_action' => 'delete',
			],
			__METHOD__,
			[ 'LIMIT' => 1, 'ORDER BY' => 'log_timestamp DESC' ],
			[
				'user' => [ 'JOIN', 'user_id=' . $actorQuery['fields']['log_user'] ],
			] + $commentQuery['joins'] + $actorQuery['joins']
		);
		// Quick paranoid permission checks...
		if ( is_object( $data ) ) {
			if ( $data->log_deleted & LogPage::DELETED_USER ) {
				$data->user_name = $this->context->msg( 'rev-deleted-user' )->escaped();
			}

			if ( $data->log_deleted & LogPage::DELETED_COMMENT ) {
				$data->log_comment_text = $this->context->msg( 'rev-deleted-comment' )->escaped();
				$data->log_comment_data = null;
			}
		}

		return $data;
	}

	/**
	 * Get the rendered text for previewing.
	 * @throws MWException
	 * @return string
	 */
	public function getPreviewText() {
		$out = $this->context->getOutput();
		$config = $this->context->getConfig();

		if ( $config->get( 'RawHtml' ) && !$this->mTokenOk ) {
			// Could be an offsite preview attempt. This is very unsafe if
			// HTML is enabled, as it could be an attack.
			$parsedNote = '';
			if ( $this->textbox1 !== '' ) {
				// Do not put big scary notice, if previewing the empty
				// string, which happens when you initially edit
				// a category page, due to automatic preview-on-open.
				$parsedNote = Html::rawElement( 'div', [ 'class' => 'previewnote' ],
					$out->parseAsInterface(
						$this->context->msg( 'session_fail_preview_html' )->plain()
					) );
			}
			$this->incrementEditFailureStats( 'session_loss' );
			return $parsedNote;
		}

		$note = '';

		try {
			$content = $this->toEditContent( $this->textbox1 );

			$previewHTML = '';
			if ( !$this->getHookRunner()->onAlternateEditPreview(
				$this, $content, $previewHTML, $this->mParserOutput )
			) {
				return $previewHTML;
			}

			# provide a anchor link to the editform
			$continueEditing = '<span class="mw-continue-editing">' .
				'[[#' . self::EDITFORM_ID . '|' .
				$this->context->getLanguage()->getArrow() . ' ' .
				$this->context->msg( 'continue-editing' )->text() . ']]</span>';
			if ( $this->mTriedSave && !$this->mTokenOk ) {
				if ( $this->mTokenOkExceptSuffix ) {
					$note = $this->context->msg( 'token_suffix_mismatch' )->plain();
					$this->incrementEditFailureStats( 'bad_token' );
				} else {
					$note = $this->context->msg( 'session_fail_preview' )->plain();
					$this->incrementEditFailureStats( 'session_loss' );
				}
			} elseif ( $this->incompleteForm ) {
				$note = $this->context->msg( 'edit_form_incomplete' )->plain();
				if ( $this->mTriedSave ) {
					$this->incrementEditFailureStats( 'incomplete_form' );
				}
			} else {
				$note = $this->context->msg( 'previewnote' )->plain() . ' ' . $continueEditing;
			}

			# don't parse non-wikitext pages, show message about preview
			if ( $this->mTitle->isUserConfigPage() || $this->mTitle->isSiteConfigPage() ) {
				if ( $this->mTitle->isUserConfigPage() ) {
					$level = 'user';
				} elseif ( $this->mTitle->isSiteConfigPage() ) {
					$level = 'site';
				} else {
					$level = false;
				}

				if ( $content->getModel() == CONTENT_MODEL_CSS ) {
					$format = 'css';
					if ( $level === 'user' && !$config->get( 'AllowUserCss' ) ) {
						$format = false;
					}
				} elseif ( $content->getModel() == CONTENT_MODEL_JSON ) {
					$format = 'json';
					if ( $level === 'user' /* No comparable 'AllowUserJson' */ ) {
						$format = false;
					}
				} elseif ( $content->getModel() == CONTENT_MODEL_JAVASCRIPT ) {
					$format = 'js';
					if ( $level === 'user' && !$config->get( 'AllowUserJs' ) ) {
						$format = false;
					}
				} else {
					$format = false;
				}

				# Used messages to make sure grep find them:
				# Messages: usercsspreview, userjsonpreview, userjspreview,
				#   sitecsspreview, sitejsonpreview, sitejspreview
				if ( $level && $format ) {
					$note = "<div id='mw-{$level}{$format}preview'>" .
						$this->context->msg( "{$level}{$format}preview" )->plain() .
						' ' . $continueEditing . "</div>";
				}
			}

			# If we're adding a comment, we need to show the
			# summary as the headline
			if ( $this->section === "new" && $this->summary !== "" ) {
				$content = $content->addSectionHeader( $this->summary );
			}

			$this->getHookRunner()->onEditPageGetPreviewContent( $this, $content );

			$parserResult = $this->doPreviewParse( $content );
			$parserOutput = $parserResult['parserOutput'];
			$previewHTML = $parserResult['html'];
			$this->mParserOutput = $parserOutput;
			$out->addParserOutputMetadata( $parserOutput );
			if ( $out->userCanPreview() ) {
				$out->addContentOverride( $this->getTitle(), $content );
			}

			if ( count( $parserOutput->getWarnings() ) ) {
				$note .= "\n\n" . implode( "\n\n", $parserOutput->getWarnings() );
			}

		} catch ( MWContentSerializationException $ex ) {
			$m = $this->context->msg(
				'content-failed-to-parse',
				$this->contentModel,
				$this->contentFormat,
				$ex->getMessage()
			);
			$note .= "\n\n" . $m->plain(); # gets parsed down below
			$previewHTML = '';
		}

		if ( $this->isConflict ) {
			$conflict = Html::rawElement(
				'div', [ 'id' => 'mw-previewconflict', 'class' => 'warningbox' ],
				$this->context->msg( 'previewconflict' )->escaped()
			);
		} else {
			$conflict = '';
		}

		$previewhead = Html::rawElement(
			'div', [ 'class' => 'previewnote' ],
			Html::rawElement(
				'h2', [ 'id' => 'mw-previewheader' ],
				$this->context->msg( 'preview' )->escaped()
			) .
			Html::rawElement( 'div', [ 'class' => 'warningbox' ],
				$out->parseAsInterface( $note )
			) . $conflict
		);

		$pageViewLang = $this->mTitle->getPageViewLanguage();
		$attribs = [ 'lang' => $pageViewLang->getHtmlCode(), 'dir' => $pageViewLang->getDir(),
			'class' => 'mw-content-' . $pageViewLang->getDir() ];
		$previewHTML = Html::rawElement( 'div', $attribs, $previewHTML );

		return $previewhead . $previewHTML . $this->previewTextAfterContent;
	}

	private function incrementEditFailureStats( $failureType ) {
		$stats = MediaWikiServices::getInstance()->getStatsdDataFactory();
		$stats->increment( 'edit.failures.' . $failureType );
	}

	/**
	 * Get parser options for a preview
	 * @return ParserOptions
	 */
	protected function getPreviewParserOptions() {
		$parserOptions = $this->page->makeParserOptions( $this->context );
		$parserOptions->setIsPreview( true );
		$parserOptions->setIsSectionPreview( $this->section !== null && $this->section !== '' );
		$parserOptions->enableLimitReport();

		// XXX: we could call $parserOptions->setCurrentRevisionCallback here to force the
		// current revision to be null during PST, until setupFakeRevision is called on
		// the ParserOptions. Currently, we rely on Parser::getRevisionObject() to ignore
		// existing revisions in preview mode.

		return $parserOptions;
	}

	/**
	 * Parse the page for a preview. Subclasses may override this class, in order
	 * to parse with different options, or to otherwise modify the preview HTML.
	 *
	 * @param Content $content The page content
	 * @return array with keys:
	 *   - parserOutput: The ParserOutput object
	 *   - html: The HTML to be displayed
	 */
	protected function doPreviewParse( Content $content ) {
		$user = $this->context->getUser();
		$parserOptions = $this->getPreviewParserOptions();

		// NOTE: preSaveTransform doesn't have a fake revision to operate on.
		// Parser::getRevisionObject() will return null in preview mode,
		// causing the context user to be used for {{subst:REVISIONUSER}}.
		// XXX: Alternatively, we could also call setupFakeRevision() a second time:
		// once before PST with $content, and then after PST with $pstContent.
		$pstContent = $content->preSaveTransform( $this->mTitle, $user, $parserOptions );
		$scopedCallback = $parserOptions->setupFakeRevision( $this->mTitle, $pstContent, $user );
		$parserOutput = $pstContent->getParserOutput( $this->mTitle, null, $parserOptions );
		ScopedCallback::consume( $scopedCallback );
		return [
			'parserOutput' => $parserOutput,
			'html' => $parserOutput->getText( [
				'enableSectionEditLinks' => false
			] )
		];
	}

	/**
	 * @return array
	 */
	public function getTemplates() {
		if ( $this->preview || $this->section != '' ) {
			$templates = [];
			if ( !isset( $this->mParserOutput ) ) {
				return $templates;
			}
			foreach ( $this->mParserOutput->getTemplates() as $ns => $template ) {
				foreach ( array_keys( $template ) as $dbk ) {
					$templates[] = Title::makeTitle( $ns, $dbk );
				}
			}
			return $templates;
		} else {
			return $this->mTitle->getTemplateLinksFrom();
		}
	}

	/**
	 * Allow extensions to provide a toolbar.
	 *
	 * @return string|null
	 */
	public static function getEditToolbar() {
		$startingToolbar = '<div id="toolbar"></div>';
		$toolbar = $startingToolbar;

		if ( !Hooks::runner()->onEditPageBeforeEditToolbar( $toolbar ) ) {
			return null;
		}
		// Don't add a pointless `<div>` to the page unless a hook caller populated it
		return ( $toolbar === $startingToolbar ) ? null : $toolbar;
	}

	/**
	 * Return an array of checkbox definitions.
	 *
	 * Array keys correspond to the `<input>` 'name' attribute to use for each checkbox.
	 *
	 * Array values are associative arrays with the following keys:
	 *  - 'label-message' (required): message for label text
	 *  - 'id' (required): 'id' attribute for the `<input>`
	 *  - 'default' (required): default checkedness (true or false)
	 *  - 'title-message' (optional): used to generate 'title' attribute for the `<label>`
	 *  - 'tooltip' (optional): used to generate 'title' and 'accesskey' attributes
	 *    from messages like 'tooltip-foo', 'accesskey-foo'
	 *  - 'label-id' (optional): 'id' attribute for the `<label>`
	 *  - 'legacy-name' (optional): short name for backwards-compatibility
	 *  - 'class' (optional): PHP class name of the OOUI widget to use. Defaults to
	 *    CheckboxInputWidget.
	 *  - 'options' (optional): options to use for DropdownInputWidget,
	 *    ComboBoxInputWidget, etc. following the structure as given in the documentation for those
	 *    classes.
	 *  - 'value-attr' (optional): name of the widget config option for the "current value" of the
	 *    widget. Defaults to 'selected'; for some widget types it should be 'value'.
	 * @param array $checked Array of checkbox name (matching the 'legacy-name') => bool,
	 *   where bool indicates the checked status of the checkbox
	 * @return array[]
	 */
	public function getCheckboxesDefinition( $checked ) {
		$checkboxes = [];

		$user = $this->context->getUser();
		// don't show the minor edit checkbox if it's a new page or section
		if ( !$this->isNew && $this->permManager->userHasRight( $user, 'minoredit' ) ) {
			$checkboxes['wpMinoredit'] = [
				'id' => 'wpMinoredit',
				'label-message' => 'minoredit',
				// Uses messages: tooltip-minoredit, accesskey-minoredit
				'tooltip' => 'minoredit',
				'label-id' => 'mw-editpage-minoredit',
				'legacy-name' => 'minor',
				'default' => $checked['minor'],
			];
		}

		if ( $user->isRegistered() ) {
			$checkboxes = array_merge(
				$checkboxes,
				$this->getCheckboxesDefinitionForWatchlist( $checked['watch'] )
			);
		}

		$this->getHookRunner()->onEditPageGetCheckboxesDefinition( $this, $checkboxes );

		return $checkboxes;
	}

	/**
	 * Get the watchthis and watchlistExpiry form field definitions.
	 *
	 * @since 1.35
	 * @param bool $watch
	 * @return mixed[]
	 */
	private function getCheckboxesDefinitionForWatchlist( $watch ) {
		$fieldDefs = [
			'wpWatchthis' => [
				'id' => 'wpWatchthis',
				'label-message' => 'watchthis',
				// Uses messages: tooltip-watch, accesskey-watch
				'tooltip' => 'watch',
				'label-id' => 'mw-editpage-watch',
				'legacy-name' => 'watch',
				'default' => $watch,
			]
		];
		if ( $this->watchlistExpiryEnabled ) {
			$watchedItem = $this->watchedItemStore->getWatchedItem( $this->getContext()->getUser(), $this->getTitle() );
			$expiryOptions = WatchAction::getExpiryOptions( $this->getContext(), $watchedItem );
			// When previewing, override the selected dropdown option to select whatever was posted
			// (if it's a valid option) rather than the current value for watchlistExpiry.
			// See also above in $this->importFormData().
			$expiryFromRequest = $this->getContext()->getRequest()->getText( 'wpWatchlistExpiry' );
			if ( $this->preview && in_array( $expiryFromRequest, $expiryOptions['options'] ) ) {
				$expiryOptions['default'] = $expiryFromRequest;
			}
			// Reformat the options to match what DropdownInputWidget wants.
			$options = [];
			foreach ( $expiryOptions['options'] as $label => $value ) {
				$options[] = [ 'data' => $value, 'label' => $label ];
			}
			$fieldDefs['wpWatchlistExpiry'] = [
				'id' => 'wpWatchlistExpiry',
				'label-message' => 'confirm-watch-label',
				// Uses messages: tooltip-watchlist-expiry, accesskey-watchlist-expiry
				'tooltip' => 'watchlist-expiry',
				'label-id' => 'mw-editpage-watchlist-expiry',
				'default' => $expiryOptions['default'],
				'value-attr' => 'value',
				'class' => DropdownInputWidget::class,
				'options' => $options,
				'invisibleLabel' => true,
			];
		}
		return $fieldDefs;
	}

	/**
	 * Returns an array of checkboxes for the edit form, including 'minor' and 'watch' checkboxes and
	 * any other added by extensions.
	 *
	 * @param int &$tabindex Current tabindex
	 * @param array $checked Array of checkbox => bool, where bool indicates the checked
	 *                 status of the checkbox
	 *
	 * @return \OOUI\Element[] Associative array of string keys to \OOUI\Widget or \OOUI\Layout
	 *  instances
	 */
	public function getCheckboxesWidget( &$tabindex, $checked ) {
		$checkboxes = [];
		$checkboxesDef = $this->getCheckboxesDefinition( $checked );

		foreach ( $checkboxesDef as $name => $options ) {
			$legacyName = $options['legacy-name'] ?? $name;

			$title = null;
			$accesskey = null;
			if ( isset( $options['tooltip'] ) ) {
				$accesskey = $this->context->msg( "accesskey-{$options['tooltip']}" )->text();
				$title = Linker::titleAttrib( $options['tooltip'] );
			}
			if ( isset( $options['title-message'] ) ) {
				$title = $this->context->msg( $options['title-message'] )->text();
			}
			// Allow checkbox definitions to set their own class and value-attribute names.
			// See $this->getCheckboxesDefinition() for details.
			$className = $options['class'] ?? CheckboxInputWidget::class;
			$valueAttr = $options['value-attr'] ?? 'selected';
			$checkboxes[ $legacyName ] = new FieldLayout(
				new $className( [
					'tabIndex' => ++$tabindex,
					'accessKey' => $accesskey,
					'id' => $options['id'] . 'Widget',
					'inputId' => $options['id'],
					'name' => $name,
					$valueAttr => $options['default'],
					'infusable' => true,
					'options' => $options['options'] ?? null,
				] ),
				[
					'align' => 'inline',
					'label' => new OOUI\HtmlSnippet( $this->context->msg( $options['label-message'] )->parse() ),
					'title' => $title,
					'id' => $options['label-id'] ?? null,
					'invisibleLabel' => $options['invisibleLabel'] ?? null,
				]
			);
		}

		return $checkboxes;
	}

	/**
	 * Get the message key of the label for the button to save the page
	 *
	 * @since 1.30
	 * @return string
	 */
	protected function getSubmitButtonLabel() {
		$labelAsPublish =
			$this->context->getConfig()->get( 'EditSubmitButtonLabelPublish' );

		// Can't use $this->isNew as that's also true if we're adding a new section to an extant page
		$newPage = !$this->mTitle->exists();

		if ( $labelAsPublish ) {
			$buttonLabelKey = $newPage ? 'publishpage' : 'publishchanges';
		} else {
			$buttonLabelKey = $newPage ? 'savearticle' : 'savechanges';
		}

		return $buttonLabelKey;
	}

	/**
	 * Returns an array of html code of the following buttons:
	 * save, diff and preview
	 *
	 * @param int &$tabindex Current tabindex
	 *
	 * @return array
	 */
	public function getEditButtons( &$tabindex ) {
		$buttons = [];

		$labelAsPublish =
			$this->context->getConfig()->get( 'EditSubmitButtonLabelPublish' );

		$buttonLabel = $this->context->msg( $this->getSubmitButtonLabel() )->text();
		$buttonTooltip = $labelAsPublish ? 'publish' : 'save';

		$buttons['save'] = new OOUI\ButtonInputWidget( [
			'name' => 'wpSave',
			'tabIndex' => ++$tabindex,
			'id' => 'wpSaveWidget',
			'inputId' => 'wpSave',
			// Support: IE 6 – Use <input>, otherwise it can't distinguish which button was clicked
			'useInputTag' => true,
			'flags' => [ 'progressive', 'primary' ],
			'label' => $buttonLabel,
			'infusable' => true,
			'type' => 'submit',
			// Messages used: tooltip-save, tooltip-publish
			'title' => Linker::titleAttrib( $buttonTooltip ),
			// Messages used: accesskey-save, accesskey-publish
			'accessKey' => Linker::accesskey( $buttonTooltip ),
		] );

		$buttons['preview'] = new OOUI\ButtonInputWidget( [
			'name' => 'wpPreview',
			'tabIndex' => ++$tabindex,
			'id' => 'wpPreviewWidget',
			'inputId' => 'wpPreview',
			// Support: IE 6 – Use <input>, otherwise it can't distinguish which button was clicked
			'useInputTag' => true,
			'label' => $this->context->msg( 'showpreview' )->text(),
			'infusable' => true,
			'type' => 'submit',
			// Message used: tooltip-preview
			'title' => Linker::titleAttrib( 'preview' ),
			// Message used: accesskey-preview
			'accessKey' => Linker::accesskey( 'preview' ),
		] );

		$buttons['diff'] = new OOUI\ButtonInputWidget( [
			'name' => 'wpDiff',
			'tabIndex' => ++$tabindex,
			'id' => 'wpDiffWidget',
			'inputId' => 'wpDiff',
			// Support: IE 6 – Use <input>, otherwise it can't distinguish which button was clicked
			'useInputTag' => true,
			'label' => $this->context->msg( 'showdiff' )->text(),
			'infusable' => true,
			'type' => 'submit',
			// Message used: tooltip-diff
			'title' => Linker::titleAttrib( 'diff' ),
			// Message used: accesskey-diff
			'accessKey' => Linker::accesskey( 'diff' ),
		] );

		$this->getHookRunner()->onEditPageBeforeEditButtons( $this, $buttons, $tabindex );

		return $buttons;
	}

	/**
	 * Creates a basic error page which informs the user that
	 * they have attempted to edit a nonexistent section.
	 */
	private function noSuchSectionPage() {
		$out = $this->context->getOutput();
		$out->prepareErrorPage( $this->context->msg( 'nosuchsectiontitle' ) );

		$res = $this->context->msg( 'nosuchsectiontext', $this->section )->parseAsBlock();

		$this->getHookRunner()->onEditPageNoSuchSection( $this, $res );
		$out->addHTML( $res );

		$out->returnToMain( false, $this->mTitle );
	}

	/**
	 * Show "your edit contains spam" page with your diff and text
	 *
	 * @param string|array|bool $match Text (or array of texts) which triggered one or more filters
	 */
	public function spamPageWithContent( $match = false ) {
		$this->textbox2 = $this->textbox1;

		if ( is_array( $match ) ) {
			$match = $this->context->getLanguage()->listToText( $match );
		}
		$out = $this->context->getOutput();
		$out->prepareErrorPage( $this->context->msg( 'spamprotectiontitle' ) );

		$out->addHTML( '<div id="spamprotected">' );
		$out->addWikiMsg( 'spamprotectiontext' );
		if ( $match ) {
			$out->addWikiMsg( 'spamprotectionmatch', wfEscapeWikiText( $match ) );
		}
		$out->addHTML( '</div>' );

		$out->wrapWikiMsg( '<h2>$1</h2>', "yourdiff" );
		$this->showDiff();

		$out->wrapWikiMsg( '<h2>$1</h2>', "yourtext" );
		$this->showTextbox2();

		$out->addReturnTo( $this->getContextTitle(), [ 'action' => 'edit' ] );
	}

	/**
	 * @since 1.29
	 */
	protected function addEditNotices() {
		$out = $this->context->getOutput();
		$editNotices = $this->mTitle->getEditNotices( $this->oldid );
		if ( count( $editNotices ) ) {
			$out->addHTML( implode( "\n", $editNotices ) );
		} else {
			$msg = $this->context->msg( 'editnotice-notext' );
			if ( !$msg->isDisabled() ) {
				$out->addHTML(
					'<div class="mw-editnotice-notext">'
					. $msg->parseAsBlock()
					. '</div>'
				);
			}
		}
	}

	/**
	 * @since 1.29
	 */
	protected function addTalkPageText() {
		if ( $this->mTitle->isTalkPage() ) {
			$this->context->getOutput()->addWikiMsg( 'talkpagetext' );
		}
	}

	/**
	 * @since 1.29
	 */
	protected function addLongPageWarningHeader() {
		if ( $this->contentLength === false ) {
			$this->contentLength = strlen( $this->textbox1 );
		}

		$out = $this->context->getOutput();
		$lang = $this->context->getLanguage();
		$maxArticleSize = $this->context->getConfig()->get( 'MaxArticleSize' );
		if ( $this->tooBig || $this->contentLength > $maxArticleSize * 1024 ) {
			$out->wrapWikiMsg( "<div class='error' id='mw-edit-longpageerror'>\n$1\n</div>",
				[
					'longpageerror',
					$lang->formatNum( round( $this->contentLength / 1024, 3 ) ),
					$lang->formatNum( $maxArticleSize )
				]
			);
		} else {
			$longPageHint = $this->context->msg( 'longpage-hint' );
			if ( !$longPageHint->isDisabled() ) {
				$msgText = trim( $longPageHint->params( $lang->formatSize( $this->contentLength ),
					$this->contentLength )->text() );
				if ( $msgText !== '' && $msgText !== '-' ) {
					$out->addWikiTextAsInterface( "<div id='mw-edit-longpage-hint'>\n$msgText\n</div>" );
				}
			}
		}
	}

	/**
	 * @since 1.29
	 */
	protected function addPageProtectionWarningHeaders() {
		$out = $this->context->getOutput();
		if ( $this->mTitle->isProtected( 'edit' ) &&
			$this->permManager->getNamespaceRestrictionLevels(
				$this->getTitle()->getNamespace()
			) !== [ '' ]
		) {
			# Is the title semi-protected?
			if ( $this->mTitle->isSemiProtected() ) {
				$noticeMsg = 'semiprotectedpagewarning';
			} else {
				# Then it must be protected based on static groups (regular)
				$noticeMsg = 'protectedpagewarning';
			}
			LogEventsList::showLogExtract( $out, 'protect', $this->mTitle, '',
				[ 'lim' => 1, 'msgKey' => [ $noticeMsg ] ] );
		}
		if ( $this->mTitle->isCascadeProtected() ) {
			# Is this page under cascading protection from some source pages?
			/** @var Title[] $cascadeSources */
			list( $cascadeSources, /* $restrictions */ ) = $this->mTitle->getCascadeProtectionSources();
			$notice = "<div class='warningbox mw-cascadeprotectedwarning'>\n$1\n";
			$cascadeSourcesCount = count( $cascadeSources );
			if ( $cascadeSourcesCount > 0 ) {
				# Explain, and list the titles responsible
				foreach ( $cascadeSources as $page ) {
					$notice .= '* [[:' . $page->getPrefixedText() . "]]\n";
				}
			}
			$notice .= '</div>';
			$out->wrapWikiMsg( $notice, [ 'cascadeprotectedwarning', $cascadeSourcesCount ] );
		}
		if ( !$this->mTitle->exists() && $this->mTitle->getRestrictions( 'create' ) ) {
			LogEventsList::showLogExtract( $out, 'protect', $this->mTitle, '',
				[ 'lim' => 1,
					'showIfEmpty' => false,
					'msgKey' => [ 'titleprotectedwarning' ],
					'wrap' => "<div class=\"mw-titleprotectedwarning\">\n$1</div>" ] );
		}
	}

	/**
	 * @param OutputPage $out
	 * @since 1.29
	 */
	protected function addExplainConflictHeader( OutputPage $out ) {
		$out->addHTML(
			$this->getEditConflictHelper()->getExplainHeader()
		);
	}

	/**
	 * @param string $name
	 * @param mixed[] $customAttribs
	 * @param User $user
	 * @return mixed[]
	 * @since 1.29
	 */
	protected function buildTextboxAttribs( $name, array $customAttribs, User $user ) {
		return ( new TextboxBuilder() )->buildTextboxAttribs(
			$name, $customAttribs, $user, $this->mTitle
		);
	}

	/**
	 * @param string $wikitext
	 * @return string
	 * @since 1.29
	 */
	protected function addNewLineAtEnd( $wikitext ) {
		return ( new TextboxBuilder() )->addNewLineAtEnd( $wikitext );
	}

	/**
	 * Turns section name wikitext into anchors for use in HTTP redirects. Various
	 * versions of Microsoft browsers misinterpret fragment encoding of Location: headers
	 * resulting in mojibake in address bar. Redirect them to legacy section IDs,
	 * if possible. All the other browsers get HTML5 if the wiki is configured for it, to
	 * spread the new style links more efficiently.
	 *
	 * @param string $text
	 * @return string
	 */
	private function guessSectionName( $text ) {
		// Detect Microsoft browsers
		$userAgent = $this->context->getRequest()->getHeader( 'User-Agent' );
		$parser = MediaWikiServices::getInstance()->getParser();
		if ( $userAgent && preg_match( '/MSIE|Edge/', $userAgent ) ) {
			// ...and redirect them to legacy encoding, if available
			return $parser->guessLegacySectionNameFromWikiText( $text );
		}
		// Meanwhile, real browsers get real anchors
		$name = $parser->guessSectionNameFromWikiText( $text );
		// With one little caveat: per T216029, fragments in HTTP redirects need to be urlencoded,
		// otherwise Chrome double-escapes the rest of the URL.
		return '#' . urlencode( mb_substr( $name, 1 ) );
	}

	/**
	 * Set a factory function to create an EditConflictHelper
	 *
	 * @param callable $factory Factory function
	 * @since 1.31
	 */
	public function setEditConflictHelperFactory( callable $factory ) {
		$this->editConflictHelperFactory = $factory;
		$this->editConflictHelper = null;
	}

	/**
	 * @return TextConflictHelper
	 */
	private function getEditConflictHelper() {
		if ( !$this->editConflictHelper ) {
			$this->editConflictHelper = call_user_func(
				$this->editConflictHelperFactory,
				$this->getSubmitButtonLabel()
			);
		}

		return $this->editConflictHelper;
	}

	/**
	 * @param string $submitButtonLabel
	 * @return TextConflictHelper
	 * @throws MWUnknownContentModelException
	 */
	private function newTextConflictHelper( $submitButtonLabel ) {
		return new TextConflictHelper(
			$this->getTitle(),
			$this->getContext()->getOutput(),
			MediaWikiServices::getInstance()->getStatsdDataFactory(),
			$submitButtonLabel,
			MediaWikiServices::getInstance()->getContentHandlerFactory()
		);
	}
}<|MERGE_RESOLUTION|>--- conflicted
+++ resolved
@@ -2354,11 +2354,7 @@
 			$content,
 			$this->summary,
 			$flags,
-<<<<<<< HEAD
-			$this->undoAfter ?: false,
-=======
 			$isUndo && $this->undoAfter ? $this->undoAfter : false,
->>>>>>> 30164539
 			$user,
 			$content->getDefaultFormat(),
 			$this->changeTags,
@@ -2521,14 +2517,6 @@
 		$title = $this->mTitle;
 		$watch = $this->watchthis;
 		$watchlistExpiry = $this->watchlistExpiry;
-<<<<<<< HEAD
-
-		// This can't run as a DeferredUpdate due to a possible race condition
-		// when the post-edit redirect happens if the pendingUpdates queue is
-		// too large to finish in time (T259564)
-		WatchAction::doWatchOrUnwatch( $watch, $title, $user, $watchlistExpiry );
-=======
->>>>>>> 30164539
 
 		// This can't run as a DeferredUpdate due to a possible race condition
 		// when the post-edit redirect happens if the pendingUpdates queue is
@@ -2655,13 +2643,6 @@
 			$out->addModules( 'mediawiki.action.edit.editWarning' );
 		}
 
-<<<<<<< HEAD
-		if ( $this->watchlistExpiryEnabled && $user->isRegistered() ) {
-			$out->addModules( 'mediawiki.action.edit.watchlistExpiry' );
-		}
-
-=======
->>>>>>> 30164539
 		# Enabled article-related sidebar, toplinks, etc.
 		$out->setArticleRelated( true );
 
@@ -2762,11 +2743,7 @@
 			$ip = User::isIP( $username );
 			$block = DatabaseBlock::newFromTarget( $user, $user );
 
-<<<<<<< HEAD
-			$userExists = ( $user && $user->isLoggedIn() );
-=======
 			$userExists = ( $user && $user->isRegistered() );
->>>>>>> 30164539
 			if ( $userExists && $user->isHidden() &&
 				!$this->permManager->userHasRight( $this->context->getUser(), 'hideuser' )
 			) {
