<?php
/**
 * User interface for page editing.
 *
 * This program is free software; you can redistribute it and/or modify
 * it under the terms of the GNU General Public License as published by
 * the Free Software Foundation; either version 2 of the License, or
 * (at your option) any later version.
 *
 * This program is distributed in the hope that it will be useful,
 * but WITHOUT ANY WARRANTY; without even the implied warranty of
 * MERCHANTABILITY or FITNESS FOR A PARTICULAR PURPOSE. See the
 * GNU General Public License for more details.
 *
 * You should have received a copy of the GNU General Public License along
 * with this program; if not, write to the Free Software Foundation, Inc.,
 * 51 Franklin Street, Fifth Floor, Boston, MA 02110-1301, USA.
 * http://www.gnu.org/copyleft/gpl.html
 *
 * @file
 */

use MediaWiki\EditPage\TextboxBuilder;
use MediaWiki\EditPage\TextConflictHelper;
use MediaWiki\Logger\LoggerFactory;
use MediaWiki\MediaWikiServices;
use Wikimedia\ScopedCallback;

/**
 * The edit page/HTML interface (split from Article)
 * The actual database and text munging is still in Article,
 * but it should get easier to call those from alternate
 * interfaces.
 *
 * EditPage cares about two distinct titles:
 * $this->mContextTitle is the page that forms submit to, links point to,
 * redirects go to, etc. $this->mTitle (as well as $mArticle) is the
 * page in the database that is actually being edited. These are
 * usually the same, but they are now allowed to be different.
 *
 * Surgeon General's Warning: prolonged exposure to this class is known to cause
 * headaches, which may be fatal.
 */
class EditPage {
	/**
	 * Used for Unicode support checks
	 */
	const UNICODE_CHECK = 'ℳ𝒲♥𝓊𝓃𝒾𝒸ℴ𝒹ℯ';

	/**
	 * Status: Article successfully updated
	 */
	const AS_SUCCESS_UPDATE = 200;

	/**
	 * Status: Article successfully created
	 */
	const AS_SUCCESS_NEW_ARTICLE = 201;

	/**
	 * Status: Article update aborted by a hook function
	 */
	const AS_HOOK_ERROR = 210;

	/**
	 * Status: A hook function returned an error
	 */
	const AS_HOOK_ERROR_EXPECTED = 212;

	/**
	 * Status: User is blocked from editing this page
	 */
	const AS_BLOCKED_PAGE_FOR_USER = 215;

	/**
	 * Status: Content too big (> $wgMaxArticleSize)
	 */
	const AS_CONTENT_TOO_BIG = 216;

	/**
	 * Status: this anonymous user is not allowed to edit this page
	 */
	const AS_READ_ONLY_PAGE_ANON = 218;

	/**
	 * Status: this logged in user is not allowed to edit this page
	 */
	const AS_READ_ONLY_PAGE_LOGGED = 219;

	/**
	 * Status: wiki is in readonly mode (wfReadOnly() == true)
	 */
	const AS_READ_ONLY_PAGE = 220;

	/**
	 * Status: rate limiter for action 'edit' was tripped
	 */
	const AS_RATE_LIMITED = 221;

	/**
	 * Status: article was deleted while editing and param wpRecreate == false or form
	 * was not posted
	 */
	const AS_ARTICLE_WAS_DELETED = 222;

	/**
	 * Status: user tried to create this page, but is not allowed to do that
	 * ( Title->userCan('create') == false )
	 */
	const AS_NO_CREATE_PERMISSION = 223;

	/**
	 * Status: user tried to create a blank page and wpIgnoreBlankArticle == false
	 */
	const AS_BLANK_ARTICLE = 224;

	/**
	 * Status: (non-resolvable) edit conflict
	 */
	const AS_CONFLICT_DETECTED = 225;

	/**
	 * Status: no edit summary given and the user has forceeditsummary set and the user is not
	 * editing in his own userspace or talkspace and wpIgnoreBlankSummary == false
	 */
	const AS_SUMMARY_NEEDED = 226;

	/**
	 * Status: user tried to create a new section without content
	 */
	const AS_TEXTBOX_EMPTY = 228;

	/**
	 * Status: article is too big (> $wgMaxArticleSize), after merging in the new section
	 */
	const AS_MAX_ARTICLE_SIZE_EXCEEDED = 229;

	/**
	 * Status: WikiPage::doEdit() was unsuccessful
	 */
	const AS_END = 231;

	/**
	 * Status: summary contained spam according to one of the regexes in $wgSummarySpamRegex
	 */
	const AS_SPAM_ERROR = 232;

	/**
	 * Status: anonymous user is not allowed to upload (User::isAllowed('upload') == false)
	 */
	const AS_IMAGE_REDIRECT_ANON = 233;

	/**
	 * Status: logged in user is not allowed to upload (User::isAllowed('upload') == false)
	 */
	const AS_IMAGE_REDIRECT_LOGGED = 234;

	/**
	 * Status: user tried to modify the content model, but is not allowed to do that
	 * ( User::isAllowed('editcontentmodel') == false )
	 */
	const AS_NO_CHANGE_CONTENT_MODEL = 235;

	/**
	 * Status: user tried to create self-redirect (redirect to the same article) and
	 * wpIgnoreSelfRedirect == false
	 */
	const AS_SELF_REDIRECT = 236;

	/**
	 * Status: an error relating to change tagging. Look at the message key for
	 * more details
	 */
	const AS_CHANGE_TAG_ERROR = 237;

	/**
	 * Status: can't parse content
	 */
	const AS_PARSE_ERROR = 240;

	/**
	 * Status: when changing the content model is disallowed due to
	 * $wgContentHandlerUseDB being false
	 */
	const AS_CANNOT_USE_CUSTOM_MODEL = 241;

	/**
	 * Status: edit rejected because browser doesn't support Unicode.
	 */
	const AS_UNICODE_NOT_SUPPORTED = 242;

	/**
	 * HTML id and name for the beginning of the edit form.
	 */
	const EDITFORM_ID = 'editform';

	/**
	 * Prefix of key for cookie used to pass post-edit state.
	 * The revision id edited is added after this
	 */
	const POST_EDIT_COOKIE_KEY_PREFIX = 'PostEditRevision';

	/**
	 * Duration of PostEdit cookie, in seconds.
	 * The cookie will be removed instantly if the JavaScript runs.
	 *
	 * Otherwise, though, we don't want the cookies to accumulate.
	 * RFC 2109 ( https://www.ietf.org/rfc/rfc2109.txt ) specifies a possible
	 * limit of only 20 cookies per domain. This still applies at least to some
	 * versions of IE without full updates:
	 * https://blogs.msdn.com/b/ieinternals/archive/2009/08/20/wininet-ie-cookie-internals-faq.aspx
	 *
	 * A value of 20 minutes should be enough to take into account slow loads and minor
	 * clock skew while still avoiding cookie accumulation when JavaScript is turned off.
	 */
	const POST_EDIT_COOKIE_DURATION = 1200;

	/**
	 * @deprecated for public usage since 1.30 use EditPage::getArticle()
	 * @var Article
	 */
	public $mArticle;
	/** @var WikiPage */
	private $page;

	/**
	 * @deprecated for public usage since 1.30 use EditPage::getTitle()
	 * @var Title
	 */
	public $mTitle;

	/** @var null|Title */
	private $mContextTitle = null;

	/** @var string */
	public $action = 'submit';

	/** @var bool */
	public $isConflict = false;

<<<<<<< HEAD
	/**
	 * @deprecated since 1.30 use Title::isCssJsSubpage()
	 * @var bool
	 */
	public $isCssJsSubpage = false;

	/**
	 * @deprecated since 1.30 use Title::isCssSubpage()
	 * @var bool
	 */
	public $isCssSubpage = false;

	/**
	 * @deprecated since 1.30 use Title::isJsSubpage()
	 * @var bool
	 */
	public $isJsSubpage = false;

	/**
	 * @deprecated since 1.30
	 * @var bool
	 */
	public $isWrongCaseCssJsPage = false;

=======
>>>>>>> eb4d2059
	/** @var bool New page or new section */
	public $isNew = false;

	/** @var bool */
	public $deletedSinceEdit;

	/** @var string */
	public $formtype;

	/** @var bool */
	public $firsttime;

	/** @var bool|stdClass */
	public $lastDelete;

	/** @var bool */
	public $mTokenOk = false;

	/** @var bool */
	public $mTokenOkExceptSuffix = false;

	/** @var bool */
	public $mTriedSave = false;

	/** @var bool */
	public $incompleteForm = false;

	/** @var bool */
	public $tooBig = false;

	/** @var bool */
	public $missingComment = false;

	/** @var bool */
	public $missingSummary = false;

	/** @var bool */
	public $allowBlankSummary = false;

	/** @var bool */
	protected $blankArticle = false;

	/** @var bool */
	protected $allowBlankArticle = false;

	/** @var bool */
	protected $selfRedirect = false;

	/** @var bool */
	protected $allowSelfRedirect = false;

	/** @var string */
	public $autoSumm = '';

	/** @var string */
	public $hookError = '';

	/** @var ParserOutput */
	public $mParserOutput;

	/** @var bool Has a summary been preset using GET parameter &summary= ? */
	public $hasPresetSummary = false;

	/** @var Revision|bool|null */
	public $mBaseRevision = false;

	/** @var bool */
	public $mShowSummaryField = true;

	# Form values

	/** @var bool */
	public $save = false;

	/** @var bool */
	public $preview = false;

	/** @var bool */
	public $diff = false;

	/** @var bool */
	public $minoredit = false;

	/** @var bool */
	public $watchthis = false;

	/** @var bool */
	public $recreate = false;

	/** @var string */
	public $textbox1 = '';

	/** @var string */
	public $textbox2 = '';

	/** @var string */
	public $summary = '';

	/** @var bool */
	public $nosummary = false;

	/** @var string */
	public $edittime = '';

	/** @var int */
	private $editRevId = null;

	/** @var string */
	public $section = '';

	/** @var string */
	public $sectiontitle = '';

	/** @var string */
	public $starttime = '';

	/** @var int */
	public $oldid = 0;

	/** @var int */
	public $parentRevId = 0;

	/** @var string */
	public $editintro = '';

	/** @var null */
	public $scrolltop = null;

	/** @var bool */
	public $bot = true;

	/** @var string */
	public $contentModel;

	/** @var null|string */
	public $contentFormat = null;

	/** @var null|array */
	private $changeTags = null;

	# Placeholders for text injection by hooks (must be HTML)
	# extensions should take care to _append_ to the present value

	/** @var string Before even the preview */
	public $editFormPageTop = '';
	public $editFormTextTop = '';
	public $editFormTextBeforeContent = '';
	public $editFormTextAfterWarn = '';
	public $editFormTextAfterTools = '';
	public $editFormTextBottom = '';
	public $editFormTextAfterContent = '';
	public $previewTextAfterContent = '';
	public $mPreloadContent = null;

	/* $didSave should be set to true whenever an article was successfully altered. */
	public $didSave = false;
	public $undidRev = 0;

	public $suppressIntro = false;

	/** @var bool */
	protected $edit;

	/** @var bool|int */
	protected $contentLength = false;

	/**
	 * @var bool Set in ApiEditPage, based on ContentHandler::allowsDirectApiEditing
	 */
	private $enableApiEditOverride = false;

	/**
	 * @var IContextSource
	 */
	protected $context;

	/**
	 * @var bool Whether an old revision is edited
	 */
	private $isOldRev = false;

	/**
	 * @var string|null What the user submitted in the 'wpUnicodeCheck' field
	 */
	private $unicodeCheck;

	/**
<<<<<<< HEAD
=======
	 * Factory function to create an edit conflict helper
	 *
	 * @var callable
	 */
	private $editConflictHelperFactory;

	/**
	 * @var TextConflictHelper|null
	 */
	private $editConflictHelper;

	/**
>>>>>>> eb4d2059
	 * @param Article $article
	 */
	public function __construct( Article $article ) {
		$this->mArticle = $article;
		$this->page = $article->getPage(); // model object
		$this->mTitle = $article->getTitle();
		$this->context = $article->getContext();

		$this->contentModel = $this->mTitle->getContentModel();

		$handler = ContentHandler::getForModelID( $this->contentModel );
		$this->contentFormat = $handler->getDefaultFormat();
		$this->editConflictHelperFactory = [ $this, 'newTextConflictHelper' ];
	}

	/**
	 * @return Article
	 */
	public function getArticle() {
		return $this->mArticle;
	}

	/**
	 * @since 1.28
	 * @return IContextSource
	 */
	public function getContext() {
		return $this->context;
	}

	/**
	 * @since 1.19
	 * @return Title
	 */
	public function getTitle() {
		return $this->mTitle;
	}

	/**
	 * Set the context Title object
	 *
	 * @param Title|null $title Title object or null
	 */
	public function setContextTitle( $title ) {
		$this->mContextTitle = $title;
	}

	/**
	 * Get the context title object.
	 * If not set, $wgTitle will be returned. This behavior might change in
	 * the future to return $this->mTitle instead.
	 *
	 * @return Title
	 */
	public function getContextTitle() {
		if ( is_null( $this->mContextTitle ) ) {
			wfDebugLog(
				'GlobalTitleFail',
				__METHOD__ . ' called by ' . wfGetAllCallers( 5 ) . ' with no title set.'
			);
			global $wgTitle;
			return $wgTitle;
		} else {
			return $this->mContextTitle;
		}
	}

	/**
	 * Check if the edit page is using OOUI controls
	 * @return bool Always true
	 * @deprecated since 1.30
	 */
	public function isOouiEnabled() {
		wfDeprecated( __METHOD__, '1.30' );
		return true;
	}

	/**
	 * Returns if the given content model is editable.
	 *
	 * @param string $modelId The ID of the content model to test. Use CONTENT_MODEL_XXX constants.
	 * @return bool
	 * @throws MWException If $modelId has no known handler
	 */
	public function isSupportedContentModel( $modelId ) {
		return $this->enableApiEditOverride === true ||
			ContentHandler::getForModelID( $modelId )->supportsDirectEditing();
	}

	/**
	 * Allow editing of content that supports API direct editing, but not general
	 * direct editing. Set to false by default.
	 *
	 * @param bool $enableOverride
	 */
	public function setApiEditOverride( $enableOverride ) {
		$this->enableApiEditOverride = $enableOverride;
	}

	/**
	 * @deprecated since 1.29, call edit directly
	 */
	public function submit() {
		wfDeprecated( __METHOD__, '1.29' );
		$this->edit();
	}

	/**
	 * This is the function that gets called for "action=edit". It
	 * sets up various member variables, then passes execution to
	 * another function, usually showEditForm()
	 *
	 * The edit form is self-submitting, so that when things like
	 * preview and edit conflicts occur, we get the same form back
	 * with the extra stuff added.  Only when the final submission
	 * is made and all is well do we actually save and redirect to
	 * the newly-edited page.
	 */
	public function edit() {
		// Allow extensions to modify/prevent this form or submission
		if ( !Hooks::run( 'AlternateEdit', [ $this ] ) ) {
			return;
		}

		wfDebug( __METHOD__ . ": enter\n" );

		$request = $this->context->getRequest();
		// If they used redlink=1 and the page exists, redirect to the main article
		if ( $request->getBool( 'redlink' ) && $this->mTitle->exists() ) {
			$this->context->getOutput()->redirect( $this->mTitle->getFullURL() );
			return;
		}

		$this->importFormData( $request );
		$this->firsttime = false;

		if ( wfReadOnly() && $this->save ) {
			// Force preview
			$this->save = false;
			$this->preview = true;
		}

		if ( $this->save ) {
			$this->formtype = 'save';
		} elseif ( $this->preview ) {
			$this->formtype = 'preview';
		} elseif ( $this->diff ) {
			$this->formtype = 'diff';
		} else { # First time through
			$this->firsttime = true;
			if ( $this->previewOnOpen() ) {
				$this->formtype = 'preview';
			} else {
				$this->formtype = 'initial';
			}
		}

		$permErrors = $this->getEditPermissionErrors( $this->save ? 'secure' : 'full' );
		if ( $permErrors ) {
			wfDebug( __METHOD__ . ": User can't edit\n" );
			// Auto-block user's IP if the account was "hard" blocked
			if ( !wfReadOnly() ) {
				DeferredUpdates::addCallableUpdate( function () {
					$this->context->getUser()->spreadAnyEditBlock();
				} );
			}
			$this->displayPermissionsError( $permErrors );

			return;
		}

		$revision = $this->mArticle->getRevisionFetched();
		// Disallow editing revisions with content models different from the current one
		// Undo edits being an exception in order to allow reverting content model changes.
		if ( $revision
			&& $revision->getContentModel() !== $this->contentModel
		) {
			$prevRev = null;
			if ( $this->undidRev ) {
				$undidRevObj = Revision::newFromId( $this->undidRev );
				$prevRev = $undidRevObj ? $undidRevObj->getPrevious() : null;
			}
			if ( !$this->undidRev
				|| !$prevRev
				|| $prevRev->getContentModel() !== $this->contentModel
			) {
				$this->displayViewSourcePage(
					$this->getContentObject(),
					$this->context->msg(
						'contentmodelediterror',
						$revision->getContentModel(),
						$this->contentModel
					)->plain()
				);
				return;
			}
		}

		$this->isConflict = false;
<<<<<<< HEAD
		// css / js subpages of user pages get a special treatment
		// The following member variables are deprecated since 1.30,
		// the functions should be used instead.
		$this->isCssJsSubpage = $this->mTitle->isCssJsSubpage();
		$this->isCssSubpage = $this->mTitle->isCssSubpage();
		$this->isJsSubpage = $this->mTitle->isJsSubpage();
		$this->isWrongCaseCssJsPage = $this->isWrongCaseCssJsPage();
=======
>>>>>>> eb4d2059

		# Show applicable editing introductions
		if ( $this->formtype == 'initial' || $this->firsttime ) {
			$this->showIntro();
		}

		# Attempt submission here.  This will check for edit conflicts,
		# and redundantly check for locked database, blocked IPs, etc.
		# that edit() already checked just in case someone tries to sneak
		# in the back door with a hand-edited submission URL.

		if ( 'save' == $this->formtype ) {
			$resultDetails = null;
			$status = $this->attemptSave( $resultDetails );
			if ( !$this->handleStatus( $status, $resultDetails ) ) {
				return;
			}
		}

		# First time through: get contents, set time for conflict
		# checking, etc.
		if ( 'initial' == $this->formtype || $this->firsttime ) {
			if ( $this->initialiseForm() === false ) {
				$this->noSuchSectionPage();
				return;
			}

			if ( !$this->mTitle->getArticleID() ) {
				Hooks::run( 'EditFormPreloadText', [ &$this->textbox1, &$this->mTitle ] );
			} else {
				Hooks::run( 'EditFormInitialText', [ $this ] );
			}

		}

		$this->showEditForm();
	}

	/**
	 * @param string $rigor Same format as Title::getUserPermissionErrors()
	 * @return array
	 */
	protected function getEditPermissionErrors( $rigor = 'secure' ) {
		$user = $this->context->getUser();
		$permErrors = $this->mTitle->getUserPermissionsErrors( 'edit', $user, $rigor );
		# Can this title be created?
		if ( !$this->mTitle->exists() ) {
			$permErrors = array_merge(
				$permErrors,
				wfArrayDiff2(
					$this->mTitle->getUserPermissionsErrors( 'create', $user, $rigor ),
					$permErrors
				)
			);
		}
		# Ignore some permissions errors when a user is just previewing/viewing diffs
		$remove = [];
		foreach ( $permErrors as $error ) {
			if ( ( $this->preview || $this->diff )
				&& (
					$error[0] == 'blockedtext' ||
					$error[0] == 'autoblockedtext' ||
					$error[0] == 'systemblockedtext'
				)
			) {
				$remove[] = $error;
			}
		}
		$permErrors = wfArrayDiff2( $permErrors, $remove );

		return $permErrors;
	}

	/**
	 * Display a permissions error page, like OutputPage::showPermissionsErrorPage(),
	 * but with the following differences:
	 * - If redlink=1, the user will be redirected to the page
	 * - If there is content to display or the error occurs while either saving,
	 *   previewing or showing the difference, it will be a
	 *   "View source for ..." page displaying the source code after the error message.
	 *
	 * @since 1.19
	 * @param array $permErrors Array of permissions errors, as returned by
	 *    Title::getUserPermissionsErrors().
	 * @throws PermissionsError
	 */
	protected function displayPermissionsError( array $permErrors ) {
		$out = $this->context->getOutput();
		if ( $this->context->getRequest()->getBool( 'redlink' ) ) {
			// The edit page was reached via a red link.
			// Redirect to the article page and let them click the edit tab if
			// they really want a permission error.
			$out->redirect( $this->mTitle->getFullURL() );
			return;
		}

		$content = $this->getContentObject();

		# Use the normal message if there's nothing to display
		if ( $this->firsttime && ( !$content || $content->isEmpty() ) ) {
			$action = $this->mTitle->exists() ? 'edit' :
				( $this->mTitle->isTalkPage() ? 'createtalk' : 'createpage' );
			throw new PermissionsError( $action, $permErrors );
		}

		$this->displayViewSourcePage(
			$content,
			$out->formatPermissionsErrorMessage( $permErrors, 'edit' )
		);
	}

	/**
	 * Display a read-only View Source page
	 * @param Content $content
	 * @param string $errorMessage additional wikitext error message to display
	 */
	protected function displayViewSourcePage( Content $content, $errorMessage = '' ) {
		$out = $this->context->getOutput();
		Hooks::run( 'EditPage::showReadOnlyForm:initial', [ $this, &$out ] );

		$out->setRobotPolicy( 'noindex,nofollow' );
		$out->setPageTitle( $this->context->msg(
			'viewsource-title',
			$this->getContextTitle()->getPrefixedText()
		) );
		$out->addBacklinkSubtitle( $this->getContextTitle() );
		$out->addHTML( $this->editFormPageTop );
		$out->addHTML( $this->editFormTextTop );

		if ( $errorMessage !== '' ) {
			$out->addWikiText( $errorMessage );
			$out->addHTML( "<hr />\n" );
		}

		# If the user made changes, preserve them when showing the markup
		# (This happens when a user is blocked during edit, for instance)
		if ( !$this->firsttime ) {
			$text = $this->textbox1;
			$out->addWikiMsg( 'viewyourtext' );
		} else {
			try {
				$text = $this->toEditText( $content );
			} catch ( MWException $e ) {
				# Serialize using the default format if the content model is not supported
				# (e.g. for an old revision with a different model)
				$text = $content->serialize();
			}
			$out->addWikiMsg( 'viewsourcetext' );
		}

		$out->addHTML( $this->editFormTextBeforeContent );
		$this->showTextbox( $text, 'wpTextbox1', [ 'readonly' ] );
		$out->addHTML( $this->editFormTextAfterContent );

		$out->addHTML( $this->makeTemplatesOnThisPageList( $this->getTemplates() ) );

		$out->addModules( 'mediawiki.action.edit.collapsibleFooter' );

		$out->addHTML( $this->editFormTextBottom );
		if ( $this->mTitle->exists() ) {
			$out->returnToMain( null, $this->mTitle );
		}
	}

	/**
	 * Should we show a preview when the edit form is first shown?
	 *
	 * @return bool
	 */
	protected function previewOnOpen() {
<<<<<<< HEAD
		$previewOnOpenNamespaces = $this->context->getConfig()->get( 'PreviewOnOpenNamespaces' );
		$request = $this->context->getRequest();
=======
		$config = $this->context->getConfig();
		$previewOnOpenNamespaces = $config->get( 'PreviewOnOpenNamespaces' );
		$request = $this->context->getRequest();
		if ( $config->get( 'RawHtml' ) ) {
			// If raw HTML is enabled, disable preview on open
			// since it has to be posted with a token for
			// security reasons
			return false;
		}
>>>>>>> eb4d2059
		if ( $request->getVal( 'preview' ) == 'yes' ) {
			// Explicit override from request
			return true;
		} elseif ( $request->getVal( 'preview' ) == 'no' ) {
			// Explicit override from request
			return false;
		} elseif ( $this->section == 'new' ) {
			// Nothing *to* preview for new sections
			return false;
		} elseif ( ( $request->getVal( 'preload' ) !== null || $this->mTitle->exists() )
			&& $this->context->getUser()->getOption( 'previewonfirst' )
		) {
			// Standard preference behavior
			return true;
		} elseif ( !$this->mTitle->exists()
			&& isset( $previewOnOpenNamespaces[$this->mTitle->getNamespace()] )
			&& $previewOnOpenNamespaces[$this->mTitle->getNamespace()]
		) {
			// Categories are special
			return true;
		} else {
			return false;
		}
	}

	/**
	 * Checks whether the user entered a skin name in uppercase,
	 * e.g. "User:Example/Monobook.css" instead of "monobook.css"
	 *
	 * @return bool
	 */
	protected function isWrongCaseUserConfigPage() {
		if ( $this->mTitle->isUserConfigPage() ) {
			$name = $this->mTitle->getSkinFromConfigSubpage();
			$skins = array_merge(
				array_keys( Skin::getSkinNames() ),
				[ 'common' ]
			);
			return !in_array( $name, $skins )
				&& in_array( strtolower( $name ), $skins );
		} else {
			return false;
		}
	}

	/**
	 * Returns whether section editing is supported for the current page.
	 * Subclasses may override this to replace the default behavior, which is
	 * to check ContentHandler::supportsSections.
	 *
	 * @return bool True if this edit page supports sections, false otherwise.
	 */
	protected function isSectionEditSupported() {
		$contentHandler = ContentHandler::getForTitle( $this->mTitle );
		return $contentHandler->supportsSections();
	}

	/**
	 * This function collects the form data and uses it to populate various member variables.
	 * @param WebRequest &$request
	 * @throws ErrorPageError
	 */
	public function importFormData( &$request ) {
		# Section edit can come from either the form or a link
		$this->section = $request->getVal( 'wpSection', $request->getVal( 'section' ) );

		if ( $this->section !== null && $this->section !== '' && !$this->isSectionEditSupported() ) {
			throw new ErrorPageError( 'sectioneditnotsupported-title', 'sectioneditnotsupported-text' );
		}

		$this->isNew = !$this->mTitle->exists() || $this->section == 'new';

		if ( $request->wasPosted() ) {
			# These fields need to be checked for encoding.
			# Also remove trailing whitespace, but don't remove _initial_
			# whitespace from the text boxes. This may be significant formatting.
			$this->textbox1 = rtrim( $request->getText( 'wpTextbox1' ) );
			if ( !$request->getCheck( 'wpTextbox2' ) ) {
				// Skip this if wpTextbox2 has input, it indicates that we came
				// from a conflict page with raw page text, not a custom form
				// modified by subclasses
				$textbox1 = $this->importContentFormData( $request );
				if ( $textbox1 !== null ) {
					$this->textbox1 = $textbox1;
				}
			}

			$this->unicodeCheck = $request->getText( 'wpUnicodeCheck' );

			$this->summary = $request->getText( 'wpSummary' );

			# If the summary consists of a heading, e.g. '==Foobar==', extract the title from the
			# header syntax, e.g. 'Foobar'. This is mainly an issue when we are using wpSummary for
			# section titles.
			$this->summary = preg_replace( '/^\s*=+\s*(.*?)\s*=+\s*$/', '$1', $this->summary );

			# Treat sectiontitle the same way as summary.
			# Note that wpSectionTitle is not yet a part of the actual edit form, as wpSummary is
			# currently doing double duty as both edit summary and section title. Right now this
			# is just to allow API edits to work around this limitation, but this should be
			# incorporated into the actual edit form when EditPage is rewritten (Bugs 18654, 26312).
			$this->sectiontitle = $request->getText( 'wpSectionTitle' );
			$this->sectiontitle = preg_replace( '/^\s*=+\s*(.*?)\s*=+\s*$/', '$1', $this->sectiontitle );

			$this->edittime = $request->getVal( 'wpEdittime' );
			$this->editRevId = $request->getIntOrNull( 'editRevId' );
			$this->starttime = $request->getVal( 'wpStarttime' );

			$undidRev = $request->getInt( 'wpUndidRevision' );
			if ( $undidRev ) {
				$this->undidRev = $undidRev;
			}

			$this->scrolltop = $request->getIntOrNull( 'wpScrolltop' );

			if ( $this->textbox1 === '' && $request->getVal( 'wpTextbox1' ) === null ) {
				// wpTextbox1 field is missing, possibly due to being "too big"
				// according to some filter rules such as Suhosin's setting for
				// suhosin.request.max_value_length (d'oh)
				$this->incompleteForm = true;
			} else {
				// If we receive the last parameter of the request, we can fairly
				// claim the POST request has not been truncated.

				// TODO: softened the check for cutover.  Once we determine
				// that it is safe, we should complete the transition by
				// removing the "edittime" clause.
				$this->incompleteForm = ( !$request->getVal( 'wpUltimateParam' )
					&& is_null( $this->edittime ) );
			}
			if ( $this->incompleteForm ) {
				# If the form is incomplete, force to preview.
				wfDebug( __METHOD__ . ": Form data appears to be incomplete\n" );
				wfDebug( "POST DATA: " . var_export( $_POST, true ) . "\n" );
				$this->preview = true;
			} else {
				$this->preview = $request->getCheck( 'wpPreview' );
				$this->diff = $request->getCheck( 'wpDiff' );

				// Remember whether a save was requested, so we can indicate
				// if we forced preview due to session failure.
				$this->mTriedSave = !$this->preview;

				if ( $this->tokenOk( $request ) ) {
					# Some browsers will not report any submit button
					# if the user hits enter in the comment box.
					# The unmarked state will be assumed to be a save,
					# if the form seems otherwise complete.
					wfDebug( __METHOD__ . ": Passed token check.\n" );
				} elseif ( $this->diff ) {
					# Failed token check, but only requested "Show Changes".
					wfDebug( __METHOD__ . ": Failed token check; Show Changes requested.\n" );
				} else {
					# Page might be a hack attempt posted from
					# an external site. Preview instead of saving.
					wfDebug( __METHOD__ . ": Failed token check; forcing preview\n" );
					$this->preview = true;
				}
			}
			$this->save = !$this->preview && !$this->diff;
			if ( !preg_match( '/^\d{14}$/', $this->edittime ) ) {
				$this->edittime = null;
			}

			if ( !preg_match( '/^\d{14}$/', $this->starttime ) ) {
				$this->starttime = null;
			}

			$this->recreate = $request->getCheck( 'wpRecreate' );

			$this->minoredit = $request->getCheck( 'wpMinoredit' );
			$this->watchthis = $request->getCheck( 'wpWatchthis' );

			$user = $this->context->getUser();
			# Don't force edit summaries when a user is editing their own user or talk page
			if ( ( $this->mTitle->mNamespace == NS_USER || $this->mTitle->mNamespace == NS_USER_TALK )
				&& $this->mTitle->getText() == $user->getName()
			) {
				$this->allowBlankSummary = true;
			} else {
				$this->allowBlankSummary = $request->getBool( 'wpIgnoreBlankSummary' )
					|| !$user->getOption( 'forceeditsummary' );
			}

			$this->autoSumm = $request->getText( 'wpAutoSummary' );

			$this->allowBlankArticle = $request->getBool( 'wpIgnoreBlankArticle' );
			$this->allowSelfRedirect = $request->getBool( 'wpIgnoreSelfRedirect' );

			$changeTags = $request->getVal( 'wpChangeTags' );
			if ( is_null( $changeTags ) || $changeTags === '' ) {
				$this->changeTags = [];
			} else {
				$this->changeTags = array_filter( array_map( 'trim', explode( ',',
					$changeTags ) ) );
			}
		} else {
			# Not a posted form? Start with nothing.
			wfDebug( __METHOD__ . ": Not a posted form.\n" );
			$this->textbox1 = '';
			$this->summary = '';
			$this->sectiontitle = '';
			$this->edittime = '';
			$this->editRevId = null;
			$this->starttime = wfTimestampNow();
			$this->edit = false;
			$this->preview = false;
			$this->save = false;
			$this->diff = false;
			$this->minoredit = false;
			// Watch may be overridden by request parameters
			$this->watchthis = $request->getBool( 'watchthis', false );
			$this->recreate = false;

			// When creating a new section, we can preload a section title by passing it as the
			// preloadtitle parameter in the URL (T15100)
			if ( $this->section == 'new' && $request->getVal( 'preloadtitle' ) ) {
				$this->sectiontitle = $request->getVal( 'preloadtitle' );
				// Once wpSummary isn't being use for setting section titles, we should delete this.
				$this->summary = $request->getVal( 'preloadtitle' );
			} elseif ( $this->section != 'new' && $request->getVal( 'summary' ) ) {
				$this->summary = $request->getText( 'summary' );
				if ( $this->summary !== '' ) {
					$this->hasPresetSummary = true;
				}
			}

			if ( $request->getVal( 'minor' ) ) {
				$this->minoredit = true;
			}
		}

		$this->oldid = $request->getInt( 'oldid' );
		$this->parentRevId = $request->getInt( 'parentRevId' );

		$this->bot = $request->getBool( 'bot', true );
		$this->nosummary = $request->getBool( 'nosummary' );

		// May be overridden by revision.
		$this->contentModel = $request->getText( 'model', $this->contentModel );
		// May be overridden by revision.
		$this->contentFormat = $request->getText( 'format', $this->contentFormat );

		try {
			$handler = ContentHandler::getForModelID( $this->contentModel );
		} catch ( MWUnknownContentModelException $e ) {
			throw new ErrorPageError(
				'editpage-invalidcontentmodel-title',
				'editpage-invalidcontentmodel-text',
				[ wfEscapeWikiText( $this->contentModel ) ]
			);
		}

		if ( !$handler->isSupportedFormat( $this->contentFormat ) ) {
			throw new ErrorPageError(
				'editpage-notsupportedcontentformat-title',
				'editpage-notsupportedcontentformat-text',
				[
					wfEscapeWikiText( $this->contentFormat ),
					wfEscapeWikiText( ContentHandler::getLocalizedName( $this->contentModel ) )
				]
			);
		}

		/**
		 * @todo Check if the desired model is allowed in this namespace, and if
		 *   a transition from the page's current model to the new model is
		 *   allowed.
		 */

		$this->editintro = $request->getText( 'editintro',
			// Custom edit intro for new sections
			$this->section === 'new' ? 'MediaWiki:addsection-editintro' : '' );

		// Allow extensions to modify form data
		Hooks::run( 'EditPage::importFormData', [ $this, $request ] );
	}

	/**
	 * Subpage overridable method for extracting the page content data from the
	 * posted form to be placed in $this->textbox1, if using customized input
	 * this method should be overridden and return the page text that will be used
	 * for saving, preview parsing and so on...
	 *
	 * @param WebRequest &$request
	 * @return string|null
	 */
	protected function importContentFormData( &$request ) {
		return; // Don't do anything, EditPage already extracted wpTextbox1
	}

	/**
	 * Initialise form fields in the object
	 * Called on the first invocation, e.g. when a user clicks an edit link
	 * @return bool If the requested section is valid
	 */
	public function initialiseForm() {
		$this->edittime = $this->page->getTimestamp();
		$this->editRevId = $this->page->getLatest();

		$content = $this->getContentObject( false ); # TODO: track content object?!
		if ( $content === false ) {
			return false;
		}
		$this->textbox1 = $this->toEditText( $content );

		$user = $this->context->getUser();
		// activate checkboxes if user wants them to be always active
		# Sort out the "watch" checkbox
		if ( $user->getOption( 'watchdefault' ) ) {
			# Watch all edits
			$this->watchthis = true;
		} elseif ( $user->getOption( 'watchcreations' ) && !$this->mTitle->exists() ) {
			# Watch creations
			$this->watchthis = true;
		} elseif ( $user->isWatched( $this->mTitle ) ) {
			# Already watched
			$this->watchthis = true;
		}
		if ( $user->getOption( 'minordefault' ) && !$this->isNew ) {
			$this->minoredit = true;
		}
		if ( $this->textbox1 === false ) {
			return false;
		}
		return true;
	}

	/**
	 * @param Content|null $def_content The default value to return
	 *
	 * @return Content|null Content on success, $def_content for invalid sections
	 *
	 * @since 1.21
	 */
	protected function getContentObject( $def_content = null ) {
		global $wgContLang;

		$content = false;

		$user = $this->context->getUser();
		$request = $this->context->getRequest();
		// For message page not locally set, use the i18n message.
		// For other non-existent articles, use preload text if any.
		if ( !$this->mTitle->exists() || $this->section == 'new' ) {
			if ( $this->mTitle->getNamespace() == NS_MEDIAWIKI && $this->section != 'new' ) {
				# If this is a system message, get the default text.
				$msg = $this->mTitle->getDefaultMessageText();

				$content = $this->toEditContent( $msg );
			}
			if ( $content === false ) {
				# If requested, preload some text.
				$preload = $request->getVal( 'preload',
					// Custom preload text for new sections
					$this->section === 'new' ? 'MediaWiki:addsection-preload' : '' );
				$params = $request->getArray( 'preloadparams', [] );

				$content = $this->getPreloadedContent( $preload, $params );
			}
		// For existing pages, get text based on "undo" or section parameters.
		} else {
			if ( $this->section != '' ) {
				// Get section edit text (returns $def_text for invalid sections)
				$orig = $this->getOriginalContent( $user );
				$content = $orig ? $orig->getSection( $this->section ) : null;

				if ( !$content ) {
					$content = $def_content;
				}
			} else {
				$undoafter = $request->getInt( 'undoafter' );
				$undo = $request->getInt( 'undo' );

				if ( $undo > 0 && $undoafter > 0 ) {
					$undorev = Revision::newFromId( $undo );
					$oldrev = Revision::newFromId( $undoafter );

					# Sanity check, make sure it's the right page,
					# the revisions exist and they were not deleted.
					# Otherwise, $content will be left as-is.
					if ( !is_null( $undorev ) && !is_null( $oldrev ) &&
						!$undorev->isDeleted( Revision::DELETED_TEXT ) &&
						!$oldrev->isDeleted( Revision::DELETED_TEXT )
					) {
						$content = $this->page->getUndoContent( $undorev, $oldrev );

						if ( $content === false ) {
							# Warn the user that something went wrong
							$undoMsg = 'failure';
						} else {
							$oldContent = $this->page->getContent( Revision::RAW );
							$popts = ParserOptions::newFromUserAndLang( $user, $wgContLang );
							$newContent = $content->preSaveTransform( $this->mTitle, $user, $popts );
							if ( $newContent->getModel() !== $oldContent->getModel() ) {
								// The undo may change content
								// model if its reverting the top
								// edit. This can result in
								// mismatched content model/format.
								$this->contentModel = $newContent->getModel();
								$this->contentFormat = $oldrev->getContentFormat();
							}

							if ( $newContent->equals( $oldContent ) ) {
								# Tell the user that the undo results in no change,
								# i.e. the revisions were already undone.
								$undoMsg = 'nochange';
								$content = false;
							} else {
								# Inform the user of our success and set an automatic edit summary
								$undoMsg = 'success';

								# If we just undid one rev, use an autosummary
								$firstrev = $oldrev->getNext();
								if ( $firstrev && $firstrev->getId() == $undo ) {
									$userText = $undorev->getUserText();
									if ( $userText === '' ) {
										$undoSummary = $this->context->msg(
											'undo-summary-username-hidden',
											$undo
										)->inContentLanguage()->text();
									} else {
										$undoSummary = $this->context->msg(
											'undo-summary',
											$undo,
											$userText
										)->inContentLanguage()->text();
									}
									if ( $this->summary === '' ) {
										$this->summary = $undoSummary;
									} else {
										$this->summary = $undoSummary . $this->context->msg( 'colon-separator' )
											->inContentLanguage()->text() . $this->summary;
									}
									$this->undidRev = $undo;
								}
								$this->formtype = 'diff';
							}
						}
					} else {
						// Failed basic sanity checks.
						// Older revisions may have been removed since the link
						// was created, or we may simply have got bogus input.
						$undoMsg = 'norev';
					}

					$out = $this->context->getOutput();
					// Messages: undo-success, undo-failure, undo-norev, undo-nochange
					$class = ( $undoMsg == 'success' ? '' : 'error ' ) . "mw-undo-{$undoMsg}";
					$this->editFormPageTop .= $out->parse( "<div class=\"{$class}\">" .
						$this->context->msg( 'undo-' . $undoMsg )->plain() . '</div>', true, /* interface */true );
				}

				if ( $content === false ) {
					$content = $this->getOriginalContent( $user );
				}
			}
		}

		return $content;
	}

	/**
	 * Get the content of the wanted revision, without section extraction.
	 *
	 * The result of this function can be used to compare user's input with
	 * section replaced in its context (using WikiPage::replaceSectionAtRev())
	 * to the original text of the edit.
	 *
	 * This differs from Article::getContent() that when a missing revision is
	 * encountered the result will be null and not the
	 * 'missing-revision' message.
	 *
	 * @since 1.19
	 * @param User $user The user to get the revision for
	 * @return Content|null
	 */
	private function getOriginalContent( User $user ) {
		if ( $this->section == 'new' ) {
			return $this->getCurrentContent();
		}
		$revision = $this->mArticle->getRevisionFetched();
		if ( $revision === null ) {
			$handler = ContentHandler::getForModelID( $this->contentModel );
			return $handler->makeEmptyContent();
		}
		$content = $revision->getContent( Revision::FOR_THIS_USER, $user );
		return $content;
	}

	/**
	 * Get the edit's parent revision ID
	 *
	 * The "parent" revision is the ancestor that should be recorded in this
	 * page's revision history.  It is either the revision ID of the in-memory
	 * article content, or in the case of a 3-way merge in order to rebase
	 * across a recoverable edit conflict, the ID of the newer revision to
	 * which we have rebased this page.
	 *
	 * @since 1.27
	 * @return int Revision ID
	 */
	public function getParentRevId() {
		if ( $this->parentRevId ) {
			return $this->parentRevId;
		} else {
			return $this->mArticle->getRevIdFetched();
		}
	}

	/**
	 * Get the current content of the page. This is basically similar to
	 * WikiPage::getContent( Revision::RAW ) except that when the page doesn't exist an empty
	 * content object is returned instead of null.
	 *
	 * @since 1.21
	 * @return Content
	 */
	protected function getCurrentContent() {
		$rev = $this->page->getRevision();
		$content = $rev ? $rev->getContent( Revision::RAW ) : null;

		if ( $content === false || $content === null ) {
			$handler = ContentHandler::getForModelID( $this->contentModel );
			return $handler->makeEmptyContent();
		} elseif ( !$this->undidRev ) {
			// Content models should always be the same since we error
			// out if they are different before this point (in ->edit()).
			// The exception being, during an undo, the current revision might
			// differ from the prior revision.
			$logger = LoggerFactory::getInstance( 'editpage' );
			if ( $this->contentModel !== $rev->getContentModel() ) {
				$logger->warning( "Overriding content model from current edit {prev} to {new}", [
					'prev' => $this->contentModel,
					'new' => $rev->getContentModel(),
					'title' => $this->getTitle()->getPrefixedDBkey(),
					'method' => __METHOD__
				] );
				$this->contentModel = $rev->getContentModel();
			}

			// Given that the content models should match, the current selected
			// format should be supported.
			if ( !$content->isSupportedFormat( $this->contentFormat ) ) {
				$logger->warning( "Current revision content format unsupported. Overriding {prev} to {new}", [

					'prev' => $this->contentFormat,
					'new' => $rev->getContentFormat(),
					'title' => $this->getTitle()->getPrefixedDBkey(),
					'method' => __METHOD__
				] );
				$this->contentFormat = $rev->getContentFormat();
			}
		}
		return $content;
	}

	/**
	 * Use this method before edit() to preload some content into the edit box
	 *
	 * @param Content $content
	 *
	 * @since 1.21
	 */
	public function setPreloadedContent( Content $content ) {
		$this->mPreloadContent = $content;
	}

	/**
	 * Get the contents to be preloaded into the box, either set by
	 * an earlier setPreloadText() or by loading the given page.
	 *
	 * @param string $preload Representing the title to preload from.
	 * @param array $params Parameters to use (interface-message style) in the preloaded text
	 *
	 * @return Content
	 *
	 * @since 1.21
	 */
	protected function getPreloadedContent( $preload, $params = [] ) {
		if ( !empty( $this->mPreloadContent ) ) {
			return $this->mPreloadContent;
		}

		$handler = ContentHandler::getForModelID( $this->contentModel );

		if ( $preload === '' ) {
			return $handler->makeEmptyContent();
		}

		$user = $this->context->getUser();
		$title = Title::newFromText( $preload );
		# Check for existence to avoid getting MediaWiki:Noarticletext
		if ( $title === null || !$title->exists() || !$title->userCan( 'read', $user ) ) {
			// TODO: somehow show a warning to the user!
			return $handler->makeEmptyContent();
		}

		$page = WikiPage::factory( $title );
		if ( $page->isRedirect() ) {
			$title = $page->getRedirectTarget();
			# Same as before
			if ( $title === null || !$title->exists() || !$title->userCan( 'read', $user ) ) {
				// TODO: somehow show a warning to the user!
				return $handler->makeEmptyContent();
			}
			$page = WikiPage::factory( $title );
		}

		$parserOptions = ParserOptions::newFromUser( $user );
		$content = $page->getContent( Revision::RAW );

		if ( !$content ) {
			// TODO: somehow show a warning to the user!
			return $handler->makeEmptyContent();
		}

		if ( $content->getModel() !== $handler->getModelID() ) {
			$converted = $content->convert( $handler->getModelID() );

			if ( !$converted ) {
				// TODO: somehow show a warning to the user!
				wfDebug( "Attempt to preload incompatible content: " .
					"can't convert " . $content->getModel() .
					" to " . $handler->getModelID() );

				return $handler->makeEmptyContent();
			}

			$content = $converted;
		}

		return $content->preloadTransform( $title, $parserOptions, $params );
	}

	/**
	 * Make sure the form isn't faking a user's credentials.
	 *
	 * @param WebRequest &$request
	 * @return bool
	 * @private
	 */
	public function tokenOk( &$request ) {
		$token = $request->getVal( 'wpEditToken' );
		$user = $this->context->getUser();
		$this->mTokenOk = $user->matchEditToken( $token );
		$this->mTokenOkExceptSuffix = $user->matchEditTokenNoSuffix( $token );
		return $this->mTokenOk;
	}

	/**
	 * Sets post-edit cookie indicating the user just saved a particular revision.
	 *
	 * This uses a temporary cookie for each revision ID so separate saves will never
	 * interfere with each other.
	 *
	 * Article::view deletes the cookie on server-side after the redirect and
	 * converts the value to the global JavaScript variable wgPostEdit.
	 *
	 * If the variable were set on the server, it would be cached, which is unwanted
	 * since the post-edit state should only apply to the load right after the save.
	 *
	 * @param int $statusValue The status value (to check for new article status)
	 */
	protected function setPostEditCookie( $statusValue ) {
		$revisionId = $this->page->getLatest();
		$postEditKey = self::POST_EDIT_COOKIE_KEY_PREFIX . $revisionId;

		$val = 'saved';
		if ( $statusValue == self::AS_SUCCESS_NEW_ARTICLE ) {
			$val = 'created';
		} elseif ( $this->oldid ) {
			$val = 'restored';
		}

		$response = $this->context->getRequest()->response();
		$response->setCookie( $postEditKey, $val, time() + self::POST_EDIT_COOKIE_DURATION );
	}

	/**
	 * Attempt submission
	 * @param array|bool &$resultDetails See docs for $result in internalAttemptSave
	 * @throws UserBlockedError|ReadOnlyError|ThrottledError|PermissionsError
	 * @return Status The resulting status object.
	 */
	public function attemptSave( &$resultDetails = false ) {
		# Allow bots to exempt some edits from bot flagging
		$bot = $this->context->getUser()->isAllowed( 'bot' ) && $this->bot;
		$status = $this->internalAttemptSave( $resultDetails, $bot );

		Hooks::run( 'EditPage::attemptSave:after', [ $this, $status, $resultDetails ] );

		return $status;
	}

	/**
	 * Log when a page was successfully saved after the edit conflict view
	 */
	private function incrementResolvedConflicts() {
		if ( $this->context->getRequest()->getText( 'mode' ) !== 'conflict' ) {
			return;
		}

		$this->getEditConflictHelper()->incrementResolvedStats();
	}

	/**
	 * Handle status, such as after attempt save
	 *
	 * @param Status $status
	 * @param array|bool $resultDetails
	 *
	 * @throws ErrorPageError
	 * @return bool False, if output is done, true if rest of the form should be displayed
	 */
	private function handleStatus( Status $status, $resultDetails ) {
		/**
		 * @todo FIXME: once the interface for internalAttemptSave() is made
		 *   nicer, this should use the message in $status
		 */
		if ( $status->value == self::AS_SUCCESS_UPDATE
			|| $status->value == self::AS_SUCCESS_NEW_ARTICLE
		) {
			$this->incrementResolvedConflicts();

			$this->didSave = true;
			if ( !$resultDetails['nullEdit'] ) {
				$this->setPostEditCookie( $status->value );
			}
		}

		$out = $this->context->getOutput();

		// "wpExtraQueryRedirect" is a hidden input to modify
		// after save URL and is not used by actual edit form
		$request = $this->context->getRequest();
		$extraQueryRedirect = $request->getVal( 'wpExtraQueryRedirect' );

		switch ( $status->value ) {
			case self::AS_HOOK_ERROR_EXPECTED:
			case self::AS_CONTENT_TOO_BIG:
			case self::AS_ARTICLE_WAS_DELETED:
			case self::AS_CONFLICT_DETECTED:
			case self::AS_SUMMARY_NEEDED:
			case self::AS_TEXTBOX_EMPTY:
			case self::AS_MAX_ARTICLE_SIZE_EXCEEDED:
			case self::AS_END:
			case self::AS_BLANK_ARTICLE:
			case self::AS_SELF_REDIRECT:
				return true;

			case self::AS_HOOK_ERROR:
				return false;

			case self::AS_CANNOT_USE_CUSTOM_MODEL:
			case self::AS_PARSE_ERROR:
			case self::AS_UNICODE_NOT_SUPPORTED:
				$out->addWikiText( '<div class="error">' . "\n" . $status->getWikiText() . '</div>' );
				return true;

			case self::AS_SUCCESS_NEW_ARTICLE:
				$query = $resultDetails['redirect'] ? 'redirect=no' : '';
				if ( $extraQueryRedirect ) {
					if ( $query === '' ) {
						$query = $extraQueryRedirect;
					} else {
						$query = $query . '&' . $extraQueryRedirect;
					}
				}
				$anchor = isset( $resultDetails['sectionanchor'] ) ? $resultDetails['sectionanchor'] : '';
				$out->redirect( $this->mTitle->getFullURL( $query ) . $anchor );
				return false;

			case self::AS_SUCCESS_UPDATE:
				$extraQuery = '';
				$sectionanchor = $resultDetails['sectionanchor'];

				// Give extensions a chance to modify URL query on update
				Hooks::run(
					'ArticleUpdateBeforeRedirect',
					[ $this->mArticle, &$sectionanchor, &$extraQuery ]
				);

				if ( $resultDetails['redirect'] ) {
					if ( $extraQuery == '' ) {
						$extraQuery = 'redirect=no';
					} else {
						$extraQuery = 'redirect=no&' . $extraQuery;
					}
				}
				if ( $extraQueryRedirect ) {
					if ( $extraQuery === '' ) {
						$extraQuery = $extraQueryRedirect;
					} else {
						$extraQuery = $extraQuery . '&' . $extraQueryRedirect;
					}
				}

				$out->redirect( $this->mTitle->getFullURL( $extraQuery ) . $sectionanchor );
				return false;

			case self::AS_SPAM_ERROR:
				$this->spamPageWithContent( $resultDetails['spam'] );
				return false;

			case self::AS_BLOCKED_PAGE_FOR_USER:
				throw new UserBlockedError( $this->context->getUser()->getBlock() );

			case self::AS_IMAGE_REDIRECT_ANON:
			case self::AS_IMAGE_REDIRECT_LOGGED:
				throw new PermissionsError( 'upload' );

			case self::AS_READ_ONLY_PAGE_ANON:
			case self::AS_READ_ONLY_PAGE_LOGGED:
				throw new PermissionsError( 'edit' );

			case self::AS_READ_ONLY_PAGE:
				throw new ReadOnlyError;

			case self::AS_RATE_LIMITED:
				throw new ThrottledError();

			case self::AS_NO_CREATE_PERMISSION:
				$permission = $this->mTitle->isTalkPage() ? 'createtalk' : 'createpage';
				throw new PermissionsError( $permission );

			case self::AS_NO_CHANGE_CONTENT_MODEL:
				throw new PermissionsError( 'editcontentmodel' );

			default:
				// We don't recognize $status->value. The only way that can happen
				// is if an extension hook aborted from inside ArticleSave.
				// Render the status object into $this->hookError
				// FIXME this sucks, we should just use the Status object throughout
				$this->hookError = '<div class="error">' ."\n" . $status->getWikiText() .
					'</div>';
				return true;
		}
	}

	/**
	 * Run hooks that can filter edits just before they get saved.
	 *
	 * @param Content $content The Content to filter.
	 * @param Status $status For reporting the outcome to the caller
	 * @param User $user The user performing the edit
	 *
	 * @return bool
	 */
	protected function runPostMergeFilters( Content $content, Status $status, User $user ) {
		// Run old style post-section-merge edit filter
		if ( $this->hookError != '' ) {
			# ...or the hook could be expecting us to produce an error
			$status->fatal( 'hookaborted' );
			$status->value = self::AS_HOOK_ERROR_EXPECTED;
			return false;
		}

		// Run new style post-section-merge edit filter
		if ( !Hooks::run( 'EditFilterMergedContent',
				[ $this->context, $content, $status, $this->summary,
				$user, $this->minoredit ] )
		) {
			# Error messages etc. could be handled within the hook...
			if ( $status->isGood() ) {
				$status->fatal( 'hookaborted' );
				// Not setting $this->hookError here is a hack to allow the hook
				// to cause a return to the edit page without $this->hookError
				// being set. This is used by ConfirmEdit to display a captcha
				// without any error message cruft.
			} else {
				$this->hookError = $this->formatStatusErrors( $status );
			}
			// Use the existing $status->value if the hook set it
			if ( !$status->value ) {
				$status->value = self::AS_HOOK_ERROR;
			}
			return false;
		} elseif ( !$status->isOK() ) {
			# ...or the hook could be expecting us to produce an error
			// FIXME this sucks, we should just use the Status object throughout
			$this->hookError = $this->formatStatusErrors( $status );
			$status->fatal( 'hookaborted' );
			$status->value = self::AS_HOOK_ERROR_EXPECTED;
			return false;
		}

		return true;
	}

	/**
	 * Wrap status errors in an errorbox for increased visibility
	 *
	 * @param Status $status
	 * @return string Wikitext
	 */
	private function formatStatusErrors( Status $status ) {
		$errmsg = $status->getWikiText(
			'edit-error-short',
			'edit-error-long',
			$this->context->getLanguage()
		);
		return <<<ERROR
<div class="errorbox">
{$errmsg}
</div>
<br clear="all" />
ERROR;
	}

	/**
	 * Return the summary to be used for a new section.
	 *
	 * @param string $sectionanchor Set to the section anchor text
	 * @return string
	 */
	private function newSectionSummary( &$sectionanchor = null ) {
		global $wgParser;

		if ( $this->sectiontitle !== '' ) {
			$sectionanchor = $this->guessSectionName( $this->sectiontitle );
			// If no edit summary was specified, create one automatically from the section
			// title and have it link to the new section. Otherwise, respect the summary as
			// passed.
			if ( $this->summary === '' ) {
				$cleanSectionTitle = $wgParser->stripSectionName( $this->sectiontitle );
				return $this->context->msg( 'newsectionsummary' )
					->rawParams( $cleanSectionTitle )->inContentLanguage()->text();
			}
		} elseif ( $this->summary !== '' ) {
			$sectionanchor = $this->guessSectionName( $this->summary );
			# This is a new section, so create a link to the new section
			# in the revision summary.
			$cleanSummary = $wgParser->stripSectionName( $this->summary );
			return $this->context->msg( 'newsectionsummary' )
				->rawParams( $cleanSummary )->inContentLanguage()->text();
		}
		return $this->summary;
	}

	/**
	 * Attempt submission (no UI)
	 *
	 * @param array &$result Array to add statuses to, currently with the
	 *   possible keys:
	 *   - spam (string): Spam string from content if any spam is detected by
	 *     matchSpamRegex.
	 *   - sectionanchor (string): Section anchor for a section save.
	 *   - nullEdit (bool): Set if doEditContent is OK.  True if null edit,
	 *     false otherwise.
	 *   - redirect (bool): Set if doEditContent is OK. True if resulting
	 *     revision is a redirect.
	 * @param bool $bot True if edit is being made under the bot right.
	 *
	 * @return Status Status object, possibly with a message, but always with
	 *   one of the AS_* constants in $status->value,
	 *
	 * @todo FIXME: This interface is TERRIBLE, but hard to get rid of due to
	 *   various error display idiosyncrasies. There are also lots of cases
	 *   where error metadata is set in the object and retrieved later instead
	 *   of being returned, e.g. AS_CONTENT_TOO_BIG and
	 *   AS_BLOCKED_PAGE_FOR_USER. All that stuff needs to be cleaned up some
	 * time.
	 */
	public function internalAttemptSave( &$result, $bot = false ) {
		$status = Status::newGood();
		$user = $this->context->getUser();

		if ( !Hooks::run( 'EditPage::attemptSave', [ $this ] ) ) {
			wfDebug( "Hook 'EditPage::attemptSave' aborted article saving\n" );
			$status->fatal( 'hookaborted' );
			$status->value = self::AS_HOOK_ERROR;
			return $status;
		}

		if ( $this->unicodeCheck !== self::UNICODE_CHECK ) {
			$status->fatal( 'unicode-support-fail' );
			$status->value = self::AS_UNICODE_NOT_SUPPORTED;
			return $status;
		}

		$request = $this->context->getRequest();
		$spam = $request->getText( 'wpAntispam' );
		if ( $spam !== '' ) {
			wfDebugLog(
				'SimpleAntiSpam',
				$user->getName() .
				' editing "' .
				$this->mTitle->getPrefixedText() .
				'" submitted bogus field "' .
				$spam .
				'"'
			);
			$status->fatal( 'spamprotectionmatch', false );
			$status->value = self::AS_SPAM_ERROR;
			return $status;
		}

		try {
			# Construct Content object
			$textbox_content = $this->toEditContent( $this->textbox1 );
		} catch ( MWContentSerializationException $ex ) {
			$status->fatal(
				'content-failed-to-parse',
				$this->contentModel,
				$this->contentFormat,
				$ex->getMessage()
			);
			$status->value = self::AS_PARSE_ERROR;
			return $status;
		}

		# Check image redirect
		if ( $this->mTitle->getNamespace() == NS_FILE &&
			$textbox_content->isRedirect() &&
			!$user->isAllowed( 'upload' )
		) {
				$code = $user->isAnon() ? self::AS_IMAGE_REDIRECT_ANON : self::AS_IMAGE_REDIRECT_LOGGED;
				$status->setResult( false, $code );

				return $status;
		}

		# Check for spam
		$match = self::matchSummarySpamRegex( $this->summary );
		if ( $match === false && $this->section == 'new' ) {
			# $wgSpamRegex is enforced on this new heading/summary because, unlike
			# regular summaries, it is added to the actual wikitext.
			if ( $this->sectiontitle !== '' ) {
				# This branch is taken when the API is used with the 'sectiontitle' parameter.
				$match = self::matchSpamRegex( $this->sectiontitle );
			} else {
				# This branch is taken when the "Add Topic" user interface is used, or the API
				# is used with the 'summary' parameter.
				$match = self::matchSpamRegex( $this->summary );
			}
		}
		if ( $match === false ) {
			$match = self::matchSpamRegex( $this->textbox1 );
		}
		if ( $match !== false ) {
			$result['spam'] = $match;
			$ip = $request->getIP();
			$pdbk = $this->mTitle->getPrefixedDBkey();
			$match = str_replace( "\n", '', $match );
			wfDebugLog( 'SpamRegex', "$ip spam regex hit [[$pdbk]]: \"$match\"" );
			$status->fatal( 'spamprotectionmatch', $match );
			$status->value = self::AS_SPAM_ERROR;
			return $status;
		}
		if ( !Hooks::run(
			'EditFilter',
			[ $this, $this->textbox1, $this->section, &$this->hookError, $this->summary ] )
		) {
			# Error messages etc. could be handled within the hook...
			$status->fatal( 'hookaborted' );
			$status->value = self::AS_HOOK_ERROR;
			return $status;
		} elseif ( $this->hookError != '' ) {
			# ...or the hook could be expecting us to produce an error
			$status->fatal( 'hookaborted' );
			$status->value = self::AS_HOOK_ERROR_EXPECTED;
			return $status;
		}

		if ( $user->isBlockedFrom( $this->mTitle, false ) ) {
			// Auto-block user's IP if the account was "hard" blocked
			if ( !wfReadOnly() ) {
				$user->spreadAnyEditBlock();
			}
			# Check block state against master, thus 'false'.
			$status->setResult( false, self::AS_BLOCKED_PAGE_FOR_USER );
			return $status;
		}

		$this->contentLength = strlen( $this->textbox1 );
		$config = $this->context->getConfig();
		$maxArticleSize = $config->get( 'MaxArticleSize' );
		if ( $this->contentLength > $maxArticleSize * 1024 ) {
			// Error will be displayed by showEditForm()
			$this->tooBig = true;
			$status->setResult( false, self::AS_CONTENT_TOO_BIG );
			return $status;
		}

		if ( !$user->isAllowed( 'edit' ) ) {
			if ( $user->isAnon() ) {
				$status->setResult( false, self::AS_READ_ONLY_PAGE_ANON );
				return $status;
			} else {
				$status->fatal( 'readonlytext' );
				$status->value = self::AS_READ_ONLY_PAGE_LOGGED;
				return $status;
			}
		}

		$changingContentModel = false;
		if ( $this->contentModel !== $this->mTitle->getContentModel() ) {
			if ( !$config->get( 'ContentHandlerUseDB' ) ) {
				$status->fatal( 'editpage-cannot-use-custom-model' );
				$status->value = self::AS_CANNOT_USE_CUSTOM_MODEL;
				return $status;
			} elseif ( !$user->isAllowed( 'editcontentmodel' ) ) {
				$status->setResult( false, self::AS_NO_CHANGE_CONTENT_MODEL );
				return $status;
			}
			// Make sure the user can edit the page under the new content model too
			$titleWithNewContentModel = clone $this->mTitle;
			$titleWithNewContentModel->setContentModel( $this->contentModel );
			if ( !$titleWithNewContentModel->userCan( 'editcontentmodel', $user )
				|| !$titleWithNewContentModel->userCan( 'edit', $user )
			) {
				$status->setResult( false, self::AS_NO_CHANGE_CONTENT_MODEL );
				return $status;
			}

			$changingContentModel = true;
			$oldContentModel = $this->mTitle->getContentModel();
		}

		if ( $this->changeTags ) {
			$changeTagsStatus = ChangeTags::canAddTagsAccompanyingChange(
				$this->changeTags, $user );
			if ( !$changeTagsStatus->isOK() ) {
				$changeTagsStatus->value = self::AS_CHANGE_TAG_ERROR;
				return $changeTagsStatus;
			}
		}

		if ( wfReadOnly() ) {
			$status->fatal( 'readonlytext' );
			$status->value = self::AS_READ_ONLY_PAGE;
			return $status;
		}
		if ( $user->pingLimiter() || $user->pingLimiter( 'linkpurge', 0 )
			|| ( $changingContentModel && $user->pingLimiter( 'editcontentmodel' ) )
		) {
			$status->fatal( 'actionthrottledtext' );
			$status->value = self::AS_RATE_LIMITED;
			return $status;
		}

		# If the article has been deleted while editing, don't save it without
		# confirmation
		if ( $this->wasDeletedSinceLastEdit() && !$this->recreate ) {
			$status->setResult( false, self::AS_ARTICLE_WAS_DELETED );
			return $status;
		}

		# Load the page data from the master. If anything changes in the meantime,
		# we detect it by using page_latest like a token in a 1 try compare-and-swap.
		$this->page->loadPageData( 'fromdbmaster' );
		$new = !$this->page->exists();

		if ( $new ) {
			// Late check for create permission, just in case *PARANOIA*
			if ( !$this->mTitle->userCan( 'create', $user ) ) {
				$status->fatal( 'nocreatetext' );
				$status->value = self::AS_NO_CREATE_PERMISSION;
				wfDebug( __METHOD__ . ": no create permission\n" );
				return $status;
			}

			// Don't save a new page if it's blank or if it's a MediaWiki:
			// message with content equivalent to default (allow empty pages
			// in this case to disable messages, see T52124)
			$defaultMessageText = $this->mTitle->getDefaultMessageText();
			if ( $this->mTitle->getNamespace() === NS_MEDIAWIKI && $defaultMessageText !== false ) {
				$defaultText = $defaultMessageText;
			} else {
				$defaultText = '';
			}

			if ( !$this->allowBlankArticle && $this->textbox1 === $defaultText ) {
				$this->blankArticle = true;
				$status->fatal( 'blankarticle' );
				$status->setResult( false, self::AS_BLANK_ARTICLE );
				return $status;
			}

			if ( !$this->runPostMergeFilters( $textbox_content, $status, $user ) ) {
				return $status;
			}

			$content = $textbox_content;

			$result['sectionanchor'] = '';
			if ( $this->section == 'new' ) {
				if ( $this->sectiontitle !== '' ) {
					// Insert the section title above the content.
					$content = $content->addSectionHeader( $this->sectiontitle );
				} elseif ( $this->summary !== '' ) {
					// Insert the section title above the content.
					$content = $content->addSectionHeader( $this->summary );
				}
				$this->summary = $this->newSectionSummary( $result['sectionanchor'] );
			}

			$status->value = self::AS_SUCCESS_NEW_ARTICLE;

		} else { # not $new

			# Article exists. Check for edit conflict.

			$this->page->clear(); # Force reload of dates, etc.
			$timestamp = $this->page->getTimestamp();
			$latest = $this->page->getLatest();

			wfDebug( "timestamp: {$timestamp}, edittime: {$this->edittime}\n" );

			// Check editRevId if set, which handles same-second timestamp collisions
			if ( $timestamp != $this->edittime
				|| ( $this->editRevId !== null && $this->editRevId != $latest )
			) {
				$this->isConflict = true;
				if ( $this->section == 'new' ) {
					if ( $this->page->getUserText() == $user->getName() &&
						$this->page->getComment() == $this->newSectionSummary()
					) {
						// Probably a duplicate submission of a new comment.
						// This can happen when CDN resends a request after
						// a timeout but the first one actually went through.
						wfDebug( __METHOD__
							. ": duplicate new section submission; trigger edit conflict!\n" );
					} else {
						// New comment; suppress conflict.
						$this->isConflict = false;
						wfDebug( __METHOD__ . ": conflict suppressed; new section\n" );
					}
				} elseif ( $this->section == ''
					&& Revision::userWasLastToEdit(
						DB_MASTER, $this->mTitle->getArticleID(),
						$user->getId(), $this->edittime
					)
				) {
					# Suppress edit conflict with self, except for section edits where merging is required.
					wfDebug( __METHOD__ . ": Suppressing edit conflict, same user.\n" );
					$this->isConflict = false;
				}
			}

			// If sectiontitle is set, use it, otherwise use the summary as the section title.
			if ( $this->sectiontitle !== '' ) {
				$sectionTitle = $this->sectiontitle;
			} else {
				$sectionTitle = $this->summary;
			}

			$content = null;

			if ( $this->isConflict ) {
				wfDebug( __METHOD__
					. ": conflict! getting section '{$this->section}' for time '{$this->edittime}'"
					. " (id '{$this->editRevId}') (article time '{$timestamp}')\n" );
				// @TODO: replaceSectionAtRev() with base ID (not prior current) for ?oldid=X case
				// ...or disable section editing for non-current revisions (not exposed anyway).
				if ( $this->editRevId !== null ) {
					$content = $this->page->replaceSectionAtRev(
						$this->section,
						$textbox_content,
						$sectionTitle,
						$this->editRevId
					);
				} else {
					$content = $this->page->replaceSectionContent(
						$this->section,
						$textbox_content,
						$sectionTitle,
						$this->edittime
					);
				}
			} else {
				wfDebug( __METHOD__ . ": getting section '{$this->section}'\n" );
				$content = $this->page->replaceSectionContent(
					$this->section,
					$textbox_content,
					$sectionTitle
				);
			}

			if ( is_null( $content ) ) {
				wfDebug( __METHOD__ . ": activating conflict; section replace failed.\n" );
				$this->isConflict = true;
				$content = $textbox_content; // do not try to merge here!
			} elseif ( $this->isConflict ) {
				# Attempt merge
				if ( $this->mergeChangesIntoContent( $content ) ) {
					// Successful merge! Maybe we should tell the user the good news?
					$this->isConflict = false;
					wfDebug( __METHOD__ . ": Suppressing edit conflict, successful merge.\n" );
				} else {
					$this->section = '';
					$this->textbox1 = ContentHandler::getContentText( $content );
					wfDebug( __METHOD__ . ": Keeping edit conflict, failed merge.\n" );
				}
			}

			if ( $this->isConflict ) {
				$status->setResult( false, self::AS_CONFLICT_DETECTED );
				return $status;
			}

			if ( !$this->runPostMergeFilters( $content, $status, $user ) ) {
				return $status;
			}

			if ( $this->section == 'new' ) {
				// Handle the user preference to force summaries here
				if ( !$this->allowBlankSummary && trim( $this->summary ) == '' ) {
					$this->missingSummary = true;
					$status->fatal( 'missingsummary' ); // or 'missingcommentheader' if $section == 'new'. Blegh
					$status->value = self::AS_SUMMARY_NEEDED;
					return $status;
				}

				// Do not allow the user to post an empty comment
				if ( $this->textbox1 == '' ) {
					$this->missingComment = true;
					$status->fatal( 'missingcommenttext' );
					$status->value = self::AS_TEXTBOX_EMPTY;
					return $status;
				}
			} elseif ( !$this->allowBlankSummary
				&& !$content->equals( $this->getOriginalContent( $user ) )
				&& !$content->isRedirect()
				&& md5( $this->summary ) == $this->autoSumm
			) {
				$this->missingSummary = true;
				$status->fatal( 'missingsummary' );
				$status->value = self::AS_SUMMARY_NEEDED;
				return $status;
			}

			# All's well
			$sectionanchor = '';
			if ( $this->section == 'new' ) {
				$this->summary = $this->newSectionSummary( $sectionanchor );
			} elseif ( $this->section != '' ) {
				# Try to get a section anchor from the section source, redirect
				# to edited section if header found.
				# XXX: Might be better to integrate this into Article::replaceSectionAtRev
				# for duplicate heading checking and maybe parsing.
				$hasmatch = preg_match( "/^ *([=]{1,6})(.*?)(\\1) *\\n/i", $this->textbox1, $matches );
				# We can't deal with anchors, includes, html etc in the header for now,
				# headline would need to be parsed to improve this.
				if ( $hasmatch && strlen( $matches[2] ) > 0 ) {
					$sectionanchor = $this->guessSectionName( $matches[2] );
				}
			}
			$result['sectionanchor'] = $sectionanchor;

			// Save errors may fall down to the edit form, but we've now
			// merged the section into full text. Clear the section field
			// so that later submission of conflict forms won't try to
			// replace that into a duplicated mess.
			$this->textbox1 = $this->toEditText( $content );
			$this->section = '';

			$status->value = self::AS_SUCCESS_UPDATE;
		}

		if ( !$this->allowSelfRedirect
			&& $content->isRedirect()
			&& $content->getRedirectTarget()->equals( $this->getTitle() )
		) {
			// If the page already redirects to itself, don't warn.
			$currentTarget = $this->getCurrentContent()->getRedirectTarget();
			if ( !$currentTarget || !$currentTarget->equals( $this->getTitle() ) ) {
				$this->selfRedirect = true;
				$status->fatal( 'selfredirect' );
				$status->value = self::AS_SELF_REDIRECT;
				return $status;
			}
		}

		// Check for length errors again now that the section is merged in
		$this->contentLength = strlen( $this->toEditText( $content ) );
		if ( $this->contentLength > $maxArticleSize * 1024 ) {
			$this->tooBig = true;
			$status->setResult( false, self::AS_MAX_ARTICLE_SIZE_EXCEEDED );
			return $status;
		}

		$flags = EDIT_AUTOSUMMARY |
			( $new ? EDIT_NEW : EDIT_UPDATE ) |
			( ( $this->minoredit && !$this->isNew ) ? EDIT_MINOR : 0 ) |
			( $bot ? EDIT_FORCE_BOT : 0 );

		$doEditStatus = $this->page->doEditContent(
			$content,
			$this->summary,
			$flags,
			false,
			$user,
			$content->getDefaultFormat(),
			$this->changeTags,
			$this->undidRev
		);

		if ( !$doEditStatus->isOK() ) {
			// Failure from doEdit()
			// Show the edit conflict page for certain recognized errors from doEdit(),
			// but don't show it for errors from extension hooks
			$errors = $doEditStatus->getErrorsArray();
			if ( in_array( $errors[0][0],
					[ 'edit-gone-missing', 'edit-conflict', 'edit-already-exists' ] )
			) {
				$this->isConflict = true;
				// Destroys data doEdit() put in $status->value but who cares
				$doEditStatus->value = self::AS_END;
			}
			return $doEditStatus;
		}

		$result['nullEdit'] = $doEditStatus->hasMessage( 'edit-no-change' );
		if ( $result['nullEdit'] ) {
			// We don't know if it was a null edit until now, so increment here
			$user->pingLimiter( 'linkpurge' );
		}
		$result['redirect'] = $content->isRedirect();

		$this->updateWatchlist();

		// If the content model changed, add a log entry
		if ( $changingContentModel ) {
			$this->addContentModelChangeLogEntry(
				$user,
				$new ? false : $oldContentModel,
				$this->contentModel,
				$this->summary
			);
		}

		return $status;
	}

	/**
	 * @param User $user
	 * @param string|false $oldModel false if the page is being newly created
	 * @param string $newModel
	 * @param string $reason
	 */
	protected function addContentModelChangeLogEntry( User $user, $oldModel, $newModel, $reason ) {
		$new = $oldModel === false;
		$log = new ManualLogEntry( 'contentmodel', $new ? 'new' : 'change' );
		$log->setPerformer( $user );
		$log->setTarget( $this->mTitle );
		$log->setComment( $reason );
		$log->setParameters( [
			'4::oldmodel' => $oldModel,
			'5::newmodel' => $newModel
		] );
		$logid = $log->insert();
		$log->publish( $logid );
	}

	/**
	 * Register the change of watch status
	 */
	protected function updateWatchlist() {
		$user = $this->context->getUser();
		if ( !$user->isLoggedIn() ) {
			return;
		}

		$title = $this->mTitle;
		$watch = $this->watchthis;
		// Do this in its own transaction to reduce contention...
		DeferredUpdates::addCallableUpdate( function () use ( $user, $title, $watch ) {
			if ( $watch == $user->isWatched( $title, User::IGNORE_USER_RIGHTS ) ) {
				return; // nothing to change
			}
			WatchAction::doWatchOrUnwatch( $watch, $title, $user );
		} );
	}

	/**
	 * Attempts to do 3-way merge of edit content with a base revision
	 * and current content, in case of edit conflict, in whichever way appropriate
	 * for the content type.
	 *
	 * @since 1.21
	 *
	 * @param Content $editContent
	 *
	 * @return bool
	 */
	private function mergeChangesIntoContent( &$editContent ) {
		$db = wfGetDB( DB_MASTER );

		// This is the revision the editor started from
		$baseRevision = $this->getBaseRevision();
		$baseContent = $baseRevision ? $baseRevision->getContent() : null;

		if ( is_null( $baseContent ) ) {
			return false;
		}

		// The current state, we want to merge updates into it
		$currentRevision = Revision::loadFromTitle( $db, $this->mTitle );
		$currentContent = $currentRevision ? $currentRevision->getContent() : null;

		if ( is_null( $currentContent ) ) {
			return false;
		}

		$handler = ContentHandler::getForModelID( $baseContent->getModel() );

		$result = $handler->merge3( $baseContent, $editContent, $currentContent );

		if ( $result ) {
			$editContent = $result;
			// Update parentRevId to what we just merged.
			$this->parentRevId = $currentRevision->getId();
			return true;
		}

		return false;
	}

	/**
	 * @note: this method is very poorly named. If the user opened the form with ?oldid=X,
	 *        one might think of X as the "base revision", which is NOT what this returns.
	 * @return Revision|null Current version when the edit was started
	 */
	public function getBaseRevision() {
		if ( !$this->mBaseRevision ) {
			$db = wfGetDB( DB_MASTER );
			$this->mBaseRevision = $this->editRevId
				? Revision::newFromId( $this->editRevId, Revision::READ_LATEST )
				: Revision::loadFromTimestamp( $db, $this->mTitle, $this->edittime );
		}
		return $this->mBaseRevision;
	}

	/**
	 * Check given input text against $wgSpamRegex, and return the text of the first match.
	 *
	 * @param string $text
	 *
	 * @return string|bool Matching string or false
	 */
	public static function matchSpamRegex( $text ) {
		global $wgSpamRegex;
		// For back compatibility, $wgSpamRegex may be a single string or an array of regexes.
		$regexes = (array)$wgSpamRegex;
		return self::matchSpamRegexInternal( $text, $regexes );
	}

	/**
	 * Check given input text against $wgSummarySpamRegex, and return the text of the first match.
	 *
	 * @param string $text
	 *
	 * @return string|bool Matching string or false
	 */
	public static function matchSummarySpamRegex( $text ) {
		global $wgSummarySpamRegex;
		$regexes = (array)$wgSummarySpamRegex;
		return self::matchSpamRegexInternal( $text, $regexes );
	}

	/**
	 * @param string $text
	 * @param array $regexes
	 * @return bool|string
	 */
	protected static function matchSpamRegexInternal( $text, $regexes ) {
		foreach ( $regexes as $regex ) {
			$matches = [];
			if ( preg_match( $regex, $text, $matches ) ) {
				return $matches[0];
			}
		}
		return false;
	}

	public function setHeaders() {
		$out = $this->context->getOutput();

		$out->addModules( 'mediawiki.action.edit' );
		$out->addModuleStyles( 'mediawiki.action.edit.styles' );
		$out->addModuleStyles( 'mediawiki.editfont.styles' );

		$user = $this->context->getUser();
		if ( $user->getOption( 'showtoolbar' ) ) {
			// The addition of default buttons is handled by getEditToolbar() which
			// has its own dependency on this module. The call here ensures the module
			// is loaded in time (it has position "top") for other modules to register
			// buttons (e.g. extensions, gadgets, user scripts).
			$out->addModules( 'mediawiki.toolbar' );
		}

		if ( $user->getOption( 'uselivepreview' ) ) {
			$out->addModules( 'mediawiki.action.edit.preview' );
		}

		if ( $user->getOption( 'useeditwarning' ) ) {
			$out->addModules( 'mediawiki.action.edit.editWarning' );
		}

		# Enabled article-related sidebar, toplinks, etc.
		$out->setArticleRelated( true );

		$contextTitle = $this->getContextTitle();
		if ( $this->isConflict ) {
			$msg = 'editconflict';
		} elseif ( $contextTitle->exists() && $this->section != '' ) {
			$msg = $this->section == 'new' ? 'editingcomment' : 'editingsection';
		} else {
			$msg = $contextTitle->exists()
				|| ( $contextTitle->getNamespace() == NS_MEDIAWIKI
					&& $contextTitle->getDefaultMessageText() !== false
				)
				? 'editing'
				: 'creating';
		}

		# Use the title defined by DISPLAYTITLE magic word when present
		# NOTE: getDisplayTitle() returns HTML while getPrefixedText() returns plain text.
		#       setPageTitle() treats the input as wikitext, which should be safe in either case.
		$displayTitle = isset( $this->mParserOutput ) ? $this->mParserOutput->getDisplayTitle() : false;
		if ( $displayTitle === false ) {
			$displayTitle = $contextTitle->getPrefixedText();
		}
		$out->setPageTitle( $this->context->msg( $msg, $displayTitle ) );

		$config = $this->context->getConfig();

		# Transmit the name of the message to JavaScript for live preview
		# Keep Resources.php/mediawiki.action.edit.preview in sync with the possible keys
		$out->addJsConfigVars( [
			'wgEditMessage' => $msg,
<<<<<<< HEAD
			'wgAjaxEditStash' => $this->context->getConfig()->get( 'AjaxEditStash' ),
=======
			'wgAjaxEditStash' => $config->get( 'AjaxEditStash' ),
>>>>>>> eb4d2059
		] );

		// Add whether to use 'save' or 'publish' messages to JavaScript for post-edit, other
		// editors, etc.
		$out->addJsConfigVars(
			'wgEditSubmitButtonLabelPublish',
			$config->get( 'EditSubmitButtonLabelPublish' )
		);
	}

	/**
	 * Show all applicable editing introductions
	 */
	protected function showIntro() {
		if ( $this->suppressIntro ) {
			return;
		}

		$out = $this->context->getOutput();
		$namespace = $this->mTitle->getNamespace();

		if ( $namespace == NS_MEDIAWIKI ) {
			# Show a warning if editing an interface message
			$out->wrapWikiMsg( "<div class='mw-editinginterface'>\n$1\n</div>", 'editinginterface' );
			# If this is a default message (but not css, json, or js),
			# show a hint that it is translatable on translatewiki.net
			if (
				!$this->mTitle->hasContentModel( CONTENT_MODEL_CSS )
				&& !$this->mTitle->hasContentModel( CONTENT_MODEL_JSON )
				&& !$this->mTitle->hasContentModel( CONTENT_MODEL_JAVASCRIPT )
			) {
				$defaultMessageText = $this->mTitle->getDefaultMessageText();
				if ( $defaultMessageText !== false ) {
					$out->wrapWikiMsg( "<div class='mw-translateinterface'>\n$1\n</div>",
						'translateinterface' );
				}
			}
		} elseif ( $namespace == NS_FILE ) {
			# Show a hint to shared repo
			$file = wfFindFile( $this->mTitle );
			if ( $file && !$file->isLocal() ) {
				$descUrl = $file->getDescriptionUrl();
				# there must be a description url to show a hint to shared repo
				if ( $descUrl ) {
					if ( !$this->mTitle->exists() ) {
						$out->wrapWikiMsg( "<div class=\"mw-sharedupload-desc-create\">\n$1\n</div>", [
									'sharedupload-desc-create', $file->getRepo()->getDisplayName(), $descUrl
						] );
					} else {
						$out->wrapWikiMsg( "<div class=\"mw-sharedupload-desc-edit\">\n$1\n</div>", [
									'sharedupload-desc-edit', $file->getRepo()->getDisplayName(), $descUrl
						] );
					}
				}
			}
		}

		# Show a warning message when someone creates/edits a user (talk) page but the user does not exist
		# Show log extract when the user is currently blocked
		if ( $namespace == NS_USER || $namespace == NS_USER_TALK ) {
			$username = explode( '/', $this->mTitle->getText(), 2 )[0];
			$user = User::newFromName( $username, false /* allow IP users */ );
			$ip = User::isIP( $username );
			$block = Block::newFromTarget( $user, $user );
			if ( !( $user && $user->isLoggedIn() ) && !$ip ) { # User does not exist
				$out->wrapWikiMsg( "<div class=\"mw-userpage-userdoesnotexist error\">\n$1\n</div>",
					[ 'userpage-userdoesnotexist', wfEscapeWikiText( $username ) ] );
			} elseif ( !is_null( $block ) && $block->getType() != Block::TYPE_AUTO ) {
				# Show log extract if the user is currently blocked
				LogEventsList::showLogExtract(
					$out,
					'block',
					MWNamespace::getCanonicalName( NS_USER ) . ':' . $block->getTarget(),
					'',
					[
						'lim' => 1,
						'showIfEmpty' => false,
						'msgKey' => [
							'blocked-notice-logextract',
							$user->getName() # Support GENDER in notice
						]
					]
				);
			}
		}
		# Try to add a custom edit intro, or use the standard one if this is not possible.
		if ( !$this->showCustomIntro() && !$this->mTitle->exists() ) {
			$helpLink = wfExpandUrl( Skin::makeInternalOrExternalUrl(
				$this->context->msg( 'helppage' )->inContentLanguage()->text()
			) );
			if ( $this->context->getUser()->isLoggedIn() ) {
				$out->wrapWikiMsg(
					// Suppress the external link icon, consider the help url an internal one
					"<div class=\"mw-newarticletext plainlinks\">\n$1\n</div>",
					[
						'newarticletext',
						$helpLink
					]
				);
			} else {
				$out->wrapWikiMsg(
					// Suppress the external link icon, consider the help url an internal one
					"<div class=\"mw-newarticletextanon plainlinks\">\n$1\n</div>",
					[
						'newarticletextanon',
						$helpLink
					]
				);
			}
		}
		# Give a notice if the user is editing a deleted/moved page...
		if ( !$this->mTitle->exists() ) {
			$dbr = wfGetDB( DB_REPLICA );

			LogEventsList::showLogExtract( $out, [ 'delete', 'move' ], $this->mTitle,
				'',
				[
					'lim' => 10,
					'conds' => [ 'log_action != ' . $dbr->addQuotes( 'revision' ) ],
					'showIfEmpty' => false,
					'msgKey' => [ 'recreate-moveddeleted-warn' ]
				]
			);
		}
	}

	/**
	 * Attempt to show a custom editing introduction, if supplied
	 *
	 * @return bool
	 */
	protected function showCustomIntro() {
		if ( $this->editintro ) {
			$title = Title::newFromText( $this->editintro );
			if ( $title instanceof Title && $title->exists() && $title->userCan( 'read' ) ) {
				// Added using template syntax, to take <noinclude>'s into account.
				$this->context->getOutput()->addWikiTextTitleTidy(
					'<div class="mw-editintro">{{:' . $title->getFullText() . '}}</div>',
					$this->mTitle
				);
				return true;
			}
		}
		return false;
	}

	/**
	 * Gets an editable textual representation of $content.
	 * The textual representation can be turned by into a Content object by the
	 * toEditContent() method.
	 *
	 * If $content is null or false or a string, $content is returned unchanged.
	 *
	 * If the given Content object is not of a type that can be edited using
	 * the text base EditPage, an exception will be raised. Set
	 * $this->allowNonTextContent to true to allow editing of non-textual
	 * content.
	 *
	 * @param Content|null|bool|string $content
	 * @return string The editable text form of the content.
	 *
	 * @throws MWException If $content is not an instance of TextContent and
	 *   $this->allowNonTextContent is not true.
	 */
	protected function toEditText( $content ) {
		if ( $content === null || $content === false || is_string( $content ) ) {
			return $content;
		}

		if ( !$this->isSupportedContentModel( $content->getModel() ) ) {
			throw new MWException( 'This content model is not supported: ' . $content->getModel() );
		}

		return $content->serialize( $this->contentFormat );
	}

	/**
	 * Turns the given text into a Content object by unserializing it.
	 *
	 * If the resulting Content object is not of a type that can be edited using
	 * the text base EditPage, an exception will be raised. Set
	 * $this->allowNonTextContent to true to allow editing of non-textual
	 * content.
	 *
	 * @param string|null|bool $text Text to unserialize
	 * @return Content|bool|null The content object created from $text. If $text was false
	 *   or null, false resp. null will be  returned instead.
	 *
	 * @throws MWException If unserializing the text results in a Content
	 *   object that is not an instance of TextContent and
	 *   $this->allowNonTextContent is not true.
	 */
	protected function toEditContent( $text ) {
		if ( $text === false || $text === null ) {
			return $text;
		}

		$content = ContentHandler::makeContent( $text, $this->getTitle(),
			$this->contentModel, $this->contentFormat );

		if ( !$this->isSupportedContentModel( $content->getModel() ) ) {
			throw new MWException( 'This content model is not supported: ' . $content->getModel() );
		}

		return $content;
	}

	/**
	 * Send the edit form and related headers to OutputPage
	 * @param callable|null $formCallback That takes an OutputPage parameter; will be called
	 *     during form output near the top, for captchas and the like.
	 *
	 * The $formCallback parameter is deprecated since MediaWiki 1.25. Please
	 * use the EditPage::showEditForm:fields hook instead.
	 */
	public function showEditForm( $formCallback = null ) {
		# need to parse the preview early so that we know which templates are used,
		# otherwise users with "show preview after edit box" will get a blank list
		# we parse this near the beginning so that setHeaders can do the title
		# setting work instead of leaving it in getPreviewText
		$previewOutput = '';
		if ( $this->formtype == 'preview' ) {
			$previewOutput = $this->getPreviewText();
		}

		$out = $this->context->getOutput();

		// Avoid PHP 7.1 warning of passing $this by reference
		$editPage = $this;
		Hooks::run( 'EditPage::showEditForm:initial', [ &$editPage, &$out ] );

		$this->setHeaders();

		$this->addTalkPageText();
		$this->addEditNotices();

		if ( !$this->isConflict &&
			$this->section != '' &&
			!$this->isSectionEditSupported() ) {
			// We use $this->section to much before this and getVal('wgSection') directly in other places
			// at this point we can't reset $this->section to '' to fallback to non-section editing.
			// Someone is welcome to try refactoring though
			$out->showErrorPage( 'sectioneditnotsupported-title', 'sectioneditnotsupported-text' );
			return;
		}

		$this->showHeader();

		$out->addHTML( $this->editFormPageTop );

		$user = $this->context->getUser();
		if ( $user->getOption( 'previewontop' ) ) {
			$this->displayPreviewArea( $previewOutput, true );
		}

		$out->addHTML( $this->editFormTextTop );

		$showToolbar = true;
		if ( $this->wasDeletedSinceLastEdit() ) {
			if ( $this->formtype == 'save' ) {
				// Hide the toolbar and edit area, user can click preview to get it back
				// Add an confirmation checkbox and explanation.
				$showToolbar = false;
			} else {
				$out->wrapWikiMsg( "<div class='error mw-deleted-while-editing'>\n$1\n</div>",
					'deletedwhileediting' );
			}
		}

		// @todo add EditForm plugin interface and use it here!
		//       search for textarea1 and textarea2, and allow EditForm to override all uses.
		$out->addHTML( Html::openElement(
			'form',
			[
				'class' => 'mw-editform',
				'id' => self::EDITFORM_ID,
				'name' => self::EDITFORM_ID,
				'method' => 'post',
				'action' => $this->getActionURL( $this->getContextTitle() ),
				'enctype' => 'multipart/form-data'
			]
		) );

		if ( is_callable( $formCallback ) ) {
			wfWarn( 'The $formCallback parameter to ' . __METHOD__ . 'is deprecated' );
			call_user_func_array( $formCallback, [ &$out ] );
		}

		// Add a check for Unicode support
		$out->addHTML( Html::hidden( 'wpUnicodeCheck', self::UNICODE_CHECK ) );

		// Add an empty field to trip up spambots
		$out->addHTML(
			Xml::openElement( 'div', [ 'id' => 'antispam-container', 'style' => 'display: none;' ] )
			. Html::rawElement(
				'label',
				[ 'for' => 'wpAntispam' ],
				$this->context->msg( 'simpleantispam-label' )->parse()
			)
			. Xml::element(
				'input',
				[
					'type' => 'text',
					'name' => 'wpAntispam',
					'id' => 'wpAntispam',
					'value' => ''
				]
			)
			. Xml::closeElement( 'div' )
		);

		// Avoid PHP 7.1 warning of passing $this by reference
		$editPage = $this;
		Hooks::run( 'EditPage::showEditForm:fields', [ &$editPage, &$out ] );

		// Put these up at the top to ensure they aren't lost on early form submission
		$this->showFormBeforeText();

		if ( $this->wasDeletedSinceLastEdit() && 'save' == $this->formtype ) {
			$username = $this->lastDelete->user_name;
			$comment = CommentStore::getStore()
				->getComment( 'log_comment', $this->lastDelete )->text;

			// It is better to not parse the comment at all than to have templates expanded in the middle
			// TODO: can the checkLabel be moved outside of the div so that wrapWikiMsg could be used?
			$key = $comment === ''
				? 'confirmrecreate-noreason'
				: 'confirmrecreate';
			$out->addHTML(
				'<div class="mw-confirm-recreate">' .
					$this->context->msg( $key, $username, "<nowiki>$comment</nowiki>" )->parse() .
				Xml::checkLabel( $this->context->msg( 'recreate' )->text(), 'wpRecreate', 'wpRecreate', false,
					[ 'title' => Linker::titleAttrib( 'recreate' ), 'tabindex' => 1, 'id' => 'wpRecreate' ]
				) .
				'</div>'
			);
		}

		# When the summary is hidden, also hide them on preview/show changes
		if ( $this->nosummary ) {
			$out->addHTML( Html::hidden( 'nosummary', true ) );
		}

		# If a blank edit summary was previously provided, and the appropriate
		# user preference is active, pass a hidden tag as wpIgnoreBlankSummary. This will stop the
		# user being bounced back more than once in the event that a summary
		# is not required.
		# ####
		# For a bit more sophisticated detection of blank summaries, hash the
		# automatic one and pass that in the hidden field wpAutoSummary.
		if ( $this->missingSummary || ( $this->section == 'new' && $this->nosummary ) ) {
			$out->addHTML( Html::hidden( 'wpIgnoreBlankSummary', true ) );
		}

		if ( $this->undidRev ) {
			$out->addHTML( Html::hidden( 'wpUndidRevision', $this->undidRev ) );
		}

		if ( $this->selfRedirect ) {
			$out->addHTML( Html::hidden( 'wpIgnoreSelfRedirect', true ) );
		}

		if ( $this->hasPresetSummary ) {
			// If a summary has been preset using &summary= we don't want to prompt for
			// a different summary. Only prompt for a summary if the summary is blanked.
			// (T19416)
			$this->autoSumm = md5( '' );
		}

		$autosumm = $this->autoSumm ? $this->autoSumm : md5( $this->summary );
		$out->addHTML( Html::hidden( 'wpAutoSummary', $autosumm ) );

		$out->addHTML( Html::hidden( 'oldid', $this->oldid ) );
		$out->addHTML( Html::hidden( 'parentRevId', $this->getParentRevId() ) );

		$out->addHTML( Html::hidden( 'format', $this->contentFormat ) );
		$out->addHTML( Html::hidden( 'model', $this->contentModel ) );

		$out->enableOOUI();

		if ( $this->section == 'new' ) {
			$this->showSummaryInput( true, $this->summary );
			$out->addHTML( $this->getSummaryPreview( true, $this->summary ) );
		}

		$out->addHTML( $this->editFormTextBeforeContent );
		if ( $this->isConflict ) {
			// In an edit conflict, we turn textbox2 into the user's text,
			// and textbox1 into the stored version
			$this->textbox2 = $this->textbox1;

			$content = $this->getCurrentContent();
			$this->textbox1 = $this->toEditText( $content );

			$editConflictHelper = $this->getEditConflictHelper();
			$editConflictHelper->setTextboxes( $this->textbox2, $this->textbox1 );
			$editConflictHelper->setContentModel( $this->contentModel );
			$editConflictHelper->setContentFormat( $this->contentFormat );
			$out->addHTML( $editConflictHelper->getEditFormHtmlBeforeContent() );
		}

<<<<<<< HEAD
		if ( !$this->mTitle->isCssJsSubpage() && $showToolbar && $user->getOption( 'showtoolbar' ) ) {
=======
		if ( !$this->mTitle->isUserConfigPage() && $showToolbar && $user->getOption( 'showtoolbar' ) ) {
>>>>>>> eb4d2059
			$out->addHTML( self::getEditToolbar( $this->mTitle ) );
		}

		if ( $this->blankArticle ) {
			$out->addHTML( Html::hidden( 'wpIgnoreBlankArticle', true ) );
		}

		if ( $this->isConflict ) {
			// In an edit conflict bypass the overridable content form method
			// and fallback to the raw wpTextbox1 since editconflicts can't be
			// resolved between page source edits and custom ui edits using the
			// custom edit ui.
			$conflictTextBoxAttribs = [];
			if ( $this->wasDeletedSinceLastEdit() ) {
				$conflictTextBoxAttribs['style'] = 'display:none;';
			} elseif ( $this->isOldRev ) {
				$conflictTextBoxAttribs['class'] = 'mw-textarea-oldrev';
			}

			$out->addHTML( $editConflictHelper->getEditConflictMainTextBox( $conflictTextBoxAttribs ) );
			$out->addHTML( $editConflictHelper->getEditFormHtmlAfterContent() );
		} else {
			$this->showContentForm();
		}

		$out->addHTML( $this->editFormTextAfterContent );

		$this->showStandardInputs();

		$this->showFormAfterText();

		$this->showTosSummary();

		$this->showEditTools();

		$out->addHTML( $this->editFormTextAfterTools . "\n" );

		$out->addHTML( $this->makeTemplatesOnThisPageList( $this->getTemplates() ) );

		$out->addHTML( Html::rawElement( 'div', [ 'class' => 'hiddencats' ],
			Linker::formatHiddenCategories( $this->page->getHiddenCategories() ) ) );

		$out->addHTML( Html::rawElement( 'div', [ 'class' => 'limitreport' ],
			self::getPreviewLimitReport( $this->mParserOutput ) ) );

		$out->addModules( 'mediawiki.action.edit.collapsibleFooter' );

		if ( $this->isConflict ) {
			try {
				$this->showConflict();
			} catch ( MWContentSerializationException $ex ) {
				// this can't really happen, but be nice if it does.
				$msg = $this->context->msg(
					'content-failed-to-parse',
					$this->contentModel,
					$this->contentFormat,
					$ex->getMessage()
				);
				$out->addWikiText( '<div class="error">' . $msg->text() . '</div>' );
			}
		}

		// Set a hidden field so JS knows what edit form mode we are in
		if ( $this->isConflict ) {
			$mode = 'conflict';
		} elseif ( $this->preview ) {
			$mode = 'preview';
		} elseif ( $this->diff ) {
			$mode = 'diff';
		} else {
			$mode = 'text';
		}
		$out->addHTML( Html::hidden( 'mode', $mode, [ 'id' => 'mw-edit-mode' ] ) );

		// Marker for detecting truncated form data.  This must be the last
		// parameter sent in order to be of use, so do not move me.
		$out->addHTML( Html::hidden( 'wpUltimateParam', true ) );
		$out->addHTML( $this->editFormTextBottom . "\n</form>\n" );

		if ( !$user->getOption( 'previewontop' ) ) {
			$this->displayPreviewArea( $previewOutput, false );
		}
	}

	/**
	 * Wrapper around TemplatesOnThisPageFormatter to make
	 * a "templates on this page" list.
	 *
	 * @param Title[] $templates
	 * @return string HTML
	 */
	public function makeTemplatesOnThisPageList( array $templates ) {
		$templateListFormatter = new TemplatesOnThisPageFormatter(
			$this->context, MediaWikiServices::getInstance()->getLinkRenderer()
		);

		// preview if preview, else section if section, else false
		$type = false;
		if ( $this->preview ) {
			$type = 'preview';
		} elseif ( $this->section != '' ) {
			$type = 'section';
		}

		return Html::rawElement( 'div', [ 'class' => 'templatesUsed' ],
			$templateListFormatter->format( $templates, $type )
		);
	}

	/**
	 * Extract the section title from current section text, if any.
	 *
	 * @param string $text
	 * @return string|bool String or false
	 */
	public static function extractSectionTitle( $text ) {
		preg_match( "/^(=+)(.+)\\1\\s*(\n|$)/i", $text, $matches );
		if ( !empty( $matches[2] ) ) {
			global $wgParser;
			return $wgParser->stripSectionName( trim( $matches[2] ) );
		} else {
			return false;
		}
	}

	protected function showHeader() {
		$out = $this->context->getOutput();
		$user = $this->context->getUser();
		if ( $this->isConflict ) {
			$this->addExplainConflictHeader( $out );
			$this->editRevId = $this->page->getLatest();
		} else {
			if ( $this->section != '' && $this->section != 'new' ) {
				if ( !$this->summary && !$this->preview && !$this->diff ) {
					$sectionTitle = self::extractSectionTitle( $this->textbox1 ); // FIXME: use Content object
					if ( $sectionTitle !== false ) {
						$this->summary = "/* $sectionTitle */ ";
					}
				}
			}

			$buttonLabel = $this->context->msg( $this->getSubmitButtonLabel() )->text();

			if ( $this->missingComment ) {
				$out->wrapWikiMsg( "<div id='mw-missingcommenttext'>\n$1\n</div>", 'missingcommenttext' );
			}

			if ( $this->missingSummary && $this->section != 'new' ) {
				$out->wrapWikiMsg(
					"<div id='mw-missingsummary'>\n$1\n</div>",
					[ 'missingsummary', $buttonLabel ]
				);
			}

			if ( $this->missingSummary && $this->section == 'new' ) {
				$out->wrapWikiMsg(
					"<div id='mw-missingcommentheader'>\n$1\n</div>",
					[ 'missingcommentheader', $buttonLabel ]
				);
			}

			if ( $this->blankArticle ) {
				$out->wrapWikiMsg(
					"<div id='mw-blankarticle'>\n$1\n</div>",
					[ 'blankarticle', $buttonLabel ]
				);
			}

			if ( $this->selfRedirect ) {
				$out->wrapWikiMsg(
					"<div id='mw-selfredirect'>\n$1\n</div>",
					[ 'selfredirect', $buttonLabel ]
				);
			}

			if ( $this->hookError !== '' ) {
				$out->addWikiText( $this->hookError );
			}

			if ( $this->section != 'new' ) {
				$revision = $this->mArticle->getRevisionFetched();
				if ( $revision ) {
					// Let sysop know that this will make private content public if saved

					if ( !$revision->userCan( Revision::DELETED_TEXT, $user ) ) {
						$out->wrapWikiMsg(
							"<div class='mw-warning plainlinks'>\n$1\n</div>\n",
							'rev-deleted-text-permission'
						);
					} elseif ( $revision->isDeleted( Revision::DELETED_TEXT ) ) {
						$out->wrapWikiMsg(
							"<div class='mw-warning plainlinks'>\n$1\n</div>\n",
							'rev-deleted-text-view'
						);
					}

					if ( !$revision->isCurrent() ) {
						$this->mArticle->setOldSubtitle( $revision->getId() );
						$out->addWikiMsg( 'editingold' );
						$this->isOldRev = true;
					}
				} elseif ( $this->mTitle->exists() ) {
					// Something went wrong

					$out->wrapWikiMsg( "<div class='errorbox'>\n$1\n</div>\n",
						[ 'missing-revision', $this->oldid ] );
				}
			}
		}

		if ( wfReadOnly() ) {
			$out->wrapWikiMsg(
				"<div id=\"mw-read-only-warning\">\n$1\n</div>",
				[ 'readonlywarning', wfReadOnlyReason() ]
			);
		} elseif ( $user->isAnon() ) {
			if ( $this->formtype != 'preview' ) {
				$out->wrapWikiMsg(
					"<div id='mw-anon-edit-warning' class='warningbox'>\n$1\n</div>",
					[ 'anoneditwarning',
						// Log-in link
						SpecialPage::getTitleFor( 'Userlogin' )->getFullURL( [
							'returnto' => $this->getTitle()->getPrefixedDBkey()
						] ),
						// Sign-up link
						SpecialPage::getTitleFor( 'CreateAccount' )->getFullURL( [
							'returnto' => $this->getTitle()->getPrefixedDBkey()
						] )
					]
				);
			} else {
				$out->wrapWikiMsg( "<div id=\"mw-anon-preview-warning\" class=\"warningbox\">\n$1</div>",
					'anonpreviewwarning'
				);
			}
		} else {
<<<<<<< HEAD
			if ( $this->mTitle->isCssJsSubpage() ) {
				# Check the skin exists
				if ( $this->isWrongCaseCssJsPage() ) {
=======
			if ( $this->mTitle->isUserConfigPage() ) {
				# Check the skin exists
				if ( $this->isWrongCaseUserConfigPage() ) {
>>>>>>> eb4d2059
					$out->wrapWikiMsg(
						"<div class='error' id='mw-userinvalidconfigtitle'>\n$1\n</div>",
						[ 'userinvalidconfigtitle', $this->mTitle->getSkinFromConfigSubpage() ]
					);
				}
				if ( $this->getTitle()->isSubpageOf( $user->getUserPage() ) ) {
<<<<<<< HEAD
					$isCssSubpage = $this->mTitle->isCssSubpage();
					$out->wrapWikiMsg( '<div class="mw-usercssjspublic">$1</div>',
						$isCssSubpage ? 'usercssispublic' : 'userjsispublic'
					);
					if ( $this->formtype !== 'preview' ) {
						$config = $this->context->getConfig();
						if ( $isCssSubpage && $config->get( 'AllowUserCss' ) ) {
=======
					$isUserCssConfig = $this->mTitle->isUserCssConfigPage();
					$isUserJsonConfig = $this->mTitle->isUserJsonConfigPage();
					$isUserJsConfig = $this->mTitle->isUserJsConfigPage();

					$warning = $isUserCssConfig
						? 'usercssispublic'
						: ( $isUserJsonConfig ? 'userjsonispublic' : 'userjsispublic' );

					$out->wrapWikiMsg( '<div class="mw-userconfigpublic">$1</div>', $warning );

					if ( $this->formtype !== 'preview' ) {
						$config = $this->context->getConfig();
						if ( $isUserCssConfig && $config->get( 'AllowUserCss' ) ) {
>>>>>>> eb4d2059
							$out->wrapWikiMsg(
								"<div id='mw-usercssyoucanpreview'>\n$1\n</div>",
								[ 'usercssyoucanpreview' ]
							);
<<<<<<< HEAD
						}

						if ( $this->mTitle->isJsSubpage() && $config->get( 'AllowUserJs' ) ) {
=======
						} elseif ( $isUserJsonConfig /* No comparable 'AllowUserJson' */ ) {
							$out->wrapWikiMsg(
								"<div id='mw-userjsonyoucanpreview'>\n$1\n</div>",
								[ 'userjsonyoucanpreview' ]
							);
						} elseif ( $isUserJsConfig && $config->get( 'AllowUserJs' ) ) {
>>>>>>> eb4d2059
							$out->wrapWikiMsg(
								"<div id='mw-userjsyoucanpreview'>\n$1\n</div>",
								[ 'userjsyoucanpreview' ]
							);
						}
					}
				}
			}
		}

		$this->addPageProtectionWarningHeaders();

		$this->addLongPageWarningHeader();

		# Add header copyright warning
		$this->showHeaderCopyrightWarning();
	}

	/**
	 * Helper function for summary input functions, which returns the neccessary
	 * attributes for the input.
	 *
	 * @param array|null $inputAttrs Array of attrs to use on the input
	 * @return array
	 */
	private function getSummaryInputAttributes( array $inputAttrs = null ) {
		$conf = $this->context->getConfig();
		$oldCommentSchema = $conf->get( 'CommentTableSchemaMigrationStage' ) === MIGRATION_OLD;
		// HTML maxlength uses "UTF-16 code units", which means that characters outside BMP
		// (e.g. emojis) count for two each. This limit is overridden in JS to instead count
		// Unicode codepoints (or 255 UTF-8 bytes for old schema).
		return ( is_array( $inputAttrs ) ? $inputAttrs : [] ) + [
			'id' => 'wpSummary',
			'name' => 'wpSummary',
			'maxlength' => $oldCommentSchema ? 200 : CommentStore::COMMENT_CHARACTER_LIMIT,
			'tabindex' => 1,
			'size' => 60,
			'spellcheck' => 'true',
		];
	}

	/**
	 * Builds a standard summary input with a label.
	 *
	 * @param string $summary The value of the summary input
	 * @param string $labelText The html to place inside the label
	 * @param array $inputAttrs Array of attrs to use on the input
	 *
	 * @return OOUI\FieldLayout OOUI FieldLayout with Label and Input
	 */
	function getSummaryInputWidget( $summary = "", $labelText = null, $inputAttrs = null ) {
		$inputAttrs = OOUI\Element::configFromHtmlAttributes(
			$this->getSummaryInputAttributes( $inputAttrs )
		);
		$inputAttrs += [
			'title' => Linker::titleAttrib( 'summary' ),
			'accessKey' => Linker::accesskey( 'summary' ),
		];

		// For compatibility with old scripts and extensions, we want the legacy 'id' on the `<input>`
		$inputAttrs['inputId'] = $inputAttrs['id'];
		$inputAttrs['id'] = 'wpSummaryWidget';

		return new OOUI\FieldLayout(
			new OOUI\TextInputWidget( [
				'value' => $summary,
				'infusable' => true,
			] + $inputAttrs ),
			[
				'label' => new OOUI\HtmlSnippet( $labelText ),
				'align' => 'top',
				'id' => 'wpSummaryLabel',
				'classes' => [ $this->missingSummary ? 'mw-summarymissed' : 'mw-summary' ],
			]
		);
	}

	/**
	 * @param bool $isSubjectPreview True if this is the section subject/title
	 *   up top, or false if this is the comment summary
	 *   down below the textarea
	 * @param string $summary The text of the summary to display
	 */
	protected function showSummaryInput( $isSubjectPreview, $summary = "" ) {
		# Add a class if 'missingsummary' is triggered to allow styling of the summary line
		$summaryClass = $this->missingSummary ? 'mw-summarymissed' : 'mw-summary';
		if ( $isSubjectPreview ) {
			if ( $this->nosummary ) {
				return;
			}
		} else {
			if ( !$this->mShowSummaryField ) {
				return;
			}
		}

		$labelText = $this->context->msg( $isSubjectPreview ? 'subject' : 'summary' )->parse();
		$this->context->getOutput()->addHTML( $this->getSummaryInputWidget(
				$summary,
				$labelText,
				[ 'class' => $summaryClass ]
			) );
	}

	/**
	 * @param bool $isSubjectPreview True if this is the section subject/title
	 *   up top, or false if this is the comment summary
	 *   down below the textarea
	 * @param string $summary The text of the summary to display
	 * @return string
	 */
	protected function getSummaryPreview( $isSubjectPreview, $summary = "" ) {
		// avoid spaces in preview, gets always trimmed on save
		$summary = trim( $summary );
		if ( !$summary || ( !$this->preview && !$this->diff ) ) {
			return "";
		}

		global $wgParser;

		if ( $isSubjectPreview ) {
			$summary = $this->context->msg( 'newsectionsummary' )
				->rawParams( $wgParser->stripSectionName( $summary ) )
				->inContentLanguage()->text();
		}

		$message = $isSubjectPreview ? 'subject-preview' : 'summary-preview';

		$summary = $this->context->msg( $message )->parse()
			. Linker::commentBlock( $summary, $this->mTitle, $isSubjectPreview );
		return Xml::tags( 'div', [ 'class' => 'mw-summary-preview' ], $summary );
	}

	protected function showFormBeforeText() {
		$out = $this->context->getOutput();
		$out->addHTML( Html::hidden( 'wpSection', $this->section ) );
		$out->addHTML( Html::hidden( 'wpStarttime', $this->starttime ) );
		$out->addHTML( Html::hidden( 'wpEdittime', $this->edittime ) );
		$out->addHTML( Html::hidden( 'editRevId', $this->editRevId ) );
		$out->addHTML( Html::hidden( 'wpScrolltop', $this->scrolltop, [ 'id' => 'wpScrolltop' ] ) );
	}

	protected function showFormAfterText() {
		/**
		 * To make it harder for someone to slip a user a page
		 * which submits an edit form to the wiki without their
		 * knowledge, a random token is associated with the login
		 * session. If it's not passed back with the submission,
		 * we won't save the page, or render user JavaScript and
		 * CSS previews.
		 *
		 * For anon editors, who may not have a session, we just
		 * include the constant suffix to prevent editing from
		 * broken text-mangling proxies.
		 */
		$this->context->getOutput()->addHTML(
			"\n" .
			Html::hidden( "wpEditToken", $this->context->getUser()->getEditToken() ) .
			"\n"
		);
	}

	/**
	 * Subpage overridable method for printing the form for page content editing
	 * By default this simply outputs wpTextbox1
	 * Subclasses can override this to provide a custom UI for editing;
	 * be it a form, or simply wpTextbox1 with a modified content that will be
	 * reverse modified when extracted from the post data.
	 * Note that this is basically the inverse for importContentFormData
	 */
	protected function showContentForm() {
		$this->showTextbox1();
	}

	/**
	 * Method to output wpTextbox1
	 * The $textoverride method can be used by subclasses overriding showContentForm
	 * to pass back to this method.
	 *
	 * @param array $customAttribs Array of html attributes to use in the textarea
	 * @param string $textoverride Optional text to override $this->textarea1 with
	 */
	protected function showTextbox1( $customAttribs = null, $textoverride = null ) {
		if ( $this->wasDeletedSinceLastEdit() && $this->formtype == 'save' ) {
			$attribs = [ 'style' => 'display:none;' ];
		} else {
			$builder = new TextboxBuilder();
			$classes = $builder->getTextboxProtectionCSSClasses( $this->getTitle() );

			# Is an old revision being edited?
			if ( $this->isOldRev ) {
				$classes[] = 'mw-textarea-oldrev';
			}

			$attribs = [ 'tabindex' => 1 ];

			if ( is_array( $customAttribs ) ) {
				$attribs += $customAttribs;
			}

			$attribs = $builder->mergeClassesIntoAttributes( $classes, $attribs );
		}

		$this->showTextbox(
			$textoverride !== null ? $textoverride : $this->textbox1,
			'wpTextbox1',
			$attribs
		);
	}

	protected function showTextbox2() {
		$this->showTextbox( $this->textbox2, 'wpTextbox2', [ 'tabindex' => 6, 'readonly' ] );
	}

	protected function showTextbox( $text, $name, $customAttribs = [] ) {
<<<<<<< HEAD
		$wikitext = $this->addNewLineAtEnd( $text );

		$attribs = $this->buildTextboxAttribs( $name, $customAttribs, $this->context->getUser() );
=======
		$builder = new TextboxBuilder();
		$attribs = $builder->buildTextboxAttribs(
			$name,
			$customAttribs,
			$this->context->getUser(),
			$this->mTitle
		);
>>>>>>> eb4d2059

		$this->context->getOutput()->addHTML(
			Html::textarea( $name, $builder->addNewLineAtEnd( $text ), $attribs )
		);
	}

	protected function displayPreviewArea( $previewOutput, $isOnTop = false ) {
		$classes = [];
		if ( $isOnTop ) {
			$classes[] = 'ontop';
		}

		$attribs = [ 'id' => 'wikiPreview', 'class' => implode( ' ', $classes ) ];

		if ( $this->formtype != 'preview' ) {
			$attribs['style'] = 'display: none;';
		}

		$out = $this->context->getOutput();
		$out->addHTML( Xml::openElement( 'div', $attribs ) );

		if ( $this->formtype == 'preview' ) {
			$this->showPreview( $previewOutput );
		} else {
			// Empty content container for LivePreview
			$pageViewLang = $this->mTitle->getPageViewLanguage();
			$attribs = [ 'lang' => $pageViewLang->getHtmlCode(), 'dir' => $pageViewLang->getDir(),
				'class' => 'mw-content-' . $pageViewLang->getDir() ];
			$out->addHTML( Html::rawElement( 'div', $attribs ) );
		}

		$out->addHTML( '</div>' );

		if ( $this->formtype == 'diff' ) {
			try {
				$this->showDiff();
			} catch ( MWContentSerializationException $ex ) {
				$msg = $this->context->msg(
					'content-failed-to-parse',
					$this->contentModel,
					$this->contentFormat,
					$ex->getMessage()
				);
				$out->addWikiText( '<div class="error">' . $msg->text() . '</div>' );
			}
		}
	}

	/**
	 * Append preview output to OutputPage.
	 * Includes category rendering if this is a category page.
	 *
	 * @param string $text The HTML to be output for the preview.
	 */
	protected function showPreview( $text ) {
		if ( $this->mArticle instanceof CategoryPage ) {
			$this->mArticle->openShowCategory();
		}
		# This hook seems slightly odd here, but makes things more
		# consistent for extensions.
		$out = $this->context->getOutput();
		Hooks::run( 'OutputPageBeforeHTML', [ &$out, &$text ] );
		$out->addHTML( $text );
		if ( $this->mArticle instanceof CategoryPage ) {
			$this->mArticle->closeShowCategory();
		}
	}

	/**
	 * Get a diff between the current contents of the edit box and the
	 * version of the page we're editing from.
	 *
	 * If this is a section edit, we'll replace the section as for final
	 * save and then make a comparison.
	 */
	public function showDiff() {
		global $wgContLang;

		$oldtitlemsg = 'currentrev';
		# if message does not exist, show diff against the preloaded default
		if ( $this->mTitle->getNamespace() == NS_MEDIAWIKI && !$this->mTitle->exists() ) {
			$oldtext = $this->mTitle->getDefaultMessageText();
			if ( $oldtext !== false ) {
				$oldtitlemsg = 'defaultmessagetext';
				$oldContent = $this->toEditContent( $oldtext );
			} else {
				$oldContent = null;
			}
		} else {
			$oldContent = $this->getCurrentContent();
		}

		$textboxContent = $this->toEditContent( $this->textbox1 );
		if ( $this->editRevId !== null ) {
			$newContent = $this->page->replaceSectionAtRev(
				$this->section, $textboxContent, $this->summary, $this->editRevId
			);
		} else {
			$newContent = $this->page->replaceSectionContent(
				$this->section, $textboxContent, $this->summary, $this->edittime
			);
		}

		if ( $newContent ) {
			Hooks::run( 'EditPageGetDiffContent', [ $this, &$newContent ] );

			$user = $this->context->getUser();
			$popts = ParserOptions::newFromUserAndLang( $user, $wgContLang );
			$newContent = $newContent->preSaveTransform( $this->mTitle, $user, $popts );
		}

		if ( ( $oldContent && !$oldContent->isEmpty() ) || ( $newContent && !$newContent->isEmpty() ) ) {
			$oldtitle = $this->context->msg( $oldtitlemsg )->parse();
			$newtitle = $this->context->msg( 'yourtext' )->parse();

			if ( !$oldContent ) {
				$oldContent = $newContent->getContentHandler()->makeEmptyContent();
			}

			if ( !$newContent ) {
				$newContent = $oldContent->getContentHandler()->makeEmptyContent();
			}

			$de = $oldContent->getContentHandler()->createDifferenceEngine( $this->context );
			$de->setContent( $oldContent, $newContent );

			$difftext = $de->getDiff( $oldtitle, $newtitle );
			$de->showDiffStyle();
		} else {
			$difftext = '';
		}

		$this->context->getOutput()->addHTML( '<div id="wikiDiff">' . $difftext . '</div>' );
	}

	/**
	 * Show the header copyright warning.
	 */
	protected function showHeaderCopyrightWarning() {
		$msg = 'editpage-head-copy-warn';
		if ( !$this->context->msg( $msg )->isDisabled() ) {
			$this->context->getOutput()->wrapWikiMsg( "<div class='editpage-head-copywarn'>\n$1\n</div>",
				'editpage-head-copy-warn' );
		}
	}

	/**
	 * Give a chance for site and per-namespace customizations of
	 * terms of service summary link that might exist separately
	 * from the copyright notice.
	 *
	 * This will display between the save button and the edit tools,
	 * so should remain short!
	 */
	protected function showTosSummary() {
		$msg = 'editpage-tos-summary';
		Hooks::run( 'EditPageTosSummary', [ $this->mTitle, &$msg ] );
		if ( !$this->context->msg( $msg )->isDisabled() ) {
			$out = $this->context->getOutput();
			$out->addHTML( '<div class="mw-tos-summary">' );
			$out->addWikiMsg( $msg );
			$out->addHTML( '</div>' );
		}
	}

	/**
	 * Inserts optional text shown below edit and upload forms. Can be used to offer special
	 * characters not present on most keyboards for copying/pasting.
	 */
	protected function showEditTools() {
		$this->context->getOutput()->addHTML( '<div class="mw-editTools">' .
			$this->context->msg( 'edittools' )->inContentLanguage()->parse() .
			'</div>' );
	}

	/**
	 * Get the copyright warning
	 *
	 * Renamed to getCopyrightWarning(), old name kept around for backwards compatibility
	 * @return string
	 */
	protected function getCopywarn() {
		return self::getCopyrightWarning( $this->mTitle );
	}

	/**
	 * Get the copyright warning, by default returns wikitext
	 *
	 * @param Title $title
	 * @param string $format Output format, valid values are any function of a Message object
	 * @param Language|string|null $langcode Language code or Language object.
	 * @return string
	 */
	public static function getCopyrightWarning( $title, $format = 'plain', $langcode = null ) {
		global $wgRightsText;
		if ( $wgRightsText ) {
			$copywarnMsg = [ 'copyrightwarning',
				'[[' . wfMessage( 'copyrightpage' )->inContentLanguage()->text() . ']]',
				$wgRightsText ];
		} else {
			$copywarnMsg = [ 'copyrightwarning2',
				'[[' . wfMessage( 'copyrightpage' )->inContentLanguage()->text() . ']]' ];
		}
		// Allow for site and per-namespace customization of contribution/copyright notice.
		Hooks::run( 'EditPageCopyrightWarning', [ $title, &$copywarnMsg ] );

		$msg = call_user_func_array( 'wfMessage', $copywarnMsg )->title( $title );
		if ( $langcode ) {
			$msg->inLanguage( $langcode );
		}
		return "<div id=\"editpage-copywarn\">\n" .
			$msg->$format() . "\n</div>";
	}

	/**
	 * Get the Limit report for page previews
	 *
	 * @since 1.22
	 * @param ParserOutput $output ParserOutput object from the parse
	 * @return string HTML
	 */
	public static function getPreviewLimitReport( $output ) {
		global $wgLang;

		if ( !$output || !$output->getLimitReportData() ) {
			return '';
		}

		$limitReport = Html::rawElement( 'div', [ 'class' => 'mw-limitReportExplanation' ],
			wfMessage( 'limitreport-title' )->parseAsBlock()
		);

		// Show/hide animation doesn't work correctly on a table, so wrap it in a div.
		$limitReport .= Html::openElement( 'div', [ 'class' => 'preview-limit-report-wrapper' ] );

		$limitReport .= Html::openElement( 'table', [
			'class' => 'preview-limit-report wikitable'
		] ) .
			Html::openElement( 'tbody' );

		foreach ( $output->getLimitReportData() as $key => $value ) {
			if ( Hooks::run( 'ParserLimitReportFormat',
				[ $key, &$value, &$limitReport, true, true ]
			) ) {
				$keyMsg = wfMessage( $key );
				$valueMsg = wfMessage( [ "$key-value-html", "$key-value" ] );
				if ( !$valueMsg->exists() ) {
					$valueMsg = new RawMessage( '$1' );
				}
				if ( !$keyMsg->isDisabled() && !$valueMsg->isDisabled() ) {
					$limitReport .= Html::openElement( 'tr' ) .
						Html::rawElement( 'th', null, $keyMsg->parse() ) .
						Html::rawElement( 'td', null,
							$wgLang->formatNum( $valueMsg->params( $value )->parse() )
						) .
						Html::closeElement( 'tr' );
				}
			}
		}

		$limitReport .= Html::closeElement( 'tbody' ) .
			Html::closeElement( 'table' ) .
			Html::closeElement( 'div' );

		return $limitReport;
	}

	protected function showStandardInputs( &$tabindex = 2 ) {
		$out = $this->context->getOutput();
		$out->addHTML( "<div class='editOptions'>\n" );

		if ( $this->section != 'new' ) {
			$this->showSummaryInput( false, $this->summary );
			$out->addHTML( $this->getSummaryPreview( false, $this->summary ) );
		}

		$checkboxes = $this->getCheckboxesWidget(
			$tabindex,
			[ 'minor' => $this->minoredit, 'watch' => $this->watchthis ]
		);
		$checkboxesHTML = new OOUI\HorizontalLayout( [ 'items' => $checkboxes ] );

		$out->addHTML( "<div class='editCheckboxes'>" . $checkboxesHTML . "</div>\n" );

		// Show copyright warning.
		$out->addWikiText( $this->getCopywarn() );
		$out->addHTML( $this->editFormTextAfterWarn );

		$out->addHTML( "<div class='editButtons'>\n" );
		$out->addHTML( implode( "\n", $this->getEditButtons( $tabindex ) ) . "\n" );

		$cancel = $this->getCancelLink();

		$message = $this->context->msg( 'edithelppage' )->inContentLanguage()->text();
		$edithelpurl = Skin::makeInternalOrExternalUrl( $message );
		$edithelp =
			Html::linkButton(
				$this->context->msg( 'edithelp' )->text(),
				[ 'target' => 'helpwindow', 'href' => $edithelpurl ],
				[ 'mw-ui-quiet' ]
			) .
			$this->context->msg( 'word-separator' )->escaped() .
			$this->context->msg( 'newwindow' )->parse();

		$out->addHTML( "	<span class='cancelLink'>{$cancel}</span>\n" );
		$out->addHTML( "	<span class='editHelp'>{$edithelp}</span>\n" );
		$out->addHTML( "</div><!-- editButtons -->\n" );

		Hooks::run( 'EditPage::showStandardInputs:options', [ $this, $out, &$tabindex ] );

		$out->addHTML( "</div><!-- editOptions -->\n" );
	}

	/**
	 * Show an edit conflict. textbox1 is already shown in showEditForm().
	 * If you want to use another entry point to this function, be careful.
	 */
	protected function showConflict() {
		$out = $this->context->getOutput();
		// Avoid PHP 7.1 warning of passing $this by reference
		$editPage = $this;
		if ( Hooks::run( 'EditPageBeforeConflictDiff', [ &$editPage, &$out ] ) ) {
			$this->incrementConflictStats();

<<<<<<< HEAD
			$out->wrapWikiMsg( '<h2>$1</h2>', "yourdiff" );

			$content1 = $this->toEditContent( $this->textbox1 );
			$content2 = $this->toEditContent( $this->textbox2 );

			$handler = ContentHandler::getForModelID( $this->contentModel );
			$de = $handler->createDifferenceEngine( $this->context );
			$de->setContent( $content2, $content1 );
			$de->showDiff(
				$this->context->msg( 'yourtext' )->parse(),
				$this->context->msg( 'storedversion' )->text()
			);

			$out->wrapWikiMsg( '<h2>$1</h2>', "yourtext" );
			$this->showTextbox2();
=======
			$this->getEditConflictHelper()->showEditFormTextAfterFooters();
>>>>>>> eb4d2059
		}
	}

	protected function incrementConflictStats() {
		$this->getEditConflictHelper()->incrementConflictStats();
	}

	/**
	 * @return string
	 */
	public function getCancelLink() {
		$cancelParams = [];
		if ( !$this->isConflict && $this->oldid > 0 ) {
			$cancelParams['oldid'] = $this->oldid;
		} elseif ( $this->getContextTitle()->isRedirect() ) {
			$cancelParams['redirect'] = 'no';
		}

		return new OOUI\ButtonWidget( [
			'id' => 'mw-editform-cancel',
			'href' => $this->getContextTitle()->getLinkURL( $cancelParams ),
			'label' => new OOUI\HtmlSnippet( $this->context->msg( 'cancel' )->parse() ),
			'framed' => false,
			'infusable' => true,
			'flags' => 'destructive',
		] );
	}

	/**
	 * Returns the URL to use in the form's action attribute.
	 * This is used by EditPage subclasses when simply customizing the action
	 * variable in the constructor is not enough. This can be used when the
	 * EditPage lives inside of a Special page rather than a custom page action.
	 *
	 * @param Title $title Title object for which is being edited (where we go to for &action= links)
	 * @return string
	 */
	protected function getActionURL( Title $title ) {
		return $title->getLocalURL( [ 'action' => $this->action ] );
	}

	/**
	 * Check if a page was deleted while the user was editing it, before submit.
	 * Note that we rely on the logging table, which hasn't been always there,
	 * but that doesn't matter, because this only applies to brand new
	 * deletes.
	 * @return bool
	 */
	protected function wasDeletedSinceLastEdit() {
		if ( $this->deletedSinceEdit !== null ) {
			return $this->deletedSinceEdit;
		}

		$this->deletedSinceEdit = false;

		if ( !$this->mTitle->exists() && $this->mTitle->isDeletedQuick() ) {
			$this->lastDelete = $this->getLastDelete();
			if ( $this->lastDelete ) {
				$deleteTime = wfTimestamp( TS_MW, $this->lastDelete->log_timestamp );
				if ( $deleteTime > $this->starttime ) {
					$this->deletedSinceEdit = true;
				}
			}
		}

		return $this->deletedSinceEdit;
	}

	/**
	 * @return bool|stdClass
	 */
	protected function getLastDelete() {
		$dbr = wfGetDB( DB_REPLICA );
		$commentQuery = CommentStore::getStore()->getJoin( 'log_comment' );
		$actorQuery = ActorMigration::newMigration()->getJoin( 'log_user' );
		$data = $dbr->selectRow(
			array_merge( [ 'logging' ], $commentQuery['tables'], $actorQuery['tables'], [ 'user' ] ),
			[
				'log_type',
				'log_action',
				'log_timestamp',
				'log_namespace',
				'log_title',
				'log_params',
				'log_deleted',
				'user_name'
			] + $commentQuery['fields'] + $actorQuery['fields'],
			[
				'log_namespace' => $this->mTitle->getNamespace(),
				'log_title' => $this->mTitle->getDBkey(),
				'log_type' => 'delete',
				'log_action' => 'delete',
			],
			__METHOD__,
			[ 'LIMIT' => 1, 'ORDER BY' => 'log_timestamp DESC' ],
			[
				'user' => [ 'JOIN', 'user_id=' . $actorQuery['fields']['log_user'] ],
			] + $commentQuery['joins'] + $actorQuery['joins']
		);
		// Quick paranoid permission checks...
		if ( is_object( $data ) ) {
			if ( $data->log_deleted & LogPage::DELETED_USER ) {
				$data->user_name = $this->context->msg( 'rev-deleted-user' )->escaped();
			}

			if ( $data->log_deleted & LogPage::DELETED_COMMENT ) {
				$data->log_comment_text = $this->context->msg( 'rev-deleted-comment' )->escaped();
				$data->log_comment_data = null;
			}
		}

		return $data;
	}

	/**
	 * Get the rendered text for previewing.
	 * @throws MWException
	 * @return string
	 */
	public function getPreviewText() {
		$out = $this->context->getOutput();
		$config = $this->context->getConfig();

		if ( $config->get( 'RawHtml' ) && !$this->mTokenOk ) {
			// Could be an offsite preview attempt. This is very unsafe if
			// HTML is enabled, as it could be an attack.
			$parsedNote = '';
			if ( $this->textbox1 !== '' ) {
				// Do not put big scary notice, if previewing the empty
				// string, which happens when you initially edit
				// a category page, due to automatic preview-on-open.
				$parsedNote = $out->parse( "<div class='previewnote'>" .
					$this->context->msg( 'session_fail_preview_html' )->text() . "</div>",
					true, /* interface */true );
			}
			$this->incrementEditFailureStats( 'session_loss' );
			return $parsedNote;
		}

		$note = '';

		try {
			$content = $this->toEditContent( $this->textbox1 );

			$previewHTML = '';
			if ( !Hooks::run(
				'AlternateEditPreview',
				[ $this, &$content, &$previewHTML, &$this->mParserOutput ] )
			) {
				return $previewHTML;
			}

			# provide a anchor link to the editform
			$continueEditing = '<span class="mw-continue-editing">' .
				'[[#' . self::EDITFORM_ID . '|' .
				$this->context->getLanguage()->getArrow() . ' ' .
				$this->context->msg( 'continue-editing' )->text() . ']]</span>';
			if ( $this->mTriedSave && !$this->mTokenOk ) {
				if ( $this->mTokenOkExceptSuffix ) {
					$note = $this->context->msg( 'token_suffix_mismatch' )->plain();
					$this->incrementEditFailureStats( 'bad_token' );
				} else {
					$note = $this->context->msg( 'session_fail_preview' )->plain();
					$this->incrementEditFailureStats( 'session_loss' );
				}
			} elseif ( $this->incompleteForm ) {
				$note = $this->context->msg( 'edit_form_incomplete' )->plain();
				if ( $this->mTriedSave ) {
					$this->incrementEditFailureStats( 'incomplete_form' );
				}
			} else {
				$note = $this->context->msg( 'previewnote' )->plain() . ' ' . $continueEditing;
			}

			# don't parse non-wikitext pages, show message about preview
			if ( $this->mTitle->isUserConfigPage() || $this->mTitle->isSiteConfigPage() ) {
				if ( $this->mTitle->isUserConfigPage() ) {
					$level = 'user';
				} elseif ( $this->mTitle->isSiteConfigPage() ) {
					$level = 'site';
				} else {
					$level = false;
				}

				if ( $content->getModel() == CONTENT_MODEL_CSS ) {
					$format = 'css';
					if ( $level === 'user' && !$config->get( 'AllowUserCss' ) ) {
<<<<<<< HEAD
=======
						$format = false;
					}
				} elseif ( $content->getModel() == CONTENT_MODEL_JSON ) {
					$format = 'json';
					if ( $level === 'user' /* No comparable 'AllowUserJson' */ ) {
>>>>>>> eb4d2059
						$format = false;
					}
				} elseif ( $content->getModel() == CONTENT_MODEL_JAVASCRIPT ) {
					$format = 'js';
					if ( $level === 'user' && !$config->get( 'AllowUserJs' ) ) {
						$format = false;
					}
				} else {
					$format = false;
				}

				# Used messages to make sure grep find them:
				# Messages: usercsspreview, userjsonpreview, userjspreview,
				#   sitecsspreview, sitejsonpreview, sitejspreview
				if ( $level && $format ) {
					$note = "<div id='mw-{$level}{$format}preview'>" .
						$this->context->msg( "{$level}{$format}preview" )->text() .
						' ' . $continueEditing . "</div>";
				}
			}

			# If we're adding a comment, we need to show the
			# summary as the headline
			if ( $this->section === "new" && $this->summary !== "" ) {
				$content = $content->addSectionHeader( $this->summary );
			}

			$hook_args = [ $this, &$content ];
			Hooks::run( 'EditPageGetPreviewContent', $hook_args );

			$parserResult = $this->doPreviewParse( $content );
			$parserOutput = $parserResult['parserOutput'];
			$previewHTML = $parserResult['html'];
			$this->mParserOutput = $parserOutput;
			$out->addParserOutputMetadata( $parserOutput );

			if ( count( $parserOutput->getWarnings() ) ) {
				$note .= "\n\n" . implode( "\n\n", $parserOutput->getWarnings() );
			}

		} catch ( MWContentSerializationException $ex ) {
			$m = $this->context->msg(
				'content-failed-to-parse',
				$this->contentModel,
				$this->contentFormat,
				$ex->getMessage()
			);
			$note .= "\n\n" . $m->parse();
			$previewHTML = '';
		}

		if ( $this->isConflict ) {
			$conflict = '<h2 id="mw-previewconflict">'
				. $this->context->msg( 'previewconflict' )->escaped() . "</h2>\n";
		} else {
			$conflict = '<hr />';
		}

		$previewhead = "<div class='previewnote'>\n" .
			'<h2 id="mw-previewheader">' . $this->context->msg( 'preview' )->escaped() . "</h2>" .
			$out->parse( $note, true, /* interface */true ) . $conflict . "</div>\n";

		$pageViewLang = $this->mTitle->getPageViewLanguage();
		$attribs = [ 'lang' => $pageViewLang->getHtmlCode(), 'dir' => $pageViewLang->getDir(),
			'class' => 'mw-content-' . $pageViewLang->getDir() ];
		$previewHTML = Html::rawElement( 'div', $attribs, $previewHTML );

		return $previewhead . $previewHTML . $this->previewTextAfterContent;
	}

	private function incrementEditFailureStats( $failureType ) {
		$stats = MediaWikiServices::getInstance()->getStatsdDataFactory();
		$stats->increment( 'edit.failures.' . $failureType );
	}

	/**
	 * Get parser options for a preview
	 * @return ParserOptions
	 */
	protected function getPreviewParserOptions() {
		$parserOptions = $this->page->makeParserOptions( $this->context );
		$parserOptions->setIsPreview( true );
		$parserOptions->setIsSectionPreview( !is_null( $this->section ) && $this->section !== '' );
		$parserOptions->enableLimitReport();
		return $parserOptions;
	}

	/**
	 * Parse the page for a preview. Subclasses may override this class, in order
	 * to parse with different options, or to otherwise modify the preview HTML.
	 *
	 * @param Content $content The page content
	 * @return array with keys:
	 *   - parserOutput: The ParserOutput object
	 *   - html: The HTML to be displayed
	 */
	protected function doPreviewParse( Content $content ) {
		$user = $this->context->getUser();
		$parserOptions = $this->getPreviewParserOptions();
		$pstContent = $content->preSaveTransform( $this->mTitle, $user, $parserOptions );
		$scopedCallback = $parserOptions->setupFakeRevision(
			$this->mTitle, $pstContent, $user );
		$parserOutput = $pstContent->getParserOutput( $this->mTitle, null, $parserOptions );
		ScopedCallback::consume( $scopedCallback );
		return [
			'parserOutput' => $parserOutput,
			'html' => $parserOutput->getText( [
				'enableSectionEditLinks' => false
			] )
		];
	}

	/**
	 * @return array
	 */
	public function getTemplates() {
		if ( $this->preview || $this->section != '' ) {
			$templates = [];
			if ( !isset( $this->mParserOutput ) ) {
				return $templates;
			}
			foreach ( $this->mParserOutput->getTemplates() as $ns => $template ) {
				foreach ( array_keys( $template ) as $dbk ) {
					$templates[] = Title::makeTitle( $ns, $dbk );
				}
			}
			return $templates;
		} else {
			return $this->mTitle->getTemplateLinksFrom();
		}
	}

	/**
	 * Shows a bulletin board style toolbar for common editing functions.
	 * It can be disabled in the user preferences.
	 *
	 * @param Title $title Title object for the page being edited (optional)
	 * @return string
	 */
	public static function getEditToolbar( $title = null ) {
		global $wgContLang, $wgOut;
		global $wgEnableUploads, $wgForeignFileRepos;

		$imagesAvailable = $wgEnableUploads || count( $wgForeignFileRepos );
		$showSignature = true;
		if ( $title ) {
			$showSignature = MWNamespace::wantSignatures( $title->getNamespace() );
		}

		/**
		 * $toolarray is an array of arrays each of which includes the
		 * opening tag, the closing tag, optionally a sample text that is
		 * inserted between the two when no selection is highlighted
		 * and.  The tip text is shown when the user moves the mouse
		 * over the button.
		 *
		 * Images are defined in ResourceLoaderEditToolbarModule.
		 */
		$toolarray = [
			[
				'id'     => 'mw-editbutton-bold',
				'open'   => '\'\'\'',
				'close'  => '\'\'\'',
				'sample' => wfMessage( 'bold_sample' )->text(),
				'tip'    => wfMessage( 'bold_tip' )->text(),
			],
			[
				'id'     => 'mw-editbutton-italic',
				'open'   => '\'\'',
				'close'  => '\'\'',
				'sample' => wfMessage( 'italic_sample' )->text(),
				'tip'    => wfMessage( 'italic_tip' )->text(),
			],
			[
				'id'     => 'mw-editbutton-link',
				'open'   => '[[',
				'close'  => ']]',
				'sample' => wfMessage( 'link_sample' )->text(),
				'tip'    => wfMessage( 'link_tip' )->text(),
			],
			[
				'id'     => 'mw-editbutton-extlink',
				'open'   => '[',
				'close'  => ']',
				'sample' => wfMessage( 'extlink_sample' )->text(),
				'tip'    => wfMessage( 'extlink_tip' )->text(),
			],
			[
				'id'     => 'mw-editbutton-headline',
				'open'   => "\n== ",
				'close'  => " ==\n",
				'sample' => wfMessage( 'headline_sample' )->text(),
				'tip'    => wfMessage( 'headline_tip' )->text(),
			],
			$imagesAvailable ? [
				'id'     => 'mw-editbutton-image',
				'open'   => '[[' . $wgContLang->getNsText( NS_FILE ) . ':',
				'close'  => ']]',
				'sample' => wfMessage( 'image_sample' )->text(),
				'tip'    => wfMessage( 'image_tip' )->text(),
			] : false,
			$imagesAvailable ? [
				'id'     => 'mw-editbutton-media',
				'open'   => '[[' . $wgContLang->getNsText( NS_MEDIA ) . ':',
				'close'  => ']]',
				'sample' => wfMessage( 'media_sample' )->text(),
				'tip'    => wfMessage( 'media_tip' )->text(),
			] : false,
			[
				'id'     => 'mw-editbutton-nowiki',
				'open'   => "<nowiki>",
				'close'  => "</nowiki>",
				'sample' => wfMessage( 'nowiki_sample' )->text(),
				'tip'    => wfMessage( 'nowiki_tip' )->text(),
			],
			$showSignature ? [
				'id'     => 'mw-editbutton-signature',
				'open'   => wfMessage( 'sig-text', '~~~~' )->inContentLanguage()->text(),
				'close'  => '',
				'sample' => '',
				'tip'    => wfMessage( 'sig_tip' )->text(),
			] : false,
			[
				'id'     => 'mw-editbutton-hr',
				'open'   => "\n----\n",
				'close'  => '',
				'sample' => '',
				'tip'    => wfMessage( 'hr_tip' )->text(),
			]
		];

		$script = 'mw.loader.using("mediawiki.toolbar", function () {';
		foreach ( $toolarray as $tool ) {
			if ( !$tool ) {
				continue;
			}

			$params = [
				// Images are defined in ResourceLoaderEditToolbarModule
				false,
				// Note that we use the tip both for the ALT tag and the TITLE tag of the image.
				// Older browsers show a "speedtip" type message only for ALT.
				// Ideally these should be different, realistically they
				// probably don't need to be.
				$tool['tip'],
				$tool['open'],
				$tool['close'],
				$tool['sample'],
				$tool['id'],
			];

			$script .= Xml::encodeJsCall(
				'mw.toolbar.addButton',
				$params,
				ResourceLoader::inDebugMode()
			);
		}

		$script .= '});';

		$toolbar = '<div id="toolbar"></div>';

		if ( Hooks::run( 'EditPageBeforeEditToolbar', [ &$toolbar ] ) ) {
			// Only add the old toolbar cruft to the page payload if the toolbar has not
			// been over-written by a hook caller
			$wgOut->addScript( ResourceLoader::makeInlineScript( $script ) );
		};

		return $toolbar;
	}

	/**
	 * Return an array of checkbox definitions.
	 *
	 * Array keys correspond to the `<input>` 'name' attribute to use for each checkbox.
	 *
	 * Array values are associative arrays with the following keys:
	 *  - 'label-message' (required): message for label text
	 *  - 'id' (required): 'id' attribute for the `<input>`
	 *  - 'default' (required): default checkedness (true or false)
	 *  - 'title-message' (optional): used to generate 'title' attribute for the `<label>`
	 *  - 'tooltip' (optional): used to generate 'title' and 'accesskey' attributes
	 *    from messages like 'tooltip-foo', 'accesskey-foo'
	 *  - 'label-id' (optional): 'id' attribute for the `<label>`
	 *  - 'legacy-name' (optional): short name for backwards-compatibility
	 * @param array $checked Array of checkbox name (matching the 'legacy-name') => bool,
	 *   where bool indicates the checked status of the checkbox
	 * @return array
	 */
	public function getCheckboxesDefinition( $checked ) {
		$checkboxes = [];

		$user = $this->context->getUser();
		// don't show the minor edit checkbox if it's a new page or section
		if ( !$this->isNew && $user->isAllowed( 'minoredit' ) ) {
			$checkboxes['wpMinoredit'] = [
				'id' => 'wpMinoredit',
				'label-message' => 'minoredit',
				// Uses messages: tooltip-minoredit, accesskey-minoredit
				'tooltip' => 'minoredit',
				'label-id' => 'mw-editpage-minoredit',
				'legacy-name' => 'minor',
				'default' => $checked['minor'],
			];
		}

		if ( $user->isLoggedIn() ) {
			$checkboxes['wpWatchthis'] = [
				'id' => 'wpWatchthis',
				'label-message' => 'watchthis',
				// Uses messages: tooltip-watch, accesskey-watch
				'tooltip' => 'watch',
				'label-id' => 'mw-editpage-watch',
				'legacy-name' => 'watch',
				'default' => $checked['watch'],
			];
		}

		$editPage = $this;
		Hooks::run( 'EditPageGetCheckboxesDefinition', [ $editPage, &$checkboxes ] );

		return $checkboxes;
	}

	/**
	 * Returns an array of checkboxes for the edit form, including 'minor' and 'watch' checkboxes and
	 * any other added by extensions.
	 *
	 * @param int &$tabindex Current tabindex
	 * @param array $checked Array of checkbox => bool, where bool indicates the checked
	 *                 status of the checkbox
	 *
	 * @return array Associative array of string keys to OOUI\FieldLayout instances
	 */
	public function getCheckboxesWidget( &$tabindex, $checked ) {
		$checkboxes = [];
		$checkboxesDef = $this->getCheckboxesDefinition( $checked );

		foreach ( $checkboxesDef as $name => $options ) {
			$legacyName = isset( $options['legacy-name'] ) ? $options['legacy-name'] : $name;

			$title = null;
			$accesskey = null;
			if ( isset( $options['tooltip'] ) ) {
				$accesskey = $this->context->msg( "accesskey-{$options['tooltip']}" )->text();
				$title = Linker::titleAttrib( $options['tooltip'] );
			}
			if ( isset( $options['title-message'] ) ) {
				$title = $this->context->msg( $options['title-message'] )->text();
			}

			$checkboxes[ $legacyName ] = new OOUI\FieldLayout(
				new OOUI\CheckboxInputWidget( [
					'tabIndex' => ++$tabindex,
					'accessKey' => $accesskey,
					'id' => $options['id'] . 'Widget',
					'inputId' => $options['id'],
					'name' => $name,
					'selected' => $options['default'],
					'infusable' => true,
				] ),
				[
					'align' => 'inline',
					'label' => new OOUI\HtmlSnippet( $this->context->msg( $options['label-message'] )->parse() ),
					'title' => $title,
					'id' => isset( $options['label-id'] ) ? $options['label-id'] : null,
				]
			);
		}

		// Backwards-compatibility hack to run the EditPageBeforeEditChecks hook. It's important,
		// people have used it for the weirdest things completely unrelated to checkboxes...
		// And if we're gonna run it, might as well allow its legacy checkboxes to be shown.
		$legacyCheckboxes = [];
		if ( !$this->isNew ) {
			$legacyCheckboxes['minor'] = '';
		}
		$legacyCheckboxes['watch'] = '';
		// Copy new-style checkboxes into an old-style structure
		foreach ( $checkboxes as $name => $oouiLayout ) {
			$legacyCheckboxes[$name] = (string)$oouiLayout;
		}
		// Avoid PHP 7.1 warning of passing $this by reference
		$ep = $this;
		Hooks::run( 'EditPageBeforeEditChecks', [ &$ep, &$legacyCheckboxes, &$tabindex ], '1.29' );
		// Copy back any additional old-style checkboxes into the new-style structure
		foreach ( $legacyCheckboxes as $name => $html ) {
			if ( $html && !isset( $checkboxes[$name] ) ) {
				$checkboxes[$name] = new OOUI\Widget( [ 'content' => new OOUI\HtmlSnippet( $html ) ] );
			}
		}

		return $checkboxes;
	}

	/**
	 * Get the message key of the label for the button to save the page
	 *
	 * @since 1.30
	 * @return string
	 */
	protected function getSubmitButtonLabel() {
		$labelAsPublish =
			$this->context->getConfig()->get( 'EditSubmitButtonLabelPublish' );

		// Can't use $this->isNew as that's also true if we're adding a new section to an extant page
		$newPage = !$this->mTitle->exists();

		if ( $labelAsPublish ) {
			$buttonLabelKey = $newPage ? 'publishpage' : 'publishchanges';
		} else {
			$buttonLabelKey = $newPage ? 'savearticle' : 'savechanges';
		}

		return $buttonLabelKey;
	}

	/**
	 * Returns an array of html code of the following buttons:
	 * save, diff and preview
	 *
	 * @param int &$tabindex Current tabindex
	 *
	 * @return array
	 */
	public function getEditButtons( &$tabindex ) {
		$buttons = [];

		$labelAsPublish =
			$this->context->getConfig()->get( 'EditSubmitButtonLabelPublish' );

		$buttonLabel = $this->context->msg( $this->getSubmitButtonLabel() )->text();
		$buttonTooltip = $labelAsPublish ? 'publish' : 'save';

		$buttons['save'] = new OOUI\ButtonInputWidget( [
			'name' => 'wpSave',
			'tabIndex' => ++$tabindex,
			'id' => 'wpSaveWidget',
			'inputId' => 'wpSave',
			// Support: IE 6 – Use <input>, otherwise it can't distinguish which button was clicked
			'useInputTag' => true,
			'flags' => [ 'progressive', 'primary' ],
			'label' => $buttonLabel,
			'infusable' => true,
			'type' => 'submit',
			// Messages used: tooltip-save, tooltip-publish
			'title' => Linker::titleAttrib( $buttonTooltip ),
			// Messages used: accesskey-save, accesskey-publish
			'accessKey' => Linker::accesskey( $buttonTooltip ),
		] );

		$buttons['preview'] = new OOUI\ButtonInputWidget( [
			'name' => 'wpPreview',
			'tabIndex' => ++$tabindex,
			'id' => 'wpPreviewWidget',
			'inputId' => 'wpPreview',
			// Support: IE 6 – Use <input>, otherwise it can't distinguish which button was clicked
			'useInputTag' => true,
			'label' => $this->context->msg( 'showpreview' )->text(),
			'infusable' => true,
			'type' => 'submit',
			// Message used: tooltip-preview
			'title' => Linker::titleAttrib( 'preview' ),
			// Message used: accesskey-preview
			'accessKey' => Linker::accesskey( 'preview' ),
		] );

		$buttons['diff'] = new OOUI\ButtonInputWidget( [
			'name' => 'wpDiff',
			'tabIndex' => ++$tabindex,
			'id' => 'wpDiffWidget',
			'inputId' => 'wpDiff',
			// Support: IE 6 – Use <input>, otherwise it can't distinguish which button was clicked
			'useInputTag' => true,
			'label' => $this->context->msg( 'showdiff' )->text(),
			'infusable' => true,
			'type' => 'submit',
			// Message used: tooltip-diff
			'title' => Linker::titleAttrib( 'diff' ),
			// Message used: accesskey-diff
			'accessKey' => Linker::accesskey( 'diff' ),
		] );

		// Avoid PHP 7.1 warning of passing $this by reference
		$editPage = $this;
		Hooks::run( 'EditPageBeforeEditButtons', [ &$editPage, &$buttons, &$tabindex ] );

		return $buttons;
	}

	/**
	 * Creates a basic error page which informs the user that
	 * they have attempted to edit a nonexistent section.
	 */
	public function noSuchSectionPage() {
		$out = $this->context->getOutput();
		$out->prepareErrorPage( $this->context->msg( 'nosuchsectiontitle' ) );

		$res = $this->context->msg( 'nosuchsectiontext', $this->section )->parseAsBlock();

		// Avoid PHP 7.1 warning of passing $this by reference
		$editPage = $this;
		Hooks::run( 'EditPageNoSuchSection', [ &$editPage, &$res ] );
		$out->addHTML( $res );

		$out->returnToMain( false, $this->mTitle );
	}

	/**
	 * Show "your edit contains spam" page with your diff and text
	 *
	 * @param string|array|bool $match Text (or array of texts) which triggered one or more filters
	 */
	public function spamPageWithContent( $match = false ) {
		$this->textbox2 = $this->textbox1;

		if ( is_array( $match ) ) {
			$match = $this->context->getLanguage()->listToText( $match );
		}
		$out = $this->context->getOutput();
		$out->prepareErrorPage( $this->context->msg( 'spamprotectiontitle' ) );

		$out->addHTML( '<div id="spamprotected">' );
		$out->addWikiMsg( 'spamprotectiontext' );
		if ( $match ) {
			$out->addWikiMsg( 'spamprotectionmatch', wfEscapeWikiText( $match ) );
		}
		$out->addHTML( '</div>' );

		$out->wrapWikiMsg( '<h2>$1</h2>', "yourdiff" );
		$this->showDiff();

		$out->wrapWikiMsg( '<h2>$1</h2>', "yourtext" );
		$this->showTextbox2();

		$out->addReturnTo( $this->getContextTitle(), [ 'action' => 'edit' ] );
	}

	/**
	 * Filter an input field through a Unicode de-armoring process if it
	 * came from an old browser with known broken Unicode editing issues.
	 *
	 * @deprecated since 1.30, does nothing
	 *
	 * @param WebRequest $request
	 * @param string $field
	 * @return string
	 */
	protected function safeUnicodeInput( $request, $field ) {
		return rtrim( $request->getText( $field ) );
	}

	/**
	 * Filter an output field through a Unicode armoring process if it is
	 * going to an old browser with known broken Unicode editing issues.
	 *
	 * @deprecated since 1.30, does nothing
	 *
	 * @param string $text
	 * @return string
	 */
	protected function safeUnicodeOutput( $text ) {
		return $text;
	}

	/**
	 * @since 1.29
	 */
	protected function addEditNotices() {
		$out = $this->context->getOutput();
		$editNotices = $this->mTitle->getEditNotices( $this->oldid );
		if ( count( $editNotices ) ) {
			$out->addHTML( implode( "\n", $editNotices ) );
		} else {
			$msg = $this->context->msg( 'editnotice-notext' );
			if ( !$msg->isDisabled() ) {
				$out->addHTML(
					'<div class="mw-editnotice-notext">'
					. $msg->parseAsBlock()
					. '</div>'
				);
			}
		}
	}

	/**
	 * @since 1.29
	 */
	protected function addTalkPageText() {
		if ( $this->mTitle->isTalkPage() ) {
			$this->context->getOutput()->addWikiMsg( 'talkpagetext' );
		}
	}

	/**
	 * @since 1.29
	 */
	protected function addLongPageWarningHeader() {
		if ( $this->contentLength === false ) {
			$this->contentLength = strlen( $this->textbox1 );
		}

		$out = $this->context->getOutput();
		$lang = $this->context->getLanguage();
		$maxArticleSize = $this->context->getConfig()->get( 'MaxArticleSize' );
		if ( $this->tooBig || $this->contentLength > $maxArticleSize * 1024 ) {
			$out->wrapWikiMsg( "<div class='error' id='mw-edit-longpageerror'>\n$1\n</div>",
				[
					'longpageerror',
					$lang->formatNum( round( $this->contentLength / 1024, 3 ) ),
					$lang->formatNum( $maxArticleSize )
				]
			);
		} else {
			if ( !$this->context->msg( 'longpage-hint' )->isDisabled() ) {
				$out->wrapWikiMsg( "<div id='mw-edit-longpage-hint'>\n$1\n</div>",
					[
						'longpage-hint',
						$lang->formatSize( strlen( $this->textbox1 ) ),
						strlen( $this->textbox1 )
					]
				);
			}
		}
	}

	/**
	 * @since 1.29
	 */
	protected function addPageProtectionWarningHeaders() {
		$out = $this->context->getOutput();
		if ( $this->mTitle->isProtected( 'edit' ) &&
			MWNamespace::getRestrictionLevels( $this->mTitle->getNamespace() ) !== [ '' ]
		) {
			# Is the title semi-protected?
			if ( $this->mTitle->isSemiProtected() ) {
				$noticeMsg = 'semiprotectedpagewarning';
			} else {
				# Then it must be protected based on static groups (regular)
				$noticeMsg = 'protectedpagewarning';
			}
			LogEventsList::showLogExtract( $out, 'protect', $this->mTitle, '',
				[ 'lim' => 1, 'msgKey' => [ $noticeMsg ] ] );
		}
		if ( $this->mTitle->isCascadeProtected() ) {
			# Is this page under cascading protection from some source pages?
			/** @var Title[] $cascadeSources */
			list( $cascadeSources, /* $restrictions */ ) = $this->mTitle->getCascadeProtectionSources();
			$notice = "<div class='mw-cascadeprotectedwarning'>\n$1\n";
			$cascadeSourcesCount = count( $cascadeSources );
			if ( $cascadeSourcesCount > 0 ) {
				# Explain, and list the titles responsible
				foreach ( $cascadeSources as $page ) {
					$notice .= '* [[:' . $page->getPrefixedText() . "]]\n";
				}
			}
			$notice .= '</div>';
			$out->wrapWikiMsg( $notice, [ 'cascadeprotectedwarning', $cascadeSourcesCount ] );
		}
		if ( !$this->mTitle->exists() && $this->mTitle->getRestrictions( 'create' ) ) {
			LogEventsList::showLogExtract( $out, 'protect', $this->mTitle, '',
				[ 'lim' => 1,
					'showIfEmpty' => false,
					'msgKey' => [ 'titleprotectedwarning' ],
					'wrap' => "<div class=\"mw-titleprotectedwarning\">\n$1</div>" ] );
		}
	}

	/**
	 * @param OutputPage $out
	 * @since 1.29
	 */
	protected function addExplainConflictHeader( OutputPage $out ) {
		$out->addHTML(
			$this->getEditConflictHelper()->getExplainHeader()
		);
	}

	/**
	 * @param string $name
	 * @param mixed[] $customAttribs
	 * @param User $user
	 * @return mixed[]
	 * @since 1.29
	 */
	protected function buildTextboxAttribs( $name, array $customAttribs, User $user ) {
		return ( new TextboxBuilder() )->buildTextboxAttribs(
			$name, $customAttribs, $user, $this->mTitle
		);
	}

	/**
	 * @param string $wikitext
	 * @return string
	 * @since 1.29
	 */
	protected function addNewLineAtEnd( $wikitext ) {
		return ( new TextboxBuilder() )->addNewLineAtEnd( $wikitext );
	}

	/**
	 * Turns section name wikitext into anchors for use in HTTP redirects. Various
	 * versions of Microsoft browsers misinterpret fragment encoding of Location: headers
	 * resulting in mojibake in address bar. Redirect them to legacy section IDs,
	 * if possible. All the other browsers get HTML5 if the wiki is configured for it, to
	 * spread the new style links more efficiently.
	 *
	 * @param string $text
	 * @return string
	 */
	private function guessSectionName( $text ) {
		global $wgParser;

		// Detect Microsoft browsers
		$userAgent = $this->context->getRequest()->getHeader( 'User-Agent' );
		if ( $userAgent && preg_match( '/MSIE|Edge/', $userAgent ) ) {
			// ...and redirect them to legacy encoding, if available
			return $wgParser->guessLegacySectionNameFromWikiText( $text );
		}
		// Meanwhile, real browsers get real anchors
		return $wgParser->guessSectionNameFromWikiText( $text );
	}

	/**
	 * Set a factory function to create an EditConflictHelper
	 *
	 * @param callable $factory Factory function
	 * @since 1.31
	 */
	public function setEditConflictHelperFactory( callable $factory ) {
		$this->editConflictHelperFactory = $factory;
		$this->editConflictHelper = null;
	}

	/**
	 * @return TextConflictHelper
	 */
	private function getEditConflictHelper() {
		if ( !$this->editConflictHelper ) {
			$this->editConflictHelper = call_user_func(
				$this->editConflictHelperFactory,
				$this->getSubmitButtonLabel()
			);
		}

		return $this->editConflictHelper;
	}

	/**
	 * @param string $submitButtonLabel
	 * @return TextConflictHelper
	 */
	private function newTextConflictHelper( $submitButtonLabel ) {
		return new TextConflictHelper(
			$this->getTitle(),
			$this->getContext()->getOutput(),
			MediaWikiServices::getInstance()->getStatsdDataFactory(),
			$submitButtonLabel
		);
	}
}<|MERGE_RESOLUTION|>--- conflicted
+++ resolved
@@ -238,33 +238,6 @@
 	/** @var bool */
 	public $isConflict = false;
 
-<<<<<<< HEAD
-	/**
-	 * @deprecated since 1.30 use Title::isCssJsSubpage()
-	 * @var bool
-	 */
-	public $isCssJsSubpage = false;
-
-	/**
-	 * @deprecated since 1.30 use Title::isCssSubpage()
-	 * @var bool
-	 */
-	public $isCssSubpage = false;
-
-	/**
-	 * @deprecated since 1.30 use Title::isJsSubpage()
-	 * @var bool
-	 */
-	public $isJsSubpage = false;
-
-	/**
-	 * @deprecated since 1.30
-	 * @var bool
-	 */
-	public $isWrongCaseCssJsPage = false;
-
-=======
->>>>>>> eb4d2059
 	/** @var bool New page or new section */
 	public $isNew = false;
 
@@ -452,8 +425,6 @@
 	private $unicodeCheck;
 
 	/**
-<<<<<<< HEAD
-=======
 	 * Factory function to create an edit conflict helper
 	 *
 	 * @var callable
@@ -466,7 +437,6 @@
 	private $editConflictHelper;
 
 	/**
->>>>>>> eb4d2059
 	 * @param Article $article
 	 */
 	public function __construct( Article $article ) {
@@ -666,16 +636,6 @@
 		}
 
 		$this->isConflict = false;
-<<<<<<< HEAD
-		// css / js subpages of user pages get a special treatment
-		// The following member variables are deprecated since 1.30,
-		// the functions should be used instead.
-		$this->isCssJsSubpage = $this->mTitle->isCssJsSubpage();
-		$this->isCssSubpage = $this->mTitle->isCssSubpage();
-		$this->isJsSubpage = $this->mTitle->isJsSubpage();
-		$this->isWrongCaseCssJsPage = $this->isWrongCaseCssJsPage();
-=======
->>>>>>> eb4d2059
 
 		# Show applicable editing introductions
 		if ( $this->formtype == 'initial' || $this->firsttime ) {
@@ -846,10 +806,6 @@
 	 * @return bool
 	 */
 	protected function previewOnOpen() {
-<<<<<<< HEAD
-		$previewOnOpenNamespaces = $this->context->getConfig()->get( 'PreviewOnOpenNamespaces' );
-		$request = $this->context->getRequest();
-=======
 		$config = $this->context->getConfig();
 		$previewOnOpenNamespaces = $config->get( 'PreviewOnOpenNamespaces' );
 		$request = $this->context->getRequest();
@@ -859,7 +815,6 @@
 			// security reasons
 			return false;
 		}
->>>>>>> eb4d2059
 		if ( $request->getVal( 'preview' ) == 'yes' ) {
 			// Explicit override from request
 			return true;
@@ -2493,11 +2448,7 @@
 		# Keep Resources.php/mediawiki.action.edit.preview in sync with the possible keys
 		$out->addJsConfigVars( [
 			'wgEditMessage' => $msg,
-<<<<<<< HEAD
-			'wgAjaxEditStash' => $this->context->getConfig()->get( 'AjaxEditStash' ),
-=======
 			'wgAjaxEditStash' => $config->get( 'AjaxEditStash' ),
->>>>>>> eb4d2059
 		] );
 
 		// Add whether to use 'save' or 'publish' messages to JavaScript for post-edit, other
@@ -2899,11 +2850,7 @@
 			$out->addHTML( $editConflictHelper->getEditFormHtmlBeforeContent() );
 		}
 
-<<<<<<< HEAD
-		if ( !$this->mTitle->isCssJsSubpage() && $showToolbar && $user->getOption( 'showtoolbar' ) ) {
-=======
 		if ( !$this->mTitle->isUserConfigPage() && $showToolbar && $user->getOption( 'showtoolbar' ) ) {
->>>>>>> eb4d2059
 			$out->addHTML( self::getEditToolbar( $this->mTitle ) );
 		}
 
@@ -3140,30 +3087,15 @@
 				);
 			}
 		} else {
-<<<<<<< HEAD
-			if ( $this->mTitle->isCssJsSubpage() ) {
-				# Check the skin exists
-				if ( $this->isWrongCaseCssJsPage() ) {
-=======
 			if ( $this->mTitle->isUserConfigPage() ) {
 				# Check the skin exists
 				if ( $this->isWrongCaseUserConfigPage() ) {
->>>>>>> eb4d2059
 					$out->wrapWikiMsg(
 						"<div class='error' id='mw-userinvalidconfigtitle'>\n$1\n</div>",
 						[ 'userinvalidconfigtitle', $this->mTitle->getSkinFromConfigSubpage() ]
 					);
 				}
 				if ( $this->getTitle()->isSubpageOf( $user->getUserPage() ) ) {
-<<<<<<< HEAD
-					$isCssSubpage = $this->mTitle->isCssSubpage();
-					$out->wrapWikiMsg( '<div class="mw-usercssjspublic">$1</div>',
-						$isCssSubpage ? 'usercssispublic' : 'userjsispublic'
-					);
-					if ( $this->formtype !== 'preview' ) {
-						$config = $this->context->getConfig();
-						if ( $isCssSubpage && $config->get( 'AllowUserCss' ) ) {
-=======
 					$isUserCssConfig = $this->mTitle->isUserCssConfigPage();
 					$isUserJsonConfig = $this->mTitle->isUserJsonConfigPage();
 					$isUserJsConfig = $this->mTitle->isUserJsConfigPage();
@@ -3177,23 +3109,16 @@
 					if ( $this->formtype !== 'preview' ) {
 						$config = $this->context->getConfig();
 						if ( $isUserCssConfig && $config->get( 'AllowUserCss' ) ) {
->>>>>>> eb4d2059
 							$out->wrapWikiMsg(
 								"<div id='mw-usercssyoucanpreview'>\n$1\n</div>",
 								[ 'usercssyoucanpreview' ]
 							);
-<<<<<<< HEAD
-						}
-
-						if ( $this->mTitle->isJsSubpage() && $config->get( 'AllowUserJs' ) ) {
-=======
 						} elseif ( $isUserJsonConfig /* No comparable 'AllowUserJson' */ ) {
 							$out->wrapWikiMsg(
 								"<div id='mw-userjsonyoucanpreview'>\n$1\n</div>",
 								[ 'userjsonyoucanpreview' ]
 							);
 						} elseif ( $isUserJsConfig && $config->get( 'AllowUserJs' ) ) {
->>>>>>> eb4d2059
 							$out->wrapWikiMsg(
 								"<div id='mw-userjsyoucanpreview'>\n$1\n</div>",
 								[ 'userjsyoucanpreview' ]
@@ -3409,11 +3334,6 @@
 	}
 
 	protected function showTextbox( $text, $name, $customAttribs = [] ) {
-<<<<<<< HEAD
-		$wikitext = $this->addNewLineAtEnd( $text );
-
-		$attribs = $this->buildTextboxAttribs( $name, $customAttribs, $this->context->getUser() );
-=======
 		$builder = new TextboxBuilder();
 		$attribs = $builder->buildTextboxAttribs(
 			$name,
@@ -3421,7 +3341,6 @@
 			$this->context->getUser(),
 			$this->mTitle
 		);
->>>>>>> eb4d2059
 
 		$this->context->getOutput()->addHTML(
 			Html::textarea( $name, $builder->addNewLineAtEnd( $text ), $attribs )
@@ -3746,25 +3665,7 @@
 		if ( Hooks::run( 'EditPageBeforeConflictDiff', [ &$editPage, &$out ] ) ) {
 			$this->incrementConflictStats();
 
-<<<<<<< HEAD
-			$out->wrapWikiMsg( '<h2>$1</h2>', "yourdiff" );
-
-			$content1 = $this->toEditContent( $this->textbox1 );
-			$content2 = $this->toEditContent( $this->textbox2 );
-
-			$handler = ContentHandler::getForModelID( $this->contentModel );
-			$de = $handler->createDifferenceEngine( $this->context );
-			$de->setContent( $content2, $content1 );
-			$de->showDiff(
-				$this->context->msg( 'yourtext' )->parse(),
-				$this->context->msg( 'storedversion' )->text()
-			);
-
-			$out->wrapWikiMsg( '<h2>$1</h2>', "yourtext" );
-			$this->showTextbox2();
-=======
 			$this->getEditConflictHelper()->showEditFormTextAfterFooters();
->>>>>>> eb4d2059
 		}
 	}
 
@@ -3952,14 +3853,11 @@
 				if ( $content->getModel() == CONTENT_MODEL_CSS ) {
 					$format = 'css';
 					if ( $level === 'user' && !$config->get( 'AllowUserCss' ) ) {
-<<<<<<< HEAD
-=======
 						$format = false;
 					}
 				} elseif ( $content->getModel() == CONTENT_MODEL_JSON ) {
 					$format = 'json';
 					if ( $level === 'user' /* No comparable 'AllowUserJson' */ ) {
->>>>>>> eb4d2059
 						$format = false;
 					}
 				} elseif ( $content->getModel() == CONTENT_MODEL_JAVASCRIPT ) {
@@ -4399,7 +4297,7 @@
 			'tabIndex' => ++$tabindex,
 			'id' => 'wpSaveWidget',
 			'inputId' => 'wpSave',
-			// Support: IE 6 – Use <input>, otherwise it can't distinguish which button was clicked
+			// Support: IE 6 – Use <input>, otherwise it can't distinguish which button was clicked
 			'useInputTag' => true,
 			'flags' => [ 'progressive', 'primary' ],
 			'label' => $buttonLabel,
@@ -4416,7 +4314,7 @@
 			'tabIndex' => ++$tabindex,
 			'id' => 'wpPreviewWidget',
 			'inputId' => 'wpPreview',
-			// Support: IE 6 – Use <input>, otherwise it can't distinguish which button was clicked
+			// Support: IE 6 – Use <input>, otherwise it can't distinguish which button was clicked
 			'useInputTag' => true,
 			'label' => $this->context->msg( 'showpreview' )->text(),
 			'infusable' => true,
@@ -4432,7 +4330,7 @@
 			'tabIndex' => ++$tabindex,
 			'id' => 'wpDiffWidget',
 			'inputId' => 'wpDiff',
-			// Support: IE 6 – Use <input>, otherwise it can't distinguish which button was clicked
+			// Support: IE 6 – Use <input>, otherwise it can't distinguish which button was clicked
 			'useInputTag' => true,
 			'label' => $this->context->msg( 'showdiff' )->text(),
 			'infusable' => true,
