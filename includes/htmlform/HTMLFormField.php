<?php

/**
 * The parent class to generate form fields.  Any field type should
 * be a subclass of this.
 */
abstract class HTMLFormField {
	public $mParams;

	protected $mValidationCallback;
	protected $mFilterCallback;
	protected $mName;
	protected $mDir;
	protected $mLabel; # String label.  Set on construction
	protected $mID;
	protected $mClass = '';
	protected $mVFormClass = '';
	protected $mHelpClass = false;
	protected $mDefault;
	protected $mOptions = false;
	protected $mOptionsLabelsNotFromMessage = false;
	protected $mHideIf = null;

	/**
	 * @var bool If true will generate an empty div element with no label
	 * @since 1.22
	 */
	protected $mShowEmptyLabels = true;

	/**
	 * @var HTMLForm
	 */
	public $mParent;

	/**
	 * This function must be implemented to return the HTML to generate
	 * the input object itself.  It should not implement the surrounding
	 * table cells/rows, or labels/help messages.
	 *
	 * @param string $value The value to set the input to; eg a default
	 *     text for a text input.
	 *
	 * @return string Valid HTML.
	 */
	abstract function getInputHTML( $value );

	/**
	 * Same as getInputHTML, but returns an OOUI object.
	 * Defaults to false, which getOOUI will interpret as "use the HTML version"
	 *
	 * @param string $value
<<<<<<< HEAD
	 * @return OOUI\Widget|false
=======
	 * @return OOUI\\Widget|false
>>>>>>> 365e22ee
	 */
	function getInputOOUI( $value ) {
		return false;
	}

	/**
	 * Get a translated interface message
	 *
	 * This is a wrapper around $this->mParent->msg() if $this->mParent is set
	 * and wfMessage() otherwise.
	 *
	 * Parameters are the same as wfMessage().
	 *
	 * @return Message
	 */
	function msg() {
		$args = func_get_args();

		if ( $this->mParent ) {
			$callback = array( $this->mParent, 'msg' );
		} else {
			$callback = 'wfMessage';
		}

		return call_user_func_array( $callback, $args );
	}


	/**
	 * Fetch a field value from $alldata for the closest field matching a given
	 * name.
	 *
	 * This is complex because it needs to handle array fields like the user
	 * would expect. The general algorithm is to look for $name as a sibling
	 * of $this, then a sibling of $this's parent, and so on. Keeping in mind
	 * that $name itself might be referencing an array.
	 *
	 * @param array $alldata
	 * @param string $name
	 * @return string
	 */
	protected function getNearestFieldByName( $alldata, $name ) {
		$tmp = $this->mName;
		$thisKeys = array();
		while ( preg_match( '/^(.+)\[([^\]]+)\]$/', $tmp, $m ) ) {
			array_unshift( $thisKeys, $m[2] );
			$tmp = $m[1];
		}
		if ( substr( $tmp, 0, 2 ) == 'wp' &&
			!isset( $alldata[$tmp] ) &&
			isset( $alldata[substr( $tmp, 2 )] )
		) {
			// Adjust for name mangling.
			$tmp = substr( $tmp, 2 );
		}
		array_unshift( $thisKeys, $tmp );

		$tmp = $name;
		$nameKeys = array();
		while ( preg_match( '/^(.+)\[([^\]]+)\]$/', $tmp, $m ) ) {
			array_unshift( $nameKeys, $m[2] );
			$tmp = $m[1];
		}
		array_unshift( $nameKeys, $tmp );

		$testValue = '';
		for ( $i = count( $thisKeys ) - 1; $i >= 0; $i-- ) {
			$keys = array_merge( array_slice( $thisKeys, 0, $i ), $nameKeys );
			$data = $alldata;
			while ( $keys ) {
				$key = array_shift( $keys );
				if ( !is_array( $data ) || !isset( $data[$key] ) ) {
					continue 2;
				}
				$data = $data[$key];
			}
			$testValue = (string)$data;
			break;
		}

		return $testValue;
	}

	/**
	 * Helper function for isHidden to handle recursive data structures.
	 *
	 * @param array $alldata
	 * @param array $params
	 * @return bool
	 * @throws MWException
	 */
	protected function isHiddenRecurse( array $alldata, array $params ) {
		$origParams = $params;
		$op = array_shift( $params );

		try {
			switch ( $op ) {
				case 'AND':
					foreach ( $params as $i => $p ) {
						if ( !is_array( $p ) ) {
							throw new MWException(
								"Expected array, found " . gettype( $p ) . " at index $i"
							);
						}
						if ( !$this->isHiddenRecurse( $alldata, $p ) ) {
							return false;
						}
					}
					return true;

				case 'OR':
					foreach ( $params as $p ) {
						if ( !is_array( $p ) ) {
							throw new MWException(
								"Expected array, found " . gettype( $p ) . " at index $i"
							);
						}
						if ( $this->isHiddenRecurse( $alldata, $p ) ) {
							return true;
						}
					}
					return false;

				case 'NAND':
					foreach ( $params as $i => $p ) {
						if ( !is_array( $p ) ) {
							throw new MWException(
								"Expected array, found " . gettype( $p ) . " at index $i"
							);
						}
						if ( !$this->isHiddenRecurse( $alldata, $p ) ) {
							return true;
						}
					}
					return false;

				case 'NOR':
					foreach ( $params as $p ) {
						if ( !is_array( $p ) ) {
							throw new MWException(
								"Expected array, found " . gettype( $p ) . " at index $i"
							);
						}
						if ( $this->isHiddenRecurse( $alldata, $p ) ) {
							return false;
						}
					}
					return true;

				case 'NOT':
					if ( count( $params ) !== 1 ) {
						throw new MWException( "NOT takes exactly one parameter" );
					}
					$p = $params[0];
					if ( !is_array( $p ) ) {
						throw new MWException(
							"Expected array, found " . gettype( $p ) . " at index 0"
						);
					}
					return !$this->isHiddenRecurse( $alldata, $p );

				case '===':
				case '!==':
					if ( count( $params ) !== 2 ) {
						throw new MWException( "$op takes exactly two parameters" );
					}
					list( $field, $value ) = $params;
					if ( !is_string( $field ) || !is_string( $value ) ) {
						throw new MWException( "Parameters for $op must be strings" );
					}
					$testValue = $this->getNearestFieldByName( $alldata, $field );
					switch ( $op ) {
						case '===':
							return ( $value === $testValue );
						case '!==':
							return ( $value !== $testValue );
					}

				default:
					throw new MWException( "Unknown operation" );
			}
		} catch ( Exception $ex ) {
			throw new MWException(
				"Invalid hide-if specification for $this->mName: " .
				$ex->getMessage() . " in " . var_export( $origParams, true ),
				0, $ex
			);
		}
	}

	/**
	 * Test whether this field is supposed to be hidden, based on the values of
	 * the other form fields.
	 *
	 * @since 1.23
	 * @param array $alldata The data collected from the form
	 * @return bool
	 */
	function isHidden( $alldata ) {
		if ( !$this->mHideIf ) {
			return false;
		}

		return $this->isHiddenRecurse( $alldata, $this->mHideIf );
	}

	/**
	 * Override this function if the control can somehow trigger a form
	 * submission that shouldn't actually submit the HTMLForm.
	 *
	 * @since 1.23
	 * @param string|array $value The value the field was submitted with
	 * @param array $alldata The data collected from the form
	 *
	 * @return bool True to cancel the submission
	 */
	function cancelSubmit( $value, $alldata ) {
		return false;
	}

	/**
	 * Override this function to add specific validation checks on the
	 * field input.  Don't forget to call parent::validate() to ensure
	 * that the user-defined callback mValidationCallback is still run
	 *
	 * @param string|array $value The value the field was submitted with
	 * @param array $alldata The data collected from the form
	 *
	 * @return bool|string True on success, or String error to display, or
	 *   false to fail validation without displaying an error.
	 */
	function validate( $value, $alldata ) {
		if ( $this->isHidden( $alldata ) ) {
			return true;
		}

		if ( isset( $this->mParams['required'] )
			&& $this->mParams['required'] !== false
			&& $value === ''
		) {
			return $this->msg( 'htmlform-required' )->parse();
		}

		if ( isset( $this->mValidationCallback ) ) {
			return call_user_func( $this->mValidationCallback, $value, $alldata, $this->mParent );
		}

		return true;
	}

	function filter( $value, $alldata ) {
		if ( isset( $this->mFilterCallback ) ) {
			$value = call_user_func( $this->mFilterCallback, $value, $alldata, $this->mParent );
		}

		return $value;
	}

	/**
	 * Should this field have a label, or is there no input element with the
	 * appropriate id for the label to point to?
	 *
	 * @return bool True to output a label, false to suppress
	 */
	protected function needsLabel() {
		return true;
	}

	/**
	 * Tell the field whether to generate a separate label element if its label
	 * is blank.
	 *
	 * @since 1.22
	 *
	 * @param bool $show Set to false to not generate a label.
	 * @return void
	 */
	public function setShowEmptyLabel( $show ) {
		$this->mShowEmptyLabels = $show;
	}

	/**
	 * Get the value that this input has been set to from a posted form,
	 * or the input's default value if it has not been set.
	 *
	 * @param WebRequest $request
	 * @return string The value
	 */
	function loadDataFromRequest( $request ) {
		if ( $request->getCheck( $this->mName ) ) {
			return $request->getText( $this->mName );
		} else {
			return $this->getDefault();
		}
	}

	/**
	 * Initialise the object
	 *
	 * @param array $params Associative Array. See HTMLForm doc for syntax.
	 *
	 * @since 1.22 The 'label' attribute no longer accepts raw HTML, use 'label-raw' instead
	 * @throws MWException
	 */
	function __construct( $params ) {
		$this->mParams = $params;

		if ( isset( $params['parent'] ) && $params['parent'] instanceof HTMLForm ) {
			$this->mParent = $params['parent'];
		}

		# Generate the label from a message, if possible
		if ( isset( $params['label-message'] ) ) {
			$msgInfo = $params['label-message'];

			if ( is_array( $msgInfo ) ) {
				$msg = array_shift( $msgInfo );
			} else {
				$msg = $msgInfo;
				$msgInfo = array();
			}

			$this->mLabel = $this->msg( $msg, $msgInfo )->parse();
		} elseif ( isset( $params['label'] ) ) {
			if ( $params['label'] === '&#160;' ) {
				// Apparently some things set &nbsp directly and in an odd format
				$this->mLabel = '&#160;';
			} else {
				$this->mLabel = htmlspecialchars( $params['label'] );
			}
		} elseif ( isset( $params['label-raw'] ) ) {
			$this->mLabel = $params['label-raw'];
		}

		$this->mName = "wp{$params['fieldname']}";
		if ( isset( $params['name'] ) ) {
			$this->mName = $params['name'];
		}

		if ( isset( $params['dir'] ) ) {
			$this->mDir = $params['dir'];
		}

		$validName = Sanitizer::escapeId( $this->mName );
		$validName = str_replace( array( '.5B', '.5D' ), array( '[', ']' ), $validName );
		if ( $this->mName != $validName && !isset( $params['nodata'] ) ) {
			throw new MWException( "Invalid name '{$this->mName}' passed to " . __METHOD__ );
		}

		$this->mID = "mw-input-{$this->mName}";

		if ( isset( $params['default'] ) ) {
			$this->mDefault = $params['default'];
		}

		if ( isset( $params['id'] ) ) {
			$id = $params['id'];
			$validId = Sanitizer::escapeId( $id );

			if ( $id != $validId ) {
				throw new MWException( "Invalid id '$id' passed to " . __METHOD__ );
			}

			$this->mID = $id;
		}

		if ( isset( $params['cssclass'] ) ) {
			$this->mClass = $params['cssclass'];
		}

		if ( isset( $params['csshelpclass'] ) ) {
			$this->mHelpClass = $params['csshelpclass'];
		}

		if ( isset( $params['validation-callback'] ) ) {
			$this->mValidationCallback = $params['validation-callback'];
		}

		if ( isset( $params['filter-callback'] ) ) {
			$this->mFilterCallback = $params['filter-callback'];
		}

		if ( isset( $params['flatlist'] ) ) {
			$this->mClass .= ' mw-htmlform-flatlist';
		}

		if ( isset( $params['hidelabel'] ) ) {
			$this->mShowEmptyLabels = false;
		}

		if ( isset( $params['hide-if'] ) ) {
			$this->mHideIf = $params['hide-if'];
		}
	}

	/**
	 * Get the complete table row for the input, including help text,
	 * labels, and whatever.
	 *
	 * @param string $value The value to set the input to.
	 *
	 * @return string Complete HTML table row.
	 */
	function getTableRow( $value ) {
		list( $errors, $errorClass ) = $this->getErrorsAndErrorClass( $value );
		$inputHtml = $this->getInputHTML( $value );
		$fieldType = get_class( $this );
		$helptext = $this->getHelpTextHtmlTable( $this->getHelpText() );
		$cellAttributes = array();
		$rowAttributes = array();
		$rowClasses = '';

		if ( !empty( $this->mParams['vertical-label'] ) ) {
			$cellAttributes['colspan'] = 2;
			$verticalLabel = true;
		} else {
			$verticalLabel = false;
		}

		$label = $this->getLabelHtml( $cellAttributes );

		$field = Html::rawElement(
			'td',
			array( 'class' => 'mw-input' ) + $cellAttributes,
			$inputHtml . "\n$errors"
		);

		if ( $this->mHideIf ) {
			$rowAttributes['data-hide-if'] = FormatJson::encode( $this->mHideIf );
			$rowClasses .= ' mw-htmlform-hide-if';
		}

		if ( $verticalLabel ) {
			$html = Html::rawElement( 'tr',
				$rowAttributes + array( 'class' => "mw-htmlform-vertical-label $rowClasses" ), $label );
			$html .= Html::rawElement( 'tr',
				$rowAttributes + array(
					'class' => "mw-htmlform-field-$fieldType {$this->mClass} $errorClass $rowClasses"
				),
				$field );
		} else {
			$html =
				Html::rawElement( 'tr',
					$rowAttributes + array(
						'class' => "mw-htmlform-field-$fieldType {$this->mClass} $errorClass $rowClasses"
					),
					$label . $field );
		}

		return $html . $helptext;
	}

	/**
	 * Get the complete div for the input, including help text,
	 * labels, and whatever.
	 * @since 1.20
	 *
	 * @param string $value The value to set the input to.
	 *
	 * @return string Complete HTML table row.
	 */
	public function getDiv( $value ) {
		list( $errors, $errorClass ) = $this->getErrorsAndErrorClass( $value );
		$inputHtml = $this->getInputHTML( $value );
		$fieldType = get_class( $this );
		$helptext = $this->getHelpTextHtmlDiv( $this->getHelpText() );
		$cellAttributes = array();
		$label = $this->getLabelHtml( $cellAttributes );

		$outerDivClass = array(
			'mw-input',
			'mw-htmlform-nolabel' => ( $label === '' )
		);

		$horizontalLabel = isset( $this->mParams['horizontal-label'] )
			? $this->mParams['horizontal-label'] : false;

		if ( $horizontalLabel ) {
			$field = '&#160;' . $inputHtml . "\n$errors";
		} else {
			$field = Html::rawElement(
				'div',
				array( 'class' => $outerDivClass ) + $cellAttributes,
				$inputHtml . "\n$errors"
			);
		}
		$divCssClasses = array( "mw-htmlform-field-$fieldType",
			$this->mClass, $this->mVFormClass, $errorClass );

		$wrapperAttributes = array(
			'class' => $divCssClasses,
		);
		if ( $this->mHideIf ) {
			$wrapperAttributes['data-hide-if'] = FormatJson::encode( $this->mHideIf );
			$wrapperAttributes['class'][] = ' mw-htmlform-hide-if';
		}
		$html = Html::rawElement( 'div', $wrapperAttributes, $label . $field );
		$html .= $helptext;

		return $html;
	}

	/**
	 * Get the OOUI version of the div. Falls back to getDiv by default.
	 * @since 1.26
	 *
	 * @param string $value The value to set the input to.
	 *
<<<<<<< HEAD
	 * @return string
	 */
	public function getOOUI( $value ) {
		list( $errors, $errorClass ) = $this->getErrorsAndErrorClass( $value );

		$inputField = $this->getInputOOUI( $value );

		if ( !$inputField ) {
			// This field doesn't have an OOUI implementation yet at all.
			// OK, use this trick:
			return $this->getDiv( $value );
=======
	 * @return OOUI\\FieldLayout|OOUI\\ActionFieldLayout
	 */
	public function getOOUI( $value ) {
		$inputField = $this->getInputOOUI( $value );

		if ( !$inputField ) {
			// This field doesn't have an OOUI implementation yet at all. Fall back to getDiv() to
			// generate the whole field, label and errors and all, then wrap it in a Widget.
			// It might look weird, but it'll work OK.
			return $this->getFieldLayoutOOUI(
				new OOUI\Widget( array( 'content' => new OOUI\HtmlSnippet( $this->getDiv( $value ) ) ) ),
				array( 'infusable' => false )
			);
>>>>>>> 365e22ee
		}

		$infusable = true;
		if ( is_string( $inputField ) ) {
<<<<<<< HEAD
			// Mmm… We have an OOUI implementation, but it's not complete, and we got a load of HTML.
			// Cheat a little and wrap it in a widget! It won't be infusable, though, since client-side
=======
			// We have an OOUI implementation, but it's not proper, and we got a load of HTML.
			// Cheat a little and wrap it in a widget. It won't be infusable, though, since client-side
>>>>>>> 365e22ee
			// JavaScript doesn't know how to rebuilt the contents.
			$inputField = new OOUI\Widget( array( 'content' => new OOUI\HtmlSnippet( $inputField ) ) );
			$infusable = false;
		}

		$fieldType = get_class( $this );
<<<<<<< HEAD
		$field = new OOUI\FieldLayout( $inputField, array(
			'classes' => array( "mw-htmlform-field-$fieldType", $this->mClass, $errorClass ),
			'align' => $this->getLabelAlignOOUI(),
			'label' => $this->getLabel(),
			'help' => $this->getHelpText(),
			'infusable' => $infusable,
		) );

		return $field . $errors;
=======
		$helpText = $this->getHelpText();
		$errors = $this->getErrorsRaw( $value );
		foreach ( $errors as &$error ) {
			$error = new OOUI\HtmlSnippet( $error );
		}

		$config = array(
			'classes' => array( "mw-htmlform-field-$fieldType", $this->mClass ),
			'align' => $this->getLabelAlignOOUI(),
			'label' => $this->getLabel(),
			'help' => $helpText !== null ? new OOUI\HtmlSnippet( $helpText ) : null,
			'errors' => $errors,
			'infusable' => $infusable,
		);

		return $this->getFieldLayoutOOUI( $inputField, $config );
>>>>>>> 365e22ee
	}

	/**
	 * Get label alignment when generating field for OOUI.
	 * @return string 'left', 'right', 'top' or 'inline'
	 */
	protected function getLabelAlignOOUI() {
		return 'top';
	}

	/**
<<<<<<< HEAD
=======
	 * Get a FieldLayout (or subclass thereof) to wrap this field in when using OOUI output.
	 * @return OOUI\\FieldLayout|OOUI\\ActionFieldLayout
	 */
	protected function getFieldLayoutOOUI( $inputField, $config ) {
		if ( isset( $this->mClassWithButton ) ) {
			$buttonWidget = $this->mClassWithButton->getInputOOUI( '' );
			return new OOUI\ActionFieldLayout( $inputField, $buttonWidget, $config );
		}
		return new OOUI\FieldLayout( $inputField, $config );
	}

	/**
>>>>>>> 365e22ee
	 * Get the complete raw fields for the input, including help text,
	 * labels, and whatever.
	 * @since 1.20
	 *
	 * @param string $value The value to set the input to.
	 *
	 * @return string Complete HTML table row.
	 */
	public function getRaw( $value ) {
		list( $errors, ) = $this->getErrorsAndErrorClass( $value );
		$inputHtml = $this->getInputHTML( $value );
		$helptext = $this->getHelpTextHtmlRaw( $this->getHelpText() );
		$cellAttributes = array();
		$label = $this->getLabelHtml( $cellAttributes );

		$html = "\n$errors";
		$html .= $label;
		$html .= $inputHtml;
		$html .= $helptext;

		return $html;
	}

	/**
	 * Get the complete field for the input, including help text,
	 * labels, and whatever. Fall back from 'vform' to 'div' when not overridden.
	 *
	 * @since 1.25
	 * @param string $value The value to set the input to.
	 * @return string Complete HTML field.
	 */
	public function getVForm( $value ) {
		// Ewwww
		$this->mVFormClass = ' mw-ui-vform-field';
		return $this->getDiv( $value );
	}

	/**
	 * Get the complete field as an inline element.
	 * @since 1.25
	 * @param string $value The value to set the input to.
	 * @return string Complete HTML inline element
	 */
	public function getInline( $value ) {
		list( $errors, $errorClass ) = $this->getErrorsAndErrorClass( $value );
		$inputHtml = $this->getInputHTML( $value );
		$helptext = $this->getHelpTextHtmlDiv( $this->getHelpText() );
		$cellAttributes = array();
		$label = $this->getLabelHtml( $cellAttributes );

		$html = "\n" . $errors .
			$label . '&#160;' .
			$inputHtml .
			$helptext;

		return $html;
	}

	/**
	 * Generate help text HTML in table format
	 * @since 1.20
	 *
	 * @param string|null $helptext
	 * @return string
	 */
	public function getHelpTextHtmlTable( $helptext ) {
		if ( is_null( $helptext ) ) {
			return '';
		}

		$rowAttributes = array();
		if ( $this->mHideIf ) {
			$rowAttributes['data-hide-if'] = FormatJson::encode( $this->mHideIf );
			$rowAttributes['class'] = 'mw-htmlform-hide-if';
		}

		$tdClasses = array( 'htmlform-tip' );
		if ( $this->mHelpClass !== false ) {
			$tdClasses[] = $this->mHelpClass;
		}
		$row = Html::rawElement( 'td', array( 'colspan' => 2, 'class' => $tdClasses ), $helptext );
		$row = Html::rawElement( 'tr', $rowAttributes, $row );

		return $row;
	}

	/**
	 * Generate help text HTML in div format
	 * @since 1.20
	 *
	 * @param string|null $helptext
	 *
	 * @return string
	 */
	public function getHelpTextHtmlDiv( $helptext ) {
		if ( is_null( $helptext ) ) {
			return '';
		}

		$wrapperAttributes = array(
			'class' => 'htmlform-tip',
		);
		if ( $this->mHelpClass !== false ) {
			$wrapperAttributes['class'] .= " {$this->mHelpClass}";
		}
		if ( $this->mHideIf ) {
			$wrapperAttributes['data-hide-if'] = FormatJson::encode( $this->mHideIf );
			$wrapperAttributes['class'] .= ' mw-htmlform-hide-if';
		}
		$div = Html::rawElement( 'div', $wrapperAttributes, $helptext );

		return $div;
	}

	/**
	 * Generate help text HTML formatted for raw output
	 * @since 1.20
	 *
	 * @param string|null $helptext
	 * @return string
	 */
	public function getHelpTextHtmlRaw( $helptext ) {
		return $this->getHelpTextHtmlDiv( $helptext );
	}

	/**
	 * Determine the help text to display
	 * @since 1.20
	 * @return string HTML
	 */
	public function getHelpText() {
		$helptext = null;

		if ( isset( $this->mParams['help-message'] ) ) {
			$this->mParams['help-messages'] = array( $this->mParams['help-message'] );
		}

		if ( isset( $this->mParams['help-messages'] ) ) {
			foreach ( $this->mParams['help-messages'] as $name ) {
				$helpMessage = (array)$name;
				$msg = $this->msg( array_shift( $helpMessage ), $helpMessage );

				if ( $msg->exists() ) {
					if ( is_null( $helptext ) ) {
						$helptext = '';
					} else {
						$helptext .= $this->msg( 'word-separator' )->escaped(); // some space
					}
					$helptext .= $msg->parse(); // Append message
				}
			}
		} elseif ( isset( $this->mParams['help'] ) ) {
			$helptext = $this->mParams['help'];
		}

		return $helptext;
	}

	/**
	 * Determine form errors to display and their classes
	 * @since 1.20
	 *
	 * @param string $value The value of the input
	 * @return array array( $errors, $errorClass )
	 */
	public function getErrorsAndErrorClass( $value ) {
		$errors = $this->validate( $value, $this->mParent->mFieldData );

		if ( is_bool( $errors ) || !$this->mParent->wasSubmitted() ) {
			$errors = '';
			$errorClass = '';
		} else {
			$errors = self::formatErrors( $errors );
			$errorClass = 'mw-htmlform-invalid-input';
		}

		return array( $errors, $errorClass );
	}

	/**
<<<<<<< HEAD
=======
	 * Determine form errors to display, returning them in an array.
	 *
	 * @since 1.26
	 * @param string $value The value of the input
	 * @return string[] Array of error HTML strings
	 */
	public function getErrorsRaw( $value ) {
		$errors = $this->validate( $value, $this->mParent->mFieldData );

		if ( is_bool( $errors ) || !$this->mParent->wasSubmitted() ) {
			$errors = array();
		}

		if ( !is_array( $errors ) ) {
			$errors = array( $errors );
		}
		foreach ( $errors as &$error ) {
			if ( $error instanceof Message ) {
				$error = $error->parse();
			}
		}

		return $errors;
	}

	/**
>>>>>>> 365e22ee
	 * @return string
	 */
	function getLabel() {
		return is_null( $this->mLabel ) ? '' : $this->mLabel;
	}

	function getLabelHtml( $cellAttributes = array() ) {
		# Don't output a for= attribute for labels with no associated input.
		# Kind of hacky here, possibly we don't want these to be <label>s at all.
		$for = array();

		if ( $this->needsLabel() ) {
			$for['for'] = $this->mID;
		}

		$labelValue = trim( $this->getLabel() );
		$hasLabel = false;
		if ( $labelValue !== '&#160;' && $labelValue !== '' ) {
			$hasLabel = true;
		}

		$displayFormat = $this->mParent->getDisplayFormat();
		$html = '';
		$horizontalLabel = isset( $this->mParams['horizontal-label'] )
			? $this->mParams['horizontal-label'] : false;

		if ( $displayFormat === 'table' ) {
			$html =
				Html::rawElement( 'td',
					array( 'class' => 'mw-label' ) + $cellAttributes,
					Html::rawElement( 'label', $for, $labelValue ) );
		} elseif ( $hasLabel || $this->mShowEmptyLabels ) {
			if ( $displayFormat === 'div' && !$horizontalLabel ) {
				$html =
					Html::rawElement( 'div',
						array( 'class' => 'mw-label' ) + $cellAttributes,
						Html::rawElement( 'label', $for, $labelValue ) );
			} else {
				$html = Html::rawElement( 'label', $for, $labelValue );
			}
		}

		return $html;
	}

	function getDefault() {
		if ( isset( $this->mDefault ) ) {
			return $this->mDefault;
		} else {
			return null;
		}
	}

	/**
	 * Returns the attributes required for the tooltip and accesskey.
	 *
	 * @return array Attributes
	 */
	public function getTooltipAndAccessKey() {
		if ( empty( $this->mParams['tooltip'] ) ) {
			return array();
		}

		return Linker::tooltipAndAccesskeyAttribs( $this->mParams['tooltip'] );
	}

	/**
	 * Get a translated key if necessary.
	 * @param array|null $mappings Array of mappings, 'original' => 'translated'
	 * @param string $key
	 * @return string
	 */
	protected function getMappedKey( $mappings, $key ) {
		if ( !is_array( $mappings ) ) {
			return $key;
		}

		if ( !empty( $mappings[$key] ) ) {
			return $mappings[$key];
		}

		return $key;
	}

	/**
	 * Returns the given attributes from the parameters
	 *
	 * @param array $list List of attributes to get
	 * @param array $mappings Optional - Key/value map of attribute names to use instead of the ones passed in
	 * @return array Attributes
	 */
	public function getAttributes( array $list, array $mappings = null ) {
		static $boolAttribs = array( 'disabled', 'required', 'autofocus', 'multiple', 'readonly' );

		$ret = array();
		foreach ( $list as $key ) {
			$mappedKey = $this->getMappedKey( $mappings, $key );

			if ( in_array( $key, $boolAttribs ) ) {
				if ( !empty( $this->mParams[$key] ) ) {
<<<<<<< HEAD
					$ret[$mappedKey] = '';
=======
					$ret[$mappedKey] = $mappedKey;
>>>>>>> 365e22ee
				}
			} elseif ( isset( $this->mParams[$key] ) ) {
				$ret[$mappedKey] = $this->mParams[$key];
			}
		}

		return $ret;
	}

	/**
	 * Given an array of msg-key => value mappings, returns an array with keys
	 * being the message texts. It also forces values to strings.
	 *
	 * @param array $options
	 * @return array
	 */
	private function lookupOptionsKeys( $options ) {
		$ret = array();
		foreach ( $options as $key => $value ) {
			$key = $this->msg( $key )->plain();
			$ret[$key] = is_array( $value )
				? $this->lookupOptionsKeys( $value )
				: strval( $value );
		}
		return $ret;
	}

	/**
	 * Recursively forces values in an array to strings, because issues arise
	 * with integer 0 as a value.
	 *
	 * @param array $array
	 * @return array
	 */
	static function forceToStringRecursive( $array ) {
		if ( is_array( $array ) ) {
			return array_map( array( __CLASS__, 'forceToStringRecursive' ), $array );
		} else {
			return strval( $array );
		}
	}

	/**
	 * Fetch the array of options from the field's parameters. In order, this
	 * checks 'options-messages', 'options', then 'options-message'.
	 *
	 * @return array|null Options array
	 */
	public function getOptions() {
		if ( $this->mOptions === false ) {
			if ( array_key_exists( 'options-messages', $this->mParams ) ) {
				$this->mOptions = $this->lookupOptionsKeys( $this->mParams['options-messages'] );
			} elseif ( array_key_exists( 'options', $this->mParams ) ) {
				$this->mOptionsLabelsNotFromMessage = true;
				$this->mOptions = self::forceToStringRecursive( $this->mParams['options'] );
			} elseif ( array_key_exists( 'options-message', $this->mParams ) ) {
				/** @todo This is copied from Xml::listDropDown(), deprecate/avoid duplication? */
				$message = $this->msg( $this->mParams['options-message'] )->inContentLanguage()->plain();

				$optgroup = false;
				$this->mOptions = array();
				foreach ( explode( "\n", $message ) as $option ) {
					$value = trim( $option );
					if ( $value == '' ) {
						continue;
					} elseif ( substr( $value, 0, 1 ) == '*' && substr( $value, 1, 1 ) != '*' ) {
						# A new group is starting...
						$value = trim( substr( $value, 1 ) );
						$optgroup = $value;
					} elseif ( substr( $value, 0, 2 ) == '**' ) {
						# groupmember
						$opt = trim( substr( $value, 2 ) );
						if ( $optgroup === false ) {
							$this->mOptions[$opt] = $opt;
						} else {
							$this->mOptions[$optgroup][$opt] = $opt;
						}
					} else {
						# groupless reason list
						$optgroup = false;
						$this->mOptions[$option] = $option;
					}
				}
			} else {
				$this->mOptions = null;
			}
		}

		return $this->mOptions;
	}

	/**
	 * Get options and make them into arrays suitable for OOUI.
	 * @return array Options for inclusion in a select or whatever.
	 */
	public function getOptionsOOUI() {
		$oldoptions = $this->getOptions();

		if ( $oldoptions === null ) {
			return null;
		}

		$options = array();

		foreach ( $oldoptions as $text => $data ) {
			$options[] = array(
				'data' => $data,
				'label' => $text,
			);
		}

		return $options;
	}

	/**
	 * flatten an array of options to a single array, for instance,
	 * a set of "<options>" inside "<optgroups>".
	 *
	 * @param array $options Associative Array with values either Strings or Arrays
	 * @return array Flattened input
	 */
	public static function flattenOptions( $options ) {
		$flatOpts = array();

		foreach ( $options as $value ) {
			if ( is_array( $value ) ) {
				$flatOpts = array_merge( $flatOpts, self::flattenOptions( $value ) );
			} else {
				$flatOpts[] = $value;
			}
		}

		return $flatOpts;
	}

	/**
	 * Formats one or more errors as accepted by field validation-callback.
	 *
	 * @param string|Message|array $errors Array of strings or Message instances
	 * @return string HTML
	 * @since 1.18
	 */
	protected static function formatErrors( $errors ) {
		if ( is_array( $errors ) && count( $errors ) === 1 ) {
			$errors = array_shift( $errors );
		}

		if ( is_array( $errors ) ) {
			$lines = array();
			foreach ( $errors as $error ) {
				if ( $error instanceof Message ) {
					$lines[] = Html::rawElement( 'li', array(), $error->parse() );
				} else {
					$lines[] = Html::rawElement( 'li', array(), $error );
				}
			}

			return Html::rawElement( 'ul', array( 'class' => 'error' ), implode( "\n", $lines ) );
		} else {
			if ( $errors instanceof Message ) {
				$errors = $errors->parse();
			}

			return Html::rawElement( 'span', array( 'class' => 'error' ), $errors );
		}
	}
}<|MERGE_RESOLUTION|>--- conflicted
+++ resolved
@@ -49,11 +49,7 @@
 	 * Defaults to false, which getOOUI will interpret as "use the HTML version"
 	 *
 	 * @param string $value
-<<<<<<< HEAD
-	 * @return OOUI\Widget|false
-=======
 	 * @return OOUI\\Widget|false
->>>>>>> 365e22ee
 	 */
 	function getInputOOUI( $value ) {
 		return false;
@@ -562,19 +558,6 @@
 	 *
 	 * @param string $value The value to set the input to.
 	 *
-<<<<<<< HEAD
-	 * @return string
-	 */
-	public function getOOUI( $value ) {
-		list( $errors, $errorClass ) = $this->getErrorsAndErrorClass( $value );
-
-		$inputField = $this->getInputOOUI( $value );
-
-		if ( !$inputField ) {
-			// This field doesn't have an OOUI implementation yet at all.
-			// OK, use this trick:
-			return $this->getDiv( $value );
-=======
 	 * @return OOUI\\FieldLayout|OOUI\\ActionFieldLayout
 	 */
 	public function getOOUI( $value ) {
@@ -588,35 +571,18 @@
 				new OOUI\Widget( array( 'content' => new OOUI\HtmlSnippet( $this->getDiv( $value ) ) ) ),
 				array( 'infusable' => false )
 			);
->>>>>>> 365e22ee
 		}
 
 		$infusable = true;
 		if ( is_string( $inputField ) ) {
-<<<<<<< HEAD
-			// Mmm… We have an OOUI implementation, but it's not complete, and we got a load of HTML.
-			// Cheat a little and wrap it in a widget! It won't be infusable, though, since client-side
-=======
 			// We have an OOUI implementation, but it's not proper, and we got a load of HTML.
 			// Cheat a little and wrap it in a widget. It won't be infusable, though, since client-side
->>>>>>> 365e22ee
 			// JavaScript doesn't know how to rebuilt the contents.
 			$inputField = new OOUI\Widget( array( 'content' => new OOUI\HtmlSnippet( $inputField ) ) );
 			$infusable = false;
 		}
 
 		$fieldType = get_class( $this );
-<<<<<<< HEAD
-		$field = new OOUI\FieldLayout( $inputField, array(
-			'classes' => array( "mw-htmlform-field-$fieldType", $this->mClass, $errorClass ),
-			'align' => $this->getLabelAlignOOUI(),
-			'label' => $this->getLabel(),
-			'help' => $this->getHelpText(),
-			'infusable' => $infusable,
-		) );
-
-		return $field . $errors;
-=======
 		$helpText = $this->getHelpText();
 		$errors = $this->getErrorsRaw( $value );
 		foreach ( $errors as &$error ) {
@@ -633,7 +599,6 @@
 		);
 
 		return $this->getFieldLayoutOOUI( $inputField, $config );
->>>>>>> 365e22ee
 	}
 
 	/**
@@ -645,8 +610,6 @@
 	}
 
 	/**
-<<<<<<< HEAD
-=======
 	 * Get a FieldLayout (or subclass thereof) to wrap this field in when using OOUI output.
 	 * @return OOUI\\FieldLayout|OOUI\\ActionFieldLayout
 	 */
@@ -659,7 +622,6 @@
 	}
 
 	/**
->>>>>>> 365e22ee
 	 * Get the complete raw fields for the input, including help text,
 	 * labels, and whatever.
 	 * @since 1.20
@@ -840,8 +802,6 @@
 	}
 
 	/**
-<<<<<<< HEAD
-=======
 	 * Determine form errors to display, returning them in an array.
 	 *
 	 * @since 1.26
@@ -868,7 +828,6 @@
 	}
 
 	/**
->>>>>>> 365e22ee
 	 * @return string
 	 */
 	function getLabel() {
@@ -969,11 +928,7 @@
 
 			if ( in_array( $key, $boolAttribs ) ) {
 				if ( !empty( $this->mParams[$key] ) ) {
-<<<<<<< HEAD
-					$ret[$mappedKey] = '';
-=======
 					$ret[$mappedKey] = $mappedKey;
->>>>>>> 365e22ee
 				}
 			} elseif ( isset( $this->mParams[$key] ) ) {
 				$ret[$mappedKey] = $this->mParams[$key];
