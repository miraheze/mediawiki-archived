--- conflicted
+++ resolved
@@ -44,27 +44,17 @@
 	/**
 	 * Get the OOUI widget for this field.
 	 * @param string $value
-<<<<<<< HEAD
-	 * @return OOUI\ButtonInputWidget
-=======
 	 * @return OOUI\\ButtonInputWidget
->>>>>>> 365e22ee
 	 */
 	public function getInputOOUI( $value ) {
 		return new OOUI\ButtonInputWidget( array(
 			'name' => $this->mName,
 			'value' => $value,
-<<<<<<< HEAD
-			'type' => $this->buttonType,
-			'classes' => array( 'mw-htmlform-submit', $this->mClass ),
-			'id' => $this->mID,
-=======
 			'label' => $value,
 			'type' => $this->buttonType,
 			'classes' => array( 'mw-htmlform-submit', $this->mClass ),
 			'id' => $this->mID,
 			'flags' => $this->mFlags,
->>>>>>> 365e22ee
 		) + $this->getAttributes( array( 'disabled', 'tabindex' ), array( 'tabindex' => 'tabIndex' ) ) );
 	}
 
