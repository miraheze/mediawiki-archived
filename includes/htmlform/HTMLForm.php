--- conflicted
+++ resolved
@@ -1446,28 +1446,6 @@
 			return $html;
 		}
 
-<<<<<<< HEAD
-			if ( $displayFormat === 'table' ) {
-				$html = Html::rawElement( 'table',
-						$attribs,
-						Html::rawElement( 'tbody', array(), "\n$html\n" ) ) . "\n";
-			} elseif ( $displayFormat === 'inline' ) {
-				$html = Html::rawElement( 'span', $attribs, "\n$html\n" );
-			} elseif ( $displayFormat === 'ooui' ) {
-				$config = array(
-					'classes' => $classes,
-				);
-				if ( $sectionName ) {
-					$config['id'] = Sanitizer::escapeId( $sectionName );
-				}
-				$fieldset = new OOUI\FieldsetLayout( $config );
-				// Ewww. We should pass this as $config['items'], but there might be string snippets.
-				$fieldset->group->appendContent( new OOUI\HtmlSnippet( $html ) );
-				$html = $fieldset->toString();
-			} else {
-				$html = Html::rawElement( 'div', $attribs, "\n$html\n" );
-			}
-=======
 		$classes = array();
 
 		if ( !$anyFieldHasLabel ) { // Avoid strange spacing when no labels exist
@@ -1480,7 +1458,6 @@
 
 		if ( $sectionName ) {
 			$attribs['id'] = Sanitizer::escapeId( $sectionName );
->>>>>>> 365e22ee
 		}
 
 		if ( $displayFormat === 'table' ) {
