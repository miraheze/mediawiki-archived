--- conflicted
+++ resolved
@@ -74,11 +74,7 @@
 	 *    $diff = new Diff($lines1, $lines2);
 	 *    $rev = $diff->reverse();
 	 *
-<<<<<<< HEAD
-	 * @return object A Diff object representing the inverse of the
-=======
 	 * @return self A Diff object representing the inverse of the
->>>>>>> 30164539
 	 *   original diff.
 	 */
 	public function reverse() {
