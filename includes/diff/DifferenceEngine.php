<?php
/**
 * User interface for the difference engine.
 *
 * This program is free software; you can redistribute it and/or modify
 * it under the terms of the GNU General Public License as published by
 * the Free Software Foundation; either version 2 of the License, or
 * (at your option) any later version.
 *
 * This program is distributed in the hope that it will be useful,
 * but WITHOUT ANY WARRANTY; without even the implied warranty of
 * MERCHANTABILITY or FITNESS FOR A PARTICULAR PURPOSE. See the
 * GNU General Public License for more details.
 *
 * You should have received a copy of the GNU General Public License along
 * with this program; if not, write to the Free Software Foundation, Inc.,
 * 51 Franklin Street, Fifth Floor, Boston, MA 02110-1301, USA.
 * http://www.gnu.org/copyleft/gpl.html
 *
 * @file
 * @ingroup DifferenceEngine
 */

use MediaWiki\Content\IContentHandlerFactory;
use MediaWiki\HookContainer\HookContainer;
use MediaWiki\HookContainer\HookRunner;
use MediaWiki\Linker\LinkRenderer;
use MediaWiki\MediaWikiServices;
use MediaWiki\Revision\RevisionRecord;
use MediaWiki\Revision\RevisionStore;
use MediaWiki\Revision\SlotRecord;
use MediaWiki\Storage\NameTableAccessException;

/**
 * DifferenceEngine is responsible for rendering the difference between two revisions as HTML.
 * This includes interpreting URL parameters, retrieving revision data, checking access permissions,
 * selecting and invoking the diff generator class for the individual slots, doing post-processing
 * on the generated diff, adding the rest of the HTML (such as headers) and writing the whole thing
 * to OutputPage.
 *
 * DifferenceEngine can be subclassed by extensions, by customizing
 * ContentHandler::createDifferenceEngine; the content handler will be selected based on the
 * content model of the main slot (of the new revision, when the two are different).
 * That might change after PageTypeHandler gets introduced.
 *
 * In the past, the class was also used for slot-level diff generation, and extensions might still
 * subclass it and add such functionality. When that is the case (sepcifically, when a
 * ContentHandler returns a standard SlotDiffRenderer but a nonstandard DifferenceEngine)
 * DifferenceEngineSlotDiffRenderer will be used to convert the old behavior into the new one.
 *
 * @ingroup DifferenceEngine
 *
 * @todo This class is huge and poorly defined. It should be split into a controller responsible
 * for interpreting query parameters, retrieving data and checking permissions; and a HTML renderer.
 */
class DifferenceEngine extends ContextSource {

	use DeprecationHelper;

	/**
	 * Constant to indicate diff cache compatibility.
	 * Bump this when changing the diff formatting in a way that
	 * fixes important bugs or such to force cached diff views to
	 * clear.
	 */
	private const DIFF_VERSION = '1.12';

	/**
	 * Revision ID for the old revision. 0 for the revision previous to $mNewid, false
	 * if the diff does not have an old revision (e.g. 'oldid=<first revision of page>&diff=prev'),
	 * or the revision does not exist, null if the revision is unsaved.
	 * @var int|false|null
	 */
	protected $mOldid;

	/**
	 * Revision ID for the new revision. 0 for the last revision of the current page
	 * (as defined by the request context), false if the revision does not exist, null
	 * if it is unsaved, or an alias such as 'next'.
	 * @var int|string|false|null
	 */
	protected $mNewid;

	/**
	 * Old revision (left pane).
	 * Allowed to be an unsaved revision, unlikely that's ever needed though.
	 * False when the old revision does not exist; this can happen when using
	 * diff=prev on the first revision. Null when the revision should exist but
	 * doesn't (e.g. load failure); loadRevisionData() will return false in that
	 * case. Also null until lazy-loaded. Ignored completely when isContentOverridden
	 * is set.
	 * @var RevisionRecord|null|false
	 */
	private $mOldRevisionRecord;

	/**
	 * New revision (right pane).
	 * Note that this might be an unsaved revision (e.g. for edit preview).
	 * Null in case of load failure; diff methods will just return an error message in that case,
	 * and loadRevisionData() will return false. Also null until lazy-loaded. Ignored completely
	 * when isContentOverridden is set.
	 * @var RevisionRecord|null
	 */
	private $mNewRevisionRecord;

	/**
	 * Title of old revision or null if the old revision does not exist or does not belong to a page.
	 * Since 1.32 public access is deprecated and the property can be null.
	 * @var Title|null
	 */
	protected $mOldPage;

	/**
	 * Title of new revision or null if the new revision does not exist or does not belong to a page.
	 * Since 1.32 public access is deprecated and the property can be null.
	 * @var Title|null
	 */
	protected $mNewPage;

	/**
	 * Change tags of old revision or null if it does not exist / is not saved.
	 * @var string[]|null
	 */
	private $mOldTags;

	/**
	 * Change tags of new revision or null if it does not exist / is not saved.
	 * @var string[]|null
	 */
	private $mNewTags;

	/**
	 * @var Content|null
	 * @deprecated since 1.32, content slots are now handled by the corresponding SlotDiffRenderer.
	 *   This property is set to the content of the main slot, but not actually used for the main diff.
	 */
	private $mOldContent;

	/**
	 * @var Content|null
	 * @deprecated since 1.32, content slots are now handled by the corresponding SlotDiffRenderer.
	 *   This property is set to the content of the main slot, but not actually used for the main diff.
	 */
	private $mNewContent;

	/** @var Language */
	protected $mDiffLang;

	/** @var bool Have the revisions IDs been loaded */
	private $mRevisionsIdsLoaded = false;

	/** @var bool Have the revisions been loaded */
	protected $mRevisionsLoaded = false;

	/** @var int How many text blobs have been loaded, 0, 1 or 2? */
	protected $mTextLoaded = 0;

	/**
	 * Was the content overridden via setContent()?
	 * If the content was overridden, most internal state (e.g. mOldid or mOldRev) should be ignored
	 * and only mOldContent and mNewContent is reliable.
	 * (Note that setRevisions() does not set this flag as in that case all properties are
	 * overriden and remain consistent with each other, so no special handling is needed.)
	 * @var bool
	 */
	protected $isContentOverridden = false;

	/** @var bool Was the diff fetched from cache? */
	protected $mCacheHit = false;

	/**
	 * Set this to true to add debug info to the HTML output.
	 * Warning: this may cause RSS readers to spuriously mark articles as "new"
	 * (T22601)
	 */
	public $enableDebugComment = false;

	/** @var bool If true, line X is not displayed when X is 1, for example
	 *    to increase readability and conserve space with many small diffs.
	 */
	protected $mReducedLineNumbers = false;

	/** @var string Link to action=markpatrolled */
	protected $mMarkPatrolledLink = null;

	/** @var bool Show rev_deleted content if allowed */
	protected $unhide = false;

	/** @var bool Refresh the diff cache */
	protected $mRefreshCache = false;

	/** @var SlotDiffRenderer[] DifferenceEngine classes for the slots, keyed by role name. */
	protected $slotDiffRenderers = null;

	/**
	 * Temporary hack for B/C while slot diff related methods of DifferenceEngine are being
	 * deprecated. When true, we are inside a DifferenceEngineSlotDiffRenderer and
	 * $slotDiffRenderers should not be used.
	 * @var bool
	 */
	protected $isSlotDiffRenderer = false;

	/* A set of options that will be passed to the SlotDiffRenderer upon creation
	 * @var array
	 */
	private $slotDiffOptions = [];

	/**
	 * @var LinkRenderer
	 */
	protected $linkRenderer;

	/**
	 * @var IContentHandlerFactory
	 */
	private $contentHandlerFactory;

	/**
	 * @var RevisionStore
	 */
	private $revisionStore;

	/** @var HookRunner */
	private $hookRunner;

	/** @var HookContainer */
	private $hookContainer;

	/** #@- */

	/**
	 * @param IContextSource|null $context Context to use, anything else will be ignored
	 * @param int $old Old ID we want to show and diff with.
	 * @param string|int $new Either revision ID or 'prev' or 'next'. Default: 0.
	 * @param int $rcid Deprecated, no longer used!
	 * @param bool $refreshCache If set, refreshes the diff cache
	 * @param bool $unhide If set, allow viewing deleted revs
	 */
	public function __construct( $context = null, $old = 0, $new = 0, $rcid = 0,
		$refreshCache = false, $unhide = false
	) {
		$this->deprecatePublicProperty( 'mOldid', '1.32', __CLASS__ );
		$this->deprecatePublicProperty( 'mNewid', '1.32', __CLASS__ );
		$this->deprecatePublicProperty( 'mOldPage', '1.32', __CLASS__ );
		$this->deprecatePublicProperty( 'mNewPage', '1.32', __CLASS__ );
		$this->deprecatePublicProperty( 'mOldContent', '1.32', __CLASS__ );
		$this->deprecatePublicProperty( 'mNewContent', '1.32', __CLASS__ );
		$this->deprecatePublicProperty( 'mRevisionsLoaded', '1.32', __CLASS__ );
		$this->deprecatePublicProperty( 'mTextLoaded', '1.32', __CLASS__ );
		$this->deprecatePublicProperty( 'mCacheHit', '1.32', __CLASS__ );

		if ( $context instanceof IContextSource ) {
			$this->setContext( $context );
		}

		wfDebug( "DifferenceEngine old '$old' new '$new' rcid '$rcid'" );

		$this->mOldid = $old;
		$this->mNewid = $new;
		$this->mRefreshCache = $refreshCache;
		$this->unhide = $unhide;

		$services = MediaWikiServices::getInstance();
		$this->linkRenderer = $services->getLinkRenderer();
		$this->contentHandlerFactory = $services->getContentHandlerFactory();
		$this->revisionStore = $services->getRevisionStore();
		$this->hookContainer = $services->getHookContainer();
		$this->hookRunner = new HookRunner( $this->hookContainer );
	}

	/**
	 * @return SlotDiffRenderer[] Diff renderers for each slot, keyed by role name.
	 *   Includes slots only present in one of the revisions.
	 */
	protected function getSlotDiffRenderers() {
		if ( $this->isSlotDiffRenderer ) {
			throw new LogicException( __METHOD__ . ' called in slot diff renderer mode' );
		}

		if ( $this->slotDiffRenderers === null ) {
			if ( !$this->loadRevisionData() ) {
				return [];
			}

			$slotContents = $this->getSlotContents();
			$this->slotDiffRenderers = array_map( function ( $contents ) {
				/** @var Content $content */
				$content = $contents['new'] ?: $contents['old'];
				$context = $this->getContext();

				return $content->getContentHandler()->getSlotDiffRenderer(
					$context,
					$this->slotDiffOptions
				);
			}, $slotContents );
		}
		return $this->slotDiffRenderers;
	}

	/**
	 * Mark this DifferenceEngine as a slot renderer (as opposed to a page renderer).
	 * This is used in legacy mode when the DifferenceEngine is wrapped in a
	 * DifferenceEngineSlotDiffRenderer.
	 * @internal For use by DifferenceEngineSlotDiffRenderer only.
	 */
	public function markAsSlotDiffRenderer() {
		$this->isSlotDiffRenderer = true;
	}

	/**
	 * Get the old and new content objects for all slots.
	 * This method does not do any permission checks.
	 * @return array [ role => [ 'old' => SlotRecord|null, 'new' => SlotRecord|null ], ... ]
	 */
	protected function getSlotContents() {
		if ( $this->isContentOverridden ) {
			return [
				SlotRecord::MAIN => [
					'old' => $this->mOldContent,
					'new' => $this->mNewContent,
				]
			];
		} elseif ( !$this->loadRevisionData() ) {
			return [];
		}

		$newSlots = $this->mNewRevisionRecord->getSlots()->getSlots();
		if ( $this->mOldRevisionRecord ) {
			$oldSlots = $this->mOldRevisionRecord->getSlots()->getSlots();
		} else {
			$oldSlots = [];
		}
		// The order here will determine the visual order of the diff. The current logic is
		// slots of the new revision first in natural order, then deleted ones. This is ad hoc
		// and should not be relied on - in the future we may want the ordering to depend
		// on the page type.
		$roles = array_merge( array_keys( $newSlots ), array_keys( $oldSlots ) );

		$slots = [];
		foreach ( $roles as $role ) {
			$slots[$role] = [
				'old' => isset( $oldSlots[$role] ) ? $oldSlots[$role]->getContent() : null,
				'new' => isset( $newSlots[$role] ) ? $newSlots[$role]->getContent() : null,
			];
		}
		// move main slot to front
		if ( isset( $slots[SlotRecord::MAIN] ) ) {
			$slots = [ SlotRecord::MAIN => $slots[SlotRecord::MAIN] ] + $slots;
		}
		return $slots;
	}

	public function getTitle() {
		// T202454 avoid errors when there is no title
		return parent::getTitle() ?: Title::makeTitle( NS_SPECIAL, 'BadTitle/DifferenceEngine' );
	}

	/**
	 * Set reduced line numbers mode.
	 * When set, line X is not displayed when X is 1, for example to increase readability and
	 * conserve space with many small diffs.
	 * @param bool $value
	 */
	public function setReducedLineNumbers( $value = true ) {
		$this->mReducedLineNumbers = $value;
	}

	/**
	 * Get the language of the difference engine, defaults to page content language
	 *
	 * @return Language
	 */
	public function getDiffLang() {
		if ( $this->mDiffLang === null ) {
			# Default language in which the diff text is written.
			$this->mDiffLang = $this->getTitle()->getPageLanguage();
		}

		return $this->mDiffLang;
	}

	/**
	 * @return bool
	 */
	public function wasCacheHit() {
		return $this->mCacheHit;
	}

	/**
	 * Get the ID of old revision (left pane) of the diff. 0 for the revision
	 * previous to getNewid(), false if the old revision does not exist, null
	 * if it's unsaved.
	 * To get a real revision ID instead of 0, call loadRevisionData() first.
	 * @return int|false|null
	 */
	public function getOldid() {
		$this->loadRevisionIds();

		return $this->mOldid;
	}

	/**
	 * Get the ID of new revision (right pane) of the diff. 0 for the current revision,
	 * false if the new revision does not exist, null if it's unsaved.
	 * To get a real revision ID instead of 0, call loadRevisionData() first.
	 * @return int|false|null
	 */
	public function getNewid() {
		$this->loadRevisionIds();

		return $this->mNewid;
	}

	/**
	 * Get the left side of the diff.
	 * Could be null when the first revision of the page is diffed to 'prev' (or in the case of
	 * load failure).
	 * @return RevisionRecord|null
	 */
	public function getOldRevision() {
		return $this->mOldRevisionRecord ?: null;
	}

	/**
	 * Get the right side of the diff.
	 * Should not be null but can still happen in the case of load failure.
	 * @return RevisionRecord|null
	 */
	public function getNewRevision() {
		return $this->mNewRevisionRecord;
	}

	/**
	 * Look up a special:Undelete link to the given deleted revision id,
	 * as a workaround for being unable to load deleted diffs in currently.
	 *
	 * @param int $id Revision ID
	 *
	 * @return string|bool Link HTML or false
	 */
	public function deletedLink( $id ) {
		$permissionManager = MediaWikiServices::getInstance()->getPermissionManager();
		if ( $permissionManager->userHasRight( $this->getUser(), 'deletedhistory' ) ) {
			$dbr = wfGetDB( DB_REPLICA );
			$revStore = $this->revisionStore;
			$arQuery = $revStore->getArchiveQueryInfo();
			$row = $dbr->selectRow(
				$arQuery['tables'],
				array_merge( $arQuery['fields'], [ 'ar_namespace', 'ar_title' ] ),
				[ 'ar_rev_id' => $id ],
				__METHOD__,
				[],
				$arQuery['joins']
			);
			if ( $row ) {
				$revRecord = $revStore->newRevisionFromArchiveRow( $row );
				$title = Title::makeTitleSafe( $row->ar_namespace, $row->ar_title );

				return SpecialPage::getTitleFor( 'Undelete' )->getFullURL( [
					'target' => $title->getPrefixedText(),
					'timestamp' => $revRecord->getTimestamp()
				] );
			}
		}

		return false;
	}

	/**
	 * Build a wikitext link toward a deleted revision, if viewable.
	 *
	 * @param int $id Revision ID
	 *
	 * @return string Wikitext fragment
	 */
	public function deletedIdMarker( $id ) {
		$link = $this->deletedLink( $id );
		if ( $link ) {
			return "[$link $id]";
		} else {
			return (string)$id;
		}
	}

	private function showMissingRevision() {
		$out = $this->getOutput();

		$missing = [];
		if ( $this->mOldRevisionRecord === null ||
			( $this->mOldRevisionRecord && $this->mOldContent === null )
		) {
			$missing[] = $this->deletedIdMarker( $this->mOldid );
		}
		if ( $this->mNewRevisionRecord === null ||
			( $this->mNewRevisionRecord && $this->mNewContent === null )
		) {
			$missing[] = $this->deletedIdMarker( $this->mNewid );
		}

		$out->setPageTitle( $this->msg( 'errorpagetitle' ) );
		$msg = $this->msg( 'difference-missing-revision' )
			->params( $this->getLanguage()->listToText( $missing ) )
			->numParams( count( $missing ) )
			->parseAsBlock();
		$out->addHTML( $msg );
	}

	/**
	 * Checks whether one of the given Revisions was deleted
	 *
	 * @return bool
	 */
	public function hasDeletedRevision() {
		$this->loadRevisionData();
		return (
				$this->mNewRevisionRecord &&
				$this->mNewRevisionRecord->isDeleted( RevisionRecord::DELETED_TEXT )
			) ||
			(
				$this->mOldRevisionRecord &&
				$this->mOldRevisionRecord->isDeleted( RevisionRecord::DELETED_TEXT )
			);
	}

	/**
	 * Get the permission errors associated with the revisions for the current diff.
	 *
	 * @param User $user
	 * @return array[] Array of arrays of the arguments to wfMessage to explain permissions problems.
	 */
	public function getPermissionErrors( User $user ) {
		$this->loadRevisionData();
		$permErrors = [];
		$permManager = MediaWikiServices::getInstance()->getPermissionManager();
		if ( $this->mNewPage ) {
			$permErrors = $permManager->getPermissionErrors( 'read', $user, $this->mNewPage );
		}
		if ( $this->mOldPage ) {
			$permErrors = wfMergeErrorArrays( $permErrors,
				$permManager->getPermissionErrors( 'read', $user, $this->mOldPage ) );
		}
		return $permErrors;
	}

	/**
	 * Checks whether one of the given Revisions was suppressed
	 *
	 * @return bool
	 */
	public function hasSuppressedRevision() {
		return $this->hasDeletedRevision() && (
			( $this->mOldRevisionRecord &&
				$this->mOldRevisionRecord->isDeleted( RevisionRecord::DELETED_RESTRICTED ) ) ||
			( $this->mNewRevisionRecord &&
				$this->mNewRevisionRecord->isDeleted( RevisionRecord::DELETED_RESTRICTED ) )
		);
	}

	/**
	 * Checks whether the current user has permission for accessing the revisions of the diff.
	 * Note that this does not check whether the user has permission to view the page, it only
	 * checks revdelete permissions.
	 *
	 * It is the caller's responsibility to call
	 * $this->getUserPermissionErrors or similar checks.
	 *
	 * @param User $user
	 * @return bool
	 */
	public function isUserAllowedToSeeRevisions( $user ) {
		$this->loadRevisionData();
		// $this->mNewRev will only be falsy if a loading error occurred
		// (in which case the user is allowed to see).
		$allowed = !$this->mNewRevisionRecord || RevisionRecord::userCanBitfield(
			$this->mNewRevisionRecord->getVisibility(),
			RevisionRecord::DELETED_TEXT,
			$user
		);
		if ( $this->mOldRevisionRecord &&
			!RevisionRecord::userCanBitfield(
				$this->mOldRevisionRecord->getVisibility(),
				RevisionRecord::DELETED_TEXT,
				$user
			)
		) {
			$allowed = false;
		}
		return $allowed;
	}

	/**
	 * Checks whether the diff should be hidden from the current user
	 * This is based on whether the user is allowed to see it and has specifically asked to see it.
	 *
	 * @param User $user
	 * @return bool
	 */
	public function shouldBeHiddenFromUser( $user ) {
		return $this->hasDeletedRevision() && ( !$this->unhide ||
			!$this->isUserAllowedToSeeRevisions( $user ) );
	}

	public function showDiffPage( $diffOnly = false ) {
		# Allow frames except in certain special cases
		$out = $this->getOutput();
		$out->allowClickjacking();
		$out->setRobotPolicy( 'noindex,nofollow' );

		// Allow extensions to add any extra output here
		$this->hookRunner->onDifferenceEngineShowDiffPage( $out );

		if ( !$this->loadRevisionData() ) {
			if ( $this->hookRunner->onDifferenceEngineShowDiffPageMaybeShowMissingRevision( $this ) ) {
				$this->showMissingRevision();
			}
			return;
		}

		$user = $this->getUser();
		$permErrors = $this->getPermissionErrors( $user );
		if ( count( $permErrors ) ) {
			throw new PermissionsError( 'read', $permErrors );
		}

		$rollback = '';

		$query = $this->slotDiffOptions;
		# Carry over 'diffonly' param via navigation links
		if ( $diffOnly != $user->getBoolOption( 'diffonly' ) ) {
			$query['diffonly'] = $diffOnly;
		}
		# Cascade unhide param in links for easy deletion browsing
		if ( $this->unhide ) {
			$query['unhide'] = 1;
		}

		# Check if one of the revisions is deleted/suppressed
		$deleted = $this->hasDeletedRevision();
		$suppressed = $this->hasSuppressedRevision();
		$allowed = $this->isUserAllowedToSeeRevisions( $user );

		$revisionTools = [];

		# mOldRevisionRecord is false if the difference engine is called with a "vague" query for
		# a diff between a version V and its previous version V' AND the version V
		# is the first version of that article. In that case, V' does not exist.
		if ( $this->mOldRevisionRecord === false ) {
			if ( $this->mNewPage ) {
				$out->setPageTitle( $this->msg( 'difference-title', $this->mNewPage->getPrefixedText() ) );
			}
			$samePage = true;
			$oldHeader = '';
			// Allow extensions to change the $oldHeader variable
			$this->hookRunner->onDifferenceEngineOldHeaderNoOldRev( $oldHeader );
		} else {
			$this->hookRunner->onDifferenceEngineViewHeader( $this );

			// DiffViewHeader hook is hard deprecated since 1.35
			if ( $this->hookContainer->isRegistered( 'DiffViewHeader' ) ) {
				// Only create the Revision object if needed
				// If old or new are falsey, use null
				$legacyOldRev = $this->mOldRevisionRecord ?
					new Revision( $this->mOldRevisionRecord ) :
					null;
				$legacyNewRev = $this->mNewRevisionRecord ?
					new Revision( $this->mNewRevisionRecord ) :
					null;
				$this->hookRunner->onDiffViewHeader(
					$this,
					$legacyOldRev,
					$legacyNewRev
				);
			}

			if ( !$this->mOldPage || !$this->mNewPage ) {
				// XXX say something to the user?
				$samePage = false;
			} elseif ( $this->mNewPage->equals( $this->mOldPage ) ) {
				$out->setPageTitle( $this->msg( 'difference-title', $this->mNewPage->getPrefixedText() ) );
				$samePage = true;
			} else {
				$out->setPageTitle( $this->msg( 'difference-title-multipage',
					$this->mOldPage->getPrefixedText(), $this->mNewPage->getPrefixedText() ) );
				$out->addSubtitle( $this->msg( 'difference-multipage' ) );
				$samePage = false;
			}

			$permissionManager = MediaWikiServices::getInstance()->getPermissionManager();

			if ( $samePage && $this->mNewPage && $permissionManager->quickUserCan(
				'edit', $user, $this->mNewPage
			) ) {
				if ( $this->mNewRevisionRecord->isCurrent() && $permissionManager->quickUserCan(
					'rollback', $user, $this->mNewPage
				) ) {
					$rollbackLink = Linker::generateRollback(
						$this->mNewRevisionRecord,
						$this->getContext(),
						[ 'noBrackets' ]
					);
					if ( $rollbackLink ) {
						$out->preventClickjacking();
						$rollback = "\u{00A0}\u{00A0}\u{00A0}" . $rollbackLink;
					}
				}

				if ( $this->userCanEdit( $this->mOldRevisionRecord ) &&
					$this->userCanEdit( $this->mNewRevisionRecord )
				) {
					$undoLink = Html::element( 'a', [
							'href' => $this->mNewPage->getLocalURL( [
								'action' => 'edit',
								'undoafter' => $this->mOldid,
								'undo' => $this->mNewid
							] ),
							'title' => Linker::titleAttrib( 'undo' ),
						],
						$this->msg( 'editundo' )->text()
					);
					$revisionTools['mw-diff-undo'] = $undoLink;
				}
			}
			# Make "previous revision link"
			$hasPrevious = $samePage && $this->mOldPage &&
				$this->revisionStore->getPreviousRevision( $this->mOldRevisionRecord );
			if ( $hasPrevious ) {
				$prevlink = $this->linkRenderer->makeKnownLink(
					$this->mOldPage,
					$this->msg( 'previousdiff' )->text(),
					[ 'id' => 'differences-prevlink' ],
					[ 'diff' => 'prev', 'oldid' => $this->mOldid ] + $query
				);
			} else {
				$prevlink = "\u{00A0}";
			}

			if ( $this->mOldRevisionRecord->isMinor() ) {
				$oldminor = ChangesList::flag( 'minor' );
			} else {
				$oldminor = '';
			}

			$oldRevRecord = $this->mOldRevisionRecord;

			$ldel = $this->revisionDeleteLink( $oldRevRecord );
			$oldRevisionHeader = $this->getRevisionHeader( $oldRevRecord, 'complete' );
			$oldChangeTags = ChangeTags::formatSummaryRow( $this->mOldTags, 'diff', $this->getContext() );

			$oldHeader = '<div id="mw-diff-otitle1"><strong>' . $oldRevisionHeader . '</strong></div>' .
				'<div id="mw-diff-otitle2">' .
				Linker::revUserTools( $oldRevRecord, !$this->unhide ) . '</div>' .
				'<div id="mw-diff-otitle3">' . $oldminor .
				Linker::revComment( $oldRevRecord, !$diffOnly, !$this->unhide ) . $ldel . '</div>' .
				'<div id="mw-diff-otitle5">' . $oldChangeTags[0] . '</div>' .
				'<div id="mw-diff-otitle4">' . $prevlink . '</div>';

			// Allow extensions to change the $oldHeader variable
			$this->hookRunner->onDifferenceEngineOldHeader(
				$this, $oldHeader, $prevlink, $oldminor, $diffOnly, $ldel, $this->unhide );
		}

		$out->addJsConfigVars( [
			'wgDiffOldId' => $this->mOldid,
			'wgDiffNewId' => $this->mNewid,
		] );

		# Make "next revision link"
		# Skip next link on the top revision
		if ( $samePage && $this->mNewPage && !$this->mNewRevisionRecord->isCurrent() ) {
			$nextlink = $this->linkRenderer->makeKnownLink(
				$this->mNewPage,
				$this->msg( 'nextdiff' )->text(),
				[ 'id' => 'differences-nextlink' ],
				[ 'diff' => 'next', 'oldid' => $this->mNewid ] + $query
			);
		} else {
			$nextlink = "\u{00A0}";
		}

		if ( $this->mNewRevisionRecord->isMinor() ) {
			$newminor = ChangesList::flag( 'minor' );
		} else {
			$newminor = '';
		}

		# Handle RevisionDelete links...
		$rdel = $this->revisionDeleteLink( $this->mNewRevisionRecord );

		# Allow extensions to define their own revision tools
		$this->hookRunner->onDiffTools(
			$this->mNewRevisionRecord,
			$revisionTools,
			$this->mOldRevisionRecord ?: null,
			$user
		);

		# Hook deprecated since 1.35
		if ( $this->hookContainer->isRegistered( 'DiffRevisionTools' ) ) {
			# Only create the Revision objects if they are needed
			$legacyOldRev = $this->mOldRevisionRecord ?
				new Revision( $this->mOldRevisionRecord ) :
				null;
			$legacyNewRev = $this->mNewRevisionRecord ?
				new Revision( $this->mNewRevisionRecord ) :
				null;
			$this->hookRunner->onDiffRevisionTools(
				$legacyNewRev,
				$revisionTools,
				$legacyOldRev,
				$user
			);
		}

		$formattedRevisionTools = [];
		// Put each one in parentheses (poor man's button)
		foreach ( $revisionTools as $key => $tool ) {
			$toolClass = is_string( $key ) ? $key : 'mw-diff-tool';
			$element = Html::rawElement(
				'span',
				[ 'class' => $toolClass ],
				$this->msg( 'parentheses' )->rawParams( $tool )->escaped()
			);
			$formattedRevisionTools[] = $element;
		}

		$newRevRecord = $this->mNewRevisionRecord;

		$newRevisionHeader = $this->getRevisionHeader( $newRevRecord, 'complete' ) .
			' ' . implode( ' ', $formattedRevisionTools );
		$newChangeTags = ChangeTags::formatSummaryRow( $this->mNewTags, 'diff', $this->getContext() );

		$newHeader = '<div id="mw-diff-ntitle1"><strong>' . $newRevisionHeader . '</strong></div>' .
			'<div id="mw-diff-ntitle2">' . Linker::revUserTools( $newRevRecord, !$this->unhide ) .
			" $rollback</div>" .
			'<div id="mw-diff-ntitle3">' . $newminor .
			Linker::revComment( $newRevRecord, !$diffOnly, !$this->unhide ) . $rdel . '</div>' .
			'<div id="mw-diff-ntitle5">' . $newChangeTags[0] . '</div>' .
			'<div id="mw-diff-ntitle4">' . $nextlink . $this->markPatrolledLink() . '</div>';

		// Allow extensions to change the $newHeader variable
		$this->hookRunner->onDifferenceEngineNewHeader( $this, $newHeader,
			$formattedRevisionTools, $nextlink, $rollback, $newminor, $diffOnly,
			$rdel, $this->unhide );

		# If the diff cannot be shown due to a deleted revision, then output
		# the diff header and links to unhide (if available)...
		if ( $this->shouldBeHiddenFromUser( $user ) ) {
			$this->showDiffStyle();
			$multi = $this->getMultiNotice();
			$out->addHTML( $this->addHeader( '', $oldHeader, $newHeader, $multi ) );
			if ( !$allowed ) {
				$msg = $suppressed ? 'rev-suppressed-no-diff' : 'rev-deleted-no-diff';
				# Give explanation for why revision is not visible
				$out->wrapWikiMsg( "<div id='mw-$msg' class='mw-warning plainlinks'>\n$1\n</div>\n",
					[ $msg ] );
			} else {
				# Give explanation and add a link to view the diff...
				$query = $this->getRequest()->appendQueryValue( 'unhide', '1' );
				$link = $this->getTitle()->getFullURL( $query );
				$msg = $suppressed ? 'rev-suppressed-unhide-diff' : 'rev-deleted-unhide-diff';
				$out->wrapWikiMsg(
					"<div id='mw-$msg' class='mw-warning plainlinks'>\n$1\n</div>\n",
					[ $msg, $link ]
				);
			}
		# Otherwise, output a regular diff...
		} else {
			# Add deletion notice if the user is viewing deleted content
			$notice = '';
			if ( $deleted ) {
				$msg = $suppressed ? 'rev-suppressed-diff-view' : 'rev-deleted-diff-view';
				$notice = "<div id='mw-$msg' class='mw-warning plainlinks'>\n" .
					$this->msg( $msg )->parse() .
					"</div>\n";
			}
			$this->showDiff( $oldHeader, $newHeader, $notice );
			if ( !$diffOnly ) {
				$this->renderNewRevision();
			}
		}
	}

	/**
	 * Build a link to mark a change as patrolled.
	 *
	 * Returns empty string if there's either no revision to patrol or the user is not allowed to.
	 *
	 * Side effect: When the patrol link is build, this method will call
	 * OutputPage::preventClickjacking() and load a JS module.
	 *
	 * @return string HTML or empty string
	 */
	public function markPatrolledLink() {
		if ( $this->mMarkPatrolledLink === null ) {
			$linkInfo = $this->getMarkPatrolledLinkInfo();
			// If false, there is no patrol link needed/allowed
			if ( !$linkInfo || !$this->mNewPage ) {
				$this->mMarkPatrolledLink = '';
			} else {
				$this->mMarkPatrolledLink = ' <span class="patrollink" data-mw="interface">[' .
					$this->linkRenderer->makeKnownLink(
						$this->mNewPage,
						$this->msg( 'markaspatrolleddiff' )->text(),
						[],
						[
							'action' => 'markpatrolled',
							'rcid' => $linkInfo['rcid'],
						]
					) . ']</span>';
				// Allow extensions to change the markpatrolled link
				$this->hookRunner->onDifferenceEngineMarkPatrolledLink( $this,
					$this->mMarkPatrolledLink, $linkInfo['rcid'] );
			}
		}
		return $this->mMarkPatrolledLink;
	}

	/**
	 * Returns an array of meta data needed to build a "mark as patrolled" link and
	 * adds a JS module to the output.
	 *
	 * @return array|false An array of meta data for a patrol link (rcid only)
	 *  or false if no link is needed
	 */
	protected function getMarkPatrolledLinkInfo() {
		$user = $this->getUser();
		$config = $this->getConfig();
		$permissionManager = MediaWikiServices::getInstance()->getPermissionManager();

		// Prepare a change patrol link, if applicable
		if (
			// Is patrolling enabled and the user allowed to?
			$config->get( 'UseRCPatrol' ) &&
			$this->mNewPage &&
			$permissionManager->quickUserCan( 'patrol', $user, $this->mNewPage ) &&
			// Only do this if the revision isn't more than 6 hours older
			// than the Max RC age (6h because the RC might not be cleaned out regularly)
			RecentChange::isInRCLifespan( $this->mNewRevisionRecord->getTimestamp(), 21600 )
		) {
			// Look for an unpatrolled change corresponding to this diff
			$change = RecentChange::newFromConds(
				[
					'rc_this_oldid' => $this->mNewid,
					'rc_patrolled' => RecentChange::PRC_UNPATROLLED
				],
				__METHOD__
			);

			if ( $change && !$change->getPerformer()->equals( $user ) ) {
				$rcid = $change->getAttribute( 'rc_id' );
			} else {
				// None found or the page has been created by the current user.
				// If the user could patrol this it already would be patrolled
				$rcid = 0;
			}

			// Allow extensions to possibly change the rcid here
			// For example the rcid might be set to zero due to the user
			// being the same as the performer of the change but an extension
			// might still want to show it under certain conditions
			$this->hookRunner->onDifferenceEngineMarkPatrolledRCID( $rcid, $this, $change, $user );

			// Build the link
			if ( $rcid ) {
				$this->getOutput()->preventClickjacking();
				if ( $permissionManager->userHasRight( $user, 'writeapi' ) ) {
					$this->getOutput()->addModules( 'mediawiki.misc-authed-curate' );
				}

				return [
					'rcid' => $rcid,
				];
			}
		}

		// No mark as patrolled link applicable
		return false;
	}

	/**
	 * @param RevisionRecord $revRecord
	 *
	 * @return string
	 */
	private function revisionDeleteLink( RevisionRecord $revRecord ) {
		$link = Linker::getRevDeleteLink(
			$this->getUser(),
			$revRecord,
			$revRecord->getPageAsLinkTarget()
		);
		if ( $link !== '' ) {
			$link = "\u{00A0}\u{00A0}\u{00A0}" . $link . ' ';
		}

		return $link;
	}

	/**
	 * Show the new revision of the page.
	 *
	 * @note Not supported after calling setContent().
	 */
	public function renderNewRevision() {
		if ( $this->isContentOverridden ) {
			// The code below only works with a Revision object. We could construct a fake revision
			// (here or in setContent), but since this does not seem needed at the moment,
			// we'll just fail for now.
			throw new LogicException(
				__METHOD__
				. ' is not supported after calling setContent(). Use setRevisions() instead.'
			);
		}

		$out = $this->getOutput();
		$revHeader = $this->getRevisionHeader( $this->mNewRevisionRecord );
		# Add "current version as of X" title
		$out->addHTML( "<hr class='diff-hr' id='mw-oldid' />
		<h2 class='diff-currentversion-title'>{$revHeader}</h2>\n" );
		# Page content may be handled by a hooked call instead...
		if ( $this->hookRunner->onArticleContentOnDiff( $this, $out ) ) {
			$this->loadNewText();
			if ( !$this->mNewPage ) {
				// New revision is unsaved; bail out.
				// TODO in theory rendering the new revision is a meaningful thing to do
				// even if it's unsaved, but a lot of untangling is required to do it safely.
				return;
			}

			$out->setRevisionId( $this->mNewid );
			$out->setRevisionTimestamp( $this->mNewRevisionRecord->getTimestamp() );
			$out->setArticleFlag( true );

<<<<<<< HEAD
			if ( !Hooks::run( 'ArticleRevisionViewCustom',
				[ $this->mNewRev->getRevisionRecord(), $this->mNewPage, $this->mOldid, $out ] )
			) {
				// Handled by extension
				// NOTE: sync with hooks called in Article::view()
			} elseif ( !Hooks::run( 'ArticleContentViewCustom',
				[ $this->mNewContent, $this->mNewPage, $out ], '1.32' )
=======
			if ( !$this->hookRunner->onArticleRevisionViewCustom(
				$this->mNewRevisionRecord, $this->mNewPage, $this->mOldid, $out )
>>>>>>> 9b8a1684
			) {
				// Handled by extension
				// NOTE: sync with hooks called in Article::view()
			} else {
				// Normal page
				if ( $this->getTitle()->equals( $this->mNewPage ) ) {
					// If the Title stored in the context is the same as the one
					// of the new revision, we can use its associated WikiPage
					// object.
					$wikiPage = $this->getWikiPage();
				} else {
					// Otherwise we need to create our own WikiPage object
					$wikiPage = WikiPage::factory( $this->mNewPage );
				}

				$parserOutput = $this->getParserOutput( $wikiPage, $this->mNewRevisionRecord );

				# WikiPage::getParserOutput() should not return false, but just in case
				if ( $parserOutput ) {
					// Allow extensions to change parser output here
					if ( $this->hookRunner->onDifferenceEngineRenderRevisionAddParserOutput(
						$this, $out, $parserOutput, $wikiPage )
					) {
						$out->addParserOutput( $parserOutput, [
							'enableSectionEditLinks' => $this->mNewRevisionRecord->isCurrent()
								&& MediaWikiServices::getInstance()->getPermissionManager()->quickUserCan(
									'edit',
									$this->getUser(),
									$this->mNewRevisionRecord->getPageAsLinkTarget()
								)
						] );
					}
				}
			}
		}

		// Allow extensions to optionally not show the final patrolled link
		if ( $this->hookRunner->onDifferenceEngineRenderRevisionShowFinalPatrolLink() ) {
			# Add redundant patrol link on bottom...
			$out->addHTML( $this->markPatrolledLink() );
		}
	}

	/**
	 * @param WikiPage $page
	 * @param RevisionRecord $revRecord
	 *
	 * @return ParserOutput|bool False if the revision was not found
	 */
	protected function getParserOutput( WikiPage $page, RevisionRecord $revRecord ) {
		if ( !$revRecord->getId() ) {
			// WikiPage::getParserOutput wants a revision ID. Passing 0 will incorrectly show
			// the current revision, so fail instead. If need be, WikiPage::getParserOutput
			// could be made to accept a Revision or RevisionRecord instead of the id.
			return false;
		}

		$parserOptions = $page->makeParserOptions( $this->getContext() );
		$parserOutput = $page->getParserOutput( $parserOptions, $revRecord->getId() );

		return $parserOutput;
	}

	/**
	 * Get the diff text, send it to the OutputPage object
	 * Returns false if the diff could not be generated, otherwise returns true
	 *
	 * @param string|bool $otitle Header for old text or false
	 * @param string|bool $ntitle Header for new text or false
	 * @param string $notice HTML between diff header and body
	 *
	 * @return bool
	 */
	public function showDiff( $otitle, $ntitle, $notice = '' ) {
		// Allow extensions to affect the output here
		$this->hookRunner->onDifferenceEngineShowDiff( $this );

		$diff = $this->getDiff( $otitle, $ntitle, $notice );
		if ( $diff === false ) {
			$this->showMissingRevision();

			return false;
		} else {
			$this->showDiffStyle();
			$this->getOutput()->addHTML( $diff );

			return true;
		}
	}

	/**
	 * Add style sheets for diff display.
	 */
	public function showDiffStyle() {
		if ( !$this->isSlotDiffRenderer ) {
			$this->getOutput()->addModuleStyles( [
				'mediawiki.interface.helpers.styles',
				'mediawiki.diff.styles'
			] );
			foreach ( $this->getSlotDiffRenderers() as $slotDiffRenderer ) {
				$slotDiffRenderer->addModules( $this->getOutput() );
			}
		}
	}

	/**
	 * Get complete diff table, including header
	 *
	 * @param string|bool $otitle Header for old text or false
	 * @param string|bool $ntitle Header for new text or false
	 * @param string $notice HTML between diff header and body
	 *
	 * @return mixed
	 */
	public function getDiff( $otitle, $ntitle, $notice = '' ) {
		$body = $this->getDiffBody();
		if ( $body === false ) {
			return false;
		}

		$multi = $this->getMultiNotice();
		// Display a message when the diff is empty
		if ( $body === '' ) {
			$notice .= '<div class="mw-diff-empty">' .
				$this->msg( 'diff-empty' )->parse() .
				"</div>\n";
		}

		return $this->addHeader( $body, $otitle, $ntitle, $multi, $notice );
	}

	/**
	 * Get the diff table body, without header
	 *
	 * @return mixed (string/false)
	 */
	public function getDiffBody() {
		$this->mCacheHit = true;
		// Check if the diff should be hidden from this user
		if ( !$this->isContentOverridden ) {
			if ( !$this->loadRevisionData() ) {
				return false;
			} elseif ( $this->mOldRevisionRecord &&
				!RevisionRecord::userCanBitfield(
					$this->mOldRevisionRecord->getVisibility(),
					RevisionRecord::DELETED_TEXT,
					$this->getUser()
				)
			) {
				return false;
			} elseif ( $this->mNewRevisionRecord &&
				!RevisionRecord::userCanBitfield(
					$this->mNewRevisionRecord->getVisibility(),
					RevisionRecord::DELETED_TEXT,
					$this->getUser()
				)
			) {
				return false;
			}
			// Short-circuit
			if ( $this->mOldRevisionRecord === false || (
				$this->mOldRevisionRecord &&
				$this->mNewRevisionRecord &&
				$this->mOldRevisionRecord->getId() &&
				$this->mOldRevisionRecord->getId() == $this->mNewRevisionRecord->getId()
			) ) {
				if ( $this->hookRunner->onDifferenceEngineShowEmptyOldContent( $this ) ) {
					return '';
				}
			}
		}

		// Cacheable?
		$key = false;
		$services = MediaWikiServices::getInstance();
		$cache = $services->getMainWANObjectCache();
		$stats = $services->getStatsdDataFactory();
		if ( $this->mOldid && $this->mNewid ) {
			// Check if subclass is still using the old way
			// for backwards-compatibility
			$key = $this->getDiffBodyCacheKey();
			if ( $key === null ) {
				$key = $cache->makeKey( ...$this->getDiffBodyCacheKeyParams() );
			}

			// Try cache
			if ( !$this->mRefreshCache ) {
				$difftext = $cache->get( $key );
				if ( is_string( $difftext ) ) {
					$stats->updateCount( 'diff_cache.hit', 1 );
					$difftext = $this->localiseDiff( $difftext );
					$difftext .= "\n<!-- diff cache key $key -->\n";

					return $difftext;
				}
			} // don't try to load but save the result
		}
		$this->mCacheHit = false;

		// Loadtext is permission safe, this just clears out the diff
		if ( !$this->loadText() ) {
			return false;
		}

		$difftext = '';
		// We've checked for revdelete at the beginning of this method; it's OK to ignore
		// read permissions here.
		$slotContents = $this->getSlotContents();
		foreach ( $this->getSlotDiffRenderers() as $role => $slotDiffRenderer ) {
			$slotDiff = $slotDiffRenderer->getDiff( $slotContents[$role]['old'],
				$slotContents[$role]['new'] );
			if ( $slotDiff && $role !== SlotRecord::MAIN ) {
				// FIXME: ask SlotRoleHandler::getSlotNameMessage
				$slotTitle = $role;
				$difftext .= $this->getSlotHeader( $slotTitle );
			}
			$difftext .= $slotDiff;
		}

<<<<<<< HEAD
		// Avoid PHP 7.1 warning from passing $this by reference
		$diffEngine = $this;

		// Disabled caching to decrease redis' memory usage. -- Southparkfan 2019-01-11
		// Save to cache for 7 days
		if ( !Hooks::run( 'AbortDiffCache', [ &$diffEngine ] ) ) {
			wfIncrStats( 'diff_cache.uncacheable' );
		} elseif ( $key !== false && $difftext !== false ) {
			wfIncrStats( 'diff_cache.miss' );
			// $cache->set( $key, $difftext, 7 * 86400 );
=======
		// Save to cache for 7 days
		if ( !$this->hookRunner->onAbortDiffCache( $this ) ) {
			$stats->updateCount( 'diff_cache.uncacheable', 1 );
		} elseif ( $key !== false ) {
			$stats->updateCount( 'diff_cache.miss', 1 );
			$cache->set( $key, $difftext, 7 * 86400 );
>>>>>>> 9b8a1684
		} else {
			$stats->updateCount( 'diff_cache.uncacheable', 1 );
		}
		// localise line numbers and title attribute text
		$difftext = $this->localiseDiff( $difftext );

		return $difftext;
	}

	/**
	 * Get the diff table body for one slot, without header
	 *
	 * @param string $role
	 * @return string|false
	 */
	public function getDiffBodyForRole( $role ) {
		$diffRenderers = $this->getSlotDiffRenderers();
		if ( !isset( $diffRenderers[$role] ) ) {
			return false;
		}

		$slotContents = $this->getSlotContents();
		$slotDiff = $diffRenderers[$role]->getDiff( $slotContents[$role]['old'],
			$slotContents[$role]['new'] );
		if ( !$slotDiff ) {
			return false;
		}

		if ( $role !== SlotRecord::MAIN ) {
			// TODO use human-readable role name at least
			$slotTitle = $role;
			$slotDiff = $this->getSlotHeader( $slotTitle ) . $slotDiff;
		}

		return $this->localiseDiff( $slotDiff );
	}

	/**
	 * Get a slot header for inclusion in a diff body (as a table row).
	 *
	 * @param string $headerText The text of the header
	 * @return string
	 *
	 */
	protected function getSlotHeader( $headerText ) {
		// The old revision is missing on oldid=<first>&diff=prev; only 2 columns in that case.
		$columnCount = $this->mOldRevisionRecord ? 4 : 2;
		$userLang = $this->getLanguage()->getHtmlCode();
		return Html::rawElement( 'tr', [ 'class' => 'mw-diff-slot-header', 'lang' => $userLang ],
			Html::element( 'th', [ 'colspan' => $columnCount ], $headerText ) );
	}

	/**
	 * Returns the cache key for diff body text or content.
	 *
	 * @deprecated since 1.31, use getDiffBodyCacheKeyParams() instead
	 * @since 1.23
	 *
	 * @throws MWException
	 * @return string|null
	 */
	protected function getDiffBodyCacheKey() {
		return null;
	}

	/**
	 * Get the cache key parameters
	 *
	 * Subclasses can replace the first element in the array to something
	 * more specific to the type of diff (e.g. "inline-diff"), or append
	 * if the cache should vary on more things. Overriding entirely should
	 * be avoided.
	 *
	 * @since 1.31
	 *
	 * @return array
	 * @throws MWException
	 */
	protected function getDiffBodyCacheKeyParams() {
		if ( !$this->mOldid || !$this->mNewid ) {
			throw new MWException( 'mOldid and mNewid must be set to get diff cache key.' );
		}

		$engine = $this->getEngine();
		$params = [
			'diff',
			$engine === 'php' ? false : $engine, // Back compat
			self::DIFF_VERSION,
			"old-{$this->mOldid}",
			"rev-{$this->mNewid}"
		];

		if ( $engine === 'wikidiff2' ) {
			$params[] = phpversion( 'wikidiff2' );
		}

		if ( !$this->isSlotDiffRenderer ) {
			foreach ( $this->getSlotDiffRenderers() as $slotDiffRenderer ) {
				$params = array_merge( $params, $slotDiffRenderer->getExtraCacheKeys() );
			}
		}

		return $params;
	}

	/**
	 * Implements DifferenceEngineSlotDiffRenderer::getExtraCacheKeys(). Only used when
	 * DifferenceEngine is wrapped in DifferenceEngineSlotDiffRenderer.
	 * @return array
	 * @internal for use by DifferenceEngineSlotDiffRenderer only
	 * @deprecated
	 */
	public function getExtraCacheKeys() {
		// This method is called when the DifferenceEngine is used for a slot diff. We only care
		// about special things, not the revision IDs, which are added to the cache key by the
		// page-level DifferenceEngine, and which might not have a valid value for this object.
		$this->mOldid = 123456789;
		$this->mNewid = 987654321;

		// This will repeat a bunch of unnecessary key fields for each slot. Not nice but harmless.
		$cacheString = $this->getDiffBodyCacheKey();
		if ( $cacheString ) {
			return [ $cacheString ];
		}

		$params = $this->getDiffBodyCacheKeyParams();

		// Try to get rid of the standard keys to keep the cache key human-readable:
		// call the getDiffBodyCacheKeyParams implementation of the base class, and if
		// the child class includes the same keys, drop them.
		// Uses an obscure PHP feature where static calls to non-static methods are allowed
		// as long as we are already in a non-static method of the same class, and the call context
		// ($this) will be inherited.
		// phpcs:ignore Squiz.Classes.SelfMemberReference.NotUsed
		$standardParams = DifferenceEngine::getDiffBodyCacheKeyParams();
		if ( array_slice( $params, 0, count( $standardParams ) ) === $standardParams ) {
			$params = array_slice( $params, count( $standardParams ) );
		}

		return $params;
	}

	/**
	 * @param array $options for the difference engine - accepts keys 'diff-type'
	 */
	public function setSlotDiffOptions( $options ) {
		$this->slotDiffOptions = $options;
	}

	/**
	 * Generate a diff, no caching.
	 *
	 * @since 1.21
	 *
	 * @param Content $old Old content
	 * @param Content $new New content
	 *
	 * @throws Exception If old or new content is not an instance of TextContent.
	 * @return bool|string
	 *
	 * @deprecated since 1.32, use a SlotDiffRenderer instead.
	 */
	public function generateContentDiffBody( Content $old, Content $new ) {
		$slotDiffRenderer = $new->getContentHandler()->getSlotDiffRenderer( $this->getContext() );
		if (
			$slotDiffRenderer instanceof DifferenceEngineSlotDiffRenderer
			&& $this->isSlotDiffRenderer
		) {
			// Oops, we are just about to enter an infinite loop (the slot-level DifferenceEngine
			// called a DifferenceEngineSlotDiffRenderer that wraps the same DifferenceEngine class).
			// This will happen when a content model has no custom slot diff renderer, it does have
			// a custom difference engine, but that does not override this method.
			throw new Exception( get_class( $this ) . ': could not maintain backwards compatibility. '
				. 'Please use a SlotDiffRenderer.' );
		}
		return $slotDiffRenderer->getDiff( $old, $new ) . $this->getDebugString();
	}

	/**
	 * Generate a diff, no caching
	 *
	 * @param string $otext Old text, must be already segmented
	 * @param string $ntext New text, must be already segmented
	 *
	 * @throws Exception If content handling for text content is configured in a way
	 *   that makes maintaining B/C hard.
	 * @return bool|string
	 *
	 * @deprecated since 1.32, use a TextSlotDiffRenderer instead.
	 */
	public function generateTextDiffBody( $otext, $ntext ) {
		$slotDiffRenderer = $this->contentHandlerFactory
			->getContentHandler( CONTENT_MODEL_TEXT )
			->getSlotDiffRenderer( $this->getContext() );
		if ( !( $slotDiffRenderer instanceof TextSlotDiffRenderer ) ) {
			// Someone used the GetSlotDiffRenderer hook to replace the renderer.
			// This is too unlikely to happen to bother handling properly.
			throw new Exception( 'The slot diff renderer for text content should be a '
				. 'TextSlotDiffRenderer subclass' );
		}
		return $slotDiffRenderer->getTextDiff( $otext, $ntext ) . $this->getDebugString();
	}

	/**
	 * Process DiffEngine config and get a sane, usable engine
	 *
	 * @return string 'wikidiff2', 'php', or path to an executable
	 * @internal For use by this class and TextSlotDiffRenderer only.
	 */
	public static function getEngine() {
		$diffEngine = MediaWikiServices::getInstance()->getMainConfig()
			->get( 'DiffEngine' );
		$externalDiffEngine = MediaWikiServices::getInstance()->getMainConfig()
			->get( 'ExternalDiffEngine' );

		if ( $diffEngine === null ) {
			$engines = [ 'external', 'wikidiff2', 'php' ];
		} else {
			$engines = [ $diffEngine ];
		}

		$failureReason = null;
		foreach ( $engines as $engine ) {
			switch ( $engine ) {
				case 'external':
					if ( is_string( $externalDiffEngine ) ) {
						if ( is_executable( $externalDiffEngine ) ) {
							return $externalDiffEngine;
						}
						$failureReason = 'ExternalDiffEngine config points to a non-executable';
						if ( $diffEngine === null ) {
							wfDebug( "$failureReason, ignoring" );
						}
					} else {
						$failureReason = 'ExternalDiffEngine config is set to a non-string value';
						if ( $diffEngine === null && $externalDiffEngine ) {
							wfWarn( "$failureReason, ignoring" );
						}
					}
					break;

				case 'wikidiff2':
					if ( function_exists( 'wikidiff2_do_diff' ) ) {
						return 'wikidiff2';
					}
					$failureReason = 'wikidiff2 is not available';
					break;

				case 'php':
					// Always available.
					return 'php';

				default:
					throw new DomainException( 'Invalid value for $wgDiffEngine: ' . $engine );
			}
		}
		throw new UnexpectedValueException( "Cannot use diff engine '$engine': $failureReason" );
	}

	/**
	 * Generates diff, to be wrapped internally in a logging/instrumentation
	 *
	 * @param string $otext Old text, must be already segmented
	 * @param string $ntext New text, must be already segmented
	 *
	 * @throws Exception If content handling for text content is configured in a way
	 *   that makes maintaining B/C hard.
	 * @return bool|string
	 *
	 * @deprecated since 1.32, use a TextSlotDiffRenderer instead.
	 */
	protected function textDiff( $otext, $ntext ) {
		$slotDiffRenderer = $this->contentHandlerFactory
			->getContentHandler( CONTENT_MODEL_TEXT )
			->getSlotDiffRenderer( $this->getContext() );
		if ( !( $slotDiffRenderer instanceof TextSlotDiffRenderer ) ) {
			// Someone used the GetSlotDiffRenderer hook to replace the renderer.
			// This is too unlikely to happen to bother handling properly.
			throw new Exception( 'The slot diff renderer for text content should be a '
				. 'TextSlotDiffRenderer subclass' );
		}
		return $slotDiffRenderer->getTextDiff( $otext, $ntext ) . $this->getDebugString();
	}

	/**
	 * Generate a debug comment indicating diff generating time,
	 * server node, and generator backend.
	 *
	 * @param string $generator : What diff engine was used
	 *
	 * @return string
	 */
	protected function debug( $generator = "internal" ) {
		if ( !$this->enableDebugComment ) {
			return '';
		}
		$data = [ $generator ];
		if ( $this->getConfig()->get( 'ShowHostnames' ) ) {
			$data[] = wfHostname();
		}
		$data[] = wfTimestamp( TS_DB );

		return "<!-- diff generator: " .
			implode( " ", array_map( "htmlspecialchars", $data ) ) .
			" -->\n";
	}

	private function getDebugString() {
		$engine = self::getEngine();
		if ( $engine === 'wikidiff2' ) {
			return $this->debug( 'wikidiff2' );
		} elseif ( $engine === 'php' ) {
			return $this->debug( 'native PHP' );
		} else {
			return $this->debug( "external $engine" );
		}
	}

	/**
	 * Localise diff output
	 *
	 * @param string $text
	 * @return string
	 */
	private function localiseDiff( $text ) {
		$text = $this->localiseLineNumbers( $text );
		if ( $this->getEngine() === 'wikidiff2' &&
			version_compare( phpversion( 'wikidiff2' ), '1.5.1', '>=' )
		) {
			$text = $this->addLocalisedTitleTooltips( $text );
		}
		return $text;
	}

	/**
	 * Replace line numbers with the text in the user's language
	 *
	 * @param string $text
	 *
	 * @return mixed
	 */
	public function localiseLineNumbers( $text ) {
		return preg_replace_callback(
			'/<!--LINE (\d+)-->/',
			[ $this, 'localiseLineNumbersCb' ],
			$text
		);
	}

	public function localiseLineNumbersCb( $matches ) {
		if ( $matches[1] === '1' && $this->mReducedLineNumbers ) {
			return '';
		}

		return $this->msg( 'lineno' )->numParams( $matches[1] )->escaped();
	}

	/**
	 * Add title attributes for tooltips on moved paragraph indicators
	 *
	 * @param string $text
	 * @return string
	 */
	private function addLocalisedTitleTooltips( $text ) {
		return preg_replace_callback(
			'/class="mw-diff-movedpara-(left|right)"/',
			[ $this, 'addLocalisedTitleTooltipsCb' ],
			$text
		);
	}

	/**
	 * @param array $matches
	 * @return string
	 */
	private function addLocalisedTitleTooltipsCb( array $matches ) {
		$key = $matches[1] === 'right' ?
			'diff-paragraph-moved-toold' :
			'diff-paragraph-moved-tonew';
		return $matches[0] . ' title="' . $this->msg( $key )->escaped() . '"';
	}

	/**
	 * If there are revisions between the ones being compared, return a note saying so.
	 *
	 * @return string
	 */
	public function getMultiNotice() {
		// The notice only make sense if we are diffing two saved revisions of the same page.
		if (
			!$this->mOldRevisionRecord || !$this->mNewRevisionRecord
			|| !$this->mOldPage || !$this->mNewPage
			|| !$this->mOldPage->equals( $this->mNewPage )
			|| $this->mOldRevisionRecord->getId() === null
			|| $this->mNewRevisionRecord->getId() === null
			// (T237709) Deleted revs might have different page IDs
			|| $this->mNewPage->getArticleID() !== $this->mOldRevisionRecord->getPageId()
			|| $this->mNewPage->getArticleID() !== $this->mNewRevisionRecord->getPageId()
		) {
			return '';
		}

		if ( $this->mOldRevisionRecord->getTimestamp() > $this->mNewRevisionRecord->getTimestamp() ) {
			$oldRevRecord = $this->mNewRevisionRecord; // flip
			$newRevRecord = $this->mOldRevisionRecord; // flip
		} else { // normal case
			$oldRevRecord = $this->mOldRevisionRecord;
			$newRevRecord = $this->mNewRevisionRecord;
		}

		// Sanity: don't show the notice if too many rows must be scanned
		// @todo show some special message for that case
		$nEdits = $this->revisionStore->countRevisionsBetween(
			$this->mNewPage->getArticleID(),
			$oldRevRecord,
			$newRevRecord,
			1000
		);
		if ( $nEdits > 0 && $nEdits <= 1000 ) {
			$limit = 100; // use diff-multi-manyusers if too many users
			try {
				$users = $this->revisionStore->getAuthorsBetween(
					$this->mNewPage->getArticleID(),
					$oldRevRecord,
					$newRevRecord,
					null,
					$limit
				);
				$numUsers = count( $users );

				$newRevUser = $newRevRecord->getUser( RevisionRecord::RAW );
				$newRevUserText = $newRevUser ? $newRevUser->getName() : '';
				if ( $numUsers == 1 && $users[0]->getName() == $newRevUserText ) {
					$numUsers = 0; // special case to say "by the same user" instead of "by one other user"
				}
			} catch ( InvalidArgumentException $e ) {
				$numUsers = 0;
			}

			return self::intermediateEditsMsg( $nEdits, $numUsers, $limit );
		}

		return '';
	}

	/**
	 * Get a notice about how many intermediate edits and users there are
	 *
	 * @param int $numEdits
	 * @param int $numUsers
	 * @param int $limit
	 *
	 * @return string
	 */
	public static function intermediateEditsMsg( $numEdits, $numUsers, $limit ) {
		if ( $numUsers === 0 ) {
			$msg = 'diff-multi-sameuser';
		} elseif ( $numUsers > $limit ) {
			$msg = 'diff-multi-manyusers';
			$numUsers = $limit;
		} else {
			$msg = 'diff-multi-otherusers';
		}

		return wfMessage( $msg )->numParams( $numEdits, $numUsers )->parse();
	}

	/**
	 * @param RevisionRecord $revRecord
	 * @return bool whether the user can see and edit the revision.
	 */
	private function userCanEdit( RevisionRecord $revRecord ) {
		$user = $this->getUser();

		if ( !RevisionRecord::userCanBitfield(
			$revRecord->getVisibility(),
			RevisionRecord::DELETED_TEXT,
			$user
		) ) {
			return false;
		}

		return true;
	}

	/**
	 * Get a header for a specified revision.
	 *
	 * @param Revision|RevisionRecord $rev (passing a Revision is deprecated since 1.35)
	 * @param string $complete 'complete' to get the header wrapped depending
	 *        the visibility of the revision and a link to edit the page.
	 *
	 * @return string HTML fragment
	 */
	public function getRevisionHeader( $rev, $complete = '' ) {
		if ( $rev instanceof Revision ) {
			wfDeprecated( __METHOD__ . ' with a Revision object', '1.35' );
			$rev = $rev->getRevisionRecord();
		}

		$lang = $this->getLanguage();
		$user = $this->getUser();
		$revtimestamp = $rev->getTimestamp();
		$timestamp = $lang->userTimeAndDate( $revtimestamp, $user );
		$dateofrev = $lang->userDate( $revtimestamp, $user );
		$timeofrev = $lang->userTime( $revtimestamp, $user );

		$header = $this->msg(
			$rev->isCurrent() ? 'currentrev-asof' : 'revisionasof',
			$timestamp,
			$dateofrev,
			$timeofrev
		);

		if ( $complete !== 'complete' ) {
			return $header->escaped();
		}

		$title = $rev->getPageAsLinkTarget();

		$header = $this->linkRenderer->makeKnownLink( $title, $header->text(), [],
			[ 'oldid' => $rev->getId() ] );

		if ( $this->userCanEdit( $rev ) ) {
			$editQuery = [ 'action' => 'edit' ];
			if ( !$rev->isCurrent() ) {
				$editQuery['oldid'] = $rev->getId();
			}

			$key = MediaWikiServices::getInstance()->getPermissionManager()
				->quickUserCan( 'edit', $user, $title ) ? 'editold' : 'viewsourceold';
			$msg = $this->msg( $key )->text();
			$editLink = $this->msg( 'parentheses' )->rawParams(
				$this->linkRenderer->makeKnownLink( $title, $msg, [], $editQuery ) )->escaped();
			$header .= ' ' . Html::rawElement(
				'span',
				[ 'class' => 'mw-diff-edit' ],
				$editLink
			);
			if ( $rev->isDeleted( RevisionRecord::DELETED_TEXT ) ) {
				$header = Html::rawElement(
					'span',
					[ 'class' => 'history-deleted' ],
					$header
				);
			}
		} else {
			$header = Html::rawElement( 'span', [ 'class' => 'history-deleted' ], $header );
		}

		return $header;
	}

	/**
	 * Add the header to a diff body
	 *
	 * @param string $diff Diff body
	 * @param string $otitle Old revision header
	 * @param string $ntitle New revision header
	 * @param string $multi Notice telling user that there are intermediate
	 *   revisions between the ones being compared
	 * @param string $notice Other notices, e.g. that user is viewing deleted content
	 *
	 * @return string
	 */
	public function addHeader( $diff, $otitle, $ntitle, $multi = '', $notice = '' ) {
		// shared.css sets diff in interface language/dir, but the actual content
		// is often in a different language, mostly the page content language/dir
		$header = Html::openElement( 'table', [
			'class' => [
				'diff',
				'diff-contentalign-' . $this->getDiffLang()->alignStart(),
				'diff-editfont-' . $this->getUser()->getOption( 'editfont' )
			],
			'data-mw' => 'interface',
		] );
		$userLang = htmlspecialchars( $this->getLanguage()->getHtmlCode() );

		if ( !$diff && !$otitle ) {
			$header .= "
			<tr class=\"diff-title\" lang=\"{$userLang}\">
			<td class=\"diff-ntitle\">{$ntitle}</td>
			</tr>";
			$multiColspan = 1;
		} else {
			if ( $diff ) { // Safari/Chrome show broken output if cols not used
				$header .= "
				<col class=\"diff-marker\" />
				<col class=\"diff-content\" />
				<col class=\"diff-marker\" />
				<col class=\"diff-content\" />";
				$colspan = 2;
				$multiColspan = 4;
			} else {
				$colspan = 1;
				$multiColspan = 2;
			}
			if ( $otitle || $ntitle ) {
				$header .= "
				<tr class=\"diff-title\" lang=\"{$userLang}\">
				<td colspan=\"$colspan\" class=\"diff-otitle\">{$otitle}</td>
				<td colspan=\"$colspan\" class=\"diff-ntitle\">{$ntitle}</td>
				</tr>";
			}
		}

		if ( $multi != '' ) {
			$header .= "<tr><td colspan=\"{$multiColspan}\" " .
				"class=\"diff-multi\" lang=\"{$userLang}\">{$multi}</td></tr>";
		}
		if ( $notice != '' ) {
			$header .= "<tr><td colspan=\"{$multiColspan}\" " .
				"class=\"diff-notice\" lang=\"{$userLang}\">{$notice}</td></tr>";
		}

		return $header . $diff . "</table>";
	}

	/**
	 * Use specified text instead of loading from the database
	 * @param Content $oldContent
	 * @param Content $newContent
	 * @since 1.21
	 * @deprecated since 1.32, use setRevisions or ContentHandler::getSlotDiffRenderer.
	 */
	public function setContent( Content $oldContent, Content $newContent ) {
		$this->mOldContent = $oldContent;
		$this->mNewContent = $newContent;

		$this->mTextLoaded = 2;
		$this->mRevisionsLoaded = true;
		$this->isContentOverridden = true;
		$this->slotDiffRenderers = null;
	}

	/**
	 * Use specified text instead of loading from the database.
	 * @param RevisionRecord|null $oldRevision
	 * @param RevisionRecord $newRevision
	 */
	public function setRevisions(
		?RevisionRecord $oldRevision, RevisionRecord $newRevision
	) {
		if ( $oldRevision ) {
			$this->mOldRevisionRecord = $oldRevision;
			$this->mOldid = $oldRevision->getId();
			$this->mOldPage = Title::newFromLinkTarget( $oldRevision->getPageAsLinkTarget() );
			// This method is meant for edit diffs and such so there is no reason to provide a
			// revision that's not readable to the user, but check it just in case.
			$this->mOldContent = $oldRevision->getContent( SlotRecord::MAIN,
				RevisionRecord::FOR_THIS_USER, $this->getUser() );
		} else {
			$this->mOldPage = null;
			$this->mOldRevisionRecord = $this->mOldid = false;
		}
		$this->mNewRevisionRecord = $newRevision;
		$this->mNewid = $newRevision->getId();
		$this->mNewPage = Title::newFromLinkTarget( $newRevision->getPageAsLinkTarget() );
		$this->mNewContent = $newRevision->getContent( SlotRecord::MAIN,
			RevisionRecord::FOR_THIS_USER, $this->getUser() );

		$this->mRevisionsIdsLoaded = $this->mRevisionsLoaded = true;
		$this->mTextLoaded = $oldRevision ? 2 : 1;
		$this->isContentOverridden = false;
		$this->slotDiffRenderers = null;
	}

	/**
	 * Set the language in which the diff text is written
	 *
	 * @param Language $lang
	 * @since 1.19
	 */
	public function setTextLanguage( Language $lang ) {
		$this->mDiffLang = $lang;
	}

	/**
	 * Maps a revision pair definition as accepted by DifferenceEngine constructor
	 * to a pair of actual integers representing revision ids.
	 *
	 * @param int $old Revision id, e.g. from URL parameter 'oldid'
	 * @param int|string $new Revision id or strings 'next' or 'prev', e.g. from URL parameter 'diff'
	 *
	 * @return array List of two revision ids, older first, later second.
	 *     Zero signifies invalid argument passed.
	 *     false signifies that there is no previous/next revision ($old is the oldest/newest one).
	 * @phan-return (int|false)[]
	 */
	public function mapDiffPrevNext( $old, $new ) {
		$rl = MediaWikiServices::getInstance()->getRevisionLookup();
		if ( $new === 'prev' ) {
			// Show diff between revision $old and the previous one. Get previous one from DB.
			$newid = intval( $old );
			$oldid = false;
			$newRev = $rl->getRevisionById( $newid );
			if ( $newRev ) {
				$oldRev = $rl->getPreviousRevision( $newRev );
				if ( $oldRev ) {
					$oldid = $oldRev->getId();
				}
			}
		} elseif ( $new === 'next' ) {
			// Show diff between revision $old and the next one. Get next one from DB.
			$oldid = intval( $old );
			$newid = false;
			$oldRev = $rl->getRevisionById( $oldid );
			if ( $oldRev ) {
				$newRev = $rl->getNextRevision( $oldRev );
				if ( $newRev ) {
					$newid = $newRev->getId();
				}
			}
		} else {
			$oldid = intval( $old );
			$newid = intval( $new );
		}

		return [ $oldid, $newid ];
	}

	/**
	 * Load revision IDs
	 */
	private function loadRevisionIds() {
		if ( $this->mRevisionsIdsLoaded ) {
			return;
		}

		$this->mRevisionsIdsLoaded = true;

		$old = $this->mOldid;
		$new = $this->mNewid;

		list( $this->mOldid, $this->mNewid ) = self::mapDiffPrevNext( $old, $new );
		if ( $new === 'next' && $this->mNewid === false ) {
			# if no result, NewId points to the newest old revision. The only newer
			# revision is cur, which is "0".
			$this->mNewid = 0;
		}

		$this->hookRunner->onNewDifferenceEngine(
			$this->getTitle(), $this->mOldid, $this->mNewid, $old, $new );
	}

	/**
	 * Load revision metadata for the specified revisions. If newid is 0, then compare
	 * the old revision in oldid to the current revision of the current page (as defined
	 * by the request context); if oldid is 0, then compare the revision in newid to the
	 * immediately previous one.
	 *
	 * If oldid is false, leave the corresponding revision object set to false. This can
	 * happen with 'diff=prev' pointing to a non-existent revision, and is also used directly
	 * by the API.
	 *
	 * @return bool Whether both revisions were loaded successfully. Setting mOldRevisionRecord
	 *   to false counts as successful loading.
	 */
	public function loadRevisionData() {
		if ( $this->mRevisionsLoaded ) {
			return $this->isContentOverridden ||
			( $this->mOldRevisionRecord !== null && $this->mNewRevisionRecord !== null );
		}

		// Whether it succeeds or fails, we don't want to try again
		$this->mRevisionsLoaded = true;

		$this->loadRevisionIds();

		// Load the new revision object
		if ( $this->mNewid ) {
			$this->mNewRevisionRecord = $this->revisionStore->getRevisionById( $this->mNewid );
		} else {
			$this->mNewRevisionRecord = $this->revisionStore->getRevisionByTitle( $this->getTitle() );
		}

		if ( !$this->mNewRevisionRecord instanceof RevisionRecord ) {
			return false;
		}

		// Update the new revision ID in case it was 0 (makes life easier doing UI stuff)
		$this->mNewid = $this->mNewRevisionRecord->getId();
		if ( $this->mNewid ) {
			$this->mNewPage = Title::newFromLinkTarget(
				$this->mNewRevisionRecord->getPageAsLinkTarget()
			);
		} else {
			$this->mNewPage = null;
		}

		// Load the old revision object
		$this->mOldRevisionRecord = false;
		if ( $this->mOldid ) {
			$this->mOldRevisionRecord = $this->revisionStore->getRevisionById( $this->mOldid );
		} elseif ( $this->mOldid === 0 ) {
			$revRecord = $this->revisionStore->getPreviousRevision( $this->mNewRevisionRecord );
			if ( $revRecord ) {
				$this->mOldid = $revRecord->getId();
				$this->mOldRevisionRecord = $revRecord;
			} else {
				// No previous revision; mark to show as first-version only.
				$this->mOldid = false;
				$this->mOldRevisionRecord = false;
			}
		} /* elseif ( $this->mOldid === false ) leave mOldRevisionRecord false; */

		if ( $this->mOldRevisionRecord === null ) {
			return false;
		}

		if ( $this->mOldRevisionRecord && $this->mOldRevisionRecord->getId() ) {
			$this->mOldPage = Title::newFromLinkTarget(
				$this->mOldRevisionRecord->getPageAsLinkTarget()
			);
		} else {
			$this->mOldPage = null;
		}

		// Load tags information for both revisions
		$dbr = wfGetDB( DB_REPLICA );
		$changeTagDefStore = MediaWikiServices::getInstance()->getChangeTagDefStore();
		if ( $this->mOldid !== false ) {
			$tagIds = $dbr->selectFieldValues(
				'change_tag',
				'ct_tag_id',
				[ 'ct_rev_id' => $this->mOldid ],
				__METHOD__
			);
			$tags = [];
			foreach ( $tagIds as $tagId ) {
				try {
					$tags[] = $changeTagDefStore->getName( (int)$tagId );
				} catch ( NameTableAccessException $exception ) {
					continue;
				}
			}
			$this->mOldTags = implode( ',', $tags );
		} else {
			$this->mOldTags = false;
		}

		$tagIds = $dbr->selectFieldValues(
			'change_tag',
			'ct_tag_id',
			[ 'ct_rev_id' => $this->mNewid ],
			__METHOD__
		);
		$tags = [];
		foreach ( $tagIds as $tagId ) {
			try {
				$tags[] = $changeTagDefStore->getName( (int)$tagId );
			} catch ( NameTableAccessException $exception ) {
				continue;
			}
		}
		$this->mNewTags = implode( ',', $tags );

		return true;
	}

	/**
	 * Load the text of the revisions, as well as revision data.
	 * When the old revision is missing (mOldRev is false), loading mOldContent is not attempted.
	 *
	 * @return bool Whether the content of both revisions could be loaded successfully.
	 *   (When mOldRev is false, that still counts as a success.)
	 *
	 */
	public function loadText() {
		if ( $this->mTextLoaded == 2 ) {
			return $this->loadRevisionData() &&
				( $this->mOldRevisionRecord === false || $this->mOldContent )
				&& $this->mNewContent;
		}

		// Whether it succeeds or fails, we don't want to try again
		$this->mTextLoaded = 2;

		if ( !$this->loadRevisionData() ) {
			return false;
		}

		if ( $this->mOldRevisionRecord ) {
			$this->mOldContent = $this->mOldRevisionRecord->getContent(
				SlotRecord::MAIN,
				RevisionRecord::FOR_THIS_USER,
				$this->getUser()
			);
			if ( $this->mOldContent === null ) {
				return false;
			}
		}

		$this->mNewContent = $this->mNewRevisionRecord->getContent(
			SlotRecord::MAIN,
			RevisionRecord::FOR_THIS_USER,
			$this->getUser()
		);
		$this->hookRunner->onDifferenceEngineLoadTextAfterNewContentIsLoaded( $this );
		if ( $this->mNewContent === null ) {
			return false;
		}

		return true;
	}

	/**
	 * Load the text of the new revision, not the old one
	 *
	 * @return bool Whether the content of the new revision could be loaded successfully.
	 */
	public function loadNewText() {
		if ( $this->mTextLoaded >= 1 ) {
			return $this->loadRevisionData();
		}

		$this->mTextLoaded = 1;

		if ( !$this->loadRevisionData() ) {
			return false;
		}

		$this->mNewContent = $this->mNewRevisionRecord->getContent(
			SlotRecord::MAIN,
			RevisionRecord::FOR_THIS_USER,
			$this->getUser()
		);

		$this->hookRunner->onDifferenceEngineAfterLoadNewText( $this );

		return true;
	}

}<|MERGE_RESOLUTION|>--- conflicted
+++ resolved
@@ -1030,18 +1030,8 @@
 			$out->setRevisionTimestamp( $this->mNewRevisionRecord->getTimestamp() );
 			$out->setArticleFlag( true );
 
-<<<<<<< HEAD
-			if ( !Hooks::run( 'ArticleRevisionViewCustom',
-				[ $this->mNewRev->getRevisionRecord(), $this->mNewPage, $this->mOldid, $out ] )
-			) {
-				// Handled by extension
-				// NOTE: sync with hooks called in Article::view()
-			} elseif ( !Hooks::run( 'ArticleContentViewCustom',
-				[ $this->mNewContent, $this->mNewPage, $out ], '1.32' )
-=======
 			if ( !$this->hookRunner->onArticleRevisionViewCustom(
 				$this->mNewRevisionRecord, $this->mNewPage, $this->mOldid, $out )
->>>>>>> 9b8a1684
 			) {
 				// Handled by extension
 				// NOTE: sync with hooks called in Article::view()
@@ -1261,25 +1251,12 @@
 			$difftext .= $slotDiff;
 		}
 
-<<<<<<< HEAD
-		// Avoid PHP 7.1 warning from passing $this by reference
-		$diffEngine = $this;
-
-		// Disabled caching to decrease redis' memory usage. -- Southparkfan 2019-01-11
-		// Save to cache for 7 days
-		if ( !Hooks::run( 'AbortDiffCache', [ &$diffEngine ] ) ) {
-			wfIncrStats( 'diff_cache.uncacheable' );
-		} elseif ( $key !== false && $difftext !== false ) {
-			wfIncrStats( 'diff_cache.miss' );
-			// $cache->set( $key, $difftext, 7 * 86400 );
-=======
 		// Save to cache for 7 days
 		if ( !$this->hookRunner->onAbortDiffCache( $this ) ) {
 			$stats->updateCount( 'diff_cache.uncacheable', 1 );
 		} elseif ( $key !== false ) {
 			$stats->updateCount( 'diff_cache.miss', 1 );
 			$cache->set( $key, $difftext, 7 * 86400 );
->>>>>>> 9b8a1684
 		} else {
 			$stats->updateCount( 'diff_cache.uncacheable', 1 );
 		}
