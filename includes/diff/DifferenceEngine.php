<?php
/**
 * User interface for the difference engine.
 *
 * This program is free software; you can redistribute it and/or modify
 * it under the terms of the GNU General Public License as published by
 * the Free Software Foundation; either version 2 of the License, or
 * (at your option) any later version.
 *
 * This program is distributed in the hope that it will be useful,
 * but WITHOUT ANY WARRANTY; without even the implied warranty of
 * MERCHANTABILITY or FITNESS FOR A PARTICULAR PURPOSE. See the
 * GNU General Public License for more details.
 *
 * You should have received a copy of the GNU General Public License along
 * with this program; if not, write to the Free Software Foundation, Inc.,
 * 51 Franklin Street, Fifth Floor, Boston, MA 02110-1301, USA.
 * http://www.gnu.org/copyleft/gpl.html
 *
 * @file
 * @ingroup DifferenceEngine
 */

/** @deprecated use class constant instead */
define( 'MW_DIFF_VERSION', '1.11a' );

/**
 * @todo document
 * @ingroup DifferenceEngine
 */
class DifferenceEngine extends ContextSource {
	/**
	 * Constant to indicate diff cache compatibility.
	 * Bump this when changing the diff formatting in a way that
	 * fixes important bugs or such to force cached diff views to
	 * clear.
	 */
	const DIFF_VERSION = MW_DIFF_VERSION;

	/** @var int */
	public $mOldid;

	/** @var int */
	public $mNewid;

	private $mOldTags;
	private $mNewTags;

	/** @var Content */
	public $mOldContent;

	/** @var Content */
	public $mNewContent;

	/** @var Language */
	protected $mDiffLang;

	/** @var Title */
	public $mOldPage;

	/** @var Title */
	public $mNewPage;

	/** @var Revision */
	public $mOldRev;

	/** @var Revision */
	public $mNewRev;

	/** @var bool Have the revisions IDs been loaded */
	private $mRevisionsIdsLoaded = false;

	/** @var bool Have the revisions been loaded */
	public $mRevisionsLoaded = false;

	/** @var int How many text blobs have been loaded, 0, 1 or 2? */
	public $mTextLoaded = 0;

	/** @var bool Was the diff fetched from cache? */
	public $mCacheHit = false;

	/**
	 * Set this to true to add debug info to the HTML output.
	 * Warning: this may cause RSS readers to spuriously mark articles as "new"
	 * (bug 20601)
	 */
	public $enableDebugComment = false;

	/** @var bool If true, line X is not displayed when X is 1, for example
	 *    to increase readability and conserve space with many small diffs.
	 */
	protected $mReducedLineNumbers = false;

	/** @var string Link to action=markpatrolled */
	protected $mMarkPatrolledLink = null;

	/** @var bool Show rev_deleted content if allowed */
	protected $unhide = false;

	/** @var bool Refresh the diff cache */
	protected $mRefreshCache = false;

	/**#@-*/

	/**
	 * Constructor
	 * @param IContextSource $context Context to use, anything else will be ignored
	 * @param int $old Old ID we want to show and diff with.
	 * @param string|int $new Either revision ID or 'prev' or 'next'. Default: 0.
	 * @param int $rcid Deprecated, no longer used!
	 * @param bool $refreshCache If set, refreshes the diff cache
	 * @param bool $unhide If set, allow viewing deleted revs
	 */
	public function __construct( $context = null, $old = 0, $new = 0, $rcid = 0,
		$refreshCache = false, $unhide = false
	) {
		if ( $context instanceof IContextSource ) {
			$this->setContext( $context );
		}

		wfDebug( "DifferenceEngine old '$old' new '$new' rcid '$rcid'\n" );

		$this->mOldid = $old;
		$this->mNewid = $new;
		$this->mRefreshCache = $refreshCache;
		$this->unhide = $unhide;
	}

	/**
	 * @param bool $value
	 */
	public function setReducedLineNumbers( $value = true ) {
		$this->mReducedLineNumbers = $value;
	}

	/**
	 * @return Language
	 */
	public function getDiffLang() {
		if ( $this->mDiffLang === null ) {
			# Default language in which the diff text is written.
			$this->mDiffLang = $this->getTitle()->getPageLanguage();
		}

		return $this->mDiffLang;
	}

	/**
	 * @return bool
	 */
	public function wasCacheHit() {
		return $this->mCacheHit;
	}

	/**
	 * @return int
	 */
	public function getOldid() {
		$this->loadRevisionIds();

		return $this->mOldid;
	}

	/**
	 * @return bool|int
	 */
	public function getNewid() {
		$this->loadRevisionIds();

		return $this->mNewid;
	}

	/**
	 * Look up a special:Undelete link to the given deleted revision id,
	 * as a workaround for being unable to load deleted diffs in currently.
	 *
	 * @param int $id Revision ID
	 *
	 * @return string|bool Link HTML or false
	 */
	public function deletedLink( $id ) {
		if ( $this->getUser()->isAllowed( 'deletedhistory' ) ) {
			$dbr = wfGetDB( DB_REPLICA );
			$row = $dbr->selectRow( 'archive', '*',
				[ 'ar_rev_id' => $id ],
				__METHOD__ );
			if ( $row ) {
				$rev = Revision::newFromArchiveRow( $row );
				$title = Title::makeTitleSafe( $row->ar_namespace, $row->ar_title );

				return SpecialPage::getTitleFor( 'Undelete' )->getFullURL( [
					'target' => $title->getPrefixedText(),
					'timestamp' => $rev->getTimestamp()
				] );
			}
		}

		return false;
	}

	/**
	 * Build a wikitext link toward a deleted revision, if viewable.
	 *
	 * @param int $id Revision ID
	 *
	 * @return string Wikitext fragment
	 */
	public function deletedIdMarker( $id ) {
		$link = $this->deletedLink( $id );
		if ( $link ) {
			return "[$link $id]";
		} else {
			return $id;
		}
	}

	private function showMissingRevision() {
		$out = $this->getOutput();

		$missing = [];
		if ( $this->mOldRev === null ||
			( $this->mOldRev && $this->mOldContent === null )
		) {
			$missing[] = $this->deletedIdMarker( $this->mOldid );
		}
		if ( $this->mNewRev === null ||
			( $this->mNewRev && $this->mNewContent === null )
		) {
			$missing[] = $this->deletedIdMarker( $this->mNewid );
		}

		$out->setPageTitle( $this->msg( 'errorpagetitle' ) );
		$msg = $this->msg( 'difference-missing-revision' )
			->params( $this->getLanguage()->listToText( $missing ) )
			->numParams( count( $missing ) )
			->parseAsBlock();
		$out->addHTML( $msg );
	}

	public function showDiffPage( $diffOnly = false ) {
		# Allow frames except in certain special cases
		$out = $this->getOutput();
		$out->allowClickjacking();
		$out->setRobotPolicy( 'noindex,nofollow' );

		// Allow extensions to add any extra output here
		Hooks::run( 'DifferenceEngineShowDiffPage', [ $out ] );

		if ( !$this->loadRevisionData() ) {
			$this->showMissingRevision();

			return;
		}

		$user = $this->getUser();
		$permErrors = $this->mNewPage->getUserPermissionsErrors( 'read', $user );
		if ( $this->mOldPage ) { # mOldPage might not be set, see below.
			$permErrors = wfMergeErrorArrays( $permErrors,
				$this->mOldPage->getUserPermissionsErrors( 'read', $user ) );
		}
		if ( count( $permErrors ) ) {
			throw new PermissionsError( 'read', $permErrors );
		}

		$rollback = '';

		$query = [];
		# Carry over 'diffonly' param via navigation links
		if ( $diffOnly != $user->getBoolOption( 'diffonly' ) ) {
			$query['diffonly'] = $diffOnly;
		}
		# Cascade unhide param in links for easy deletion browsing
		if ( $this->unhide ) {
			$query['unhide'] = 1;
		}

		# Check if one of the revisions is deleted/suppressed
		$deleted = $suppressed = false;
		$allowed = $this->mNewRev->userCan( Revision::DELETED_TEXT, $user );

		$revisionTools = [];

		# mOldRev is false if the difference engine is called with a "vague" query for
		# a diff between a version V and its previous version V' AND the version V
		# is the first version of that article. In that case, V' does not exist.
		if ( $this->mOldRev === false ) {
			$out->setPageTitle( $this->msg( 'difference-title', $this->mNewPage->getPrefixedText() ) );
			$samePage = true;
			$oldHeader = '';
			// Allow extensions to change the $oldHeader variable
			Hooks::run( 'DifferenceEngineOldHeaderNoOldRev', [ &$oldHeader ] );
		} else {
			Hooks::run( 'DiffViewHeader', [ $this, $this->mOldRev, $this->mNewRev ] );

			if ( $this->mNewPage->equals( $this->mOldPage ) ) {
				$out->setPageTitle( $this->msg( 'difference-title', $this->mNewPage->getPrefixedText() ) );
				$samePage = true;
			} else {
				$out->setPageTitle( $this->msg( 'difference-title-multipage',
					$this->mOldPage->getPrefixedText(), $this->mNewPage->getPrefixedText() ) );
				$out->addSubtitle( $this->msg( 'difference-multipage' ) );
				$samePage = false;
			}

			if ( $samePage && $this->mNewPage->quickUserCan( 'edit', $user ) ) {
				if ( $this->mNewRev->isCurrent() && $this->mNewPage->userCan( 'rollback', $user ) ) {
					$rollbackLink = Linker::generateRollback( $this->mNewRev, $this->getContext() );
					if ( $rollbackLink ) {
						$out->preventClickjacking();
						$rollback = '&#160;&#160;&#160;' . $rollbackLink;
					}
				}

				if ( !$this->mOldRev->isDeleted( Revision::DELETED_TEXT ) &&
					!$this->mNewRev->isDeleted( Revision::DELETED_TEXT )
				) {
					$undoLink = Html::element( 'a', [
							'href' => $this->mNewPage->getLocalURL( [
								'action' => 'edit',
								'undoafter' => $this->mOldid,
								'undo' => $this->mNewid
							] ),
							'title' => Linker::titleAttrib( 'undo' ),
						],
						$this->msg( 'editundo' )->text()
					);
					$revisionTools['mw-diff-undo'] = $undoLink;
				}
			}

			# Make "previous revision link"
			if ( $samePage && $this->mOldRev->getPrevious() ) {
				$prevlink = Linker::linkKnown(
					$this->mOldPage,
					$this->msg( 'previousdiff' )->escaped(),
					[ 'id' => 'differences-prevlink' ],
					[ 'diff' => 'prev', 'oldid' => $this->mOldid ] + $query
				);
			} else {
				$prevlink = '&#160;';
			}

			if ( $this->mOldRev->isMinor() ) {
				$oldminor = ChangesList::flag( 'minor' );
			} else {
				$oldminor = '';
			}

			$ldel = $this->revisionDeleteLink( $this->mOldRev );
			$oldRevisionHeader = $this->getRevisionHeader( $this->mOldRev, 'complete' );
			$oldChangeTags = ChangeTags::formatSummaryRow( $this->mOldTags, 'diff', $this->getContext() );

			$oldHeader = '<div id="mw-diff-otitle1"><strong>' . $oldRevisionHeader . '</strong></div>' .
				'<div id="mw-diff-otitle2">' .
				Linker::revUserTools( $this->mOldRev, !$this->unhide ) . '</div>' .
				'<div id="mw-diff-otitle3">' . $oldminor .
				Linker::revComment( $this->mOldRev, !$diffOnly, !$this->unhide ) . $ldel . '</div>' .
				'<div id="mw-diff-otitle5">' . $oldChangeTags[0] . '</div>' .
				'<div id="mw-diff-otitle4">' . $prevlink . '</div>';

			// Allow extensions to change the $oldHeader variable
			Hooks::run( 'DifferenceEngineOldHeader', [ $this, &$oldHeader, $prevlink, $oldminor,
				$diffOnly, $ldel, $this->unhide ] );

			if ( $this->mOldRev->isDeleted( Revision::DELETED_TEXT ) ) {
				$deleted = true; // old revisions text is hidden
				if ( $this->mOldRev->isDeleted( Revision::DELETED_RESTRICTED ) ) {
					$suppressed = true; // also suppressed
				}
			}

			# Check if this user can see the revisions
			if ( !$this->mOldRev->userCan( Revision::DELETED_TEXT, $user ) ) {
				$allowed = false;
			}
		}

		# Make "next revision link"
		# Skip next link on the top revision
		if ( $samePage && !$this->mNewRev->isCurrent() ) {
			$nextlink = Linker::linkKnown(
				$this->mNewPage,
				$this->msg( 'nextdiff' )->escaped(),
				[ 'id' => 'differences-nextlink' ],
				[ 'diff' => 'next', 'oldid' => $this->mNewid ] + $query
			);
		} else {
			$nextlink = '&#160;';
		}

		if ( $this->mNewRev->isMinor() ) {
			$newminor = ChangesList::flag( 'minor' );
		} else {
			$newminor = '';
		}

		# Handle RevisionDelete links...
		$rdel = $this->revisionDeleteLink( $this->mNewRev );

		# Allow extensions to define their own revision tools
		Hooks::run( 'DiffRevisionTools',
			[ $this->mNewRev, &$revisionTools, $this->mOldRev, $user ] );
		$formattedRevisionTools = [];
		// Put each one in parentheses (poor man's button)
		foreach ( $revisionTools as $key => $tool ) {
			$toolClass = is_string( $key ) ? $key : 'mw-diff-tool';
			$element = Html::rawElement(
				'span',
				[ 'class' => $toolClass ],
				$this->msg( 'parentheses' )->rawParams( $tool )->escaped()
			);
			$formattedRevisionTools[] = $element;
		}
		$newRevisionHeader = $this->getRevisionHeader( $this->mNewRev, 'complete' ) .
			' ' . implode( ' ', $formattedRevisionTools );
		$newChangeTags = ChangeTags::formatSummaryRow( $this->mNewTags, 'diff', $this->getContext() );

		$newHeader = '<div id="mw-diff-ntitle1"><strong>' . $newRevisionHeader . '</strong></div>' .
			'<div id="mw-diff-ntitle2">' . Linker::revUserTools( $this->mNewRev, !$this->unhide ) .
			" $rollback</div>" .
			'<div id="mw-diff-ntitle3">' . $newminor .
			Linker::revComment( $this->mNewRev, !$diffOnly, !$this->unhide ) . $rdel . '</div>' .
			'<div id="mw-diff-ntitle5">' . $newChangeTags[0] . '</div>' .
			'<div id="mw-diff-ntitle4">' . $nextlink . $this->markPatrolledLink() . '</div>';

		// Allow extensions to change the $newHeader variable
		Hooks::run( 'DifferenceEngineNewHeader', [ $this, &$newHeader, $formattedRevisionTools,
			$nextlink, $rollback, $newminor, $diffOnly, $rdel, $this->unhide ] );

		if ( $this->mNewRev->isDeleted( Revision::DELETED_TEXT ) ) {
			$deleted = true; // new revisions text is hidden
			if ( $this->mNewRev->isDeleted( Revision::DELETED_RESTRICTED ) ) {
				$suppressed = true; // also suppressed
			}
		}

		# If the diff cannot be shown due to a deleted revision, then output
		# the diff header and links to unhide (if available)...
		if ( $deleted && ( !$this->unhide || !$allowed ) ) {
			$this->showDiffStyle();
			$multi = $this->getMultiNotice();
			$out->addHTML( $this->addHeader( '', $oldHeader, $newHeader, $multi ) );
			if ( !$allowed ) {
				$msg = $suppressed ? 'rev-suppressed-no-diff' : 'rev-deleted-no-diff';
				# Give explanation for why revision is not visible
				$out->wrapWikiMsg( "<div id='mw-$msg' class='mw-warning plainlinks'>\n$1\n</div>\n",
					[ $msg ] );
			} else {
				# Give explanation and add a link to view the diff...
				$query = $this->getRequest()->appendQueryValue( 'unhide', '1' );
				$link = $this->getTitle()->getFullURL( $query );
				$msg = $suppressed ? 'rev-suppressed-unhide-diff' : 'rev-deleted-unhide-diff';
				$out->wrapWikiMsg(
					"<div id='mw-$msg' class='mw-warning plainlinks'>\n$1\n</div>\n",
					[ $msg, $link ]
				);
			}
		# Otherwise, output a regular diff...
		} else {
			# Add deletion notice if the user is viewing deleted content
			$notice = '';
			if ( $deleted ) {
				$msg = $suppressed ? 'rev-suppressed-diff-view' : 'rev-deleted-diff-view';
				$notice = "<div id='mw-$msg' class='mw-warning plainlinks'>\n" .
					$this->msg( $msg )->parse() .
					"</div>\n";
			}
			$this->showDiff( $oldHeader, $newHeader, $notice );
			if ( !$diffOnly ) {
				$this->renderNewRevision();
			}
		}
	}

	/**
	 * Build a link to mark a change as patrolled.
	 *
	 * Returns empty string if there's either no revision to patrol or the user is not allowed to.
	 * Side effect: When the patrol link is build, this method will call
	 * OutputPage::preventClickjacking() and load mediawiki.page.patrol.ajax.
	 *
	 * @return string HTML or empty string
	 */
	protected function markPatrolledLink() {
		if ( $this->mMarkPatrolledLink === null ) {
			$linkInfo = $this->getMarkPatrolledLinkInfo();
			// If false, there is no patrol link needed/allowed
			if ( !$linkInfo ) {
				$this->mMarkPatrolledLink = '';
			} else {
				$this->mMarkPatrolledLink = ' <span class="patrollink" data-mw="interface">[' .
					Linker::linkKnown(
						$this->mNewPage,
						$this->msg( 'markaspatrolleddiff' )->escaped(),
						[],
						[
							'action' => 'markpatrolled',
							'rcid' => $linkInfo['rcid'],
							'token' => $linkInfo['token'],
						]
					) . ']</span>';
<<<<<<< HEAD
=======
				// Allow extensions to change the markpatrolled link
				Hooks::run( 'DifferenceEngineMarkPatrolledLink', [ $this,
					&$this->mMarkPatrolledLink, $linkInfo['rcid'], $linkInfo['token'] ] );
>>>>>>> 0ddb8064
			}
		}
		return $this->mMarkPatrolledLink;
	}

	/**
	 * Returns an array of meta data needed to build a "mark as patrolled" link and
	 * adds the mediawiki.page.patrol.ajax to the output.
	 *
	 * @return array|false An array of meta data for a patrol link (rcid & token)
	 *  or false if no link is needed
	 */
	protected function getMarkPatrolledLinkInfo() {
		global $wgUseRCPatrol, $wgEnableAPI, $wgEnableWriteAPI;

		$user = $this->getUser();

		// Prepare a change patrol link, if applicable
		if (
			// Is patrolling enabled and the user allowed to?
			$wgUseRCPatrol && $this->mNewPage->quickUserCan( 'patrol', $user ) &&
			// Only do this if the revision isn't more than 6 hours older
			// than the Max RC age (6h because the RC might not be cleaned out regularly)
			RecentChange::isInRCLifespan( $this->mNewRev->getTimestamp(), 21600 )
		) {
			// Look for an unpatrolled change corresponding to this diff
			$db = wfGetDB( DB_REPLICA );
			$change = RecentChange::newFromConds(
				[
					'rc_timestamp' => $db->timestamp( $this->mNewRev->getTimestamp() ),
					'rc_this_oldid' => $this->mNewid,
					'rc_patrolled' => 0
				],
				__METHOD__
			);

			if ( $change && !$change->getPerformer()->equals( $user ) ) {
				$rcid = $change->getAttribute( 'rc_id' );
			} else {
				// None found or the page has been created by the current user.
				// If the user could patrol this it already would be patrolled
				$rcid = 0;
			}

			// Allow extensions to possibly change the rcid here
			// For example the rcid might be set to zero due to the user
			// being the same as the performer of the change but an extension
			// might still want to show it under certain conditions
			Hooks::run( 'DifferenceEngineMarkPatrolledRCID', [ &$rcid, $this, $change, $user ] );

			// Build the link
			if ( $rcid ) {
				$this->getOutput()->preventClickjacking();
				if ( $wgEnableAPI && $wgEnableWriteAPI
					&& $user->isAllowed( 'writeapi' )
				) {
					$this->getOutput()->addModules( 'mediawiki.page.patrol.ajax' );
				}

				$token = $user->getEditToken( $rcid );
				return [
					'rcid' => $rcid,
					'token' => $token,
				];
			}
		}

		// No mark as patrolled link applicable
		return false;
	}

	/**
	 * @param Revision $rev
	 *
	 * @return string
	 */
	protected function revisionDeleteLink( $rev ) {
		$link = Linker::getRevDeleteLink( $this->getUser(), $rev, $rev->getTitle() );
		if ( $link !== '' ) {
			$link = '&#160;&#160;&#160;' . $link . ' ';
		}

		return $link;
	}

	/**
	 * Show the new revision of the page.
	 */
	public function renderNewRevision() {
		$out = $this->getOutput();
		$revHeader = $this->getRevisionHeader( $this->mNewRev );
		# Add "current version as of X" title
		$out->addHTML( "<hr class='diff-hr' id='mw-oldid' />
		<h2 class='diff-currentversion-title'>{$revHeader}</h2>\n" );
		# Page content may be handled by a hooked call instead...
		# @codingStandardsIgnoreStart Ignoring long lines.
		if ( Hooks::run( 'ArticleContentOnDiff', [ $this, $out ] ) ) {
			$this->loadNewText();
			$out->setRevisionId( $this->mNewid );
			$out->setRevisionTimestamp( $this->mNewRev->getTimestamp() );
			$out->setArticleFlag( true );

			// NOTE: only needed for B/C: custom rendering of JS/CSS via hook
			if ( $this->mNewPage->isCssJsSubpage() || $this->mNewPage->isCssOrJsPage() ) {
				// This needs to be synchronised with Article::showCssOrJsPage(), which sucks
				// Give hooks a chance to customise the output
				// @todo standardize this crap into one function
				if ( ContentHandler::runLegacyHooks( 'ShowRawCssJs', [ $this->mNewContent, $this->mNewPage, $out ], '1.24' ) ) {
					// NOTE: deprecated hook, B/C only
					// use the content object's own rendering
					$cnt = $this->mNewRev->getContent();
					$po = $cnt ? $cnt->getParserOutput( $this->mNewRev->getTitle(), $this->mNewRev->getId() ) : null;
					if ( $po ) {
						$out->addParserOutputContent( $po );
					}
				}
			} elseif ( !Hooks::run( 'ArticleContentViewCustom', [ $this->mNewContent, $this->mNewPage, $out ] ) ) {
				// Handled by extension
			} elseif ( !ContentHandler::runLegacyHooks(
				'ArticleViewCustom',
				[ $this->mNewContent, $this->mNewPage, $out ],
				'1.21'
			) ) {
				// NOTE: deprecated hook, B/C only
				// Handled by extension
			} else {
				// Normal page
				if ( $this->getTitle()->equals( $this->mNewPage ) ) {
					// If the Title stored in the context is the same as the one
					// of the new revision, we can use its associated WikiPage
					// object.
					$wikiPage = $this->getWikiPage();
				} else {
					// Otherwise we need to create our own WikiPage object
					$wikiPage = WikiPage::factory( $this->mNewPage );
				}

				$parserOutput = $this->getParserOutput( $wikiPage, $this->mNewRev );

				# WikiPage::getParserOutput() should not return false, but just in case
				if ( $parserOutput ) {
					// Allow extensions to change parser output here
					if ( Hooks::run( 'DifferenceEngineRenderRevisionAddParserOutput', [ $this, $out, $parserOutput, $wikiPage ] ) ) {
						$out->addParserOutput( $parserOutput );
					}
				}
			}
		}
		# @codingStandardsIgnoreEnd

		// Allow extensions to optionally not show the final patrolled link
		if ( Hooks::run( 'DifferenceEngineRenderRevisionShowFinalPatrolLink' ) ) {
			# Add redundant patrol link on bottom...
			$out->addHTML( $this->markPatrolledLink() );
		}
	}

	protected function getParserOutput( WikiPage $page, Revision $rev ) {
		$parserOptions = $page->makeParserOptions( $this->getContext() );

		if ( !$rev->isCurrent() || !$rev->getTitle()->quickUserCan( 'edit', $this->getUser() ) ) {
			$parserOptions->setEditSection( false );
		}

		$parserOutput = $page->getParserOutput( $parserOptions, $rev->getId() );

		return $parserOutput;
	}

	/**
	 * Get the diff text, send it to the OutputPage object
	 * Returns false if the diff could not be generated, otherwise returns true
	 *
	 * @param string|bool $otitle Header for old text or false
	 * @param string|bool $ntitle Header for new text or false
	 * @param string $notice HTML between diff header and body
	 *
	 * @return bool
	 */
	public function showDiff( $otitle, $ntitle, $notice = '' ) {
		// Allow extensions to affect the output here
		Hooks::run( 'DifferenceEngineShowDiff', [ $this ] );

		$diff = $this->getDiff( $otitle, $ntitle, $notice );
		if ( $diff === false ) {
			$this->showMissingRevision();

			return false;
		} else {
			$this->showDiffStyle();
			$this->getOutput()->addHTML( $diff );

			return true;
		}
	}

	/**
	 * Add style sheets for diff display.
	 */
	public function showDiffStyle() {
		$this->getOutput()->addModuleStyles( 'mediawiki.diff.styles' );
	}

	/**
	 * Get complete diff table, including header
	 *
	 * @param string|bool $otitle Header for old text or false
	 * @param string|bool $ntitle Header for new text or false
	 * @param string $notice HTML between diff header and body
	 *
	 * @return mixed
	 */
	public function getDiff( $otitle, $ntitle, $notice = '' ) {
		$body = $this->getDiffBody();
		if ( $body === false ) {
			return false;
		}

		$multi = $this->getMultiNotice();
		// Display a message when the diff is empty
		if ( $body === '' ) {
			$notice .= '<div class="mw-diff-empty">' .
				$this->msg( 'diff-empty' )->parse() .
				"</div>\n";
		}

		return $this->addHeader( $body, $otitle, $ntitle, $multi, $notice );
	}

	/**
	 * Get the diff table body, without header
	 *
	 * @return mixed (string/false)
	 */
	public function getDiffBody() {
		$this->mCacheHit = true;
		// Check if the diff should be hidden from this user
		if ( !$this->loadRevisionData() ) {
			return false;
		} elseif ( $this->mOldRev &&
			!$this->mOldRev->userCan( Revision::DELETED_TEXT, $this->getUser() )
		) {
			return false;
		} elseif ( $this->mNewRev &&
			!$this->mNewRev->userCan( Revision::DELETED_TEXT, $this->getUser() )
		) {
			return false;
		}
		// Short-circuit
		if ( $this->mOldRev === false || ( $this->mOldRev && $this->mNewRev
			&& $this->mOldRev->getId() == $this->mNewRev->getId() )
		) {
			if ( Hooks::run( 'DifferenceEngineShowEmptyOldContent', [ $this ] ) ) {
				return '';
			}
		}
		// Cacheable?
		$key = false;
		$cache = ObjectCache::getMainWANInstance();
		if ( $this->mOldid && $this->mNewid ) {
			$key = $this->getDiffBodyCacheKey();

			// Try cache
			if ( !$this->mRefreshCache ) {
				$difftext = $cache->get( $key );
				if ( $difftext ) {
					wfIncrStats( 'diff_cache.hit' );
					$difftext = $this->localiseLineNumbers( $difftext );
					$difftext .= "\n<!-- diff cache key $key -->\n";

					return $difftext;
				}
			} // don't try to load but save the result
		}
		$this->mCacheHit = false;

		// Loadtext is permission safe, this just clears out the diff
		if ( !$this->loadText() ) {
			return false;
		}

		$difftext = $this->generateContentDiffBody( $this->mOldContent, $this->mNewContent );

		// Save to cache for 7 days
		if ( !Hooks::run( 'AbortDiffCache', [ &$this ] ) ) {
			wfIncrStats( 'diff_cache.uncacheable' );
		} elseif ( $key !== false && $difftext !== false ) {
			wfIncrStats( 'diff_cache.miss' );
			$cache->set( $key, $difftext, 7 * 86400 );
		} else {
			wfIncrStats( 'diff_cache.uncacheable' );
		}
		// Replace line numbers with the text in the user's language
		if ( $difftext !== false ) {
			$difftext = $this->localiseLineNumbers( $difftext );
		}

		return $difftext;
	}

	/**
	 * Returns the cache key for diff body text or content.
	 *
	 * @since 1.23
	 *
	 * @throws MWException
	 * @return string
	 */
	protected function getDiffBodyCacheKey() {
		if ( !$this->mOldid || !$this->mNewid ) {
			throw new MWException( 'mOldid and mNewid must be set to get diff cache key.' );
		}

		return wfMemcKey( 'diff', 'version', self::DIFF_VERSION,
			'oldid', $this->mOldid, 'newid', $this->mNewid );
	}

	/**
	 * Generate a diff, no caching.
	 *
	 * This implementation uses generateTextDiffBody() to generate a diff based on the default
	 * serialization of the given Content objects. This will fail if $old or $new are not
	 * instances of TextContent.
	 *
	 * Subclasses may override this to provide a different rendering for the diff,
	 * perhaps taking advantage of the content's native form. This is required for all content
	 * models that are not text based.
	 *
	 * @since 1.21
	 *
	 * @param Content $old Old content
	 * @param Content $new New content
	 *
	 * @throws MWException If old or new content is not an instance of TextContent.
	 * @return bool|string
	 */
	public function generateContentDiffBody( Content $old, Content $new ) {
		if ( !( $old instanceof TextContent ) ) {
			throw new MWException( "Diff not implemented for " . get_class( $old ) . "; " .
				"override generateContentDiffBody to fix this." );
		}

		if ( !( $new instanceof TextContent ) ) {
			throw new MWException( "Diff not implemented for " . get_class( $new ) . "; "
				. "override generateContentDiffBody to fix this." );
		}

		$otext = $old->serialize();
		$ntext = $new->serialize();

		return $this->generateTextDiffBody( $otext, $ntext );
	}

	/**
	 * Generate a diff, no caching
	 *
	 * @todo move this to TextDifferenceEngine, make DifferenceEngine abstract. At some point.
	 *
	 * @param string $otext Old text, must be already segmented
	 * @param string $ntext New text, must be already segmented
	 *
	 * @return bool|string
	 */
	public function generateTextDiffBody( $otext, $ntext ) {
		$diff = function() use ( $otext, $ntext ) {
			$time = microtime( true );
<<<<<<< HEAD

			$result = $this->textDiff( $otext, $ntext );

			$time = intval( ( microtime( true ) - $time ) * 1000 );
			$this->getStats()->timing( 'diff_time', $time );
			// Log requests slower than 99th percentile
			if ( $time > 100 && $this->mOldPage && $this->mNewPage ) {
				wfDebugLog( 'diff',
					"$time ms diff: {$this->mOldid} -> {$this->mNewid} {$this->mNewPage}" );
			}

			return $result;
		};

		$error = function( $status ) {
			throw new FatalError( $status->getWikiText() );
		};

=======

			$result = $this->textDiff( $otext, $ntext );

			$time = intval( ( microtime( true ) - $time ) * 1000 );
			$this->getStats()->timing( 'diff_time', $time );
			// Log requests slower than 99th percentile
			if ( $time > 100 && $this->mOldPage && $this->mNewPage ) {
				wfDebugLog( 'diff',
					"$time ms diff: {$this->mOldid} -> {$this->mNewid} {$this->mNewPage}" );
			}

			return $result;
		};

		$error = function( $status ) {
			throw new FatalError( $status->getWikiText() );
		};

>>>>>>> 0ddb8064
		// Use PoolCounter if the diff looks like it can be expensive
		if ( strlen( $otext ) + strlen( $ntext ) > 20000 ) {
			$work = new PoolCounterWorkViaCallback( 'diff',
				md5( $otext ) . md5( $ntext ),
				[ 'doWork' => $diff, 'error' => $error ]
			);
			return $work->execute();
		}

		return $diff();
	}

	/**
	 * Generates diff, to be wrapped internally in a logging/instrumentation
	 *
	 * @param string $otext Old text, must be already segmented
	 * @param string $ntext New text, must be already segmented
	 * @return bool|string
	 */
	protected function textDiff( $otext, $ntext ) {
		global $wgExternalDiffEngine, $wgContLang;

		$otext = str_replace( "\r\n", "\n", $otext );
		$ntext = str_replace( "\r\n", "\n", $ntext );

		if ( $wgExternalDiffEngine == 'wikidiff' || $wgExternalDiffEngine == 'wikidiff3' ) {
			wfDeprecated( "\$wgExternalDiffEngine = '{$wgExternalDiffEngine}'", '1.27' );
			$wgExternalDiffEngine = false;
		} elseif ( $wgExternalDiffEngine == 'wikidiff2' ) {
			// Same as above, but with no deprecation warnings
			$wgExternalDiffEngine = false;
		} elseif ( !is_string( $wgExternalDiffEngine ) && $wgExternalDiffEngine !== false ) {
			// And prevent people from shooting themselves in the foot...
			wfWarn( '$wgExternalDiffEngine is set to a non-string value, forcing it to false' );
			$wgExternalDiffEngine = false;
		}

		if ( function_exists( 'wikidiff2_do_diff' ) && $wgExternalDiffEngine === false ) {
			# Better external diff engine, the 2 may some day be dropped
			# This one does the escaping and segmenting itself
			$text = wikidiff2_do_diff( $otext, $ntext, 2 );
			$text .= $this->debug( 'wikidiff2' );

			return $text;
		} elseif ( $wgExternalDiffEngine !== false && is_executable( $wgExternalDiffEngine ) ) {
			# Diff via the shell
			$tmpDir = wfTempDir();
			$tempName1 = tempnam( $tmpDir, 'diff_' );
			$tempName2 = tempnam( $tmpDir, 'diff_' );

			$tempFile1 = fopen( $tempName1, "w" );
			if ( !$tempFile1 ) {
				return false;
			}
			$tempFile2 = fopen( $tempName2, "w" );
			if ( !$tempFile2 ) {
				return false;
			}
			fwrite( $tempFile1, $otext );
			fwrite( $tempFile2, $ntext );
			fclose( $tempFile1 );
			fclose( $tempFile2 );
			$cmd = wfEscapeShellArg( $wgExternalDiffEngine, $tempName1, $tempName2 );
			$difftext = wfShellExec( $cmd );
			$difftext .= $this->debug( "external $wgExternalDiffEngine" );
			unlink( $tempName1 );
			unlink( $tempName2 );

			return $difftext;
		}

		# Native PHP diff
		$ota = explode( "\n", $wgContLang->segmentForDiff( $otext ) );
		$nta = explode( "\n", $wgContLang->segmentForDiff( $ntext ) );
		$diffs = new Diff( $ota, $nta );
		$formatter = new TableDiffFormatter();
		$difftext = $wgContLang->unsegmentForDiff( $formatter->format( $diffs ) );

		return $difftext;
	}

	/**
	 * Generate a debug comment indicating diff generating time,
	 * server node, and generator backend.
	 *
	 * @param string $generator : What diff engine was used
	 *
	 * @return string
	 */
	protected function debug( $generator = "internal" ) {
		global $wgShowHostnames;
		if ( !$this->enableDebugComment ) {
			return '';
		}
		$data = [ $generator ];
		if ( $wgShowHostnames ) {
			$data[] = wfHostname();
		}
		$data[] = wfTimestamp( TS_DB );

		return "<!-- diff generator: " .
			implode( " ", array_map( "htmlspecialchars", $data ) ) .
			" -->\n";
	}

	/**
	 * Replace line numbers with the text in the user's language
	 *
	 * @param string $text
	 *
	 * @return mixed
	 */
	public function localiseLineNumbers( $text ) {
		return preg_replace_callback(
			'/<!--LINE (\d+)-->/',
			[ &$this, 'localiseLineNumbersCb' ],
			$text
		);
	}

	public function localiseLineNumbersCb( $matches ) {
		if ( $matches[1] === '1' && $this->mReducedLineNumbers ) {
			return '';
		}

		return $this->msg( 'lineno' )->numParams( $matches[1] )->escaped();
	}

	/**
	 * If there are revisions between the ones being compared, return a note saying so.
	 *
	 * @return string
	 */
	public function getMultiNotice() {
		if ( !is_object( $this->mOldRev ) || !is_object( $this->mNewRev ) ) {
			return '';
		} elseif ( !$this->mOldPage->equals( $this->mNewPage ) ) {
			// Comparing two different pages? Count would be meaningless.
			return '';
		}

		if ( $this->mOldRev->getTimestamp() > $this->mNewRev->getTimestamp() ) {
			$oldRev = $this->mNewRev; // flip
			$newRev = $this->mOldRev; // flip
		} else { // normal case
			$oldRev = $this->mOldRev;
			$newRev = $this->mNewRev;
		}

		// Sanity: don't show the notice if too many rows must be scanned
		// @todo show some special message for that case
		$nEdits = $this->mNewPage->countRevisionsBetween( $oldRev, $newRev, 1000 );
		if ( $nEdits > 0 && $nEdits <= 1000 ) {
			$limit = 100; // use diff-multi-manyusers if too many users
			$users = $this->mNewPage->getAuthorsBetween( $oldRev, $newRev, $limit );
			$numUsers = count( $users );

			if ( $numUsers == 1 && $users[0] == $newRev->getUserText( Revision::RAW ) ) {
				$numUsers = 0; // special case to say "by the same user" instead of "by one other user"
			}

			return self::intermediateEditsMsg( $nEdits, $numUsers, $limit );
		}

		return ''; // nothing
	}

	/**
	 * Get a notice about how many intermediate edits and users there are
	 *
	 * @param int $numEdits
	 * @param int $numUsers
	 * @param int $limit
	 *
	 * @return string
	 */
	public static function intermediateEditsMsg( $numEdits, $numUsers, $limit ) {
		if ( $numUsers === 0 ) {
			$msg = 'diff-multi-sameuser';
		} elseif ( $numUsers > $limit ) {
			$msg = 'diff-multi-manyusers';
			$numUsers = $limit;
		} else {
			$msg = 'diff-multi-otherusers';
		}

		return wfMessage( $msg )->numParams( $numEdits, $numUsers )->parse();
	}

	/**
	 * Get a header for a specified revision.
	 *
	 * @param Revision $rev
	 * @param string $complete 'complete' to get the header wrapped depending
	 *        the visibility of the revision and a link to edit the page.
	 *
	 * @return string HTML fragment
	 */
	protected function getRevisionHeader( Revision $rev, $complete = '' ) {
		$lang = $this->getLanguage();
		$user = $this->getUser();
		$revtimestamp = $rev->getTimestamp();
		$timestamp = $lang->userTimeAndDate( $revtimestamp, $user );
		$dateofrev = $lang->userDate( $revtimestamp, $user );
		$timeofrev = $lang->userTime( $revtimestamp, $user );

		$header = $this->msg(
			$rev->isCurrent() ? 'currentrev-asof' : 'revisionasof',
			$timestamp,
			$dateofrev,
			$timeofrev
		)->escaped();

		if ( $complete !== 'complete' ) {
			return $header;
		}

		$title = $rev->getTitle();

		$header = Linker::linkKnown( $title, $header, [],
			[ 'oldid' => $rev->getId() ] );

		if ( $rev->userCan( Revision::DELETED_TEXT, $user ) ) {
			$editQuery = [ 'action' => 'edit' ];
			if ( !$rev->isCurrent() ) {
				$editQuery['oldid'] = $rev->getId();
			}

			$key = $title->quickUserCan( 'edit', $user ) ? 'editold' : 'viewsourceold';
			$msg = $this->msg( $key )->escaped();
			$editLink = $this->msg( 'parentheses' )->rawParams(
				Linker::linkKnown( $title, $msg, [], $editQuery ) )->escaped();
			$header .= ' ' . Html::rawElement(
				'span',
				[ 'class' => 'mw-diff-edit' ],
				$editLink
			);
			if ( $rev->isDeleted( Revision::DELETED_TEXT ) ) {
				$header = Html::rawElement(
					'span',
					[ 'class' => 'history-deleted' ],
					$header
				);
			}
		} else {
			$header = Html::rawElement( 'span', [ 'class' => 'history-deleted' ], $header );
		}

		return $header;
	}

	/**
	 * Add the header to a diff body
	 *
	 * @param string $diff Diff body
	 * @param string $otitle Old revision header
	 * @param string $ntitle New revision header
	 * @param string $multi Notice telling user that there are intermediate
	 *   revisions between the ones being compared
	 * @param string $notice Other notices, e.g. that user is viewing deleted content
	 *
	 * @return string
	 */
	public function addHeader( $diff, $otitle, $ntitle, $multi = '', $notice = '' ) {
		// shared.css sets diff in interface language/dir, but the actual content
		// is often in a different language, mostly the page content language/dir
		$header = Html::openElement( 'table', [
			'class' => [ 'diff', 'diff-contentalign-' . $this->getDiffLang()->alignStart() ],
			'data-mw' => 'interface',
		] );
		$userLang = htmlspecialchars( $this->getLanguage()->getHtmlCode() );

		if ( !$diff && !$otitle ) {
			$header .= "
			<tr style='vertical-align: top;' lang='{$userLang}'>
			<td class='diff-ntitle'>{$ntitle}</td>
			</tr>";
			$multiColspan = 1;
		} else {
			if ( $diff ) { // Safari/Chrome show broken output if cols not used
				$header .= "
				<col class='diff-marker' />
				<col class='diff-content' />
				<col class='diff-marker' />
				<col class='diff-content' />";
				$colspan = 2;
				$multiColspan = 4;
			} else {
				$colspan = 1;
				$multiColspan = 2;
			}
			if ( $otitle || $ntitle ) {
				$header .= "
				<tr style='vertical-align: top;' lang='{$userLang}'>
				<td colspan='$colspan' class='diff-otitle'>{$otitle}</td>
				<td colspan='$colspan' class='diff-ntitle'>{$ntitle}</td>
				</tr>";
			}
		}

		if ( $multi != '' ) {
			$header .= "<tr><td colspan='{$multiColspan}' style='text-align: center;' " .
				"class='diff-multi' lang='{$userLang}'>{$multi}</td></tr>";
		}
		if ( $notice != '' ) {
			$header .= "<tr><td colspan='{$multiColspan}' style='text-align: center;' " .
				"lang='{$userLang}'>{$notice}</td></tr>";
		}

		return $header . $diff . "</table>";
	}

	/**
	 * Use specified text instead of loading from the database
	 * @param Content $oldContent
	 * @param Content $newContent
	 * @since 1.21
	 */
	public function setContent( Content $oldContent, Content $newContent ) {
		$this->mOldContent = $oldContent;
		$this->mNewContent = $newContent;

		$this->mTextLoaded = 2;
		$this->mRevisionsLoaded = true;
	}

	/**
	 * Set the language in which the diff text is written
	 * (Defaults to page content language).
	 * @param Language|string $lang
	 * @since 1.19
	 */
	public function setTextLanguage( $lang ) {
		$this->mDiffLang = wfGetLangObj( $lang );
	}

	/**
	 * Maps a revision pair definition as accepted by DifferenceEngine constructor
	 * to a pair of actual integers representing revision ids.
	 *
	 * @param int $old Revision id, e.g. from URL parameter 'oldid'
	 * @param int|string $new Revision id or strings 'next' or 'prev', e.g. from URL parameter 'diff'
	 *
	 * @return int[] List of two revision ids, older first, later second.
	 *     Zero signifies invalid argument passed.
	 *     false signifies that there is no previous/next revision ($old is the oldest/newest one).
	 */
	public function mapDiffPrevNext( $old, $new ) {
		if ( $new === 'prev' ) {
			// Show diff between revision $old and the previous one. Get previous one from DB.
			$newid = intval( $old );
			$oldid = $this->getTitle()->getPreviousRevisionID( $newid );
		} elseif ( $new === 'next' ) {
			// Show diff between revision $old and the next one. Get next one from DB.
			$oldid = intval( $old );
			$newid = $this->getTitle()->getNextRevisionID( $oldid );
		} else {
			$oldid = intval( $old );
			$newid = intval( $new );
		}

		return [ $oldid, $newid ];
	}

	/**
	 * Load revision IDs
	 */
	private function loadRevisionIds() {
		if ( $this->mRevisionsIdsLoaded ) {
			return;
		}

		$this->mRevisionsIdsLoaded = true;

		$old = $this->mOldid;
		$new = $this->mNewid;

		list( $this->mOldid, $this->mNewid ) = self::mapDiffPrevNext( $old, $new );
		if ( $new === 'next' && $this->mNewid === false ) {
			# if no result, NewId points to the newest old revision. The only newer
			# revision is cur, which is "0".
			$this->mNewid = 0;
		}

		Hooks::run(
			'NewDifferenceEngine',
			[ $this->getTitle(), &$this->mOldid, &$this->mNewid, $old, $new ]
		);
	}

	/**
	 * Load revision metadata for the specified articles. If newid is 0, then compare
	 * the old article in oldid to the current article; if oldid is 0, then
	 * compare the current article to the immediately previous one (ignoring the
	 * value of newid).
	 *
	 * If oldid is false, leave the corresponding revision object set
	 * to false. This is impossible via ordinary user input, and is provided for
	 * API convenience.
	 *
	 * @return bool
	 */
	public function loadRevisionData() {
		if ( $this->mRevisionsLoaded ) {
			return true;
		}

		// Whether it succeeds or fails, we don't want to try again
		$this->mRevisionsLoaded = true;

		$this->loadRevisionIds();

		// Load the new revision object
		if ( $this->mNewid ) {
			$this->mNewRev = Revision::newFromId( $this->mNewid );
		} else {
			$this->mNewRev = Revision::newFromTitle(
				$this->getTitle(),
				false,
				Revision::READ_NORMAL
			);
		}

		if ( !$this->mNewRev instanceof Revision ) {
			return false;
		}

		// Update the new revision ID in case it was 0 (makes life easier doing UI stuff)
		$this->mNewid = $this->mNewRev->getId();
		$this->mNewPage = $this->mNewRev->getTitle();

		// Load the old revision object
		$this->mOldRev = false;
		if ( $this->mOldid ) {
			$this->mOldRev = Revision::newFromId( $this->mOldid );
		} elseif ( $this->mOldid === 0 ) {
			$rev = $this->mNewRev->getPrevious();
			if ( $rev ) {
				$this->mOldid = $rev->getId();
				$this->mOldRev = $rev;
			} else {
				// No previous revision; mark to show as first-version only.
				$this->mOldid = false;
				$this->mOldRev = false;
			}
		} /* elseif ( $this->mOldid === false ) leave mOldRev false; */

		if ( is_null( $this->mOldRev ) ) {
			return false;
		}

		if ( $this->mOldRev ) {
			$this->mOldPage = $this->mOldRev->getTitle();
		}

		// Load tags information for both revisions
		$dbr = wfGetDB( DB_REPLICA );
		if ( $this->mOldid !== false ) {
			$this->mOldTags = $dbr->selectField(
				'tag_summary',
				'ts_tags',
				[ 'ts_rev_id' => $this->mOldid ],
				__METHOD__
			);
		} else {
			$this->mOldTags = false;
		}
		$this->mNewTags = $dbr->selectField(
			'tag_summary',
			'ts_tags',
			[ 'ts_rev_id' => $this->mNewid ],
			__METHOD__
		);

		return true;
	}

	/**
	 * Load the text of the revisions, as well as revision data.
	 *
	 * @return bool
	 */
	public function loadText() {
		if ( $this->mTextLoaded == 2 ) {
			return true;
		}

		// Whether it succeeds or fails, we don't want to try again
		$this->mTextLoaded = 2;

		if ( !$this->loadRevisionData() ) {
			return false;
		}

		if ( $this->mOldRev ) {
			$this->mOldContent = $this->mOldRev->getContent( Revision::FOR_THIS_USER, $this->getUser() );
			if ( $this->mOldContent === null ) {
				return false;
			}
		}

		if ( $this->mNewRev ) {
			$this->mNewContent = $this->mNewRev->getContent( Revision::FOR_THIS_USER, $this->getUser() );
			if ( $this->mNewContent === null ) {
				return false;
			}
		}

		return true;
	}

	/**
	 * Load the text of the new revision, not the old one
	 *
	 * @return bool
	 */
	public function loadNewText() {
		if ( $this->mTextLoaded >= 1 ) {
			return true;
		}

		$this->mTextLoaded = 1;

		if ( !$this->loadRevisionData() ) {
			return false;
		}

		$this->mNewContent = $this->mNewRev->getContent( Revision::FOR_THIS_USER, $this->getUser() );

		return true;
	}

}<|MERGE_RESOLUTION|>--- conflicted
+++ resolved
@@ -499,12 +499,9 @@
 							'token' => $linkInfo['token'],
 						]
 					) . ']</span>';
-<<<<<<< HEAD
-=======
 				// Allow extensions to change the markpatrolled link
 				Hooks::run( 'DifferenceEngineMarkPatrolledLink', [ $this,
 					&$this->mMarkPatrolledLink, $linkInfo['rcid'], $linkInfo['token'] ] );
->>>>>>> 0ddb8064
 			}
 		}
 		return $this->mMarkPatrolledLink;
@@ -871,7 +868,6 @@
 	public function generateTextDiffBody( $otext, $ntext ) {
 		$diff = function() use ( $otext, $ntext ) {
 			$time = microtime( true );
-<<<<<<< HEAD
 
 			$result = $this->textDiff( $otext, $ntext );
 
@@ -890,26 +886,6 @@
 			throw new FatalError( $status->getWikiText() );
 		};
 
-=======
-
-			$result = $this->textDiff( $otext, $ntext );
-
-			$time = intval( ( microtime( true ) - $time ) * 1000 );
-			$this->getStats()->timing( 'diff_time', $time );
-			// Log requests slower than 99th percentile
-			if ( $time > 100 && $this->mOldPage && $this->mNewPage ) {
-				wfDebugLog( 'diff',
-					"$time ms diff: {$this->mOldid} -> {$this->mNewid} {$this->mNewPage}" );
-			}
-
-			return $result;
-		};
-
-		$error = function( $status ) {
-			throw new FatalError( $status->getWikiText() );
-		};
-
->>>>>>> 0ddb8064
 		// Use PoolCounter if the diff looks like it can be expensive
 		if ( strlen( $otext ) + strlen( $ntext ) > 20000 ) {
 			$work = new PoolCounterWorkViaCallback( 'diff',
