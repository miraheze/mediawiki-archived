--- conflicted
+++ resolved
@@ -179,18 +179,10 @@
 	public function deletedLink( $id ) {
 		if ( $this->getUser()->isAllowed( 'deletedhistory' ) ) {
 			$dbr = wfGetDB( DB_REPLICA );
-<<<<<<< HEAD
-			$row = $dbr->selectRow( 'archive',
-				array_merge(
-					Revision::selectArchiveFields(),
-					[ 'ar_namespace', 'ar_title' ]
-				),
-=======
 			$arQuery = Revision::getArchiveQueryInfo();
 			$row = $dbr->selectRow(
 				$arQuery['tables'],
 				array_merge( $arQuery['fields'], [ 'ar_namespace', 'ar_title' ] ),
->>>>>>> eb4d2059
 				[ 'ar_rev_id' => $id ],
 				__METHOD__,
 				[],
