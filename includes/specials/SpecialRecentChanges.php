<?php
/**
 * Implements Special:Recentchanges
 *
 * This program is free software; you can redistribute it and/or modify
 * it under the terms of the GNU General Public License as published by
 * the Free Software Foundation; either version 2 of the License, or
 * (at your option) any later version.
 *
 * This program is distributed in the hope that it will be useful,
 * but WITHOUT ANY WARRANTY; without even the implied warranty of
 * MERCHANTABILITY or FITNESS FOR A PARTICULAR PURPOSE. See the
 * GNU General Public License for more details.
 *
 * You should have received a copy of the GNU General Public License along
 * with this program; if not, write to the Free Software Foundation, Inc.,
 * 51 Franklin Street, Fifth Floor, Boston, MA 02110-1301, USA.
 * http://www.gnu.org/copyleft/gpl.html
 *
 * @file
 * @ingroup SpecialPage
 */

namespace MediaWiki\Specials;

use ChangesList;
use ChangesListBooleanFilter;
use ChangesListStringOptionsFilterGroup;
use ChangeTags;
use HtmlArmor;
use IContextSource;
use MediaWiki\ChangeTags\ChangeTagsStore;
use MediaWiki\Html\FormOptions;
use MediaWiki\Html\Html;
use MediaWiki\MainConfigNames;
use MediaWiki\MediaWikiServices;
use MediaWiki\SpecialPage\ChangesListSpecialPage;
use MediaWiki\Title\TitleValue;
use MediaWiki\User\UserOptionsLookup;
use MediaWiki\Utils\MWTimestamp;
use MessageCache;
use OOUI\ButtonWidget;
use OOUI\HtmlSnippet;
use RecentChange;
use WatchedItemStoreInterface;
use Wikimedia\Rdbms\IReadableDatabase;
use Wikimedia\Rdbms\IResultWrapper;
use Xml;

/**
 * A special page that lists last changes made to the wiki
 *
 * @ingroup SpecialPage
 */
class SpecialRecentChanges extends ChangesListSpecialPage {

	private $watchlistFilterGroupDefinition;

	private WatchedItemStoreInterface $watchedItemStore;
	private MessageCache $messageCache;
	private UserOptionsLookup $userOptionsLookup;

	/** @var int */
	public $denseRcSizeThreshold = 10000;
	private ChangeTagsStore $changeTagsStore;

	/**
	 * @param WatchedItemStoreInterface|null $watchedItemStore
	 * @param MessageCache|null $messageCache
	 * @param UserOptionsLookup|null $userOptionsLookup
	 */
	public function __construct(
		WatchedItemStoreInterface $watchedItemStore = null,
		MessageCache $messageCache = null,
		UserOptionsLookup $userOptionsLookup = null,
		ChangeTagsStore $changeTagsStore = null
	) {
		parent::__construct( 'Recentchanges', '' );
		// This class is extended and therefor fallback to global state - T265310
		$services = MediaWikiServices::getInstance();
		$this->watchedItemStore = $watchedItemStore ?? $services->getWatchedItemStore();
		$this->messageCache = $messageCache ?? $services->getMessageCache();
		$this->userOptionsLookup = $userOptionsLookup ?? $services->getUserOptionsLookup();
		$this->changeTagsStore = $changeTagsStore ?? $services->getChangeTagsStore();

		$this->watchlistFilterGroupDefinition = [
			'name' => 'watchlist',
			'title' => 'rcfilters-filtergroup-watchlist',
			'class' => ChangesListStringOptionsFilterGroup::class,
			'priority' => -9,
			'isFullCoverage' => true,
			'filters' => [
				[
					'name' => 'watched',
					'label' => 'rcfilters-filter-watchlist-watched-label',
					'description' => 'rcfilters-filter-watchlist-watched-description',
					'cssClassSuffix' => 'watched',
					'isRowApplicableCallable' => static function ( IContextSource $ctx, RecentChange $rc ) {
						return $rc->getAttribute( 'wl_user' );
					}
				],
				[
					'name' => 'watchednew',
					'label' => 'rcfilters-filter-watchlist-watchednew-label',
					'description' => 'rcfilters-filter-watchlist-watchednew-description',
					'cssClassSuffix' => 'watchednew',
					'isRowApplicableCallable' => static function ( IContextSource $ctx, RecentChange $rc ) {
						return $rc->getAttribute( 'wl_user' ) &&
							$rc->getAttribute( 'rc_timestamp' ) &&
							$rc->getAttribute( 'wl_notificationtimestamp' ) &&
							$rc->getAttribute( 'rc_timestamp' ) >= $rc->getAttribute( 'wl_notificationtimestamp' );
					},
				],
				[
					'name' => 'notwatched',
					'label' => 'rcfilters-filter-watchlist-notwatched-label',
					'description' => 'rcfilters-filter-watchlist-notwatched-description',
					'cssClassSuffix' => 'notwatched',
					'isRowApplicableCallable' => static function ( IContextSource $ctx, RecentChange $rc ) {
						return $rc->getAttribute( 'wl_user' ) === null;
					},
				]
			],
			'default' => ChangesListStringOptionsFilterGroup::NONE,
			'queryCallable' => function ( string $specialClassName, IContextSource $ctx,
				IReadableDatabase $dbr, &$tables, &$fields, &$conds, &$query_options, &$join_conds, $selectedValues
			) {
				sort( $selectedValues );
				$notwatchedCond = 'wl_user IS NULL';
				$watchedCond = 'wl_user IS NOT NULL';
				if ( $this->getConfig()->get( MainConfigNames::WatchlistExpiry ) ) {
					// Expired watchlist items stay in the DB after their expiry time until they're purged,
					// so it's not enough to only check for wl_user.
					$quotedNow = $dbr->addQuotes( $dbr->timestamp() );
					$notwatchedCond = "wl_user IS NULL OR ( we_expiry IS NOT NULL AND we_expiry < $quotedNow )";
					$watchedCond = "wl_user IS NOT NULL AND ( we_expiry IS NULL OR we_expiry >= $quotedNow )";
				}
				$newCond = 'rc_timestamp >= wl_notificationtimestamp';

				if ( $selectedValues === [ 'notwatched' ] ) {
					$conds[] = $notwatchedCond;
					return;
				}

				if ( $selectedValues === [ 'watched' ] ) {
					$conds[] = $watchedCond;
					return;
				}

				if ( $selectedValues === [ 'watchednew' ] ) {
					$conds[] = $dbr->makeList( [
						$watchedCond,
						$newCond
					], LIST_AND );
					return;
				}

				if ( $selectedValues === [ 'notwatched', 'watched' ] ) {
					// no filters
					return;
				}

				if ( $selectedValues === [ 'notwatched', 'watchednew' ] ) {
					$conds[] = $dbr->makeList( [
						$notwatchedCond,
						$dbr->makeList( [
							$watchedCond,
							$newCond
						], LIST_AND )
					], LIST_OR );
					return;
				}

				if ( $selectedValues === [ 'watched', 'watchednew' ] ) {
					$conds[] = $watchedCond;
					return;
				}

				if ( $selectedValues === [ 'notwatched', 'watched', 'watchednew' ] ) {
					// no filters
					return;
				}
			}
		];
	}

	/**
	 * @param string|null $subpage
	 */
	public function execute( $subpage ) {
		// Backwards-compatibility: redirect to new feed URLs
		$feedFormat = $this->getRequest()->getVal( 'feed' );
		if ( !$this->including() && $feedFormat ) {
			$query = $this->getFeedQuery();
			$query['feedformat'] = $feedFormat === 'atom' ? 'atom' : 'rss';
			$this->getOutput()->redirect( wfAppendQuery( wfScript( 'api' ), $query ) );

			return;
		}

		// 10 seconds server-side caching max
		$out = $this->getOutput();
		$out->setCdnMaxage( 10 );
		// Check if the client has a cached version
		$lastmod = $this->checkLastModified();
		if ( $lastmod === false ) {
			return;
		}

		$this->addHelpLink(
			'https://meta.wikimedia.org/wiki/Special:MyLanguage/Help:Recent_changes',
			true
		);
		parent::execute( $subpage );
	}

	/**
	 * @inheritDoc
	 */
	protected function transformFilterDefinition( array $filterDefinition ) {
		if ( isset( $filterDefinition['showHideSuffix'] ) ) {
			$filterDefinition['showHide'] = 'rc' . $filterDefinition['showHideSuffix'];
		}

		return $filterDefinition;
	}

	/**
	 * Whether or not the current query needs to use watchlist data: check that the current user can
	 * use their watchlist and that this special page isn't being transcluded.
	 *
	 * @return bool
	 */
	private function needsWatchlistFeatures(): bool {
		return !$this->including()
			&& $this->getUser()->isRegistered()
			&& $this->getAuthority()->isAllowed( 'viewmywatchlist' );
	}

	/**
	 * @inheritDoc
	 */
	protected function registerFilters() {
		parent::registerFilters();

		if ( $this->needsWatchlistFeatures() ) {
			$this->registerFiltersFromDefinitions( [ $this->watchlistFilterGroupDefinition ] );
			$watchlistGroup = $this->getFilterGroup( 'watchlist' );
			$watchlistGroup->getFilter( 'watched' )->setAsSupersetOf(
				$watchlistGroup->getFilter( 'watchednew' )
			);
		}

		$user = $this->getUser();

		$significance = $this->getFilterGroup( 'significance' );
		/** @var ChangesListBooleanFilter $hideMinor */
		$hideMinor = $significance->getFilter( 'hideminor' );
		'@phan-var ChangesListBooleanFilter $hideMinor';
		$hideMinor->setDefault( $this->userOptionsLookup->getBoolOption( $user, 'hideminor' ) );

		$automated = $this->getFilterGroup( 'automated' );
		/** @var ChangesListBooleanFilter $hideBots */
		$hideBots = $automated->getFilter( 'hidebots' );
		'@phan-var ChangesListBooleanFilter $hideBots';
		$hideBots->setDefault( true );

		/** @var ChangesListStringOptionsFilterGroup|null $reviewStatus */
		$reviewStatus = $this->getFilterGroup( 'reviewStatus' );
		'@phan-var ChangesListStringOptionsFilterGroup|null $reviewStatus';
		if ( $reviewStatus !== null ) {
			// Conditional on feature being available and rights
			if ( $this->userOptionsLookup->getBoolOption( $user, 'hidepatrolled' ) ) {
				$reviewStatus->setDefault( 'unpatrolled' );
				$legacyReviewStatus = $this->getFilterGroup( 'legacyReviewStatus' );
				/** @var ChangesListBooleanFilter $legacyHidePatrolled */
				$legacyHidePatrolled = $legacyReviewStatus->getFilter( 'hidepatrolled' );
				'@phan-var ChangesListBooleanFilter $legacyHidePatrolled';
				$legacyHidePatrolled->setDefault( true );
			}
		}

		$changeType = $this->getFilterGroup( 'changeType' );
		/** @var ChangesListBooleanFilter $hideCategorization */
		$hideCategorization = $changeType->getFilter( 'hidecategorization' );
		'@phan-var ChangesListBooleanFilter $hideCategorization';
		if ( $hideCategorization !== null ) {
			// Conditional on feature being available
			$hideCategorization->setDefault( $this->userOptionsLookup->getBoolOption( $user, 'hidecategorization' ) );
		}
	}

	/**
	 * Process $par and put options found in $opts. Used when including the page.
	 *
	 * @param string $par
	 * @param FormOptions $opts
	 */
	public function parseParameters( $par, FormOptions $opts ) {
		parent::parseParameters( $par, $opts );

		$bits = preg_split( '/\s*,\s*/', trim( $par ) );
		foreach ( $bits as $bit ) {
			if ( is_numeric( $bit ) ) {
				$opts['limit'] = $bit;
			}

			$m = [];
			if ( preg_match( '/^limit=(\d+)$/', $bit, $m ) ) {
				$opts['limit'] = $m[1];
			}
			if ( preg_match( '/^days=(\d+(?:\.\d+)?)$/', $bit, $m ) ) {
				$opts['days'] = $m[1];
			}
			if ( preg_match( '/^namespace=(.*)$/', $bit, $m ) ) {
				$opts['namespace'] = $m[1];
			}
			if ( preg_match( '/^tagfilter=(.*)$/', $bit, $m ) ) {
				$opts['tagfilter'] = $m[1];
			}
		}
	}

	/**
	 * Add required values to a query's $tables, $fields, $joinConds, and $conds arrays to join to
	 * the watchlist and watchlist_expiry tables where appropriate.
	 *
	 * SpecialRecentChangesLinked should also be updated accordingly when something changed here.
	 *
<<<<<<< HEAD
	 * @param IDatabase $dbr
=======
	 * @param IReadableDatabase $dbr
>>>>>>> 1f8e9cd0
	 * @param string[] &$tables
	 * @param string[] &$fields
	 * @param mixed[] &$joinConds
	 * @param mixed[] &$conds
	 */
	protected function addWatchlistJoins( IReadableDatabase $dbr, &$tables, &$fields, &$joinConds, &$conds ) {
		if ( !$this->needsWatchlistFeatures() ) {
			return;
		}

		// Join on watchlist table.
		$tables[] = 'watchlist';
		$fields[] = 'wl_user';
		$fields[] = 'wl_notificationtimestamp';
		$joinConds['watchlist'] = [ 'LEFT JOIN', [
			'wl_user' => $this->getUser()->getId(),
			'wl_title=rc_title',
			'wl_namespace=rc_namespace'
		] ];

		// Exclude expired watchlist items.
		if ( $this->getConfig()->get( MainConfigNames::WatchlistExpiry ) ) {
			$tables[] = 'watchlist_expiry';
			$fields[] = 'we_expiry';
			$joinConds['watchlist_expiry'] = [ 'LEFT JOIN', 'wl_id = we_item' ];
		}
	}

	/**
	 * @inheritDoc
	 */
	protected function doMainQuery( $tables, $fields, $conds, $query_options,
		$join_conds, FormOptions $opts
	) {
		$dbr = $this->getDB();

		$rcQuery = RecentChange::getQueryInfo();
		$tables = array_merge( $rcQuery['tables'], $tables );
		$fields = array_merge( $rcQuery['fields'], $fields );
		$join_conds = array_merge( $rcQuery['joins'], $join_conds );

		// Join with watchlist and watchlist_expiry tables to highlight watched rows.
		$this->addWatchlistJoins( $dbr, $tables, $fields, $join_conds, $conds );

		// JOIN on page, used for 'last revision' filter highlight
		$tables[] = 'page';
		$fields[] = 'page_latest';
		$join_conds['page'] = [ 'LEFT JOIN', 'rc_cur_id=page_id' ];

		$tagFilter = $opts['tagfilter'] !== '' ? explode( '|', $opts['tagfilter'] ) : [];
		$this->changeTagsStore->modifyDisplayQuery(
			$tables,
			$fields,
			$conds,
			$join_conds,
			$query_options,
			$tagFilter,
			$opts['inverttags']
		);

		if ( !$this->runMainQueryHook( $tables, $fields, $conds, $query_options, $join_conds,
			$opts )
		) {
			return false;
		}

		if ( $this->areFiltersInConflict() ) {
			return false;
		}

		$orderByAndLimit = [
			'ORDER BY' => 'rc_timestamp DESC',
			'LIMIT' => $opts['limit']
		];

		// Workaround for T298225: MySQL's lack of awareness of LIMIT when
		// choosing the join order.
		$ctTableName = ChangeTags::DISPLAY_TABLE_ALIAS;
		if ( isset( $join_conds[$ctTableName] )
			&& $this->isDenseTagFilter( $conds["$ctTableName.ct_tag_id"] ?? [], $opts['limit'] )
		) {
			$join_conds[$ctTableName][0] = 'STRAIGHT_JOIN';
		}

		if ( in_array( 'DISTINCT', $query_options ) ) {
			// ChangeTagsStore::modifyDisplayQuery() adds DISTINCT when filtering on multiple tags.
			// In order to prevent DISTINCT from causing query performance problems,
			// we have to GROUP BY the primary key. This in turn requires us to add
			// the primary key to the end of the ORDER BY, and the old ORDER BY to the
			// start of the GROUP BY
			$orderByAndLimit['ORDER BY'] = 'rc_timestamp DESC, rc_id DESC';
			$orderByAndLimit['GROUP BY'] = 'rc_timestamp, rc_id';
		}

		// rc_new is not an ENUM, but adding a redundant rc_new IN (0,1) gives mysql enough
		// knowledge to use an index merge if it wants (it may use some other index though).
		$conds += [ 'rc_new' => [ 0, 1 ] ];

		// array_merge() is used intentionally here so that hooks can, should
		// they so desire, override the ORDER BY / LIMIT condition(s); prior to
		// MediaWiki 1.26 this used to use the plus operator instead, which meant
		// that extensions weren't able to change these conditions
		$query_options = array_merge( $orderByAndLimit, $query_options );
		$query_options['MAX_EXECUTION_TIME'] =
			$this->getConfig()->get( MainConfigNames::MaxExecutionTimeForExpensiveQueries );
		$rows = $dbr->select(
			$tables,
			$fields,
			$conds,
			__METHOD__,
			$query_options,
			$join_conds
		);

		return $rows;
	}

	/**
	 * Determine whether a tag filter matches a high proportion of the rows in
	 * recentchanges. If so, it is more efficient to scan recentchanges,
	 * filtering out non-matching rows, rather than scanning change_tag and
	 * then filesorting on rc_timestamp. MySQL is especially bad at making this
	 * judgement (T298225).
	 *
	 * @param int[] $tagIds
	 * @param int $limit
	 * @return bool
	 */
	protected function isDenseTagFilter( $tagIds, $limit ) {
		$dbr = $this->getDB();
		if ( !$tagIds
			// This is a MySQL-specific hack
			|| $dbr->getType() !== 'mysql'
			// Unnecessary for small wikis
			|| !$this->getConfig()->get( MainConfigNames::MiserMode )
		) {
			return false;
		}

		$rcInfo = $dbr->newSelectQueryBuilder()
			->select( [
				'min_id' => 'MIN(rc_id)',
				'max_id' => 'MAX(rc_id)',
			] )
			->from( 'recentchanges' )
			->caller( __METHOD__ )
			->fetchRow();
		if ( !$rcInfo ) {
			return false;
		}
		$rcSize = $rcInfo->max_id - $rcInfo->min_id;
		if ( $rcSize < $this->denseRcSizeThreshold ) {
			// RC is too small to worry about
			return false;
		}
		$tagCount = $dbr->newSelectQueryBuilder()
			->table( 'change_tag' )
			->where( [
				'ct_rc_id >= ' . $dbr->addQuotes( $rcInfo->min_id ),
				'ct_tag_id' => $tagIds
			] )
			->caller( __METHOD__ )
			->estimateRowCount();

		// If we scan recentchanges first, the number of rows examined will be
		// approximately the limit divided by the proportion of tagged rows,
		// i.e. $limit / ( $tagCount / $rcSize ). If that's less than $tagCount,
		// use a straight join. The inequality below is rearranged for
		// simplicity and to avoid division by zero.
		$isDense = $limit * $rcSize < $tagCount * $tagCount;

		wfDebug( __METHOD__ . ": rcSize = $rcSize, tagCount = $tagCount, limit = $limit => " .
			( $isDense ? 'dense' : 'sparse' ) );
		return $isDense;
	}

	public function outputFeedLinks() {
		$this->addFeedLinks( $this->getFeedQuery() );
	}

	/**
	 * Get URL query parameters for action=feedrecentchanges API feed of current recent changes view.
	 *
	 * @return array
	 */
	protected function getFeedQuery() {
		$query = array_filter( $this->getOptions()->getAllValues(), static function ( $value ) {
			// API handles empty parameters in a different way
			return $value !== '';
		} );
		$query['action'] = 'feedrecentchanges';
		$feedLimit = $this->getConfig()->get( MainConfigNames::FeedLimit );
		if ( $query['limit'] > $feedLimit ) {
			$query['limit'] = $feedLimit;
		}

		return $query;
	}

	/**
	 * Build and output the actual changes list.
	 *
	 * @param IResultWrapper $rows Database rows
	 * @param FormOptions $opts
	 */
	public function outputChangesList( $rows, $opts ) {
		$limit = $opts['limit'];

		$showWatcherCount = $this->getConfig()->get( MainConfigNames::RCShowWatchingUsers )
			&& $this->userOptionsLookup->getBoolOption( $this->getUser(), 'shownumberswatching' );
		$watcherCache = [];

		$counter = 1;
		$list = ChangesList::newFromContext( $this->getContext(), $this->filterGroups );
		$list->initChangesListRows( $rows );

		$userShowHiddenCats = $this->userOptionsLookup->getBoolOption( $this->getUser(), 'showhiddencats' );
		$rclistOutput = $list->beginRecentChangesList();
		if ( $this->isStructuredFilterUiEnabled() ) {
			$rclistOutput .= $this->makeLegend();
		}

		foreach ( $rows as $obj ) {
			if ( $limit == 0 ) {
				break;
			}
			$rc = RecentChange::newFromRow( $obj );

			# Skip CatWatch entries for hidden cats based on user preference
			if (
				$rc->getAttribute( 'rc_type' ) == RC_CATEGORIZE &&
				!$userShowHiddenCats &&
				$rc->getParam( 'hidden-cat' )
			) {
				continue;
			}

			$rc->counter = $counter++;
			# Check if the page has been updated since the last visit
			if ( $this->getConfig()->get( MainConfigNames::ShowUpdatedMarker )
				&& !empty( $obj->wl_notificationtimestamp )
			) {
				$rc->notificationtimestamp = ( $obj->rc_timestamp >= $obj->wl_notificationtimestamp );
			} else {
				$rc->notificationtimestamp = false; // Default
			}
			# Check the number of users watching the page
			$rc->numberofWatchingusers = 0; // Default
			if ( $showWatcherCount && $obj->rc_namespace >= 0 ) {
				if ( !isset( $watcherCache[$obj->rc_namespace][$obj->rc_title] ) ) {
					$watcherCache[$obj->rc_namespace][$obj->rc_title] =
						$this->watchedItemStore->countWatchers(
							new TitleValue( (int)$obj->rc_namespace, $obj->rc_title )
						);
				}
				$rc->numberofWatchingusers = $watcherCache[$obj->rc_namespace][$obj->rc_title];
			}

			$watched = !empty( $obj->wl_user );
			if ( $watched && $this->getConfig()->get( MainConfigNames::WatchlistExpiry ) ) {
				$notExpired = $obj->we_expiry === null
					|| MWTimestamp::convert( TS_UNIX, $obj->we_expiry ) > wfTimestamp();
				$watched = $watched && $notExpired;
			}
			$changeLine = $list->recentChangesLine( $rc, $watched, $counter );
			if ( $changeLine !== false ) {
				$rclistOutput .= $changeLine;
				--$limit;
			}
		}
		$rclistOutput .= $list->endRecentChangesList();

		if ( $rows->numRows() === 0 ) {
			$this->outputNoResults();
			if ( !$this->including() ) {
				$this->getOutput()->setStatusCode( 404 );
			}
		} else {
			$this->getOutput()->addHTML( $rclistOutput );
		}
	}

	/**
	 * Set the text to be displayed above the changes
	 *
	 * @param FormOptions $opts
	 * @param int $numRows Number of rows in the result to show after this header
	 */
	public function doHeader( $opts, $numRows ) {
		$this->setTopText( $opts );

		$defaults = $opts->getAllValues();
		$nondefaults = $opts->getChangedValues();

		$panel = [];
		if ( !$this->isStructuredFilterUiEnabled() ) {
			$panel[] = $this->makeLegend();
		}
		$panel[] = $this->optionsPanel( $defaults, $nondefaults, $numRows );
		$panel[] = '<hr />';

		$extraOpts = $this->getExtraOptions( $opts );
		$extraOptsCount = count( $extraOpts );
		$count = 0;
		$submit = ' ' . Xml::submitButton( $this->msg( 'recentchanges-submit' )->text() );

		$out = Xml::openElement( 'table', [ 'class' => 'mw-recentchanges-table' ] );
		foreach ( $extraOpts as $name => $optionRow ) {
			# Add submit button to the last row only
			++$count;
			$addSubmit = ( $count === $extraOptsCount ) ? $submit : '';

			$out .= Xml::openElement( 'tr', [ 'class' => $name . 'Form' ] );
			if ( is_array( $optionRow ) ) {
				$out .= Xml::tags(
					'td',
					[ 'class' => 'mw-label mw-' . $name . '-label' ],
					$optionRow[0]
				);
				$out .= Xml::tags(
					'td',
					[ 'class' => 'mw-input' ],
					$optionRow[1] . $addSubmit
				);
			} else {
				$out .= Xml::tags(
					'td',
					[ 'class' => 'mw-input', 'colspan' => 2 ],
					$optionRow . $addSubmit
				);
			}
			$out .= Xml::closeElement( 'tr' );
		}
		$out .= Xml::closeElement( 'table' );

		$unconsumed = $opts->getUnconsumedValues();
		foreach ( $unconsumed as $key => $value ) {
			$out .= Html::hidden( $key, $value );
		}

		$t = $this->getPageTitle();
		$out .= Html::hidden( 'title', $t->getPrefixedText() );
		$form = Xml::tags( 'form', [ 'action' => wfScript() ], $out );
		$panel[] = $form;
		$panelString = implode( "\n", $panel );

		$rcoptions = Xml::fieldset(
			$this->msg( 'recentchanges-legend' )->text(),
			$panelString,
			[ 'class' => 'rcoptions cloptions' ]
		);

		// Insert a placeholder for RCFilters
		if ( $this->isStructuredFilterUiEnabled() ) {
			$rcfilterContainer = Html::element(
				'div',
				[ 'class' => 'mw-rcfilters-container' ]
			);

			$loadingContainer = Html::rawElement(
				'div',
				[ 'class' => 'mw-rcfilters-spinner' ],
				Html::element(
					'div',
					[ 'class' => 'mw-rcfilters-spinner-bounce' ]
				)
			);

			// Wrap both with mw-rcfilters-head
			$this->getOutput()->addHTML(
				Html::rawElement(
					'div',
					[ 'class' => 'mw-rcfilters-head' ],
					$rcfilterContainer . $rcoptions
				)
			);

			// Add spinner
			$this->getOutput()->addHTML( $loadingContainer );
		} else {
			$this->getOutput()->addHTML( $rcoptions );
		}

		$this->setBottomText( $opts );
	}

	/**
	 * Send the text to be displayed above the options
	 *
	 * @param FormOptions $opts Unused
	 */
	public function setTopText( FormOptions $opts ) {
		$message = $this->msg( 'recentchangestext' )->inContentLanguage();
		if ( !$message->isDisabled() ) {
			$contLang = $this->getContentLanguage();
			// Parse the message in this weird ugly way to preserve the ability to include interlanguage
			// links in it (T172461). In the future when T66969 is resolved, perhaps we can just use
			// $message->parse() instead. This code is copied from Message::parseText().
			$parserOutput = $this->messageCache->parse(
				$message->plain(),
				$this->getPageTitle(),
				/*linestart*/true,
				// Message class sets the interface flag to false when parsing in a language different than
				// user language, and this is wiki content language
				/*interface*/false,
				$contLang
			);
			$content = $parserOutput->getText( [
				'enableSectionEditLinks' => false,
			] );
			// Add only metadata here (including the language links), text is added below
			$this->getOutput()->addParserOutputMetadata( $parserOutput );

			$langAttributes = [
				'lang' => $contLang->getHtmlCode(),
				'dir' => $contLang->getDir(),
			];

			$topLinksAttributes = [ 'class' => 'mw-recentchanges-toplinks' ];

			if ( $this->isStructuredFilterUiEnabled() ) {
				// Check whether the widget is already collapsed or expanded
				$collapsedState = $this->getRequest()->getCookie( 'rcfilters-toplinks-collapsed-state' );
				// Note that an empty/unset cookie means collapsed, so check for !== 'expanded'
				$topLinksAttributes[ 'class' ] .= $collapsedState !== 'expanded' ?
					' mw-recentchanges-toplinks-collapsed' : '';

				$this->getOutput()->enableOOUI();
				$contentTitle = new ButtonWidget( [
					'classes' => [ 'mw-recentchanges-toplinks-title' ],
					'label' => new HtmlSnippet( $this->msg( 'rcfilters-other-review-tools' )->parse() ),
					'framed' => false,
					'indicator' => $collapsedState !== 'expanded' ? 'down' : 'up',
					'flags' => [ 'progressive' ],
				] );

				$contentWrapper = Html::rawElement( 'div',
					array_merge(
						[ 'class' => 'mw-recentchanges-toplinks-content mw-collapsible-content' ],
						$langAttributes
					),
					$content
				);
				$content = $contentTitle . $contentWrapper;
			} else {
				// Language direction should be on the top div only
				// if the title is not there. If it is there, it's
				// interface direction, and the language/dir attributes
				// should be on the content itself
				$topLinksAttributes = array_merge( $topLinksAttributes, $langAttributes );
			}

			$this->getOutput()->addHTML(
				Html::rawElement( 'div', $topLinksAttributes, $content )
			);
		}
	}

	/**
	 * Get options to be displayed in a form
	 *
	 * @param FormOptions $opts
	 * @return array
	 */
	public function getExtraOptions( $opts ) {
		$opts->consumeValues( [
			'namespace', 'invert', 'associated', 'tagfilter', 'inverttags'
		] );

		$extraOpts = [];
		$extraOpts['namespace'] = $this->namespaceFilterForm( $opts );

		$tagFilter = ChangeTags::buildTagFilterSelector(
			$opts['tagfilter'], false, $this->getContext()
		);
		if ( count( $tagFilter ) ) {
			$tagFilter[1] .= ' ' . Html::rawElement( 'span', [ 'class' => [ 'mw-input-with-label' ] ],
				Xml::checkLabel(
					$this->msg( 'invert' )->text(), 'inverttags', 'inverttags', $opts['inverttags'] )
			);
			$extraOpts['tagfilter'] = $tagFilter;
		}

		// Don't fire the hook for subclasses. (Or should we?)
		if ( $this->getName() === 'Recentchanges' ) {
			$this->getHookRunner()->onSpecialRecentChangesPanel( $extraOpts, $opts );
		}

		return $extraOpts;
	}

	/**
	 * Get last modified date, for client caching
	 * Don't use this if we are using the patrol feature, patrol changes don't
	 * update the timestamp
	 *
	 * @return string|bool
	 */
	public function checkLastModified() {
		$dbr = $this->getDB();
		$lastmod = $dbr->newSelectQueryBuilder()
			->select( 'MAX(rc_timestamp)' )
			->from( 'recentchanges' )
			->caller( __METHOD__ )->fetchField();

		return $lastmod;
	}

	/**
	 * Creates the choose namespace selection
	 *
	 * @param FormOptions $opts
	 * @return string[]
	 */
	protected function namespaceFilterForm( FormOptions $opts ) {
		$nsSelect = Html::namespaceSelector(
			[ 'selected' => $opts['namespace'], 'all' => '', 'in-user-lang' => true ],
			[ 'name' => 'namespace', 'id' => 'namespace' ]
		);
		$nsLabel = Xml::label( $this->msg( 'namespace' )->text(), 'namespace' );
		$attribs = [ 'class' => [ 'mw-input-with-label' ] ];
		$invert = Html::rawElement( 'span', $attribs, Xml::checkLabel(
			$this->msg( 'invert' )->text(), 'invert', 'nsinvert',
			$opts['invert'],
			[ 'title' => $this->msg( 'tooltip-invert' )->text() ]
		) );
		$associated = Html::rawElement( 'span', $attribs, Xml::checkLabel(
			$this->msg( 'namespace_association' )->text(), 'associated', 'nsassociated',
			$opts['associated'],
			[ 'title' => $this->msg( 'tooltip-namespace_association' )->text() ]
		) );

		return [ $nsLabel, "$nsSelect $invert $associated" ];
	}

	/**
	 * Makes change an option link which carries all the other options
	 *
	 * @param string $title
	 * @param array $override Options to override
	 * @param array $options Current options
	 * @param bool $active Whether to show the link in bold
	 * @return string
	 * Annotations needed to tell taint about HtmlArmor
	 * @param-taint $title escapes_html
	 */
	private function makeOptionsLink( $title, $override, $options, $active = false ) {
		$params = $this->convertParamsForLink( $override + $options );

		if ( $active ) {
			$title = new HtmlArmor( '<strong>' . htmlspecialchars( $title ) . '</strong>' );
		}

		return $this->getLinkRenderer()->makeKnownLink( $this->getPageTitle(), $title, [
			'data-params' => json_encode( $override ),
			'data-keys' => implode( ',', array_keys( $override ) ),
		], $params );
	}

	/**
	 * Creates the options panel.
	 *
	 * @param array $defaults
	 * @param array $nondefaults
	 * @param int $numRows Number of rows in the result to show after this header
	 * @return string
	 */
	private function optionsPanel( $defaults, $nondefaults, $numRows ) {
		$options = $nondefaults + $defaults;

		$note = '';
		$msg = $this->msg( 'rclegend' );
		if ( !$msg->isDisabled() ) {
			$note .= Html::rawElement(
				'div',
				[ 'class' => 'mw-rclegend' ],
				$msg->parse()
			);
		}

		$lang = $this->getLanguage();
		$user = $this->getUser();
		$config = $this->getConfig();
		if ( $options['from'] ) {
			$resetLink = $this->makeOptionsLink( $this->msg( 'rclistfromreset' )->text(),
				[ 'from' => '' ], $nondefaults );

			$noteFromMsg = $this->msg( 'rcnotefrom' )
				->numParams( $options['limit'] )
				->params(
					$lang->userTimeAndDate( $options['from'], $user ),
					$lang->userDate( $options['from'], $user ),
					$lang->userTime( $options['from'], $user )
				)
				->numParams( $numRows );
			$note .= Html::rawElement(
					'span',
					[ 'class' => 'rcnotefrom' ],
					$noteFromMsg->parse()
				) .
				' ' .
				Html::rawElement(
					'span',
					[ 'class' => 'rcoptions-listfromreset' ],
					$this->msg( 'parentheses' )->rawParams( $resetLink )->parse()
				) .
				'<br />';
		}

		# Sort data for display and make sure it's unique after we've added user data.
		$linkLimits = $config->get( MainConfigNames::RCLinkLimits );
		$linkLimits[] = $options['limit'];
		sort( $linkLimits );
		$linkLimits = array_unique( $linkLimits );

		$linkDays = $this->getLinkDays();
		$linkDays[] = $options['days'];
		sort( $linkDays );
		$linkDays = array_unique( $linkDays );

		// limit links
		$cl = [];
		foreach ( $linkLimits as $value ) {
			$cl[] = $this->makeOptionsLink( $lang->formatNum( $value ),
				[ 'limit' => $value ], $nondefaults, $value == $options['limit'] );
		}
		$cl = $lang->pipeList( $cl );

		// day links, reset 'from' to none
		$dl = [];
		foreach ( $linkDays as $value ) {
			$dl[] = $this->makeOptionsLink( $lang->formatNum( $value ),
				[ 'days' => $value, 'from' => '' ], $nondefaults, $value == $options['days'] );
		}
		$dl = $lang->pipeList( $dl );

		$showhide = [ 'show', 'hide' ];

		$links = [];

		foreach ( $this->getLegacyShowHideFilters() as $key => $filter ) {
			$msg = $filter->getShowHide();
			$linkMessage = $this->msg( $msg . '-' . $showhide[1 - $options[$key]] );
			// Extensions can define additional filters, but don't need to define the corresponding
			// messages. If they don't exist, just fall back to 'show' and 'hide'.
			if ( !$linkMessage->exists() ) {
				$linkMessage = $this->msg( $showhide[1 - $options[$key]] );
			}

			$link = $this->makeOptionsLink( $linkMessage->text(),
				[ $key => 1 - $options[$key] ], $nondefaults );

			$attribs = [
				'class' => "$msg rcshowhideoption clshowhideoption",
				'data-filter-name' => $filter->getName(),
			];

			if ( $filter->isFeatureAvailableOnStructuredUi() ) {
				$attribs['data-feature-in-structured-ui'] = true;
			}

			$links[] = Html::rawElement(
				'span',
				$attribs,
				$this->msg( $msg )->rawParams( $link )->parse()
			);
		}

		// show from this onward link
		$timestamp = wfTimestampNow();
		$now = $lang->userTimeAndDate( $timestamp, $user );
		$timenow = $lang->userTime( $timestamp, $user );
		$datenow = $lang->userDate( $timestamp, $user );
		$pipedLinks = '<span class="rcshowhide">' . $lang->pipeList( $links ) . '</span>';

		$rclinks = Html::rawElement(
			'span',
			[ 'class' => 'rclinks' ],
			$this->msg( 'rclinks' )->rawParams( $cl, $dl, '' )->parse()
		);

		$rclistfrom = Html::rawElement(
			'span',
			[ 'class' => 'rclistfrom' ],
			$this->makeOptionsLink(
				$this->msg( 'rclistfrom' )->plaintextParams( $now, $timenow, $datenow )->text(),
				[ 'from' => $timestamp, 'fromFormatted' => $now ],
				$nondefaults
			)
		);

		return "{$note}$rclinks<br />$pipedLinks<br />$rclistfrom";
	}

	public function isIncludable() {
		return true;
	}

	protected function getCacheTTL() {
		return 60 * 5;
	}

	public function getDefaultLimit() {
		$systemPrefValue = $this->userOptionsLookup->getIntOption( $this->getUser(), 'rclimit' );
		// Prefer the RCFilters-specific preference if RCFilters is enabled
		if ( $this->isStructuredFilterUiEnabled() ) {
			return $this->userOptionsLookup->getIntOption(
				$this->getUser(), $this->getLimitPreferenceName(), $systemPrefValue
			);
		}

		// Otherwise, use the system rclimit preference value
		return $systemPrefValue;
	}

	/**
	 * @return string
	 */
	protected function getLimitPreferenceName(): string {
		return 'rcfilters-limit'; // Use RCFilters-specific preference
	}

	/**
	 * @return string
	 */
	protected function getSavedQueriesPreferenceName(): string {
		return 'rcfilters-saved-queries';
	}

	/**
	 * @return string
	 */
	protected function getDefaultDaysPreferenceName(): string {
		return 'rcdays'; // Use general RecentChanges preference
	}

	/**
	 * @return string
	 */
	protected function getCollapsedPreferenceName(): string {
		return 'rcfilters-rc-collapsed';
	}

}

/**
 * Retain the old class name for backwards compatibility.
 * @deprecated since 1.41
 */
class_alias( SpecialRecentChanges::class, 'SpecialRecentChanges' );<|MERGE_RESOLUTION|>--- conflicted
+++ resolved
@@ -327,11 +327,7 @@
 	 *
 	 * SpecialRecentChangesLinked should also be updated accordingly when something changed here.
 	 *
-<<<<<<< HEAD
-	 * @param IDatabase $dbr
-=======
 	 * @param IReadableDatabase $dbr
->>>>>>> 1f8e9cd0
 	 * @param string[] &$tables
 	 * @param string[] &$fields
 	 * @param mixed[] &$joinConds
