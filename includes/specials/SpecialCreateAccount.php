--- conflicted
+++ resolved
@@ -23,10 +23,6 @@
 
 use MediaWiki\Auth\AuthManager;
 use MediaWiki\Logger\LoggerFactory;
-<<<<<<< HEAD
-use Psr\Log\LogLevel;
-=======
->>>>>>> 0ddb8064
 
 /**
  * Implements Special:CreateAccount
@@ -123,16 +119,12 @@
 				} else {
 					$out->addWikiMsg( 'accountcreatedtext', $user->getName() );
 				}
-<<<<<<< HEAD
-				$out->addReturnTo( $this->getPageTitle() );
-=======
 
 				$rt = Title::newFromText( $this->mReturnTo );
 				$out->addReturnTo(
 					( $rt && !$rt->isExternal() ) ? $rt : $this->getPageTitle(),
 					wfCgiToArray( $this->mReturnToQuery )
 				);
->>>>>>> 0ddb8064
 				return;
 			}
 		}
@@ -142,11 +134,7 @@
 		# Run any hooks; display injected HTML
 		$injected_html = '';
 		$welcome_creation_msg = 'welcomecreation-msg';
-<<<<<<< HEAD
-		Hooks::run( 'UserLoginComplete', [ &$user, &$injected_html ] );
-=======
 		Hooks::run( 'UserLoginComplete', [ &$user, &$injected_html, $direct ] );
->>>>>>> 0ddb8064
 
 		/**
 		 * Let any extensions change what message is shown.
@@ -176,11 +164,7 @@
 	}
 
 	protected function logAuthResult( $success, $status = null ) {
-<<<<<<< HEAD
-		LoggerFactory::getInstance( 'authmanager-stats' )->info( 'Account creation attempt', [
-=======
 		LoggerFactory::getInstance( 'authevents' )->info( 'Account creation attempt', [
->>>>>>> 0ddb8064
 			'event' => 'accountcreation',
 			'successful' => $success,
 			'status' => $status,
