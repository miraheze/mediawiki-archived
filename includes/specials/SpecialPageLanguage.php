<?php
/**
 * Implements Special:PageLanguage
 *
 * This program is free software; you can redistribute it and/or modify
 * it under the terms of the GNU General Public License as published by
 * the Free Software Foundation; either version 2 of the License, or
 * (at your option) any later version.
 *
 * This program is distributed in the hope that it will be useful,
 * but WITHOUT ANY WARRANTY; without even the implied warranty of
 * MERCHANTABILITY or FITNESS FOR A PARTICULAR PURPOSE. See the
 * GNU General Public License for more details.
 *
 * You should have received a copy of the GNU General Public License along
 * with this program; if not, write to the Free Software Foundation, Inc.,
 * 51 Franklin Street, Fifth Floor, Boston, MA 02110-1301, USA.
 * http://www.gnu.org/copyleft/gpl.html
 *
 * @file
 * @ingroup SpecialPage
 * @author Kunal Grover
 * @since 1.24
 */

/**
 * Special page for changing the content language of a page
 *
 * @ingroup SpecialPage
 */
class SpecialPageLanguage extends FormSpecialPage {
	/**
	 * @var string URL to go to if language change successful
	 */
	private $goToUrl;

	public function __construct() {
		parent::__construct( 'PageLanguage', 'pagelang' );
	}

	public function doesWrites() {
		return true;
	}

	protected function preText() {
		$this->getOutput()->addModules( 'mediawiki.special.pageLanguage' );
	}

	protected function getFormFields() {
		// Get default from the subpage of Special page
		$defaultName = $this->par;

		$page = [];
		$page['pagename'] = [
			'type' => 'title',
			'label-message' => 'pagelang-name',
			'default' => $defaultName,
			'autofocus' => $defaultName === null,
			'exists' => true,
		];

		// Options for whether to use the default language or select language
		$selectoptions = [
			(string)$this->msg( 'pagelang-use-default' )->escaped() => 1,
			(string)$this->msg( 'pagelang-select-lang' )->escaped() => 2,
		];
		$page['selectoptions'] = [
			'id' => 'mw-pl-options',
			'type' => 'radio',
			'options' => $selectoptions,
			'default' => 1
		];

		// Building a language selector
		$userLang = $this->getLanguage()->getCode();
		$languages = Language::fetchLanguageNames( $userLang, 'mwfile' );
		ksort( $languages );
		$options = [];
		foreach ( $languages as $code => $name ) {
			$options["$code - $name"] = $code;
		}

		$page['language'] = [
			'id' => 'mw-pl-languageselector',
			'cssclass' => 'mw-languageselector',
			'type' => 'select',
			'options' => $options,
			'label-message' => 'pagelang-language',
			'default' => $this->getConfig()->get( 'LanguageCode' ),
		];

		// Allow user to enter a comment explaining the change
		$page['reason'] = [
			'type' => 'text',
			'label-message' => 'pagelang-reason'
		];

		return $page;
	}

	protected function postText() {
		if ( $this->par ) {
			return $this->showLogFragment( $this->par );
		}
		return '';
	}

	protected function getDisplayFormat() {
		return 'ooui';
	}

	public function alterForm( HTMLForm $form ) {
		Hooks::run( 'LanguageSelector', [ $this->getOutput(), 'mw-languageselector' ] );
		$form->setSubmitTextMsg( 'pagelang-submit' );
	}

	/**
	 *
	 * @param array $data
	 * @return Status
	 */
	public function onSubmit( array $data ) {
		$pageName = $data['pagename'];

		// Check if user wants to use default language
		if ( $data['selectoptions'] == 1 ) {
			$newLanguage = 'default';
		} else {
			$newLanguage = $data['language'];
		}

		try {
			$title = Title::newFromTextThrow( $pageName );
		} catch ( MalformedTitleException $ex ) {
			return Status::newFatal( $ex->getMessageObject() );
		}

		// Url to redirect to after the operation
		$this->goToUrl = $title->getFullUrlForRedirect(
			$title->isRedirect() ? [ 'redirect' => 'no' ] : []
		);

		return self::changePageLanguage(
			$this->getContext(),
			$title,
			$newLanguage,
			$data['reason'] === null ? '' : $data['reason']
		);
	}

	/**
	 * @param IContextSource $context
	 * @param Title $title
	 * @param string $newLanguage Language code
	 * @param string $reason Reason for the change
	 * @param array $tags Change tags to apply to the log entry
	 * @return Status
	 */
	public static function changePageLanguage( IContextSource $context, Title $title,
		$newLanguage, $reason, array $tags = [] ) {
		// Get the default language for the wiki
		$defLang = $context->getConfig()->get( 'LanguageCode' );

		$pageId = $title->getArticleID();

		// Check if article exists
		if ( !$pageId ) {
			return Status::newFatal(
				'pagelang-nonexistent-page',
				wfEscapeWikiText( $title->getPrefixedText() )
			);
		}

		// Load the page language from DB
		$dbw = wfGetDB( DB_MASTER );
		$oldLanguage = $dbw->selectField(
			'page',
			'page_lang',
			[ 'page_id' => $pageId ],
			__METHOD__
		);

<<<<<<< HEAD
		// Url to redirect to after the operation
		$this->goToUrl = $title->getFullUrlForRedirect();

		// Check if user wants to use default language
		if ( $data['selectoptions'] == 1 ) {
			$langNew = null;
		} else {
			$langNew = $data['language'];
=======
		// Check if user wants to use the default language
		if ( $newLanguage === 'default' ) {
			$newLanguage = null;
>>>>>>> a112e4fa
		}

		// No change in language
		if ( $newLanguage === $oldLanguage ) {
			// Check if old language does not exist
			if ( !$oldLanguage ) {
				return Status::newFatal( ApiMessage::create(
					[
						'pagelang-unchanged-language-default',
						wfEscapeWikiText( $title->getPrefixedText() )
					],
					'pagelang-unchanged-language'
				) );
			}
			return Status::newFatal(
				'pagelang-unchanged-language',
				wfEscapeWikiText( $title->getPrefixedText() ),
				$oldLanguage
			);
		}

		// Hardcoded [def] if the language is set to null
		$logOld = $oldLanguage ? $oldLanguage : $defLang . '[def]';
		$logNew = $newLanguage ? $newLanguage : $defLang . '[def]';

		// Writing new page language to database
		$dbw->update(
			'page',
			[ 'page_lang' => $newLanguage ],
			[
				'page_id' => $pageId,
				'page_lang' => $oldLanguage
			],
			__METHOD__
		);

		if ( !$dbw->affectedRows() ) {
			return Status::newFatal( 'pagelang-db-failed' );
		}

		// Logging change of language
		$logParams = [
			'4::oldlanguage' => $logOld,
			'5::newlanguage' => $logNew
		];
		$entry = new ManualLogEntry( 'pagelang', 'pagelang' );
		$entry->setPerformer( $context->getUser() );
		$entry->setTarget( $title );
		$entry->setParameters( $logParams );
		$entry->setComment( $reason );
		$entry->setTags( $tags );

		$logid = $entry->insert();
		$entry->publish( $logid );

		// Force re-render so that language-based content (parser functions etc.) gets updated
		$title->invalidateCache();

		return Status::newGood( (object)[
			'oldLanguage' => $logOld,
			'newLanguage' => $logNew,
			'logId' => $logid,
		] );
	}

	public function onSuccess() {
		// Success causes a redirect
		$this->getOutput()->redirect( $this->goToUrl );
	}

	function showLogFragment( $title ) {
		$moveLogPage = new LogPage( 'pagelang' );
		$out1 = Xml::element( 'h2', null, $moveLogPage->getName()->text() );
		$out2 = '';
		LogEventsList::showLogExtract( $out2, 'pagelang', $title );
		return $out1 . $out2;
	}

	/**
	 * Return an array of subpages beginning with $search that this special page will accept.
	 *
	 * @param string $search Prefix to search for
	 * @param int $limit Maximum number of results to return (usually 10)
	 * @param int $offset Number of results to skip (usually 0)
	 * @return string[] Matching subpages
	 */
	public function prefixSearchSubpages( $search, $limit, $offset ) {
		return $this->prefixSearchString( $search, $limit, $offset );
	}

	protected function getGroupName() {
		return 'pagetools';
	}
}<|MERGE_RESOLUTION|>--- conflicted
+++ resolved
@@ -180,20 +180,9 @@
 			__METHOD__
 		);
 
-<<<<<<< HEAD
-		// Url to redirect to after the operation
-		$this->goToUrl = $title->getFullUrlForRedirect();
-
-		// Check if user wants to use default language
-		if ( $data['selectoptions'] == 1 ) {
-			$langNew = null;
-		} else {
-			$langNew = $data['language'];
-=======
 		// Check if user wants to use the default language
 		if ( $newLanguage === 'default' ) {
 			$newLanguage = null;
->>>>>>> a112e4fa
 		}
 
 		// No change in language
