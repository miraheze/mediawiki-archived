--- conflicted
+++ resolved
@@ -24,10 +24,6 @@
  */
 
 use MediaWiki\ExtensionInfo;
-<<<<<<< HEAD
-use MediaWiki\MediaWikiServices;
-=======
->>>>>>> 30164539
 
 /**
  * Give information about the version of MediaWiki, PHP, the DB and extensions
