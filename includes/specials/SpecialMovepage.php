<?php
/**
 * Implements Special:Movepage
 *
 * This program is free software; you can redistribute it and/or modify
 * it under the terms of the GNU General Public License as published by
 * the Free Software Foundation; either version 2 of the License, or
 * (at your option) any later version.
 *
 * This program is distributed in the hope that it will be useful,
 * but WITHOUT ANY WARRANTY; without even the implied warranty of
 * MERCHANTABILITY or FITNESS FOR A PARTICULAR PURPOSE. See the
 * GNU General Public License for more details.
 *
 * You should have received a copy of the GNU General Public License along
 * with this program; if not, write to the Free Software Foundation, Inc.,
 * 51 Franklin Street, Fifth Floor, Boston, MA 02110-1301, USA.
 * http://www.gnu.org/copyleft/gpl.html
 *
 * @file
 * @ingroup SpecialPage
 */

/**
 * A special page that allows users to change page titles
 *
 * @ingroup SpecialPage
 */
class MovePageForm extends UnlistedSpecialPage {
	/** @var Title */
	protected $oldTitle = null;

	/** @var Title */
	protected $newTitle;


	/** @var string Text input */
	protected $reason;

	// Checks

	/** @var bool */
	protected $moveTalk;

	/** @var bool */
	protected $deleteAndMove;

	/** @var bool */
	protected $moveSubpages;

	/** @var bool */
	protected $fixRedirects;

	/** @var bool */
	protected $leaveRedirect;

	/** @var bool */
	protected $moveOverShared;

	private $watch = false;

	public function __construct() {
		parent::__construct( 'Movepage' );
	}

	public function execute( $par ) {
		$this->useTransactionalTimeLimit();

		$this->checkReadOnly();

		$this->setHeaders();
		$this->outputHeader();

		$request = $this->getRequest();
		$target = !is_null( $par ) ? $par : $request->getVal( 'target' );

		// Yes, the use of getVal() and getText() is wanted, see bug 20365

		$oldTitleText = $request->getVal( 'wpOldTitle', $target );
		if ( is_string( $oldTitleText ) ) {
			$this->oldTitle = Title::newFromText( $oldTitleText );
		}

		if ( $this->oldTitle === null ) {
			// Either oldTitle wasn't passed, or newFromText returned null
			throw new ErrorPageError( 'notargettitle', 'notargettext' );
		}
		if ( !$this->oldTitle->exists() ) {
			throw new ErrorPageError( 'nopagetitle', 'nopagetext' );
		}

		$newTitleTextMain = $request->getText( 'wpNewTitleMain' );
		$newTitleTextNs = $request->getInt( 'wpNewTitleNs', $this->oldTitle->getNamespace() );
		// Backwards compatibility for forms submitting here from other sources
		// which is more common than it should be..
		$newTitleText_bc = $request->getText( 'wpNewTitle' );
		$this->newTitle = strlen( $newTitleText_bc ) > 0
			? Title::newFromText( $newTitleText_bc )
			: Title::makeTitleSafe( $newTitleTextNs, $newTitleTextMain );

		$user = $this->getUser();

		# Check rights
		$permErrors = $this->oldTitle->getUserPermissionsErrors( 'move', $user );
		if ( count( $permErrors ) ) {
			// Auto-block user's IP if the account was "hard" blocked
			DeferredUpdates::addCallableUpdate( function() use ( $user ) {
				$user->spreadAnyEditBlock();
			} );
			throw new PermissionsError( 'move', $permErrors );
		}

		$def = !$request->wasPosted();

		$this->reason = $request->getText( 'wpReason' );
		$this->moveTalk = $request->getBool( 'wpMovetalk', $def );
		$this->fixRedirects = $request->getBool( 'wpFixRedirects', $def );
		$this->leaveRedirect = $request->getBool( 'wpLeaveRedirect', $def );
		$this->moveSubpages = $request->getBool( 'wpMovesubpages', false );
		$this->deleteAndMove = $request->getBool( 'wpDeleteAndMove' ) && $request->getBool( 'wpConfirm' );
		$this->moveOverShared = $request->getBool( 'wpMoveOverSharedFile', false );
		$this->watch = $request->getCheck( 'wpWatch' ) && $user->isLoggedIn();

		if ( 'submit' == $request->getVal( 'action' ) && $request->wasPosted()
			&& $user->matchEditToken( $request->getVal( 'wpEditToken' ) )
		) {
			$this->doSubmit();
		} else {
			$this->showForm( array() );
		}
	}

	/**
	 * Show the form
	 *
	 * @param array $err Error messages. Each item is an error message.
	 *    It may either be a string message name or array message name and
	 *    parameters, like the second argument to OutputPage::wrapWikiMsg().
	 */
	function showForm( $err ) {
		global $wgContLang;

		$this->getSkin()->setRelevantTitle( $this->oldTitle );

		$oldTitleLink = Linker::link( $this->oldTitle );

		$out = $this->getOutput();
		$out->setPageTitle( $this->msg( 'move-page', $this->oldTitle->getPrefixedText() ) );
		$out->addModules( 'mediawiki.special.movePage' );
<<<<<<< HEAD
=======
		$out->addModuleStyles( 'mediawiki.special.movePage.styles' );
>>>>>>> 365e22ee
		$this->addHelpLink( 'Help:Moving a page' );

		$newTitle = $this->newTitle;

		if ( !$newTitle ) {
			# Show the current title as a default
			# when the form is first opened.
			$newTitle = $this->oldTitle;
		} elseif ( !count( $err ) ) {
			# If a title was supplied, probably from the move log revert
			# link, check for validity. We can then show some diagnostic
			# information and save a click.
			$newerr = $this->oldTitle->isValidMoveOperation( $newTitle );
			if ( is_array( $newerr ) ) {
				$err = $newerr;
			}
		}

		$user = $this->getUser();

		if ( count( $err ) == 1 && isset( $err[0][0] ) && $err[0][0] == 'articleexists'
			&& $newTitle->quickUserCan( 'delete', $user )
		) {
			$out->addWikiMsg( 'delete_and_move_text', $newTitle->getPrefixedText() );
			$movepagebtn = $this->msg( 'delete_and_move' )->text();
			$submitVar = 'wpDeleteAndMove';
			$confirm = true;
			$err = array();
		} else {
			if ( $this->oldTitle->getNamespace() == NS_USER && !$this->oldTitle->isSubpage() ) {
				$out->wrapWikiMsg(
					"<div class=\"error mw-moveuserpage-warning\">\n$1\n</div>",
					'moveuserpage-warning'
				);
			} elseif ( $this->oldTitle->getNamespace() == NS_CATEGORY ) {
				$out->wrapWikiMsg(
					"<div class=\"error mw-movecategorypage-warning\">\n$1\n</div>",
					'movecategorypage-warning'
				);
			}

			$out->addWikiMsg( $this->getConfig()->get( 'FixDoubleRedirects' ) ?
				'movepagetext' :
				'movepagetext-noredirectfixer'
			);
			$movepagebtn = $this->msg( 'movepagebtn' )->text();
			$submitVar = 'wpMove';
			$confirm = false;
		}

		if ( count( $err ) == 1 && isset( $err[0][0] ) && $err[0][0] == 'file-exists-sharedrepo'
			&& $user->isAllowed( 'reupload-shared' )
		) {
			$out->addWikiMsg( 'move-over-sharedrepo', $newTitle->getPrefixedText() );
			$submitVar = 'wpMoveOverSharedFile';
			$err = array();
		}

		$oldTalk = $this->oldTitle->getTalkPage();
		$oldTitleSubpages = $this->oldTitle->hasSubpages();
		$oldTitleTalkSubpages = $this->oldTitle->getTalkPage()->hasSubpages();

		$canMoveSubpage = ( $oldTitleSubpages || $oldTitleTalkSubpages ) &&
			!count( $this->oldTitle->getUserPermissionsErrors( 'move-subpages', $user ) );

		# We also want to be able to move assoc. subpage talk-pages even if base page
		# has no associated talk page, so || with $oldTitleTalkSubpages.
		$considerTalk = !$this->oldTitle->isTalkPage() &&
			( $oldTalk->exists()
				|| ( $oldTitleTalkSubpages && $canMoveSubpage ) );

		$dbr = wfGetDB( DB_SLAVE );
		if ( $this->getConfig()->get( 'FixDoubleRedirects' ) ) {
			$hasRedirects = $dbr->selectField( 'redirect', '1',
				array(
					'rd_namespace' => $this->oldTitle->getNamespace(),
					'rd_title' => $this->oldTitle->getDBkey(),
				), __METHOD__ );
		} else {
			$hasRedirects = false;
		}

		if ( $considerTalk ) {
			$out->addWikiMsg( 'movepagetalktext' );
		}

		if ( count( $err ) ) {
			$out->addHTML( "<div class='error'>\n" );
			$action_desc = $this->msg( 'action-move' )->plain();
			$out->addWikiMsg( 'permissionserrorstext-withaction', count( $err ), $action_desc );

			if ( count( $err ) == 1 ) {
				$errMsg = $err[0];
				$errMsgName = array_shift( $errMsg );

				if ( $errMsgName == 'hookaborted' ) {
					$out->addHTML( "<p>{$errMsg[0]}</p>\n" );
				} else {
					$out->addWikiMsgArray( $errMsgName, $errMsg );
				}
			} else {
				$errStr = array();

				foreach ( $err as $errMsg ) {
					if ( $errMsg[0] == 'hookaborted' ) {
						$errStr[] = $errMsg[1];
					} else {
						$errMsgName = array_shift( $errMsg );
						$errStr[] = $this->msg( $errMsgName, $errMsg )->parse();
					}
				}

				$out->addHTML( '<ul><li>' . implode( "</li>\n<li>", $errStr ) . "</li></ul>\n" );
			}
			$out->addHTML( "</div>\n" );
		}

		if ( $this->oldTitle->isProtected( 'move' ) ) {
			# Is the title semi-protected?
			if ( $this->oldTitle->isSemiProtected( 'move' ) ) {
				$noticeMsg = 'semiprotectedpagemovewarning';
				$classes[] = 'mw-textarea-sprotected';
			} else {
				# Then it must be protected based on static groups (regular)
				$noticeMsg = 'protectedpagemovewarning';
				$classes[] = 'mw-textarea-protected';
			}
			$out->addHTML( "<div class='mw-warning-with-logexcerpt'>\n" );
			$out->addWikiMsg( $noticeMsg );
			LogEventsList::showLogExtract(
				$out,
				'protect',
				$this->oldTitle,
				'',
				array( 'lim' => 1 )
			);
			$out->addHTML( "</div>\n" );
		}

		// Byte limit (not string length limit) for wpReason and wpNewTitleMain
		// is enforced in the mediawiki.special.movePage module

		$immovableNamespaces = array();
		foreach ( array_keys( $this->getLanguage()->getNamespaces() ) as $nsId ) {
			if ( !MWNamespace::isMovable( $nsId ) ) {
				$immovableNamespaces[] = $nsId;
			}
		}

		$handler = ContentHandler::getForTitle( $this->oldTitle );

		$out->enableOOUI();
		$fields = array();

		$fields[] = new OOUI\FieldLayout(
			new OOUI\LabelWidget( array(
				'label' => new OOUI\HtmlSnippet( "<strong>$oldTitleLink</strong>" )
			) ),
			array(
				'label' => $this->msg( 'movearticle' )->text(),
				'align' => 'top',
			)
		);

		$fields[] = new OOUI\FieldLayout(
			new MediaWiki\Widget\ComplexTitleInputWidget( array(
				'id' => 'wpNewTitle',
				'namespace' => array(
					'id' => 'wpNewTitleNs',
					'name' => 'wpNewTitleNs',
					'value' => $newTitle->getNamespace(),
					'exclude' => $immovableNamespaces,
				),
				'title' => array(
					'id' => 'wpNewTitleMain',
					'name' => 'wpNewTitleMain',
					'value' => $wgContLang->recodeForEdit( $newTitle->getText() ),
					// Inappropriate, since we're expecting the user to input a non-existent page's title
					'suggestions' => false,
				),
				'infusable' => true,
			) ),
			array(
				'label' => $this->msg( 'newtitle' )->text(),
				'align' => 'top',
			)
		);

		$fields[] = new OOUI\FieldLayout(
			new OOUI\TextInputWidget( array(
				'name' => 'wpReason',
				'id' => 'wpReason',
				'maxLength' => 200,
				'infusable' => true,
			) ),
			array(
				'label' => $this->msg( 'movereason' )->text(),
				'align' => 'top',
			)
		);

		if ( $considerTalk ) {
			$fields[] = new OOUI\FieldLayout(
				new OOUI\CheckboxInputWidget( array(
					'name' => 'wpMovetalk',
					'id' => 'wpMovetalk',
					'value' => '1',
					'selected' => $this->moveTalk,
				) ),
				array(
					'label' => $this->msg( 'movetalk' )->text(),
					'align' => 'inline',
				)
			);
		}

		if ( $user->isAllowed( 'suppressredirect' ) ) {
			if ( $handler->supportsRedirects() ) {
				$isChecked = $this->leaveRedirect;
				$isDisabled = false;
			} else {
				$isChecked = false;
				$isDisabled = true;
			}
			$fields[] = new OOUI\FieldLayout(
				new OOUI\CheckboxInputWidget( array(
					'name' => 'wpLeaveRedirect',
					'id' => 'wpLeaveRedirect',
					'value' => '1',
					'selected' => $isChecked,
					'disabled' => $isDisabled,
				) ),
				array(
					'label' => $this->msg( 'move-leave-redirect' )->text(),
					'align' => 'inline',
				)
			);
		}

		if ( $hasRedirects ) {
			$fields[] = new OOUI\FieldLayout(
				new OOUI\CheckboxInputWidget( array(
					'name' => 'wpFixRedirects',
					'id' => 'wpFixRedirects',
					'value' => '1',
					'selected' => $this->fixRedirects,
				) ),
				array(
					'label' => $this->msg( 'fix-double-redirects' )->text(),
					'align' => 'inline',
				)
			);
		}

		if ( $canMoveSubpage ) {
			$maximumMovedPages = $this->getConfig()->get( 'MaximumMovedPages' );
			$fields[] = new OOUI\FieldLayout(
				new OOUI\CheckboxInputWidget( array(
					'name' => 'wpMovesubpages',
					'id' => 'wpMovesubpages',
					'value' => '1',
					# Don't check the box if we only have talk subpages to
					# move and we aren't moving the talk page.
					'selected' => $this->moveSubpages && ( $this->oldTitle->hasSubpages() || $this->moveTalk ),
				) ),
				array(
					'label' => new OOUI\HtmlSnippet(
						$this->msg(
							( $this->oldTitle->hasSubpages()
								? 'move-subpages'
								: 'move-talk-subpages' )
						)->numParams( $maximumMovedPages )->params( $maximumMovedPages )->parse()
					),
					'align' => 'inline',
				)
			);
		}

		# Don't allow watching if user is not logged in
		if ( $user->isLoggedIn() ) {
			$watchChecked = $user->isLoggedIn() && ( $this->watch || $user->getBoolOption( 'watchmoves' )
				|| $user->isWatched( $this->oldTitle ) );
			$fields[] = new OOUI\FieldLayout(
				new OOUI\CheckboxInputWidget( array(
					'name' => 'wpWatch',
					'id' => 'watch', # ew
					'value' => '1',
					'selected' => $watchChecked,
				) ),
				array(
					'label' => $this->msg( 'move-watch' )->text(),
					'align' => 'inline',
				)
			);
		}

		if ( $confirm ) {
			$watchChecked = $user->isLoggedIn() && ( $this->watch || $user->getBoolOption( 'watchmoves' )
				|| $user->isWatched( $this->oldTitle ) );
			$fields[] = new OOUI\FieldLayout(
				new OOUI\CheckboxInputWidget( array(
					'name' => 'wpConfirm',
					'id' => 'wpConfirm',
					'value' => '1',
				) ),
				array(
					'label' => $this->msg( 'delete_and_move_confirm' )->text(),
					'align' => 'inline',
				)
			);
		}

		$fields[] = new OOUI\FieldLayout(
			new OOUI\ButtonInputWidget( array(
				'name' => $submitVar,
				'value' => $movepagebtn,
				'label' => $movepagebtn,
				'flags' => array( 'progressive', 'primary' ),
				'type' => 'submit',
			) ),
			array(
				'align' => 'top',
			)
		);

		$fieldset = new OOUI\FieldsetLayout( array(
			'label' => $this->msg( 'move-page-legend' )->text(),
			'id' => 'mw-movepage-table',
			'items' => $fields,
		) );

		$form = new OOUI\FormLayout( array(
			'method' => 'post',
			'action' => $this->getPageTitle()->getLocalURL( 'action=submit' ),
			'id' => 'movepage',
		) );
		$form->appendContent(
			$fieldset,
			new OOUI\HtmlSnippet(
				Html::hidden( 'wpOldTitle', $this->oldTitle->getPrefixedText() ) .
				Html::hidden( 'wpEditToken', $user->getEditToken() )
			)
		);

		$out->addHTML(
			new OOUI\PanelLayout( array(
				'classes' => array( 'movepage-wrapper' ),
				'expanded' => false,
				'padded' => true,
				'framed' => true,
				'content' => $form,
			) )
		);

		$this->showLogFragment( $this->oldTitle );
		$this->showSubpages( $this->oldTitle );
	}

	function doSubmit() {
		$user = $this->getUser();

		if ( $user->pingLimiter( 'move' ) ) {
			throw new ThrottledError;
		}

		$ot = $this->oldTitle;
		$nt = $this->newTitle;

		# don't allow moving to pages with # in
		if ( !$nt || $nt->hasFragment() ) {
			$this->showForm( array( array( 'badtitletext' ) ) );

			return;
		}

		# Show a warning if the target file exists on a shared repo
		if ( $nt->getNamespace() == NS_FILE
			&& !( $this->moveOverShared && $user->isAllowed( 'reupload-shared' ) )
			&& !RepoGroup::singleton()->getLocalRepo()->findFile( $nt )
			&& wfFindFile( $nt )
		) {
			$this->showForm( array( array( 'file-exists-sharedrepo' ) ) );

			return;
		}

		# Delete to make way if requested
		if ( $this->deleteAndMove ) {
			$permErrors = $nt->getUserPermissionsErrors( 'delete', $user );
			if ( count( $permErrors ) ) {
				# Only show the first error
				$this->showForm( $permErrors );

				return;
			}

			$reason = $this->msg( 'delete_and_move_reason', $ot )->inContentLanguage()->text();

			// Delete an associated image if there is
			if ( $nt->getNamespace() == NS_FILE ) {
				$file = wfLocalFile( $nt );
				$file->load( File::READ_LATEST );
				if ( $file->exists() ) {
					$file->delete( $reason, false, $user );
				}
			}

			$error = ''; // passed by ref
			$page = WikiPage::factory( $nt );
			$deleteStatus = $page->doDeleteArticleReal( $reason, false, 0, true, $error, $user );
			if ( !$deleteStatus->isGood() ) {
				$this->showForm( $deleteStatus->getErrorsArray() );

				return;
			}
		}

		$handler = ContentHandler::getForTitle( $ot );

		if ( !$handler->supportsRedirects() ) {
			$createRedirect = false;
		} elseif ( $user->isAllowed( 'suppressredirect' ) ) {
			$createRedirect = $this->leaveRedirect;
		} else {
			$createRedirect = true;
		}

		# Do the actual move.
		$mp = new MovePage( $ot, $nt );
		$valid = $mp->isValidMove();
		if ( !$valid->isOK() ) {
			$this->showForm( $valid->getErrorsArray() );
			return;
		}

		$permStatus = $mp->checkPermissions( $user, $this->reason );
		if ( !$permStatus->isOK() ) {
			$this->showForm( $permStatus->getErrorsArray() );
			return;
		}

		$status = $mp->move( $user, $this->reason, $createRedirect );
		if ( !$status->isOK() ) {
			$this->showForm( $status->getErrorsArray() );
			return;
		}

		if ( $this->getConfig()->get( 'FixDoubleRedirects' ) && $this->fixRedirects ) {
			DoubleRedirectJob::fixRedirects( 'move', $ot, $nt );
		}

		$out = $this->getOutput();
		$out->setPageTitle( $this->msg( 'pagemovedsub' ) );

		$oldLink = Linker::link(
			$ot,
			null,
			array( 'id' => 'movepage-oldlink' ),
			array( 'redirect' => 'no' )
		);
		$newLink = Linker::linkKnown(
			$nt,
			null,
			array( 'id' => 'movepage-newlink' )
		);
		$oldText = $ot->getPrefixedText();
		$newText = $nt->getPrefixedText();

		if ( $ot->exists() ) {
			//NOTE: we assume that if the old title exists, it's because it was re-created as
			// a redirect to the new title. This is not safe, but what we did before was
			// even worse: we just determined whether a redirect should have been created,
			// and reported that it was created if it should have, without any checks.
			// Also note that isRedirect() is unreliable because of bug 37209.
			$msgName = 'movepage-moved-redirect';
		} else {
			$msgName = 'movepage-moved-noredirect';
		}

		$out->addHTML( $this->msg( 'movepage-moved' )->rawParams( $oldLink,
			$newLink )->params( $oldText, $newText )->parseAsBlock() );
		$out->addWikiMsg( $msgName );

		Hooks::run( 'SpecialMovepageAfterMove', array( &$this, &$ot, &$nt ) );

		# Now we move extra pages we've been asked to move: subpages and talk
		# pages.  First, if the old page or the new page is a talk page, we
		# can't move any talk pages: cancel that.
		if ( $ot->isTalkPage() || $nt->isTalkPage() ) {
			$this->moveTalk = false;
		}

		if ( count( $ot->getUserPermissionsErrors( 'move-subpages', $user ) ) ) {
			$this->moveSubpages = false;
		}

		# Next make a list of id's.  This might be marginally less efficient
		# than a more direct method, but this is not a highly performance-cri-
		# tical code path and readable code is more important here.
		#
		# Note: this query works nicely on MySQL 5, but the optimizer in MySQL
		# 4 might get confused.  If so, consider rewriting as a UNION.
		#
		# If the target namespace doesn't allow subpages, moving with subpages
		# would mean that you couldn't move them back in one operation, which
		# is bad.
		# @todo FIXME: A specific error message should be given in this case.

		// @todo FIXME: Use Title::moveSubpages() here
		$dbr = wfGetDB( DB_MASTER );
		if ( $this->moveSubpages && (
			MWNamespace::hasSubpages( $nt->getNamespace() ) || (
				$this->moveTalk
					&& MWNamespace::hasSubpages( $nt->getTalkPage()->getNamespace() )
			)
		) ) {
			$conds = array(
				'page_title' . $dbr->buildLike( $ot->getDBkey() . '/', $dbr->anyString() )
					. ' OR page_title = ' . $dbr->addQuotes( $ot->getDBkey() )
			);
			$conds['page_namespace'] = array();
			if ( MWNamespace::hasSubpages( $nt->getNamespace() ) ) {
				$conds['page_namespace'][] = $ot->getNamespace();
			}
			if ( $this->moveTalk &&
				MWNamespace::hasSubpages( $nt->getTalkPage()->getNamespace() )
			) {
				$conds['page_namespace'][] = $ot->getTalkPage()->getNamespace();
			}
		} elseif ( $this->moveTalk ) {
			$conds = array(
				'page_namespace' => $ot->getTalkPage()->getNamespace(),
				'page_title' => $ot->getDBkey()
			);
		} else {
			# Skip the query
			$conds = null;
		}

		$extraPages = array();
		if ( !is_null( $conds ) ) {
			$extraPages = TitleArray::newFromResult(
				$dbr->select( 'page',
					array( 'page_id', 'page_namespace', 'page_title' ),
					$conds,
					__METHOD__
				)
			);
		}

		$extraOutput = array();
		$count = 1;
		foreach ( $extraPages as $oldSubpage ) {
			if ( $ot->equals( $oldSubpage ) || $nt->equals( $oldSubpage ) ) {
				# Already did this one.
				continue;
			}

			$newPageName = preg_replace(
				'#^' . preg_quote( $ot->getDBkey(), '#' ) . '#',
				StringUtils::escapeRegexReplacement( $nt->getDBkey() ), # bug 21234
				$oldSubpage->getDBkey()
			);

			if ( $oldSubpage->isSubpage() && ( $ot->isTalkPage() xor $nt->isTalkPage() ) ) {
				// Moving a subpage from a subject namespace to a talk namespace or vice-versa
				$newNs = $nt->getNamespace();
			} elseif ( $oldSubpage->isTalkPage() ) {
				$newNs = $nt->getTalkPage()->getNamespace();
			} else {
				$newNs = $nt->getSubjectPage()->getNamespace();
			}

			# Bug 14385: we need makeTitleSafe because the new page names may
			# be longer than 255 characters.
			$newSubpage = Title::makeTitleSafe( $newNs, $newPageName );
			if ( !$newSubpage ) {
				$oldLink = Linker::linkKnown( $oldSubpage );
				$extraOutput[] = $this->msg( 'movepage-page-unmoved' )->rawParams( $oldLink )
					->params( Title::makeName( $newNs, $newPageName ) )->escaped();
				continue;
			}

			# This was copy-pasted from Renameuser, bleh.
			if ( $newSubpage->exists() && !$oldSubpage->isValidMoveTarget( $newSubpage ) ) {
				$link = Linker::linkKnown( $newSubpage );
				$extraOutput[] = $this->msg( 'movepage-page-exists' )->rawParams( $link )->escaped();
			} else {
				$success = $oldSubpage->moveTo( $newSubpage, true, $this->reason, $createRedirect );

				if ( $success === true ) {
					if ( $this->fixRedirects ) {
						DoubleRedirectJob::fixRedirects( 'move', $oldSubpage, $newSubpage );
					}
					$oldLink = Linker::link(
						$oldSubpage,
						null,
						array(),
						array( 'redirect' => 'no' )
					);

					$newLink = Linker::linkKnown( $newSubpage );
					$extraOutput[] = $this->msg( 'movepage-page-moved' )
						->rawParams( $oldLink, $newLink )->escaped();
					++$count;

					$maximumMovedPages = $this->getConfig()->get( 'MaximumMovedPages' );
					if ( $count >= $maximumMovedPages ) {
						$extraOutput[] = $this->msg( 'movepage-max-pages' )
							->numParams( $maximumMovedPages )->escaped();
						break;
					}
				} else {
					$oldLink = Linker::linkKnown( $oldSubpage );
					$newLink = Linker::link( $newSubpage );
					$extraOutput[] = $this->msg( 'movepage-page-unmoved' )
						->rawParams( $oldLink, $newLink )->escaped();
				}
			}
		}

		if ( $extraOutput !== array() ) {
			$out->addHTML( "<ul>\n<li>" . implode( "</li>\n<li>", $extraOutput ) . "</li>\n</ul>" );
		}

		# Deal with watches (we don't watch subpages)
		WatchAction::doWatchOrUnwatch( $this->watch, $ot, $user );
		WatchAction::doWatchOrUnwatch( $this->watch, $nt, $user );
	}

	function showLogFragment( $title ) {
		$moveLogPage = new LogPage( 'move' );
		$out = $this->getOutput();
		$out->addHTML( Xml::element( 'h2', null, $moveLogPage->getName()->text() ) );
		LogEventsList::showLogExtract( $out, 'move', $title );
	}

	function showSubpages( $title ) {
		if ( !MWNamespace::hasSubpages( $title->getNamespace() ) ) {
			return;
		}

		$subpages = $title->getSubpages();
		$count = $subpages instanceof TitleArray ? $subpages->count() : 0;

		$out = $this->getOutput();
		$out->wrapWikiMsg( '== $1 ==', array( 'movesubpage', $count ) );

		# No subpages.
		if ( $count == 0 ) {
			$out->addWikiMsg( 'movenosubpage' );

			return;
		}

		$out->addWikiMsg( 'movesubpagetext', $this->getLanguage()->formatNum( $count ) );
		$out->addHTML( "<ul>\n" );

		foreach ( $subpages as $subpage ) {
			$link = Linker::link( $subpage );
			$out->addHTML( "<li>$link</li>\n" );
		}
		$out->addHTML( "</ul>\n" );
	}

	protected function getGroupName() {
		return 'pagetools';
	}
}<|MERGE_RESOLUTION|>--- conflicted
+++ resolved
@@ -147,10 +147,7 @@
 		$out = $this->getOutput();
 		$out->setPageTitle( $this->msg( 'move-page', $this->oldTitle->getPrefixedText() ) );
 		$out->addModules( 'mediawiki.special.movePage' );
-<<<<<<< HEAD
-=======
 		$out->addModuleStyles( 'mediawiki.special.movePage.styles' );
->>>>>>> 365e22ee
 		$this->addHelpLink( 'Help:Moving a page' );
 
 		$newTitle = $this->newTitle;
