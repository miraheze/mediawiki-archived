--- conflicted
+++ resolved
@@ -1255,8 +1255,6 @@
 			'autofocus' => trim( $term ) === '',
 			'value' => $term,
 			'dataLocation' => 'content',
-<<<<<<< HEAD
-=======
 			'infusable' => true,
 		] );
 
@@ -1266,7 +1264,6 @@
 			'flags' => [ 'progressive', 'primary' ],
 		] ), [
 			'align' => 'top',
->>>>>>> 0ddb8064
 		] );
 
 		$out =
