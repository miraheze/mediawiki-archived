<?php
/**
 * Implements Special:Recentchangeslinked
 *
 * This program is free software; you can redistribute it and/or modify
 * it under the terms of the GNU General Public License as published by
 * the Free Software Foundation; either version 2 of the License, or
 * (at your option) any later version.
 *
 * This program is distributed in the hope that it will be useful,
 * but WITHOUT ANY WARRANTY; without even the implied warranty of
 * MERCHANTABILITY or FITNESS FOR A PARTICULAR PURPOSE. See the
 * GNU General Public License for more details.
 *
 * You should have received a copy of the GNU General Public License along
 * with this program; if not, write to the Free Software Foundation, Inc.,
 * 51 Franklin Street, Fifth Floor, Boston, MA 02110-1301, USA.
 * http://www.gnu.org/copyleft/gpl.html
 *
 * @file
 * @ingroup SpecialPage
 */

namespace MediaWiki\Specials;

use MediaWiki\ChangeTags\ChangeTagsStore;
use MediaWiki\Html\FormOptions;
use MediaWiki\Html\Html;
use MediaWiki\MainConfigNames;
use MediaWiki\Title\Title;
use MediaWiki\User\UserOptionsLookup;
use MessageCache;
use RecentChange;
use SearchEngineFactory;
use WatchedItemStoreInterface;
use Wikimedia\Rdbms\SelectQueryBuilder;
use Wikimedia\Rdbms\Subquery;
use Xml;

/**
 * This is to display changes made to all articles linked in an article.
 *
 * @ingroup SpecialPage
 */
class SpecialRecentChangesLinked extends SpecialRecentChanges {
	/** @var bool|Title */
	protected $rclTargetTitle;

	private SearchEngineFactory $searchEngineFactory;
	private ChangeTagsStore $changeTagsStore;

	/**
	 * @param WatchedItemStoreInterface $watchedItemStore
	 * @param MessageCache $messageCache
	 * @param UserOptionsLookup $userOptionsLookup
	 * @param SearchEngineFactory $searchEngineFactory
	 */
	public function __construct(
		WatchedItemStoreInterface $watchedItemStore,
		MessageCache $messageCache,
		UserOptionsLookup $userOptionsLookup,
		SearchEngineFactory $searchEngineFactory,
		ChangeTagsStore $changeTagsStore
	) {
		parent::__construct(
			$watchedItemStore,
			$messageCache,
			$userOptionsLookup
		);
		$this->mName = 'Recentchangeslinked';
		$this->searchEngineFactory = $searchEngineFactory;
		$this->changeTagsStore = $changeTagsStore;
	}

	public function getDefaultOptions() {
		$opts = parent::getDefaultOptions();
		$opts->add( 'target', '' );
		$opts->add( 'showlinkedto', false );

		return $opts;
	}

	public function parseParameters( $par, FormOptions $opts ) {
		$opts['target'] = $par;
	}

	/**
	 * FIXME: Port useful changes from SpecialRecentChanges
	 *
	 * @inheritDoc
	 */
	protected function doMainQuery( $tables, $select, $conds, $query_options,
		$join_conds, FormOptions $opts
	) {
		$target = $opts['target'];
		$showlinkedto = $opts['showlinkedto'];
		$limit = $opts['limit'];

		if ( $target === '' ) {
			return false;
		}
		$outputPage = $this->getOutput();
		$title = Title::newFromText( $target );
		if ( !$title || $title->isExternal() ) {
			$outputPage->addHTML(
				Html::errorBox( $this->msg( 'allpagesbadtitle' )->parse(), '', 'mw-recentchangeslinked-errorbox' )
			);
			return false;
		}

		$outputPage->setPageTitleMsg(
			$this->msg( 'recentchangeslinked-title' )->plaintextParams( $title->getPrefixedText() )
		);

		/*
		 * Ordinary links are in the pagelinks table, while transclusions are
		 * in the templatelinks table, categorizations in categorylinks and
		 * image use in imagelinks.  We need to somehow combine all these.
		 * Special:Whatlinkshere does this by firing multiple queries and
		 * merging the results, but the code we inherit from our parent class
		 * expects only one result set so we use UNION instead.
		 */
		$dbr = $this->getDB();
		$id = $title->getArticleID();
		$ns = $title->getNamespace();
		$dbkey = $title->getDBkey();

		$rcQuery = RecentChange::getQueryInfo();
		$tables = array_unique( array_merge( $rcQuery['tables'], $tables ) );
		$select = array_unique( array_merge( $rcQuery['fields'], $select ) );
		$join_conds = array_merge( $rcQuery['joins'], $join_conds );

		// Join with watchlist and watchlist_expiry tables to highlight watched rows.
		$this->addWatchlistJoins( $dbr, $tables, $select, $join_conds, $conds );

		// JOIN on page, used for 'last revision' filter highlight
		$tables[] = 'page';
		$join_conds['page'] = [ 'LEFT JOIN', 'rc_cur_id=page_id' ];
		$select[] = 'page_latest';

		$tagFilter = $opts['tagfilter'] !== '' ? explode( '|', $opts['tagfilter'] ) : [];
		$this->changeTagsStore->modifyDisplayQuery(
			$tables,
			$select,
			$conds,
			$join_conds,
			$query_options,
			$tagFilter,
			$opts['inverttags']
		);

		if ( $dbr->unionSupportsOrderAndLimit() ) {
			if ( in_array( 'DISTINCT', $query_options ) ) {
<<<<<<< HEAD
				// ChangeTags::modifyDisplayQuery() will have added DISTINCT.
=======
				// ChangeTagsStore::modifyDisplayQuery() will have added DISTINCT.
>>>>>>> 1f8e9cd0
				// To prevent this from causing query performance problems, we need to add
				// a GROUP BY, and add rc_id to the ORDER BY.
				$order = [
					'GROUP BY' => [ 'rc_timestamp', 'rc_id' ],
					'ORDER BY' => [ 'rc_timestamp DESC', 'rc_id DESC' ]
				];
			} else {
				$order = [ 'ORDER BY' => 'rc_timestamp DESC' ];
			}
		} else {
			$order = [];
		}

		if ( !$this->runMainQueryHook( $tables, $select, $conds, $query_options, $join_conds,
			$opts )
		) {
			return false;
		}

		if ( $ns === NS_CATEGORY && !$showlinkedto ) {
			// special handling for categories
			// XXX: should try to make this less kludgy
			$link_tables = [ 'categorylinks' ];
			$showlinkedto = true;
		} else {
			// for now, always join on these tables; really should be configurable as in whatlinkshere
			$link_tables = [ 'pagelinks', 'templatelinks' ];
			// imagelinks only contains links to pages in NS_FILE
			if ( $ns === NS_FILE || !$showlinkedto ) {
				$link_tables[] = 'imagelinks';
			}
		}

		if ( $id == 0 && !$showlinkedto ) {
			return false; // nonexistent pages can't link to any pages
		}

		// field name prefixes for all the various tables we might want to join with
		$prefix = [
			'pagelinks' => 'pl',
			'templatelinks' => 'tl',
			'categorylinks' => 'cl',
			'imagelinks' => 'il'
		];

		$subsql = []; // SELECT statements to combine with UNION

		foreach ( $link_tables as $link_table ) {
			$queryBuilder = $dbr->newSelectQueryBuilder();
			$linksMigration = \MediaWiki\MediaWikiServices::getInstance()->getLinksMigration();
			$queryBuilder = $queryBuilder
				->tables( $tables )
				->fields( $select )
				->where( $conds )
				->caller( __METHOD__ )
				->options( $order + $query_options )
				->joinConds( $join_conds );
			$pfx = $prefix[$link_table];

			// imagelinks and categorylinks tables have no xx_namespace field,
			// and have xx_to instead of xx_title
			if ( $link_table == 'imagelinks' ) {
				$link_ns = NS_FILE;
			} elseif ( $link_table == 'categorylinks' ) {
				$link_ns = NS_CATEGORY;
			} else {
				$link_ns = 0;
			}

			if ( $showlinkedto ) {
				// find changes to pages linking to this page
				if ( $link_ns ) {
					if ( $ns != $link_ns ) {
						continue;
					} // should never happen, but check anyway
					$queryBuilder->where( [ "{$pfx}_to" => $dbkey ] );
				} else {
					if ( isset( $linksMigration::$mapping[$link_table] ) ) {
						$queryBuilder->where( $linksMigration->getLinksConditions( $link_table, $title ) );
					} else {
						$queryBuilder->where( [ "{$pfx}_namespace" => $ns, "{$pfx}_title" => $dbkey ] );
					}
				}
				$queryBuilder->join( $link_table, null, "rc_cur_id = {$pfx}_from" );
			} else {
				// find changes to pages linked from this page
				$queryBuilder->where( [ "{$pfx}_from" => $id ] );
				if ( $link_table == 'imagelinks' || $link_table == 'categorylinks' ) {
					$queryBuilder->where( [ "rc_namespace" => $link_ns ] );
					$queryBuilder->join( $link_table, null, "rc_title = {$pfx}_to" );
				} else {
					// TODO: Move this to LinksMigration
					if ( isset( $linksMigration::$mapping[$link_table] ) ) {
						$queryInfo = $linksMigration->getQueryInfo( $link_table, $link_table );
						[ $nsField, $titleField ] = $linksMigration->getTitleFields( $link_table );
						if ( in_array( 'linktarget', $queryInfo['tables'] ) ) {
							$joinTable = 'linktarget';
						} else {
							$joinTable = $link_table;
						}
						$queryBuilder->join(
							$joinTable,
							null,
							[ "rc_namespace = {$nsField}", "rc_title = {$titleField}" ]
						);
						if ( in_array( 'linktarget', $queryInfo['tables'] ) ) {
							$queryBuilder->joinConds( $queryInfo['joins'] );
							$queryBuilder->table( $link_table );
						}
					} else {
						$queryBuilder->join(
							$link_table,
							null,
							[ "rc_namespace = {$pfx}_namespace", "rc_title = {$pfx}_title" ]
						);
					}
				}
			}

			if ( $dbr->unionSupportsOrderAndLimit() ) {
				$queryBuilder->limit( $limit );
			}

			$subsql[] = $queryBuilder;
		}

		if ( count( $subsql ) == 0 ) {
			return false; // should never happen
		}
		if ( count( $subsql ) == 1 && $dbr->unionSupportsOrderAndLimit() ) {
			return $subsql[0]
				->setMaxExecutionTime( $this->getConfig()->get( MainConfigNames::MaxExecutionTimeForExpensiveQueries ) )
				->caller( __METHOD__ )->fetchResultSet();
		} else {
			$sqls = array_map( static function ( $queryBuilder ) {
				return $queryBuilder->getSQL();
			}, $subsql );
			return $dbr->newSelectQueryBuilder()
				->select( '*' )
				->from(
					new Subquery( $dbr->unionQueries( $sqls, $dbr::UNION_DISTINCT ) ),
					'main'
				)
				->orderBy( 'rc_timestamp', SelectQueryBuilder::SORT_DESC )
				->setMaxExecutionTime( $this->getConfig()->get( MainConfigNames::MaxExecutionTimeForExpensiveQueries ) )
				->limit( $limit )
				->caller( __METHOD__ )->fetchResultSet();
		}
	}

	public function setTopText( FormOptions $opts ) {
		$target = $this->getTargetTitle();
		if ( $target ) {
			$this->getOutput()->addBacklinkSubtitle( $target );
			$this->getSkin()->setRelevantTitle( $target );
		}
	}

	/**
	 * Get options to be displayed in a form
	 *
	 * @param FormOptions $opts
	 * @return array
	 */
	public function getExtraOptions( $opts ) {
		$extraOpts = parent::getExtraOptions( $opts );

		$opts->consumeValues( [ 'showlinkedto', 'target' ] );

		$extraOpts['target'] = [ $this->msg( 'recentchangeslinked-page' )->escaped(),
			Xml::input( 'target', 40, str_replace( '_', ' ', $opts['target'] ) ) .
			Xml::check( 'showlinkedto', $opts['showlinkedto'], [ 'id' => 'showlinkedto' ] ) . ' ' .
			Xml::label( $this->msg( 'recentchangeslinked-to' )->text(), 'showlinkedto' ) ];

		$this->addHelpLink( 'Help:Related changes' );
		return $extraOpts;
	}

	/**
	 * @return Title
	 */
	private function getTargetTitle() {
		if ( $this->rclTargetTitle === null ) {
			$opts = $this->getOptions();
			if ( isset( $opts['target'] ) && $opts['target'] !== '' ) {
				$this->rclTargetTitle = Title::newFromText( $opts['target'] );
			} else {
				$this->rclTargetTitle = false;
			}
		}

		return $this->rclTargetTitle;
	}

	/**
	 * Return an array of subpages beginning with $search that this special page will accept.
	 *
	 * @param string $search Prefix to search for
	 * @param int $limit Maximum number of results to return (usually 10)
	 * @param int $offset Number of results to skip (usually 0)
	 * @return string[] Matching subpages
	 */
	public function prefixSearchSubpages( $search, $limit, $offset ) {
		return $this->prefixSearchString( $search, $limit, $offset, $this->searchEngineFactory );
	}

	protected function outputNoResults() {
		$targetTitle = $this->getTargetTitle();
		if ( $targetTitle === false ) {
			$this->getOutput()->addHTML(
				Html::rawElement(
					'div',
					[ 'class' => 'mw-changeslist-empty mw-changeslist-notargetpage' ],
					$this->msg( 'recentchanges-notargetpage' )->parse()
				)
			);
		} elseif ( !$targetTitle || $targetTitle->isExternal() ) {
			$this->getOutput()->addHTML(
				Html::rawElement(
					'div',
					[ 'class' => 'mw-changeslist-empty mw-changeslist-invalidtargetpage' ],
					$this->msg( 'allpagesbadtitle' )->parse()
				)
			);
		} else {
			parent::outputNoResults();
		}
	}
}

/**
 * Retain the old class name for backwards compatibility.
 * @deprecated since 1.41
 */
class_alias( SpecialRecentChangesLinked::class, 'SpecialRecentChangesLinked' );<|MERGE_RESOLUTION|>--- conflicted
+++ resolved
@@ -151,11 +151,7 @@
 
 		if ( $dbr->unionSupportsOrderAndLimit() ) {
 			if ( in_array( 'DISTINCT', $query_options ) ) {
-<<<<<<< HEAD
-				// ChangeTags::modifyDisplayQuery() will have added DISTINCT.
-=======
 				// ChangeTagsStore::modifyDisplayQuery() will have added DISTINCT.
->>>>>>> 1f8e9cd0
 				// To prevent this from causing query performance problems, we need to add
 				// a GROUP BY, and add rc_id to the ORDER BY.
 				$order = [
