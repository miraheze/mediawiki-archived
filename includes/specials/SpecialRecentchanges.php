--- conflicted
+++ resolved
@@ -33,11 +33,8 @@
 class SpecialRecentChanges extends ChangesListSpecialPage {
 
 	protected static $savedQueriesPreferenceName = 'rcfilters-saved-queries';
-<<<<<<< HEAD
-=======
 	protected static $daysPreferenceName = 'rcdays'; // Use general RecentChanges preference
 	protected static $limitPreferenceName = 'rcfilters-limit'; // Use RCFilters-specific preference
->>>>>>> eb4d2059
 
 	private $watchlistFilterGroupDefinition;
 
@@ -167,13 +164,6 @@
 			true
 		);
 		parent::execute( $subpage );
-<<<<<<< HEAD
-
-		if ( $this->isStructuredFilterUiEnabled() ) {
-			$out->addJsConfigVars( 'wgStructuredChangeFiltersLiveUpdateSupported', true );
-		}
-=======
->>>>>>> eb4d2059
 	}
 
 	/**
