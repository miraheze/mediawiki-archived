<?php
/**
 * A few constants that might be needed during LocalSettings.php.
 *
 * This program is free software; you can redistribute it and/or modify
 * it under the terms of the GNU General Public License as published by
 * the Free Software Foundation; either version 2 of the License, or
 * (at your option) any later version.
 *
 * This program is distributed in the hope that it will be useful,
 * but WITHOUT ANY WARRANTY; without even the implied warranty of
 * MERCHANTABILITY or FITNESS FOR A PARTICULAR PURPOSE. See the
 * GNU General Public License for more details.
 *
 * You should have received a copy of the GNU General Public License along
 * with this program; if not, write to the Free Software Foundation, Inc.,
 * 51 Franklin Street, Fifth Floor, Boston, MA 02110-1301, USA.
 * http://www.gnu.org/copyleft/gpl.html
 *
 * @file
 */

require_once __DIR__ . '/libs/mime/defines.php';
require_once __DIR__ . '/libs/rdbms/defines.php';

use Wikimedia\Rdbms\IDatabase;

/**
 * The running version of MediaWiki.
 *
 * This replaces the $wgVersion global found in earlier versions. When updating,
 * remember to also bump the stand-alone duplicate of this in PHPVersionCheck.
 *
 * @since 1.35
 */
<<<<<<< HEAD
define( 'MW_VERSION', '1.35.2' );

# Obsolete aliases
=======
define( 'MW_VERSION', '1.36.0-beta' );
>>>>>>> 30164539

/** @{
 * Obsolete IDatabase::makeList() constants
 * These are also available as Database class constants
 */
define( 'LIST_COMMA', IDatabase::LIST_COMMA );
define( 'LIST_AND', IDatabase::LIST_AND );
define( 'LIST_SET', IDatabase::LIST_SET );
define( 'LIST_NAMES', IDatabase::LIST_NAMES );
define( 'LIST_OR', IDatabase::LIST_OR );
/** @} */

/** @{
 * Virtual namespaces; don't appear in the page database
 */
define( 'NS_MEDIA', -2 );
define( 'NS_SPECIAL', -1 );
/** @} */

/** @{
 * Real namespaces
 *
 * Number 100 and beyond are reserved for custom namespaces;
 * DO NOT assign standard namespaces at 100 or beyond.
 * DO NOT Change integer values as they are most probably hardcoded everywhere
 * see T2696 which talked about that.
 */
define( 'NS_MAIN', 0 );
define( 'NS_TALK', 1 );
define( 'NS_USER', 2 );
define( 'NS_USER_TALK', 3 );
define( 'NS_PROJECT', 4 );
define( 'NS_PROJECT_TALK', 5 );
define( 'NS_FILE', 6 );
define( 'NS_FILE_TALK', 7 );
define( 'NS_MEDIAWIKI', 8 );
define( 'NS_MEDIAWIKI_TALK', 9 );
define( 'NS_TEMPLATE', 10 );
define( 'NS_TEMPLATE_TALK', 11 );
define( 'NS_HELP', 12 );
define( 'NS_HELP_TALK', 13 );
define( 'NS_CATEGORY', 14 );
define( 'NS_CATEGORY_TALK', 15 );
/** @} */

/** @{
 * Cache type
 */
define( 'CACHE_ANYTHING', -1 );  // Use anything, as long as it works
define( 'CACHE_NONE', 0 );       // Do not cache
define( 'CACHE_DB', 1 );         // Store cache objects in the DB
define( 'CACHE_MEMCACHED', 2 );  // MemCached, must specify servers in $wgMemCacheServers
define( 'CACHE_ACCEL', 3 );      // APC or WinCache
/** @} */

/** @{
 * Antivirus result codes, for use in $wgAntivirusSetup.
 */
define( 'AV_NO_VIRUS', 0 );  # scan ok, no virus found
define( 'AV_VIRUS_FOUND', 1 );  # virus found!
define( 'AV_SCAN_ABORTED', -1 );  # scan aborted, the file is probably immune
define( 'AV_SCAN_FAILED', false );  # scan failed (scanner not found or error in scanner)
/** @} */

/** @{
 * Anti-lock flags
 * Was used by $wgAntiLockFlags, which was removed with 1.25
 * Constants kept to not have warnings when used in LocalSettings
 */
define( 'ALF_PRELOAD_LINKS', 1 ); // unused
define( 'ALF_PRELOAD_EXISTENCE', 2 ); // unused
define( 'ALF_NO_LINK_LOCK', 4 ); // unused
define( 'ALF_NO_BLOCK_LOCK', 8 ); // unused
/** @} */

/** @{
 * Date format selectors; used in user preference storage and by
 * Language::date() and co.
 */
define( 'MW_DATE_DEFAULT', 'default' );
define( 'MW_DATE_MDY', 'mdy' );
define( 'MW_DATE_DMY', 'dmy' );
define( 'MW_DATE_YMD', 'ymd' );
define( 'MW_DATE_ISO', 'ISO 8601' );
/** @} */

/** @{
 * RecentChange type identifiers
 */
define( 'RC_EDIT', 0 );
define( 'RC_NEW', 1 );
define( 'RC_LOG', 3 );
define( 'RC_EXTERNAL', 5 );
define( 'RC_CATEGORIZE', 6 );
/** @} */

/** @{
 * Article edit flags
 */
define( 'EDIT_NEW', 1 );
define( 'EDIT_UPDATE', 2 );
define( 'EDIT_MINOR', 4 );
define( 'EDIT_SUPPRESS_RC', 8 );
define( 'EDIT_FORCE_BOT', 16 );
define( 'EDIT_DEFER_UPDATES', 32 ); // Unused since 1.27
define( 'EDIT_AUTOSUMMARY', 64 );
define( 'EDIT_INTERNAL', 128 );
/** @} */

/** @{
 * Hook support constants
 */
define( 'MW_SUPPORTS_PARSERFIRSTCALLINIT', 1 );
define( 'MW_SUPPORTS_LOCALISATIONCACHE', 1 );
define( 'MW_SUPPORTS_CONTENTHANDLER', 1 );
define( 'MW_EDITFILTERMERGED_SUPPORTS_API', 1 );
/** @} */

/** Support for $wgResourceModules */
define( 'MW_SUPPORTS_RESOURCE_MODULES', 1 );

/** @{
 * Allowed values for Parser::$mOutputType
 * Parameter to Parser::startExternalParse().
 * Use of Parser consts is preferred:
 * - Parser::OT_HTML
 * - Parser::OT_WIKI
 * - Parser::OT_PREPROCESS
 * - Parser::OT_MSG
 * - Parser::OT_PLAIN
 */
define( 'OT_HTML', 1 );
define( 'OT_WIKI', 2 );
define( 'OT_PREPROCESS', 3 );
define( 'OT_MSG', 3 );  // b/c alias for OT_PREPROCESS
define( 'OT_PLAIN', 4 );
/** @} */

/** @{
 * Flags for Parser::setFunctionHook
 * Use of Parser consts is preferred:
 * - Parser::SFH_NO_HASH
 * - Parser::SFH_OBJECT_ARGS
 */
define( 'SFH_NO_HASH', 1 );
define( 'SFH_OBJECT_ARGS', 2 );
/** @} */

/** @{
 * Autopromote conditions (must be here, so that they're loaded for
 * DefaultSettings.php before AutoLoader.php)
 */
define( 'APCOND_EDITCOUNT', 1 );
define( 'APCOND_AGE', 2 );
define( 'APCOND_EMAILCONFIRMED', 3 );
define( 'APCOND_INGROUPS', 4 );
define( 'APCOND_ISIP', 5 );
define( 'APCOND_IPINRANGE', 6 );
define( 'APCOND_AGE_FROM_EDIT', 7 );
define( 'APCOND_BLOCKED', 8 );
define( 'APCOND_ISBOT', 9 );
/** @} */

/** @{
 * Protocol constants for wfExpandUrl()
 */
define( 'PROTO_HTTP', 'http://' );
define( 'PROTO_HTTPS', 'https://' );
define( 'PROTO_RELATIVE', '//' );
define( 'PROTO_CURRENT', null );
define( 'PROTO_CANONICAL', 1 );
define( 'PROTO_INTERNAL', 2 );
/** @} */

/** @{
 * Content model ids, used by Content and ContentHandler.
 * These IDs will be exposed in the API and XML dumps.
 *
 * Extensions that define their own content model IDs should take
 * care to avoid conflicts. Using the extension name as a prefix is recommended,
 * for example 'myextension-somecontent'.
 */
define( 'CONTENT_MODEL_WIKITEXT', 'wikitext' );
define( 'CONTENT_MODEL_JAVASCRIPT', 'javascript' );
define( 'CONTENT_MODEL_CSS', 'css' );
define( 'CONTENT_MODEL_TEXT', 'text' );
define( 'CONTENT_MODEL_JSON', 'json' );
define( 'CONTENT_MODEL_UNKNOWN', 'unknown' );
/** @} */

/** @{
 * Content formats, used by Content and ContentHandler.
 * These should be MIME types, and will be exposed in the API and XML dumps.
 *
 * Extensions are free to use the below formats, or define their own.
 * It is recommended to stick with the conventions for MIME types.
 */
/** Wikitext */
define( 'CONTENT_FORMAT_WIKITEXT', 'text/x-wiki' );
/** For JS pages */
define( 'CONTENT_FORMAT_JAVASCRIPT', 'text/javascript' );
/** For CSS pages */
define( 'CONTENT_FORMAT_CSS', 'text/css' );
/** For future use, e.g. with some plain HTML messages. */
define( 'CONTENT_FORMAT_TEXT', 'text/plain' );
/** For future use, e.g. with some plain HTML messages. */
define( 'CONTENT_FORMAT_HTML', 'text/html' );
/** For future use with the API and for extensions */
define( 'CONTENT_FORMAT_SERIALIZED', 'application/vnd.php.serialized' );
/** For future use with the API, and for use by extensions */
define( 'CONTENT_FORMAT_JSON', 'application/json' );
/** For future use with the API, and for use by extensions */
define( 'CONTENT_FORMAT_XML', 'application/xml' );
/** @} */

/** @{
 * Max string length for shell invocations; based on binfmts.h
 */
define( 'SHELL_MAX_ARG_STRLEN', '100000' );
/** @} */

/** @{
 * Schema compatibility flags.
 *
 * Used as flags in a bit field that indicates whether the old or new schema (or both)
 * are read or written.
 *
 * - SCHEMA_COMPAT_WRITE_OLD: Whether information is written to the old schema.
 * - SCHEMA_COMPAT_READ_OLD: Whether information stored in the old schema is read.
 * - SCHEMA_COMPAT_WRITE_NEW: Whether information is written to the new schema.
 * - SCHEMA_COMPAT_READ_NEW: Whether information stored in the new schema is read.
 */
define( 'SCHEMA_COMPAT_WRITE_OLD', 0x01 );
define( 'SCHEMA_COMPAT_READ_OLD', 0x02 );
define( 'SCHEMA_COMPAT_WRITE_NEW', 0x10 );
define( 'SCHEMA_COMPAT_READ_NEW', 0x20 );
define( 'SCHEMA_COMPAT_WRITE_BOTH', SCHEMA_COMPAT_WRITE_OLD | SCHEMA_COMPAT_WRITE_NEW );
define( 'SCHEMA_COMPAT_READ_BOTH', SCHEMA_COMPAT_READ_OLD | SCHEMA_COMPAT_READ_NEW );
define( 'SCHEMA_COMPAT_OLD', SCHEMA_COMPAT_WRITE_OLD | SCHEMA_COMPAT_READ_OLD );
define( 'SCHEMA_COMPAT_NEW', SCHEMA_COMPAT_WRITE_NEW | SCHEMA_COMPAT_READ_NEW );
/** @} */

/** @{
 * Schema change migration flags.
 *
 * Used as values of a feature flag for an orderly transition from an old
 * schema to a new schema. The numeric values of these constants are compatible with the
 * SCHEMA_COMPAT_XXX bitfield semantics. High bits are used to ensure that the numeric
 * ordering follows the order in which the migration stages should be used.
 *
 * - MIGRATION_OLD: Only read and write the old schema. The new schema need not
 *   even exist. This is used from when the patch is merged until the schema
 *   change is actually applied to the database.
 * - MIGRATION_WRITE_BOTH: Write both the old and new schema. Read the new
 *   schema preferentially, falling back to the old. This is used while the
 *   change is being tested, allowing easy roll-back to the old schema.
 * - MIGRATION_WRITE_NEW: Write only the new schema. Read the new schema
 *   preferentially, falling back to the old. This is used while running the
 *   maintenance script to migrate existing entries in the old schema to the
 *   new schema.
 * - MIGRATION_NEW: Only read and write the new schema. The old schema (and the
 *   feature flag) may now be removed.
 */
define( 'MIGRATION_OLD', 0x00000000 | SCHEMA_COMPAT_OLD );
define( 'MIGRATION_WRITE_BOTH', 0x10000000 | SCHEMA_COMPAT_READ_BOTH | SCHEMA_COMPAT_WRITE_BOTH );
define( 'MIGRATION_WRITE_NEW', 0x20000000 | SCHEMA_COMPAT_READ_BOTH | SCHEMA_COMPAT_WRITE_NEW );
define( 'MIGRATION_NEW', 0x30000000 | SCHEMA_COMPAT_NEW );
/** @} */

/** @{
 * XML dump schema versions, for use with XmlDumpWriter.
 * See also the corresponding export-nnnn.xsd files in the docs directory,
 * which are also listed at <https://www.mediawiki.org/xml/>.
 * Note that not all old schema versions are represented here, as several
 * were already unsupported at the time these constants were introduced.
 */
define( 'XML_DUMP_SCHEMA_VERSION_10', '0.10' );
define( 'XML_DUMP_SCHEMA_VERSION_11', '0.11' );
/** @} */<|MERGE_RESOLUTION|>--- conflicted
+++ resolved
@@ -33,13 +33,7 @@
  *
  * @since 1.35
  */
-<<<<<<< HEAD
-define( 'MW_VERSION', '1.35.2' );
-
-# Obsolete aliases
-=======
 define( 'MW_VERSION', '1.36.0-beta' );
->>>>>>> 30164539
 
 /** @{
  * Obsolete IDatabase::makeList() constants
