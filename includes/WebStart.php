--- conflicted
+++ resolved
@@ -30,19 +30,6 @@
 	die( 'MediaWiki does not support installations where mbstring.func_overload is non-zero.' );
 }
 
-<<<<<<< HEAD
-if ( function_exists( 'get_magic_quotes_gpc' ) && get_magic_quotes_gpc() ) {
-	die( 'MediaWiki does not function when magic quotes are enabled. '
-		. 'Please see the <a href="https://php.net/manual/security.magicquotes.disabling.php">PHP Manual</a> '
-		. 'for help on how to disable magic quotes.' );
-}
-
-if ( ini_get( 'mbstring.func_overload' ) ) {
-       die( 'MediaWiki does not support installations where mbstring.func_overload is non-zero.' );
-}
-
-=======
->>>>>>> a51acbb6
 # bug 15461: Make IE8 turn off content sniffing. Everybody else should ignore this
 # We're adding it here so that it's *always* set, even for alternate entry
 # points and when $wgOut gets disabled or overridden.
