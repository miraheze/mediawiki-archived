<?php
/**
 * Service for looking up page revisions.
 *
 * This program is free software; you can redistribute it and/or modify
 * it under the terms of the GNU General Public License as published by
 * the Free Software Foundation; either version 2 of the License, or
 * (at your option) any later version.
 *
 * This program is distributed in the hope that it will be useful,
 * but WITHOUT ANY WARRANTY; without even the implied warranty of
 * MERCHANTABILITY or FITNESS FOR A PARTICULAR PURPOSE. See the
 * GNU General Public License for more details.
 *
 * You should have received a copy of the GNU General Public License along
 * with this program; if not, write to the Free Software Foundation, Inc.,
 * 51 Franklin Street, Fifth Floor, Boston, MA 02110-1301, USA.
 * http://www.gnu.org/copyleft/gpl.html
 *
 * Attribution notice: when this file was created, much of its content was taken
 * from the Revision.php file as present in release 1.30. Refer to the history
 * of that file for original authorship.
 *
 * @file
 */

namespace MediaWiki\Revision;

use ActorMigration;
use CommentStore;
use CommentStoreComment;
use Content;
use DBAccessObjectUtils;
use FallbackContent;
use IDBAccessObject;
use InvalidArgumentException;
use LogicException;
use MediaWiki\Content\IContentHandlerFactory;
use MediaWiki\DAO\WikiAwareEntity;
use MediaWiki\HookContainer\HookContainer;
use MediaWiki\HookContainer\HookRunner;
use MediaWiki\Linker\LinkTarget;
use MediaWiki\Page\LegacyArticleIdAccess;
use MediaWiki\Page\PageIdentity;
use MediaWiki\Page\PageIdentityValue;
use MediaWiki\Page\PageStore;
use MediaWiki\Permissions\Authority;
use MediaWiki\Storage\BlobAccessException;
use MediaWiki\Storage\BlobStore;
use MediaWiki\Storage\NameTableStore;
use MediaWiki\Storage\RevisionSlotsUpdate;
use MediaWiki\Storage\SqlBlobStore;
use MediaWiki\User\ActorStore;
use MediaWiki\User\UserIdentity;
use MediaWiki\User\UserIdentityValue;
use Message;
use MWException;
use MWTimestamp;
use MWUnknownContentModelException;
use Psr\Log\LoggerAwareInterface;
use Psr\Log\LoggerInterface;
use Psr\Log\NullLogger;
use RecentChange;
use Revision;
use RuntimeException;
use StatusValue;
use Title;
use TitleFactory;
use Traversable;
use WANObjectCache;
use Wikimedia\Assert\Assert;
use Wikimedia\IPUtils;
use Wikimedia\Rdbms\Database;
use Wikimedia\Rdbms\DBConnRef;
use Wikimedia\Rdbms\IDatabase;
use Wikimedia\Rdbms\ILoadBalancer;
use Wikimedia\Rdbms\IResultWrapper;

/**
 * Service for looking up page revisions.
 *
 * @since 1.31
 * @since 1.32 Renamed from MediaWiki\Storage\RevisionStore
 *
 * @note This was written to act as a drop-in replacement for the corresponding
 *       static methods in Revision.
 */
class RevisionStore
	implements IDBAccessObject, RevisionFactory, RevisionLookup, LoggerAwareInterface {

	use LegacyArticleIdAccess;

	public const ROW_CACHE_KEY = 'revision-row-1.29';

	public const ORDER_OLDEST_TO_NEWEST = 'ASC';
	public const ORDER_NEWEST_TO_OLDEST = 'DESC';

	// Constants for get(...)Between methods
	public const INCLUDE_OLD = 'include_old';
	public const INCLUDE_NEW = 'include_new';
	public const INCLUDE_BOTH = 'include_both';

	/**
	 * @var SqlBlobStore
	 */
	private $blobStore;

	/**
	 * @var bool|string
	 */
	private $wikiId;

	/**
	 * @var ILoadBalancer
	 */
	private $loadBalancer;

	/**
	 * @var WANObjectCache
	 */
	private $cache;

	/**
	 * @var CommentStore
	 */
	private $commentStore;

	/**
	 * @var ActorMigration
	 */
	private $actorMigration;

	/** @var ActorStore */
	private $actorStore;

	/**
	 * @var LoggerInterface
	 */
	private $logger;

	/**
	 * @var NameTableStore
	 */
	private $contentModelStore;

	/**
	 * @var NameTableStore
	 */
	private $slotRoleStore;

	/** @var SlotRoleRegistry */
	private $slotRoleRegistry;

	/** @var IContentHandlerFactory */
	private $contentHandlerFactory;

	/** @var HookContainer */
	private $hookContainer;

	/** @var HookRunner */
	private $hookRunner;

	/** @var PageStore */
	private $pageStore;

	/** @var TitleFactory */
	private $titleFactory;

	/**
	 * @param ILoadBalancer $loadBalancer
	 * @param SqlBlobStore $blobStore
	 * @param WANObjectCache $cache A cache for caching revision rows. This can be the local
	 *        wiki's default instance even if $wikiId refers to a different wiki, since
	 *        makeGlobalKey() is used to constructed a key that allows cached revision rows from
	 *        the same database to be re-used between wikis. For example, enwiki and frwiki will
	 *        use the same cache keys for revision rows from the wikidatawiki database, regardless
	 *        of the cache's default key space.
	 * @param CommentStore $commentStore
	 * @param NameTableStore $contentModelStore
	 * @param NameTableStore $slotRoleStore
	 * @param SlotRoleRegistry $slotRoleRegistry
	 * @param ActorMigration $actorMigration
	 * @param ActorStore $actorStore
	 * @param IContentHandlerFactory $contentHandlerFactory
	 * @param PageStore $pageStore
	 * @param TitleFactory $titleFactory
	 * @param HookContainer $hookContainer
	 * @param false|string $wikiId Relevant wiki id or WikiAwareEntity::LOCAL for the current one
	 *
	 * @todo $blobStore should be allowed to be any BlobStore!
	 *
	 */
	public function __construct(
		ILoadBalancer $loadBalancer,
		SqlBlobStore $blobStore,
		WANObjectCache $cache,
		CommentStore $commentStore,
		NameTableStore $contentModelStore,
		NameTableStore $slotRoleStore,
		SlotRoleRegistry $slotRoleRegistry,
		ActorMigration $actorMigration,
		ActorStore $actorStore,
		IContentHandlerFactory $contentHandlerFactory,
		PageStore $pageStore,
		TitleFactory $titleFactory,
		HookContainer $hookContainer,
		$wikiId = WikiAwareEntity::LOCAL
	) {
		Assert::parameterType( 'string|boolean', $wikiId, '$wikiId' );

		$this->loadBalancer = $loadBalancer;
		$this->blobStore = $blobStore;
		$this->cache = $cache;
		$this->commentStore = $commentStore;
		$this->contentModelStore = $contentModelStore;
		$this->slotRoleStore = $slotRoleStore;
		$this->slotRoleRegistry = $slotRoleRegistry;
		$this->actorMigration = $actorMigration;
		$this->actorStore = $actorStore;
		$this->wikiId = $wikiId;
		$this->logger = new NullLogger();
		$this->contentHandlerFactory = $contentHandlerFactory;
		$this->pageStore = $pageStore;
		$this->titleFactory = $titleFactory;
		$this->hookContainer = $hookContainer;
		$this->hookRunner = new HookRunner( $hookContainer );
	}

	public function setLogger( LoggerInterface $logger ) {
		$this->logger = $logger;
	}

	/**
	 * @return bool Whether the store is read-only
	 */
	public function isReadOnly() {
		return $this->blobStore->isReadOnly();
	}

	/**
	 * @return ILoadBalancer
	 */
	private function getDBLoadBalancer() {
		return $this->loadBalancer;
	}

	/**
	 * Get the ID of the wiki this revision belongs to.
	 *
	 * @return string|false The wiki's logical name, of false to indicate the local wiki.
	 */
	public function getWikiId() {
		return $this->wikiId;
	}

	/**
	 * @param int $queryFlags a bit field composed of READ_XXX flags
	 *
	 * @return DBConnRef
	 */
	private function getDBConnectionRefForQueryFlags( $queryFlags ) {
		list( $mode, ) = DBAccessObjectUtils::getDBOptions( $queryFlags );
		return $this->getDBConnectionRef( $mode );
	}

	/**
	 * @param int $mode DB_MASTER or DB_REPLICA
	 *
	 * @param array $groups
	 * @return DBConnRef
	 */
	private function getDBConnectionRef( $mode, $groups = [] ) {
		$lb = $this->getDBLoadBalancer();
		return $lb->getConnectionRef( $mode, $groups, $this->wikiId );
	}

	/**
	 * Determines the page Title based on the available information.
	 *
	 * MCR migration note: this corresponds to Revision::getTitle
	 *
	 * @deprecated since 1.36, Use RevisionRecord::getPage() instead.
	 * @note The resulting Title object will be misleading if the RevisionStore is not
	 *        for the local wiki.
	 *
	 * @param int|null $pageId
	 * @param int|null $revId
	 * @param int $queryFlags
	 *
	 * @return Title
	 * @throws RevisionAccessException
	 */
	public function getTitle( $pageId, $revId, $queryFlags = self::READ_NORMAL ) {
		// TODO: Hard-deprecate this once getPage() returns a PageRecord. T195069
		if ( $this->wikiId !== WikiAwareEntity::LOCAL ) {
			wfDeprecatedMsg( 'Using a Title object to refer to a page on another site.', '1.36' );
		}

		$page = $this->getPage( $pageId, $revId, $queryFlags );
		return $this->titleFactory->castFromPageIdentity( $page );
	}

	/**
	 * Determines the page based on the available information.
	 *
	 * @param int|null $pageId
	 * @param int|null $revId
	 * @param int $queryFlags
	 *
	 * @return PageIdentity
	 * @throws RevisionAccessException
	 */
	private function getPage( ?int $pageId, ?int $revId, int $queryFlags = self::READ_NORMAL ) {
		if ( !$pageId && !$revId ) {
			throw new InvalidArgumentException( '$pageId and $revId cannot both be 0 or null' );
		}

		// This method recalls itself with READ_LATEST if READ_NORMAL doesn't get us a Title
		// So ignore READ_LATEST_IMMUTABLE flags and handle the fallback logic in this method
		if ( DBAccessObjectUtils::hasFlags( $queryFlags, self::READ_LATEST_IMMUTABLE ) ) {
			$queryFlags = self::READ_NORMAL;
		}

		$canUsePageId = ( $pageId !== null && $pageId > 0 );

		// Loading by ID is best
		if ( $canUsePageId ) {
			$page = $this->pageStore->getPageById( $pageId, $queryFlags );
			if ( $page ) {
				return $this->wrapPage( $page );
			}
		}

		// rev_id is defined as NOT NULL, but this revision may not yet have been inserted.
		$canUseRevId = ( $revId !== null && $revId > 0 );

		if ( $canUseRevId ) {
			$pageQuery = $this->pageStore->newSelectQueryBuilder( $queryFlags )
				->join( 'revision', null, 'page_id=rev_page' )
				->conds( [ 'rev_id' => $revId ] )
				->caller( __METHOD__ );

			$page = $pageQuery->fetchPageRecord();
			if ( $page ) {
				return $this->wrapPage( $page );
			}
		}

		// If we still don't have a title, fallback to master if that wasn't already happening.
		if ( $queryFlags === self::READ_NORMAL ) {
			$title = $this->getPage( $pageId, $revId, self::READ_LATEST );
			if ( $title ) {
				$this->logger->info(
					__METHOD__ . ' fell back to READ_LATEST and got a Title.',
					[ 'trace' => wfBacktrace() ]
				);
				return $title;
			}
		}

		throw new RevisionAccessException(
			"Could not determine title for page ID $pageId and revision ID $revId"
		);
	}

	/**
	 * @param PageIdentity $page
	 *
	 * @return PageIdentity
	 */
	private function wrapPage( PageIdentity $page ): PageIdentity {
		if ( $this->wikiId === WikiAwareEntity::LOCAL ) {
			// NOTE: since there is still a lot of code that needs a full Title,
			//       and uses Title::castFromPageIdentity() to get one, it's beneficial
			//       to create a Title right away if we can, so we don't have to convert
			//       over and over later on.
			//       When there is less need to convert to Title, this special case can
			//       be removed.
			return $this->titleFactory->castFromPageIdentity( $page );
		} else {
			return $page;
		}
	}

	/**
	 * @param mixed $value
	 * @param string $name
	 *
	 * @throws IncompleteRevisionException if $value is null
	 * @return mixed $value, if $value is not null
	 */
	private function failOnNull( $value, $name ) {
		if ( $value === null ) {
			throw new IncompleteRevisionException(
				"$name must not be " . var_export( $value, true ) . "!"
			);
		}

		return $value;
	}

	/**
	 * @param mixed $value
	 * @param string $name
	 *
	 * @throws IncompleteRevisionException if $value is empty
	 * @return mixed $value, if $value is not null
	 */
	private function failOnEmpty( $value, $name ) {
		if ( $value === null || $value === 0 || $value === '' ) {
			throw new IncompleteRevisionException(
				"$name must not be " . var_export( $value, true ) . "!"
			);
		}

		return $value;
	}

	/**
	 * Insert a new revision into the database, returning the new revision record
	 * on success and dies horribly on failure.
	 *
	 * MCR migration note: this replaces Revision::insertOn
	 *
	 * @param RevisionRecord $rev
	 * @param IDatabase $dbw (master connection)
	 *
	 * @return RevisionRecord the new revision record.
	 */
	public function insertRevisionOn( RevisionRecord $rev, IDatabase $dbw ) {
		// TODO: pass in a DBTransactionContext instead of a database connection.
		$this->checkDatabaseDomain( $dbw );

		$slotRoles = $rev->getSlotRoles();

		// Make sure the main slot is always provided throughout migration
		if ( !in_array( SlotRecord::MAIN, $slotRoles ) ) {
			throw new IncompleteRevisionException(
				'main slot must be provided'
			);
		}

		// Checks
		$this->failOnNull( $rev->getSize(), 'size field' );
		$this->failOnEmpty( $rev->getSha1(), 'sha1 field' );
		$this->failOnEmpty( $rev->getTimestamp(), 'timestamp field' );
		$comment = $this->failOnNull( $rev->getComment( RevisionRecord::RAW ), 'comment' );
		$user = $this->failOnNull( $rev->getUser( RevisionRecord::RAW ), 'user' );
		$this->failOnNull( $user->getId(), 'user field' );
		$this->failOnEmpty( $user->getName(), 'user_text field' );

		if ( !$rev->isReadyForInsertion() ) {
			// This is here for future-proofing. At the time this check being added, it
			// was redundant to the individual checks above.
			throw new IncompleteRevisionException( 'Revision is incomplete' );
		}

		if ( $slotRoles == [ SlotRecord::MAIN ] ) {
			// T239717: If the main slot is the only slot, make sure the revision's nominal size
			// and hash match the main slot's nominal size and hash.
			$mainSlot = $rev->getSlot( SlotRecord::MAIN, RevisionRecord::RAW );
			Assert::precondition(
				$mainSlot->getSize() === $rev->getSize(),
				'The revisions\'s size must match the main slot\'s size (see T239717)'
			);
			Assert::precondition(
				$mainSlot->getSha1() === $rev->getSha1(),
				'The revisions\'s SHA1 hash must match the main slot\'s SHA1 hash (see T239717)'
			);
		}

		$pageId = $this->failOnEmpty( $rev->getPageId( $this->wikiId ), 'rev_page field' ); // check this early

		$parentId = $rev->getParentId() === null
			? $this->getPreviousRevisionId( $dbw, $rev )
			: $rev->getParentId();

		/** @var RevisionRecord $rev */
		$rev = $dbw->doAtomicSection(
			__METHOD__,
			function ( IDatabase $dbw, $fname ) use (
				$rev,
				$user,
				$comment,
				$pageId,
				$parentId
			) {
				return $this->insertRevisionInternal(
					$rev,
					$dbw,
					$user,
					$comment,
					$rev->getPage(),
					$pageId,
					$parentId
				);
			}
		);

		// sanity checks
		Assert::postcondition( $rev->getId( $this->wikiId ) > 0, 'revision must have an ID' );
		Assert::postcondition( $rev->getPageId( $this->wikiId ) > 0, 'revision must have a page ID' );
		Assert::postcondition(
			$rev->getComment( RevisionRecord::RAW ) !== null,
			'revision must have a comment'
		);
		Assert::postcondition(
			$rev->getUser( RevisionRecord::RAW ) !== null,
			'revision must have a user'
		);

		// Trigger exception if the main slot is missing.
		// Technically, this could go away after MCR migration: while
		// calling code may require a main slot to exist, RevisionStore
		// really should not know or care about that requirement.
		$rev->getSlot( SlotRecord::MAIN, RevisionRecord::RAW );

		foreach ( $slotRoles as $role ) {
			$slot = $rev->getSlot( $role, RevisionRecord::RAW );
			Assert::postcondition(
				$slot->getContent() !== null,
				$role . ' slot must have content'
			);
			Assert::postcondition(
				$slot->hasRevision(),
				$role . ' slot must have a revision associated'
			);
		}

		$this->hookRunner->onRevisionRecordInserted( $rev );

		// Soft deprecated in 1.31, hard deprecated in 1.35
		if ( $this->hookContainer->isRegistered( 'RevisionInsertComplete' ) ) {
			// Only create the Revision object if its needed
			$legacyRevision = new Revision( $rev );
			$this->hookRunner->onRevisionInsertComplete( $legacyRevision, null, null );
		}

		return $rev;
	}

	/**
	 * Update derived slots in an existing revision into the database, returning the modified
	 * slots on success.
	 *
	 * @param RevisionRecord $revision After this method returns, the $revision object will be
	 *                                 obsolete in that it does not have the new slots.
	 * @param RevisionSlotsUpdate $revisionSlotsUpdate
	 * @param IDatabase $dbw (master connection)
	 *
	 * @return SlotRecord[] the new slot records.
	 * @internal
	 */
	public function updateSlotsOn(
		RevisionRecord $revision,
		RevisionSlotsUpdate $revisionSlotsUpdate,
		IDatabase $dbw
	) : array {
		$this->checkDatabaseDomain( $dbw );

		// Make sure all modified and removed slots are derived slots
		foreach ( $revisionSlotsUpdate->getModifiedRoles() as $role ) {
			Assert::precondition(
				$this->slotRoleRegistry->getRoleHandler( $role )->isDerived(),
				'Trying to modify a slot that is not derived'
			);
		}
		foreach ( $revisionSlotsUpdate->getRemovedRoles() as $role ) {
			$isDerived = $this->slotRoleRegistry->getRoleHandler( $role )->isDerived();
			Assert::precondition(
				$isDerived,
				'Trying to remove a slot that is not derived'
			);
			throw new LogicException( 'Removing derived slots is not yet implemented. See T277394.' );
		}

		/** @var SlotRecord[] $slotRecords */
		$slotRecords = $dbw->doAtomicSection(
			__METHOD__,
			function ( IDatabase $dbw, $fname ) use (
				$revision,
				$revisionSlotsUpdate
			) {
				return $this->updateSlotsInternal(
					$revision,
					$revisionSlotsUpdate,
					$dbw
				);
			}
		);

		foreach ( $slotRecords as $role => $slot ) {
			Assert::postcondition(
				$slot->getContent() !== null,
				$role . ' slot must have content'
			);
			Assert::postcondition(
				$slot->hasRevision(),
				$role . ' slot must have a revision associated'
			);
		}

		return $slotRecords;
	}

	/**
	 * @param RevisionRecord $revision
	 * @param RevisionSlotsUpdate $revisionSlotsUpdate
	 * @param IDatabase $dbw
	 * @return SlotRecord[]
	 */
	private function updateSlotsInternal(
		RevisionRecord $revision,
		RevisionSlotsUpdate $revisionSlotsUpdate,
		IDatabase $dbw
	) : array {
		$page = $revision->getPage();
		$revId = $revision->getId( $this->wikiId );
		$blobHints = [
			BlobStore::PAGE_HINT => $page->getId( $this->wikiId ),
			BlobStore::REVISION_HINT => $revId,
			BlobStore::PARENT_HINT => $revision->getParentId( $this->wikiId ),
		];

		$newSlots = [];
		foreach ( $revisionSlotsUpdate->getModifiedRoles() as $role ) {
			$slot = $revisionSlotsUpdate->getModifiedSlot( $role );
			$newSlots[$role] = $this->insertSlotOn( $dbw, $revId, $slot, $page, $blobHints );
		}

		return $newSlots;
	}

	private function insertRevisionInternal(
		RevisionRecord $rev,
		IDatabase $dbw,
		UserIdentity $user,
		CommentStoreComment $comment,
		PageIdentity $page,
		$pageId,
		$parentId
	) {
		$slotRoles = $rev->getSlotRoles();

		$revisionRow = $this->insertRevisionRowOn(
			$dbw,
			$rev,
			$parentId
		);

		$revisionId = $revisionRow['rev_id'];

		$blobHints = [
			BlobStore::PAGE_HINT => $pageId,
			BlobStore::REVISION_HINT => $revisionId,
			BlobStore::PARENT_HINT => $parentId,
		];

		$newSlots = [];
		foreach ( $slotRoles as $role ) {
			$slot = $rev->getSlot( $role, RevisionRecord::RAW );

			// If the SlotRecord already has a revision ID set, this means it already exists
			// in the database, and should already belong to the current revision.
			// However, a slot may already have a revision, but no content ID, if the slot
			// is emulated based on the archive table, because we are in SCHEMA_COMPAT_READ_OLD
			// mode, and the respective archive row was not yet migrated to the new schema.
			// In that case, a new slot row (and content row) must be inserted even during
			// undeletion.
			if ( $slot->hasRevision() && $slot->hasContentId() ) {
				// TODO: properly abort transaction if the assertion fails!
				Assert::parameter(
					$slot->getRevision() === $revisionId,
					'slot role ' . $slot->getRole(),
					'Existing slot should belong to revision '
					. $revisionId . ', but belongs to revision ' . $slot->getRevision() . '!'
				);

				// Slot exists, nothing to do, move along.
				// This happens when restoring archived revisions.

				$newSlots[$role] = $slot;
			} else {
				$newSlots[$role] = $this->insertSlotOn( $dbw, $revisionId, $slot, $page, $blobHints );
			}
		}

		$this->insertIpChangesRow( $dbw, $user, $rev, $revisionId );

		$rev = new RevisionStoreRecord(
			$page,
			$user,
			$comment,
			(object)$revisionRow,
			new RevisionSlots( $newSlots ),
			$this->wikiId
		);

		return $rev;
	}

	/**
	 * @param IDatabase $dbw
	 * @param int $revisionId
	 * @param SlotRecord $protoSlot
	 * @param PageIdentity $page
	 * @param array $blobHints See the BlobStore::XXX_HINT constants
	 * @return SlotRecord
	 */
	private function insertSlotOn(
		IDatabase $dbw,
		$revisionId,
		SlotRecord $protoSlot,
		PageIdentity $page,
		array $blobHints = []
	) {
		if ( $protoSlot->hasAddress() ) {
			$blobAddress = $protoSlot->getAddress();
		} else {
			$blobAddress = $this->storeContentBlob( $protoSlot, $page, $blobHints );
		}

		$contentId = null;

		if ( $protoSlot->hasContentId() ) {
			$contentId = $protoSlot->getContentId();
		} else {
			$contentId = $this->insertContentRowOn( $protoSlot, $dbw, $blobAddress );
		}

		$this->insertSlotRowOn( $protoSlot, $dbw, $revisionId, $contentId );

		return SlotRecord::newSaved(
			$revisionId,
			$contentId,
			$blobAddress,
			$protoSlot
		);
	}

	/**
	 * Insert IP revision into ip_changes for use when querying for a range.
	 * @param IDatabase $dbw
	 * @param UserIdentity $user
	 * @param RevisionRecord $rev
	 * @param int $revisionId
	 */
	private function insertIpChangesRow(
		IDatabase $dbw,
		UserIdentity $user,
		RevisionRecord $rev,
		$revisionId
	) {
		if ( $user->getId() === 0 && IPUtils::isValid( $user->getName() ) ) {
			$ipcRow = [
				'ipc_rev_id'        => $revisionId,
				'ipc_rev_timestamp' => $dbw->timestamp( $rev->getTimestamp() ),
				'ipc_hex'           => IPUtils::toHex( $user->getName() ),
			];
			$dbw->insert( 'ip_changes', $ipcRow, __METHOD__ );
		}
	}

	/**
	 * @param IDatabase $dbw
	 * @param RevisionRecord $rev
	 * @param int $parentId
	 *
	 * @return array a revision table row
	 *
	 * @throws MWException
	 * @throws MWUnknownContentModelException
	 */
	private function insertRevisionRowOn(
		IDatabase $dbw,
		RevisionRecord $rev,
		$parentId
	) {
		$revisionRow = $this->getBaseRevisionRow( $dbw, $rev, $parentId );

		list( $commentFields, $commentCallback ) =
			$this->commentStore->insertWithTempTable(
				$dbw,
				'rev_comment',
				$rev->getComment( RevisionRecord::RAW )
			);
		$revisionRow += $commentFields;

		list( $actorFields, $actorCallback ) =
			$this->actorMigration->getInsertValuesWithTempTable(
				$dbw,
				'rev_user',
				$rev->getUser( RevisionRecord::RAW )
			);
		$revisionRow += $actorFields;

		$dbw->insert( 'revision', $revisionRow, __METHOD__ );

		if ( !isset( $revisionRow['rev_id'] ) ) {
			// only if auto-increment was used
			$revisionRow['rev_id'] = intval( $dbw->insertId() );

			if ( $dbw->getType() === 'mysql' ) {
				// (T202032) MySQL until 8.0 and MariaDB until some version after 10.1.34 don't save the
				// auto-increment value to disk, so on server restart it might reuse IDs from deleted
				// revisions. We can fix that with an insert with an explicit rev_id value, if necessary.

				$maxRevId = intval( $dbw->selectField( 'archive', 'MAX(ar_rev_id)', '', __METHOD__ ) );
				$table = 'archive';
				$maxRevId2 = intval( $dbw->selectField( 'slots', 'MAX(slot_revision_id)', '', __METHOD__ ) );
				if ( $maxRevId2 >= $maxRevId ) {
					$maxRevId = $maxRevId2;
					$table = 'slots';
				}

				if ( $maxRevId >= $revisionRow['rev_id'] ) {
					$this->logger->debug(
						'__METHOD__: Inserted revision {revid} but {table} has revisions up to {maxrevid}.'
							. ' Trying to fix it.',
						[
							'revid' => $revisionRow['rev_id'],
							'table' => $table,
							'maxrevid' => $maxRevId,
						]
					);

					if ( !$dbw->lock( 'fix-for-T202032', __METHOD__ ) ) {
						throw new MWException( 'Failed to get database lock for T202032' );
					}
					$fname = __METHOD__;
					$dbw->onTransactionResolution(
						static function ( $trigger, IDatabase $dbw ) use ( $fname ) {
							$dbw->unlock( 'fix-for-T202032', $fname );
						},
						__METHOD__
					);

					$dbw->delete( 'revision', [ 'rev_id' => $revisionRow['rev_id'] ], __METHOD__ );

					// The locking here is mostly to make MySQL bypass the REPEATABLE-READ transaction
					// isolation (weird MySQL "feature"). It does seem to block concurrent auto-incrementing
					// inserts too, though, at least on MariaDB 10.1.29.
					//
					// Don't try to lock `revision` in this way, it'll deadlock if there are concurrent
					// transactions in this code path thanks to the row lock from the original ->insert() above.
					//
					// And we have to use raw SQL to bypass the "aggregation used with a locking SELECT" warning
					// that's for non-MySQL DBs.
					$row1 = $dbw->query(
						$dbw->selectSQLText( 'archive', [ 'v' => "MAX(ar_rev_id)" ], '', __METHOD__ ) . ' FOR UPDATE',
						__METHOD__
					)->fetchObject();

					$row2 = $dbw->query(
						$dbw->selectSQLText( 'slots', [ 'v' => "MAX(slot_revision_id)" ], '', __METHOD__ )
							. ' FOR UPDATE',
						__METHOD__
					)->fetchObject();

					$maxRevId = max(
						$maxRevId,
						$row1 ? intval( $row1->v ) : 0,
						$row2 ? intval( $row2->v ) : 0
					);

					// If we don't have SCHEMA_COMPAT_WRITE_NEW, all except the first of any concurrent
					// transactions will throw a duplicate key error here. It doesn't seem worth trying
					// to avoid that.
					$revisionRow['rev_id'] = $maxRevId + 1;
					$dbw->insert( 'revision', $revisionRow, __METHOD__ );
				}
			}
		}

		$commentCallback( $revisionRow['rev_id'] );
		$actorCallback( $revisionRow['rev_id'], $revisionRow );

		return $revisionRow;
	}

	/**
	 * @param IDatabase $dbw
	 * @param RevisionRecord $rev
	 * @param int $parentId
	 *
	 * @return array a revision table row
	 */
	private function getBaseRevisionRow(
		IDatabase $dbw,
		RevisionRecord $rev,
		$parentId
	) {
		// Record the edit in revisions
		$revisionRow = [
			'rev_page'       => $rev->getPageId( $this->wikiId ),
			'rev_parent_id'  => $parentId,
			'rev_minor_edit' => $rev->isMinor() ? 1 : 0,
			'rev_timestamp'  => $dbw->timestamp( $rev->getTimestamp() ),
			'rev_deleted'    => $rev->getVisibility(),
			'rev_len'        => $rev->getSize(),
			'rev_sha1'       => $rev->getSha1(),
		];

		if ( $rev->getId( $this->wikiId ) !== null ) {
			// Needed to restore revisions with their original ID
			$revisionRow['rev_id'] = $rev->getId( $this->wikiId );
		}

		return $revisionRow;
	}

	/**
	 * @param SlotRecord $slot
	 * @param PageIdentity $page
	 * @param array $blobHints See the BlobStore::XXX_HINT constants
	 *
	 * @throws MWException
	 * @return string the blob address
	 */
	private function storeContentBlob(
		SlotRecord $slot,
		PageIdentity $page,
		array $blobHints = []
	) {
		$content = $slot->getContent();
		$format = $content->getDefaultFormat();
		$model = $content->getModel();

		$this->checkContent( $content, $page, $slot->getRole() );

		return $this->blobStore->storeBlob(
			$content->serialize( $format ),
			// These hints "leak" some information from the higher abstraction layer to
			// low level storage to allow for optimization.
			array_merge(
				$blobHints,
				[
					BlobStore::DESIGNATION_HINT => 'page-content',
					BlobStore::ROLE_HINT => $slot->getRole(),
					BlobStore::SHA1_HINT => $slot->getSha1(),
					BlobStore::MODEL_HINT => $model,
					BlobStore::FORMAT_HINT => $format,
				]
			)
		);
	}

	/**
	 * @param SlotRecord $slot
	 * @param IDatabase $dbw
	 * @param int $revisionId
	 * @param int $contentId
	 */
	private function insertSlotRowOn( SlotRecord $slot, IDatabase $dbw, $revisionId, $contentId ) {
		$slotRow = [
			'slot_revision_id' => $revisionId,
			'slot_role_id' => $this->slotRoleStore->acquireId( $slot->getRole() ),
			'slot_content_id' => $contentId,
			// If the slot has a specific origin use that ID, otherwise use the ID of the revision
			// that we just inserted.
			'slot_origin' => $slot->hasOrigin() ? $slot->getOrigin() : $revisionId,
		];
		$dbw->insert( 'slots', $slotRow, __METHOD__ );
	}

	/**
	 * @param SlotRecord $slot
	 * @param IDatabase $dbw
	 * @param string $blobAddress
	 * @return int content row ID
	 */
	private function insertContentRowOn( SlotRecord $slot, IDatabase $dbw, $blobAddress ) {
		$contentRow = [
			'content_size' => $slot->getSize(),
			'content_sha1' => $slot->getSha1(),
			'content_model' => $this->contentModelStore->acquireId( $slot->getModel() ),
			'content_address' => $blobAddress,
		];
		$dbw->insert( 'content', $contentRow, __METHOD__ );
		return intval( $dbw->insertId() );
	}

	/**
	 * MCR migration note: this corresponds to Revision::checkContentModel
	 *
	 * @param Content $content
	 * @param PageIdentity $page
	 * @param string $role
	 *
	 * @throws MWException
	 * @throws MWUnknownContentModelException
	 */
	private function checkContent( Content $content, PageIdentity $page, string $role ) {
		// Note: may return null for revisions that have not yet been inserted

		$model = $content->getModel();
		$format = $content->getDefaultFormat();
		$handler = $content->getContentHandler();

		if ( !$handler->isSupportedFormat( $format ) ) {
			throw new MWException(
				"Can't use format $format with content model $model on $page role $role"
			);
		}

		if ( !$content->isValid() ) {
			throw new MWException(
				"New content for $page role $role is not valid! Content model is $model"
			);
		}
	}

	/**
	 * Create a new null-revision for insertion into a page's
	 * history. This will not re-save the text, but simply refer
	 * to the text from the previous version.
	 *
	 * Such revisions can for instance identify page rename
	 * operations and other such meta-modifications.
	 *
	 * @note This method grabs a FOR UPDATE lock on the relevant row of the page table,
	 * to prevent a new revision from being inserted before the null revision has been written
	 * to the database.
	 *
	 * MCR migration note: this replaces Revision::newNullRevision
	 *
	 * @todo Introduce newFromParentRevision(). newNullRevision can then be based on that
	 * (or go away).
	 *
	 * @param IDatabase $dbw used for obtaining the lock on the page table row
	 * @param PageIdentity $page the page to read from
	 * @param CommentStoreComment $comment RevisionRecord's summary
	 * @param bool $minor Whether the revision should be considered as minor
	 * @param UserIdentity $user The user to attribute the revision to
	 *
	 * @return RevisionRecord|null RevisionRecord or null on error
	 */
	public function newNullRevision(
		IDatabase $dbw,
		PageIdentity $page,
		CommentStoreComment $comment,
		$minor,
		UserIdentity $user
	) {
		$this->checkDatabaseDomain( $dbw );

		$pageId = $this->getArticleId( $page );

		// T51581: Lock the page table row to ensure no other process
		// is adding a revision to the page at the same time.
		// Avoid locking extra tables, compare T191892.
		$pageLatest = $dbw->selectField(
			'page',
			'page_latest',
			[ 'page_id' => $pageId ],
			__METHOD__,
			[ 'FOR UPDATE' ]
		);

		if ( !$pageLatest ) {
			$msg = 'T235589: Failed to select table row during null revision creation' .
				" Page id '$pageId' does not exist.";
			$this->logger->error(
				$msg,
				[ 'exception' => new RuntimeException( $msg ) ]
			);

			return null;
		}

		// Fetch the actual revision row from master, without locking all extra tables.
		$oldRevision = $this->loadRevisionFromConds(
			$dbw,
			[ 'rev_id' => intval( $pageLatest ) ],
			self::READ_LATEST,
			$page
		);

		if ( !$oldRevision ) {
			$msg = "Failed to load latest revision ID $pageLatest of page ID $pageId.";
			$this->logger->error(
				$msg,
				[ 'exception' => new RuntimeException( $msg ) ]
			);
			return null;
		}

		// Construct the new revision
		$timestamp = MWTimestamp::now( TS_MW );
		$newRevision = MutableRevisionRecord::newFromParentRevision( $oldRevision );

		$newRevision->setComment( $comment );
		$newRevision->setUser( $user );
		$newRevision->setTimestamp( $timestamp );
		$newRevision->setMinorEdit( $minor );

		return $newRevision;
	}

	/**
	 * MCR migration note: this replaces Revision::isUnpatrolled
	 *
	 * @todo This is overly specific, so move or kill this method.
	 *
	 * @param RevisionRecord $rev
	 *
	 * @return int Rcid of the unpatrolled row, zero if there isn't one
	 */
	public function getRcIdIfUnpatrolled( RevisionRecord $rev ) {
		$rc = $this->getRecentChange( $rev );
		if ( $rc && $rc->getAttribute( 'rc_patrolled' ) == RecentChange::PRC_UNPATROLLED ) {
			return $rc->getAttribute( 'rc_id' );
		} else {
			return 0;
		}
	}

	/**
	 * Get the RC object belonging to the current revision, if there's one
	 *
	 * MCR migration note: this replaces Revision::getRecentChange
	 *
	 * @todo move this somewhere else?
	 *
	 * @param RevisionRecord $rev
	 * @param int $flags (optional) $flags include:
	 *      IDBAccessObject::READ_LATEST: Select the data from the master
	 *
	 * @return null|RecentChange
	 */
	public function getRecentChange( RevisionRecord $rev, $flags = 0 ) {
		list( $dbType, ) = DBAccessObjectUtils::getDBOptions( $flags );

		$rc = RecentChange::newFromConds(
			[ 'rc_this_oldid' => $rev->getId( $this->wikiId ) ],
			__METHOD__,
			$dbType
		);

		// XXX: cache this locally? Glue it to the RevisionRecord?
		return $rc;
	}

	/**
	 * Loads a Content object based on a slot row.
	 *
	 * This method does not call $slot->getContent(), and may be used as a callback
	 * called by $slot->getContent().
	 *
	 * MCR migration note: this roughly corresponds to Revision::getContentInternal
	 *
	 * @param SlotRecord $slot The SlotRecord to load content for
	 * @param string|null $blobData The content blob, in the form indicated by $blobFlags
	 * @param string|null $blobFlags Flags indicating how $blobData needs to be processed.
	 *        Use null if no processing should happen. That is in constrast to the empty string,
	 *        which causes the blob to be decoded according to the configured legacy encoding.
	 * @param string|null $blobFormat MIME type indicating how $dataBlob is encoded
	 * @param int $queryFlags
	 *
	 * @throws RevisionAccessException
	 * @return Content
	 */
	private function loadSlotContent(
		SlotRecord $slot,
		$blobData = null,
		$blobFlags = null,
		$blobFormat = null,
		$queryFlags = 0
	) {
		if ( $blobData !== null ) {
			Assert::parameterType( 'string', $blobData, '$blobData' );
			Assert::parameterType( 'string|null', $blobFlags, '$blobFlags' );

			$cacheKey = $slot->hasAddress() ? $slot->getAddress() : null;

			if ( $blobFlags === null ) {
				// No blob flags, so use the blob verbatim.
				$data = $blobData;
			} else {
				$data = $this->blobStore->expandBlob( $blobData, $blobFlags, $cacheKey );
				if ( $data === false ) {
					throw new RevisionAccessException(
						"Failed to expand blob data using flags $blobFlags (key: $cacheKey)"
					);
				}
			}

		} else {
			$address = $slot->getAddress();
			try {
				$data = $this->blobStore->getBlob( $address, $queryFlags );
			} catch ( BlobAccessException $e ) {
				throw new RevisionAccessException(
					"Failed to load data blob from $address: " . $e->getMessage() . '. '
						. 'If this problem persist, use the findBadBlobs maintenance script '
						. 'to investigate the issue and mark bad blobs.',
					0, $e
				);
			}
		}

		$model = $slot->getModel();

		// If the content model is not known, don't fail here (T220594, T220793, T228921)
		if ( !$this->contentHandlerFactory->isDefinedModel( $model ) ) {
			$this->logger->warning(
				"Undefined content model '$model', falling back to UnknownContent",
				[
					'content_address' => $slot->getAddress(),
					'rev_id' => $slot->getRevision(),
					'role_name' => $slot->getRole(),
					'model_name' => $model,
					'trace' => wfBacktrace()
				]
			);

			return new FallbackContent( $data, $model );
		}

		return $this->contentHandlerFactory
			->getContentHandler( $model )
			->unserializeContent( $data, $blobFormat );
	}

	/**
	 * Load a page revision from a given revision ID number.
	 * Returns null if no such revision can be found.
	 *
	 * MCR migration note: this replaces Revision::newFromId
	 *
	 * $flags include:
	 *      IDBAccessObject::READ_LATEST: Select the data from the master
	 *      IDBAccessObject::READ_LOCKING : Select & lock the data from the master
	 *
	 * @param int $id
	 * @param int $flags (optional)
	 * @param PageIdentity|null $page The page the revision belongs to.
	 *        Providing the page may improve performance.
	 *
	 * @return RevisionRecord|null
	 */
	public function getRevisionById( $id, $flags = 0, PageIdentity $page = null ) {
		return $this->newRevisionFromConds( [ 'rev_id' => intval( $id ) ], $flags, $page );
	}

	/**
	 * Load either the current, or a specified, revision
	 * that's attached to a given link target. If not attached
	 * to that link target, will return null.
	 *
	 * MCR migration note: this replaces Revision::newFromTitle
	 *
	 * $flags include:
	 *      IDBAccessObject::READ_LATEST: Select the data from the master
	 *      IDBAccessObject::READ_LOCKING : Select & lock the data from the master
	 *
	 * @param LinkTarget|PageIdentity $page Calling with LinkTarget is deprecated since 1.36
	 * @param int $revId (optional)
	 * @param int $flags Bitfield (optional)
	 * @return RevisionRecord|null
	 */
	public function getRevisionByTitle( $page, $revId = 0, $flags = 0 ) {
		$conds = [
			'page_namespace' => $page->getNamespace(),
			'page_title' => $page->getDBkey()
		];

		if ( $page instanceof LinkTarget ) {
			// Only resolve LinkTarget to a Title when operating in the context of the local wiki (T248756)
			$page = $this->wikiId === WikiAwareEntity::LOCAL ? Title::castFromLinkTarget( $page ) : null;
		}

		if ( $revId ) {
			// Use the specified revision ID.
			// Note that we use newRevisionFromConds here because we want to retry
			// and fall back to master if the page is not found on a replica.
			// Since the caller supplied a revision ID, we are pretty sure the revision is
			// supposed to exist, so we should try hard to find it.
			$conds['rev_id'] = $revId;
			return $this->newRevisionFromConds( $conds, $flags, $page );
		} else {
			// Use a join to get the latest revision.
			// Note that we don't use newRevisionFromConds here because we don't want to retry
			// and fall back to master. The assumption is that we only want to force the fallback
			// if we are quite sure the revision exists because the caller supplied a revision ID.
			// If the page isn't found at all on a replica, it probably simply does not exist.
			$db = $this->getDBConnectionRefForQueryFlags( $flags );
			$conds[] = 'rev_id=page_latest';
			return $this->loadRevisionFromConds( $db, $conds, $flags, $page );
		}
	}

	/**
	 * Load either the current, or a specified, revision
	 * that's attached to a given page ID.
	 * Returns null if no such revision can be found.
	 *
	 * MCR migration note: this replaces Revision::newFromPageId
	 *
	 * $flags include:
	 *      IDBAccessObject::READ_LATEST: Select the data from the master (since 1.20)
	 *      IDBAccessObject::READ_LOCKING : Select & lock the data from the master
	 *
	 * @param int $pageId
	 * @param int $revId (optional)
	 * @param int $flags Bitfield (optional)
	 * @return RevisionRecord|null
	 */
	public function getRevisionByPageId( $pageId, $revId = 0, $flags = 0 ) {
		$conds = [ 'page_id' => $pageId ];
		if ( $revId ) {
			// Use the specified revision ID.
			// Note that we use newRevisionFromConds here because we want to retry
			// and fall back to master if the page is not found on a replica.
			// Since the caller supplied a revision ID, we are pretty sure the revision is
			// supposed to exist, so we should try hard to find it.
			$conds['rev_id'] = $revId;
			return $this->newRevisionFromConds( $conds, $flags );
		} else {
			// Use a join to get the latest revision.
			// Note that we don't use newRevisionFromConds here because we don't want to retry
			// and fall back to master. The assumption is that we only want to force the fallback
			// if we are quite sure the revision exists because the caller supplied a revision ID.
			// If the page isn't found at all on a replica, it probably simply does not exist.
			$db = $this->getDBConnectionRefForQueryFlags( $flags );

			$conds[] = 'rev_id=page_latest';

			return $this->loadRevisionFromConds( $db, $conds, $flags );
		}
	}

	/**
	 * Load the revision for the given title with the given timestamp.
	 * WARNING: Timestamps may in some circumstances not be unique,
	 * so this isn't the best key to use.
	 *
	 * MCR migration note: this replaces Revision::loadFromTimestamp
	 *
	 * @param LinkTarget|PageIdentity $page Calling with LinkTarget is deprecated since 1.36
	 * @param string $timestamp
	 * @param int $flags Bitfield (optional) include:
	 *      IDBAccessObject::READ_LATEST: Select the data from the master
	 *      IDBAccessObject::READ_LOCKING: Select & lock the data from the master
	 *      Default: IDBAccessObject::READ_NORMAL
	 * @return RevisionRecord|null
	 */
	public function getRevisionByTimestamp(
		$page,
		string $timestamp,
		int $flags = IDBAccessObject::READ_NORMAL
	): ?RevisionRecord {
		if ( $page instanceof LinkTarget ) {
			// Only resolve LinkTarget to a Title when operating in the context of the local wiki (T248756)
			$page = $this->wikiId === WikiAwareEntity::LOCAL ? Title::castFromLinkTarget( $page ) : null;
		}
		$db = $this->getDBConnectionRefForQueryFlags( $flags );
		return $this->newRevisionFromConds(
			[
				'rev_timestamp' => $db->timestamp( $timestamp ),
				'page_namespace' => $page->getNamespace(),
				'page_title' => $page->getDBkey()
			],
			$flags,
			$page
		);
	}

	/**
	 * @param int $revId The revision to load slots for.
	 * @param int $queryFlags
	 * @param PageIdentity $page
	 *
	 * @return SlotRecord[]
	 */
	private function loadSlotRecords( $revId, $queryFlags, PageIdentity $page ) {
		$revQuery = $this->getSlotsQueryInfo( [ 'content' ] );

		list( $dbMode, $dbOptions ) = DBAccessObjectUtils::getDBOptions( $queryFlags );
		$db = $this->getDBConnectionRef( $dbMode );

		$res = $db->select(
			$revQuery['tables'],
			$revQuery['fields'],
			[
				'slot_revision_id' => $revId,
			],
			__METHOD__,
			$dbOptions,
			$revQuery['joins']
		);

		if ( !$res->numRows() && !( $queryFlags & self::READ_LATEST ) ) {
			// If we found no slots, try looking on the master database (T212428, T252156)
			$this->logger->info(
				__METHOD__ . ' falling back to READ_LATEST.',
				[
					'revid' => $revId,
					'trace' => wfBacktrace( true )
				]
			);
			return $this->loadSlotRecords(
				$revId,
				$queryFlags | self::READ_LATEST,
<<<<<<< HEAD
				$title
			);
		}

		$slots = $this->constructSlotRecords( $revId, $res, $queryFlags, $title );
=======
				$page
			);
		}
>>>>>>> 30164539

		return $this->constructSlotRecords( $revId, $res, $queryFlags, $page );
	}

	/**
	 * Factory method for SlotRecords based on known slot rows.
	 *
	 * @param int $revId The revision to load slots for.
	 * @param \stdClass[]|IResultWrapper $slotRows
	 * @param int $queryFlags
	 * @param PageIdentity $page
	 * @param array|null $slotContents a map from blobAddress to slot
	 * 	content blob or Content object.
	 *
	 * @return SlotRecord[]
	 */
	private function constructSlotRecords(
		$revId,
		$slotRows,
		$queryFlags,
		PageIdentity $page,
		$slotContents = null
	) {
		$slots = [];

		foreach ( $slotRows as $row ) {
			// Resolve role names and model names from in-memory cache, if they were not joined in.
			if ( !isset( $row->role_name ) ) {
				$row->role_name = $this->slotRoleStore->getName( (int)$row->slot_role_id );
			}

			if ( !isset( $row->model_name ) ) {
				if ( isset( $row->content_model ) ) {
					$row->model_name = $this->contentModelStore->getName( (int)$row->content_model );
				} else {
					// We may get here if $row->model_name is set but null, perhaps because it
					// came from rev_content_model, which is NULL for the default model.
					$slotRoleHandler = $this->slotRoleRegistry->getRoleHandler( $row->role_name );
					$row->model_name = $slotRoleHandler->getDefaultModel( $page );
				}
			}

			// We may have a fake blob_data field from getSlotRowsForBatch(), use it!
			if ( isset( $row->blob_data ) ) {
				$slotContents[$row->content_address] = $row->blob_data;
			}

			$contentCallback = function ( SlotRecord $slot ) use ( $slotContents, $queryFlags ) {
				$blob = null;
				if ( isset( $slotContents[$slot->getAddress()] ) ) {
					$blob = $slotContents[$slot->getAddress()];
					if ( $blob instanceof Content ) {
						return $blob;
					}
				}
				return $this->loadSlotContent( $slot, $blob, null, null, $queryFlags );
			};

			$slots[$row->role_name] = new SlotRecord( $row, $contentCallback );
		}

		if ( !isset( $slots[SlotRecord::MAIN] ) ) {
			$this->logger->error(
				__METHOD__ . ': Main slot of revision not found in database. See T212428.',
				[
					'revid' => $revId,
					'queryFlags' => $queryFlags,
					'trace' => wfBacktrace( true )
				]
			);

			throw new RevisionAccessException(
				'Main slot of revision not found in database. See T212428.'
			);
		}

		return $slots;
	}

	/**
	 * Factory method for RevisionSlots based on a revision ID.
	 *
	 * @note If other code has a need to construct RevisionSlots objects, this should be made
	 * public, since RevisionSlots instances should not be constructed directly.
	 *
	 * @param int $revId
	 * @param \stdClass $revisionRow
	 * @param \stdClass[]|null $slotRows
	 * @param int $queryFlags
	 * @param PageIdentity $page
	 *
	 * @return RevisionSlots
	 * @throws MWException
	 */
	private function newRevisionSlots(
		$revId,
		$revisionRow,
		$slotRows,
		$queryFlags,
		PageIdentity $page
	) {
		if ( $slotRows ) {
			$slots = new RevisionSlots(
				$this->constructSlotRecords( $revId, $slotRows, $queryFlags, $page )
			);
		} else {
			// XXX: do we need the same kind of caching here
			// that getKnownCurrentRevision uses (if $revId == page_latest?)

			$slots = new RevisionSlots( function () use( $revId, $queryFlags, $page ) {
				return $this->loadSlotRecords( $revId, $queryFlags, $page );
			} );
		}

		return $slots;
	}

	/**
	 * Make a fake revision object from an archive table row. This is queried
	 * for permissions or even inserted (as in Special:Undelete)
	 *
	 * MCR migration note: this replaces Revision::newFromArchiveRow
	 *
	 * @param \stdClass $row
	 * @param int $queryFlags
	 * @param PageIdentity|null $page
	 * @param array $overrides associative array with fields of $row to override. This may be
	 *   used e.g. to force the parent revision ID or page ID. Keys in the array are fields
	 *   names from the archive table without the 'ar_' prefix, i.e. use 'parent_id' to
	 *   override ar_parent_id.
	 *
	 * @return RevisionRecord
	 * @throws MWException
	 */
	public function newRevisionFromArchiveRow(
		$row,
		$queryFlags = 0,
		PageIdentity $page = null,
		array $overrides = []
	) {
		return $this->newRevisionFromArchiveRowAndSlots( $row, null, $queryFlags, $page, $overrides );
	}

	/**
	 * @see RevisionFactory::newRevisionFromRow
	 *
	 * MCR migration note: this replaces Revision::newFromRow
	 *
	 * @param \stdClass $row A database row generated from a query based on getQueryInfo()
	 * @param int $queryFlags
	 * @param PageIdentity|null $page Preloaded page object
	 * @param bool $fromCache if true, the returned RevisionRecord will ensure that no stale
	 *   data is returned from getters, by querying the database as needed
	 * @return RevisionRecord
	 */
	public function newRevisionFromRow(
		$row,
		$queryFlags = 0,
		PageIdentity $page = null,
		$fromCache = false
	) {
		return $this->newRevisionFromRowAndSlots( $row, null, $queryFlags, $page, $fromCache );
	}

	/**
	 * @see newRevisionFromArchiveRow()
	 * @since 1.35
	 *
	 * @param \stdClass $row
	 * @param null|\stdClass[]|RevisionSlots $slots
	 *  - Database rows generated from a query based on getSlotsQueryInfo
	 *    with the 'content' flag set. Or
	 *  - RevisionSlots instance
	 * @param int $queryFlags
	 * @param PageIdentity|null $page
	 * @param array $overrides associative array with fields of $row to override. This may be
	 *   used e.g. to force the parent revision ID or page ID. Keys in the array are fields
	 *   names from the archive table without the 'ar_' prefix, i.e. use 'parent_id' to
	 *   override ar_parent_id.
	 *
	 * @return RevisionRecord
	 * @throws MWException
	 */
	public function newRevisionFromArchiveRowAndSlots(
		$row,
		$slots,
		$queryFlags = 0,
		PageIdentity $page = null,
		array $overrides = []
	) {
		Assert::parameterType( \stdClass::class, $row, '$row' );

		// check second argument, since Revision::newFromArchiveRow had $overrides in that spot.
		Assert::parameterType( 'integer', $queryFlags, '$queryFlags' );

		if ( !$page && isset( $overrides['title'] ) ) {
			if ( !( $overrides['title'] instanceof PageIdentity ) ) {
				throw new MWException( 'title field override must contain a PageIdentity object.' );
			}

			$page = $overrides['title'];
		}

		if ( !isset( $page ) ) {
			if ( isset( $row->ar_namespace ) && isset( $row->ar_title ) ) {
				$page = Title::makeTitle( $row->ar_namespace, $row->ar_title );
			} else {
				throw new InvalidArgumentException(
					'A Title or ar_namespace and ar_title must be given'
				);
			}
		}

		foreach ( $overrides as $key => $value ) {
			$field = "ar_$key";
			$row->$field = $value;
		}

		try {
			$user = $this->actorStore->newActorFromRowFields(
				$row->ar_user ?? null,
				$row->ar_user_text ?? null,
				$row->ar_actor ?? null
			);
		} catch ( InvalidArgumentException $ex ) {
			$this->logger->warning( 'Could not load user for archive revision {rev_id}', [
				'ar_rev_id' => $row->ar_rev_id,
				'ar_actor' => $row->ar_actor ?? 'null',
				'ar_user_text' => $row->ar_user_text ?? 'null',
				'ar_user' => $row->ar_user ?? 'null',
				'exception' => $ex
			] );
			$user = $this->actorStore->getUnknownActor();
		}

		$db = $this->getDBConnectionRefForQueryFlags( $queryFlags );
		// Legacy because $row may have come from self::selectFields()
		$comment = $this->commentStore->getCommentLegacy( $db, 'ar_comment', $row, true );

		if ( !( $slots instanceof RevisionSlots ) ) {
			$slots = $this->newRevisionSlots( $row->ar_rev_id, $row, $slots, $queryFlags, $page );
		}
		return new RevisionArchiveRecord( $page, $user, $comment, $row, $slots, $this->wikiId );
	}

	/**
	 * @see newFromRevisionRow()
	 *
	 * @param \stdClass $row A database row generated from a query based on getQueryInfo()
	 * @param null|\stdClass[]|RevisionSlots $slots
	 *  - Database rows generated from a query based on getSlotsQueryInfo
	 *    with the 'content' flag set. Or
	 *  - RevisionSlots instance
	 * @param int $queryFlags
	 * @param PageIdentity|null $page
	 * @param bool $fromCache if true, the returned RevisionRecord will ensure that no stale
	 *   data is returned from getters, by querying the database as needed
	 *
	 * @return RevisionRecord
	 * @throws MWException
	 * @see RevisionFactory::newRevisionFromRow
	 */
	public function newRevisionFromRowAndSlots(
		$row,
		$slots,
		$queryFlags = 0,
		PageIdentity $page = null,
		$fromCache = false
	) {
		Assert::parameterType( \stdClass::class, $row, '$row' );

		if ( !$page ) {
			if ( isset( $row->page_id )
				&& isset( $row->page_namespace )
				&& isset( $row->page_title )
			) {
				$page = new PageIdentityValue(
					(int)$row->page_id,
					(int)$row->page_namespace,
					$row->page_title,
					$this->wikiId
				);

				$page = $this->wrapPage( $page );
			} else {
				$pageId = (int)( $row->rev_page ?? 0 );
				$revId = (int)( $row->rev_id ?? 0 );

				$page = $this->getPage( $pageId, $revId, $queryFlags );
			}
		} else {
			$this->ensureRevisionRowMatchesPage( $row, $page );
		}

		try {
			$user = $this->actorStore->newActorFromRowFields(
				$row->rev_user ?? null,
				$row->rev_user_text ?? null,
				$row->rev_actor ?? null
			);
		} catch ( InvalidArgumentException $ex ) {
			$this->logger->warning( 'Could not load user for revision {rev_id}', [
				'rev_id' => $row->rev_id,
				'rev_actor' => $row->rev_actor ?? 'null',
				'rev_user_text' => $row->rev_user_text ?? 'null',
				'rev_user' => $row->rev_user ?? 'null',
				'exception' => $ex
			] );
			$user = $this->actorStore->getUnknownActor();
		}

		$db = $this->getDBConnectionRefForQueryFlags( $queryFlags );
		// Legacy because $row may have come from self::selectFields()
		$comment = $this->commentStore->getCommentLegacy( $db, 'rev_comment', $row, true );

		if ( !( $slots instanceof RevisionSlots ) ) {
			$slots = $this->newRevisionSlots( $row->rev_id, $row, $slots, $queryFlags, $page );
		}

		// If this is a cached row, instantiate a cache-aware revision class to avoid stale data.
		if ( $fromCache ) {
			$rev = new RevisionStoreCacheRecord(
				function ( $revId ) use ( $queryFlags ) {
					$db = $this->getDBConnectionRefForQueryFlags( $queryFlags );
					$row = $this->fetchRevisionRowFromConds(
						$db,
						[ 'rev_id' => intval( $revId ) ]
					);
					if ( !$row && !( $queryFlags & self::READ_LATEST ) ) {
						// If we found no slots, try looking on the master database (T259738)
						$this->logger->info(
							 'RevisionStoreCacheRecord refresh callback falling back to READ_LATEST.',
							[
								'revid' => $revId,
								'trace' => wfBacktrace( true )
							]
						);
						$dbw = $this->getDBConnectionRefForQueryFlags( self::READ_LATEST );
						$row = $this->fetchRevisionRowFromConds(
							$dbw,
							[ 'rev_id' => intval( $revId ) ]
						);
					}
					if ( !$row ) {
						return [ null, null ];
					}
					return [
						$row->rev_deleted,
						$this->actorStore->newActorFromRowFields(
							$row->rev_user ?? null,
							$row->rev_user_text ?? null,
							$row->rev_actor ?? null
						)
					];
				},
				$page, $user, $comment, $row, $slots, $this->wikiId
			);
		} else {
			$rev = new RevisionStoreRecord(
				$page, $user, $comment, $row, $slots, $this->wikiId );
		}
		return $rev;
	}

	/**
	 * Check that the given row matches the given Title object.
	 * When a mismatch is detected, this tries to re-load the title from master,
	 * to avoid spurious errors during page moves.
	 *
	 * @param \stdClass $row
	 * @param Title $title
	 * @param array $context
	 */
	private function ensureRevisionRowMatchesTitle( $row, Title $title, $context = [] ) {
		$revId = (int)( $row->rev_id ?? 0 );
		$revPageId = (int)( $row->rev_page ?? 0 ); // XXX: also check $row->page_id?
		$titlePageId = $title->getArticleID();

		// Avoid fatal error when the Title's ID changed, T246720
		if ( $revPageId && $titlePageId && $revPageId !== $titlePageId ) {
			$masterPageId = $title->getArticleID( Title::READ_LATEST );
			$masterLatest = $title->getLatestRevID( Title::READ_LATEST );

			if ( $revPageId === $masterPageId ) {
				$this->logger->warning(
					"Encountered stale Title object",
					[
						'page_id_stale' => $titlePageId,
						'page_id_reloaded' => $masterPageId,
						'page_latest' => $masterLatest,
						'rev_id' => $revId,
						'trace' => wfBacktrace()
					] + $context
				);
			} else {
				throw new RevisionAccessException(
					"Revision $revId belongs to page ID $revPageId, "
					. "the provided Title object belongs to page ID $masterPageId"
				);
			}
		}
	}

	/**
	 * Check that the given row matches the given PageIdentity object.
	 * When a mismatch is detected, this tries to re-load the title from master,
	 * to avoid spurious errors during page moves.
	 *
	 * @param \stdClass $row
	 * @param PageIdentity $page
	 * @param array $context
	 */
	private function ensureRevisionRowMatchesPage( $row, PageIdentity $page, $context = [] ) {
		if ( $page instanceof Title ) {
			$this->ensureRevisionRowMatchesTitle( $row, Title::castFromPageIdentity( $page ), $context );
			return;
		}

		$revId = (int)( $row->rev_id ?? 0 );
		$revPageId = (int)( $row->rev_page ?? 0 ); // XXX: also check $row->page_id?
		$titlePageId = $this->getArticleId( $page );

		// Raise fatal error when the Title's ID changed, T246720
		if ( $revPageId && $titlePageId && $revPageId !== $titlePageId ) {
			throw new RevisionAccessException(
				"Revision $revId belongs to page ID $revPageId, "
				. "the provided Title object belongs to page ID $titlePageId"
			);
		}
	}

	/**
	 * Construct a RevisionRecord instance for each row in $rows,
	 * and return them as an associative array indexed by revision ID.
	 * Use getQueryInfo() or getArchiveQueryInfo() to construct the
	 * query that produces the rows.
	 *
	 * @param IResultWrapper|\stdClass[] $rows the rows to construct revision records from
	 * @param array $options Supports the following options:
	 *               'slots' - whether metadata about revision slots should be
	 *               loaded immediately. Supports falsy or truthy value as well
	 *               as an explicit list of slot role names. The main slot will
	 *               always be loaded.
	 *               'content' - whether the actual content of the slots should be
	 *               preloaded.
	 *               'archive' - whether the rows where generated using getArchiveQueryInfo(),
	 *                           rather than getQueryInfo.
	 * @param int $queryFlags
	 * @param PageIdentity|null $page The page to which all the revision rows belong, if there
	 *        is such a page and the caller has it handy, so we don't have to look it up again.
	 *        If this parameter is given and any of the rows has a rev_page_id that is different
	 *        from Article Id associated with the page, an InvalidArgumentException is thrown.
	 *
	 * @return StatusValue a status with a RevisionRecord[] of successfully fetched revisions
	 * 					   and an array of errors for the revisions failed to fetch.
	 */
	public function newRevisionsFromBatch(
		$rows,
		array $options = [],
		$queryFlags = 0,
		PageIdentity $page = null
	) {
		$result = new StatusValue();
		$archiveMode = $options['archive'] ?? false;

		if ( $archiveMode ) {
			$revIdField = 'ar_rev_id';
		} else {
			$revIdField = 'rev_id';
		}

		$rowsByRevId = [];
		$pageIdsToFetchTitles = [];
		$titlesByPageKey = [];
		foreach ( $rows as $row ) {
			if ( isset( $rowsByRevId[$row->$revIdField] ) ) {
				$result->warning(
					'internalerror_info',
					"Duplicate rows in newRevisionsFromBatch, $revIdField {$row->$revIdField}"
				);
			}

			// Attach a page key to the row, so we can find and reuse Title objects easily.
			$row->_page_key =
				$archiveMode ? $row->ar_namespace . ':' . $row->ar_title : $row->rev_page;

			if ( $page ) {
				if ( !$archiveMode && $row->rev_page != $this->getArticleId( $page ) ) {
					throw new InvalidArgumentException(
						"Revision {$row->$revIdField} doesn't belong to page "
							. $this->getArticleId( $page )
					);
				}

				if ( $archiveMode
					&& ( $row->ar_namespace != $page->getNamespace()
						|| $row->ar_title !== $page->getDBkey() )
				) {
					throw new InvalidArgumentException(
						"Revision {$row->$revIdField} doesn't belong to page "
							. $page
					);
				}
			} elseif ( !isset( $titlesByPageKey[ $row->_page_key ] ) ) {
				if ( isset( $row->page_namespace ) && isset( $row->page_title )
					// This should always be true, but just in case we don't have a page_id
					// set or it doesn't match rev_page, let's fetch the title again.
					&& isset( $row->page_id ) && isset( $row->rev_page )
					&& $row->rev_page === $row->page_id
				) {
					$titlesByPageKey[ $row->_page_key ] = Title::newFromRow( $row );
				} elseif ( $archiveMode ) {
					// Can't look up deleted pages by ID, but we have namespace and title
					$titlesByPageKey[ $row->_page_key ] =
						Title::makeTitle( $row->ar_namespace, $row->ar_title );
				} else {
					$pageIdsToFetchTitles[] = $row->rev_page;
				}
			}
			$rowsByRevId[$row->$revIdField] = $row;
		}

		if ( empty( $rowsByRevId ) ) {
			$result->setResult( true, [] );
			return $result;
		}

		// If the page is not supplied, batch-fetch Title objects.
		if ( $page ) {
			// same logic as for $row->_page_key above
			$pageKey = $archiveMode
				? $page->getNamespace() . ':' . $page->getDBkey()
				: $this->getArticleId( $page );

			$titlesByPageKey[$pageKey] = $page;
		} elseif ( !empty( $pageIdsToFetchTitles ) ) {
			// Note: when we fetch titles by ID, the page key is also the ID.
			// We should never get here if $archiveMode is true.
			Assert::invariant( !$archiveMode, 'Titles are not loaded by ID in archive mode.' );

			$pageIdsToFetchTitles = array_unique( $pageIdsToFetchTitles );
			foreach ( Title::newFromIDs( $pageIdsToFetchTitles ) as $t ) {
				$titlesByPageKey[$t->getArticleID()] = $t;
			}
		}

		// which method to use for creating RevisionRecords
		$newRevisionRecord = [
			$this,
			$archiveMode ? 'newRevisionFromArchiveRowAndSlots' : 'newRevisionFromRowAndSlots'
		];

		if ( !isset( $options['slots'] ) ) {
			$result->setResult(
				true,
				array_map(
					static function ( $row )
					use ( $queryFlags, $titlesByPageKey, $result, $newRevisionRecord, $revIdField ) {
						try {
							if ( !isset( $titlesByPageKey[$row->_page_key] ) ) {
								$result->warning(
									'internalerror_info',
									"Couldn't find title for rev {$row->$revIdField} "
									. "(page key {$row->_page_key})"
								);
								return null;
							}
							return $newRevisionRecord( $row, null, $queryFlags,
								$titlesByPageKey[ $row->_page_key ] );
						} catch ( MWException $e ) {
							$result->warning( 'internalerror_info', $e->getMessage() );
							return null;
						}
					},
					$rowsByRevId
				)
			);
			return $result;
		}

		$slotRowOptions = [
			'slots' => $options['slots'] ?? true,
			'blobs' => $options['content'] ?? false,
		];

		if ( is_array( $slotRowOptions['slots'] )
			&& !in_array( SlotRecord::MAIN, $slotRowOptions['slots'] )
		) {
			// Make sure the main slot is always loaded, RevisionRecord requires this.
			$slotRowOptions['slots'][] = SlotRecord::MAIN;
		}

		$slotRowsStatus = $this->getSlotRowsForBatch( $rowsByRevId, $slotRowOptions, $queryFlags );

		$result->merge( $slotRowsStatus );
		$slotRowsByRevId = $slotRowsStatus->getValue();

		$result->setResult(
			true,
			array_map(
				function ( $row )
				use ( $slotRowsByRevId, $queryFlags, $titlesByPageKey, $result,
					$revIdField, $newRevisionRecord
				) {
					if ( !isset( $slotRowsByRevId[$row->$revIdField] ) ) {
						$result->warning(
							'internalerror_info',
							"Couldn't find slots for rev {$row->$revIdField}"
						);
						return null;
					}
					if ( !isset( $titlesByPageKey[$row->_page_key] ) ) {
						$result->warning(
							'internalerror_info',
							"Couldn't find title for rev {$row->$revIdField} "
								. "(page key {$row->_page_key})"
						);
						return null;
					}
					try {
						return $newRevisionRecord(
							$row,
							new RevisionSlots(
								$this->constructSlotRecords(
									$row->$revIdField,
									$slotRowsByRevId[$row->$revIdField],
									$queryFlags,
									$titlesByPageKey[$row->_page_key]
								)
							),
							$queryFlags,
							$titlesByPageKey[$row->_page_key]
						);
					} catch ( MWException $e ) {
						$result->warning( 'internalerror_info', $e->getMessage() );
						return null;
					}
				},
				$rowsByRevId
			)
		);
		return $result;
	}

	/**
	 * Gets the slot rows associated with a batch of revisions.
	 * The serialized content of each slot can be included by setting the 'blobs' option.
	 * Callers are responsible for unserializing and interpreting the content blobs
	 * based on the model_name and role_name fields.
	 *
	 * @param Traversable|array $rowsOrIds list of revision ids, or revision or archive rows
	 *        from a db query.
	 * @param array $options Supports the following options:
	 *               'slots' - a list of slot role names to fetch. If omitted or true or null,
	 *                         all slots are fetched
	 *               'blobs' - whether the serialized content of each slot should be loaded.
	 *                        If true, the serialiezd content will be present in the slot row
	 *                        in the blob_data field.
	 * @param int $queryFlags
	 *
	 * @return StatusValue a status containing, if isOK() returns true, a two-level nested
	 *         associative array, mapping from revision ID to an associative array that maps from
	 *         role name to a database row object. The database row object will contain the fields
	 *         defined by getSlotQueryInfo() with the 'content' flag set, plus the blob_data field
	 *         if the 'blobs' is set in $options. The model_name and role_name fields will also be
	 *         set.
	 */
	private function getSlotRowsForBatch(
		$rowsOrIds,
		array $options = [],
		$queryFlags = 0
	) {
		$result = new StatusValue();

		$revIds = [];
		foreach ( $rowsOrIds as $row ) {
			if ( is_object( $row ) ) {
				$revIds[] = isset( $row->ar_rev_id ) ? (int)$row->ar_rev_id : (int)$row->rev_id;
			} else {
				$revIds[] = (int)$row;
			}
		}

		// Nothing to do.
		// Note that $rowsOrIds may not be "empty" even if $revIds is, e.g. if it's a ResultWrapper.
		if ( empty( $revIds ) ) {
			$result->setResult( true, [] );
			return $result;
		}

		// We need to set the `content` flag to join in content meta-data
		$slotQueryInfo = $this->getSlotsQueryInfo( [ 'content' ] );
		$revIdField = $slotQueryInfo['keys']['rev_id'];
		$slotQueryConds = [ $revIdField => $revIds ];

		if ( isset( $options['slots'] ) && is_array( $options['slots'] ) ) {
			if ( empty( $options['slots'] ) ) {
				// Degenerate case: return no slots for each revision.
				$result->setResult( true, array_fill_keys( $revIds, [] ) );
				return $result;
			}

			$roleIdField = $slotQueryInfo['keys']['role_id'];
			$slotQueryConds[$roleIdField] = array_map( function ( $slot_name ) {
				return $this->slotRoleStore->getId( $slot_name );
			}, $options['slots'] );
		}

		$db = $this->getDBConnectionRefForQueryFlags( $queryFlags );
		$slotRows = $db->select(
			$slotQueryInfo['tables'],
			$slotQueryInfo['fields'],
			$slotQueryConds,
			__METHOD__,
			[],
			$slotQueryInfo['joins']
		);

		$slotContents = null;
		if ( $options['blobs'] ?? false ) {
			$blobAddresses = [];
			foreach ( $slotRows as $slotRow ) {
				$blobAddresses[] = $slotRow->content_address;
			}
			$slotContentFetchStatus = $this->blobStore
				->getBlobBatch( $blobAddresses, $queryFlags );
			foreach ( $slotContentFetchStatus->getErrors() as $error ) {
				$result->warning( $error['message'], ...$error['params'] );
			}
			$slotContents = $slotContentFetchStatus->getValue();
		}

		$slotRowsByRevId = [];
		foreach ( $slotRows as $slotRow ) {
			if ( $slotContents === null ) {
				// nothing to do
			} elseif ( isset( $slotContents[$slotRow->content_address] ) ) {
				$slotRow->blob_data = $slotContents[$slotRow->content_address];
			} else {
				$result->warning(
					'internalerror_info',
					"Couldn't find blob data for rev {$slotRow->slot_revision_id}"
				);
				$slotRow->blob_data = null;
			}

			// conditional needed for SCHEMA_COMPAT_READ_OLD
			if ( !isset( $slotRow->role_name ) && isset( $slotRow->slot_role_id ) ) {
				$slotRow->role_name = $this->slotRoleStore->getName( (int)$slotRow->slot_role_id );
			}

			// conditional needed for SCHEMA_COMPAT_READ_OLD
			if ( !isset( $slotRow->model_name ) && isset( $slotRow->content_model ) ) {
				$slotRow->model_name = $this->contentModelStore->getName( (int)$slotRow->content_model );
			}

			$slotRowsByRevId[$slotRow->slot_revision_id][$slotRow->role_name] = $slotRow;
		}

		$result->setResult( true, $slotRowsByRevId );
		return $result;
	}

	/**
	 * Gets raw (serialized) content blobs for the given set of revisions.
	 * Callers are responsible for unserializing and interpreting the content blobs
	 * based on the model_name field and the slot role.
	 *
	 * This method is intended for bulk operations in maintenance scripts.
	 * It may be chosen over newRevisionsFromBatch by code that are only interested
	 * in raw content, as opposed to meta data. Code that needs to access meta data of revisions,
	 * slots, or content objects should use newRevisionsFromBatch() instead.
	 *
	 * @param Traversable|array $rowsOrIds list of revision ids, or revision rows from a db query.
	 * @param array|null $slots the role names for which to get slots.
	 * @param int $queryFlags
	 *
	 * @return StatusValue a status containing, if isOK() returns true, a two-level nested
	 *         associative array, mapping from revision ID to an associative array that maps from
	 *         role name to an anonymous object containing two fields:
	 *         - model_name: the name of the content's model
	 *         - blob_data: serialized content data
	 */
	public function getContentBlobsForBatch(
		$rowsOrIds,
		$slots = null,
		$queryFlags = 0
	) {
		$result = $this->getSlotRowsForBatch(
			$rowsOrIds,
			[ 'slots' => $slots, 'blobs' => true ],
			$queryFlags
		);

		if ( $result->isOK() ) {
			// strip out all internal meta data that we don't want to expose
			foreach ( $result->value as $revId => $rowsByRole ) {
				foreach ( $rowsByRole as $role => $slotRow ) {
					if ( is_array( $slots ) && !in_array( $role, $slots ) ) {
						// In SCHEMA_COMPAT_READ_OLD mode we may get the main slot even
						// if we didn't ask for it.
						unset( $result->value[$revId][$role] );
						continue;
					}

					$result->value[$revId][$role] = (object)[
						'blob_data' => $slotRow->blob_data,
						'model_name' => $slotRow->model_name,
					];
				}
			}
		}

		return $result;
	}

	/**
	 * Constructs a new MutableRevisionRecord based on the given associative array following
	 * the MW1.29 convention for the Revision constructor.
	 *
	 * MCR migration note: this replaces Revision::newFromRow
	 *
	 * @deprecated since 1.31, hard deprecated since 1.36'
	 *
	 * @param array $fields
	 * @param int $queryFlags
	 * @param PageIdentity|null $page
	 *
	 * @return MutableRevisionRecord
	 * @throws MWException
	 * @throws RevisionAccessException
	 */
	public function newMutableRevisionFromArray(
		array $fields,
		$queryFlags = 0,
		PageIdentity $page = null
	) {
		wfDeprecated( __METHOD__, '1.31' );

		if ( !$page && isset( $fields['title'] ) ) {
			if ( !( $fields['title'] instanceof PageIdentity ) ) {
				throw new MWException( 'title field must contain a Title object.' );
			}

			$page = $fields['title'];
		}

		if ( !$page ) {
			$pageId = $fields['page'] ?? 0;
			$revId = $fields['id'] ?? 0;

			$page = $this->getPage( $pageId, $revId, $queryFlags );
		}

		if ( !isset( $fields['page'] ) ) {
			$fields['page'] = $this->getArticleId( $page );
		}

		// if we have a content object, use it to set the model and type
		if ( !empty( $fields['content'] ) && !( $fields['content'] instanceof Content )
			&& !is_array( $fields['content'] )
		) {
			throw new MWException(
				'content field must contain a Content object or an array of Content objects.'
			);
		}

		if ( !empty( $fields['text_id'] ) ) {
			throw new MWException( 'The text_id field can not be used in MediaWiki 1.35 and later' );
		}

		if (
			isset( $fields['comment'] )
			&& !( $fields['comment'] instanceof CommentStoreComment )
		) {
			$commentData = $fields['comment_data'] ?? null;

			if ( $fields['comment'] instanceof Message ) {
				$fields['comment'] = CommentStoreComment::newUnsavedComment(
					$fields['comment'],
					$commentData
				);
			} else {
				$commentText = trim( strval( $fields['comment'] ) );
				$fields['comment'] = CommentStoreComment::newUnsavedComment(
					$commentText,
					$commentData
				);
			}
		}

		$revision = new MutableRevisionRecord( $page, $this->wikiId );

		/** @var Content[] $slotContent */
		if ( isset( $fields['content'] ) ) {
			if ( is_array( $fields['content'] ) ) {
				$slotContent = $fields['content'];
			} else {
				$slotContent = [ SlotRecord::MAIN => $fields['content'] ];
			}
		} elseif ( isset( $fields['text'] ) ) {
			if ( isset( $fields['content_model'] ) ) {
				$model = $fields['content_model'];
			} else {
				$slotRoleHandler = $this->slotRoleRegistry->getRoleHandler( SlotRecord::MAIN );
				$model = $slotRoleHandler->getDefaultModel( $page );
			}

			$contentHandler = $this->contentHandlerFactory->getContentHandler( $model );
			$content = $contentHandler->unserializeContent( $fields['text'] );
			$slotContent = [ SlotRecord::MAIN => $content ];
		} else {
			$slotContent = [];
		}

		foreach ( $slotContent as $role => $content ) {
			$revision->setContent( $role, $content );
		}

		$this->initializeMutableRevisionFromArray( $revision, $fields );

		return $revision;
	}

	/**
	 * @param MutableRevisionRecord $record
	 * @param array $fields
	 */
	private function initializeMutableRevisionFromArray(
		MutableRevisionRecord $record,
		array $fields
	) {
		/** @var UserIdentity $user */
		$user = null;
		if ( isset( $fields['user'] ) && ( $fields['user'] instanceof UserIdentity ) ) {
			$fields['user']->assertWiki( $this->wikiId );
			$user = $fields['user'];
		} else {
			$actorID = isset( $fields['actor'] ) && is_numeric( $fields['actor'] ) ? (int)$fields['actor'] : null;
			$userID = isset( $fields['user'] ) && is_numeric( $fields['user'] ) ? (int)$fields['user'] : null;
			try {
				$user = $this->actorStore->newActorFromRowFields(
					$userID,
					$fields['user_text'] ?? null,
					$actorID
				);
			} catch ( InvalidArgumentException $ex ) {
				$user = null;
			}
			if ( !$user && $actorID ) {
				try {
					$user = $this->actorStore->getActorById(
						$actorID,
						$this->getDBConnectionRefForQueryFlags( self::READ_NORMAL )
					);
				} catch ( InvalidArgumentException $ex ) {
					$user = null;
				}
			}
			if ( !$user ) {
				try {
					if ( $userID ) {
						$fromUserId = $this->actorStore->getUserIdentityByUserId( $userID );
						if ( $fromUserId ) {
							$user = $fromUserId;
						} elseif ( $fields['user_text'] ?? null ) {
							$fromName = $this->actorStore
								->getUserIdentityByName( $fields['user_text'] ?? null );
							if ( $fromName ) {
								$user = $fromName;
							}
						}
					}
				} catch ( InvalidArgumentException $ex ) {
					$user = null;
				}
			}
			// Could not initialize the user, maybe it doesn't exist?
			if ( isset( $fields['user_text'] ) ) {
				$user = new UserIdentityValue(
					$userID === null ? 0 : $userID,
					$fields['user_text'],
					$fields['actor'] ?? 0,
					$this->wikiId
				);
			}
		}

		if ( $user ) {
			$record->setUser( $user );
		}

		$timestamp = isset( $fields['timestamp'] )
			? strval( $fields['timestamp'] )
			: MWTimestamp::now( TS_MW );

		$record->setTimestamp( $timestamp );

		if ( isset( $fields['page'] ) ) {
			$record->setPageId( intval( $fields['page'] ) );
		}

		if ( isset( $fields['id'] ) ) {
			$record->setId( intval( $fields['id'] ) );
		}
		if ( isset( $fields['parent_id'] ) ) {
			$record->setParentId( intval( $fields['parent_id'] ) );
		}

		if ( isset( $fields['sha1'] ) ) {
			$record->setSha1( $fields['sha1'] );
		}

		if ( isset( $fields['size'] ) ) {
			$record->setSize( intval( $fields['size'] ) );
		} elseif ( isset( $fields['len'] ) ) {
			$record->setSize( intval( $fields['len'] ) );
		}

		if ( isset( $fields['minor_edit'] ) ) {
			$record->setMinorEdit( intval( $fields['minor_edit'] ) !== 0 );
		}
		if ( isset( $fields['deleted'] ) ) {
			$record->setVisibility( intval( $fields['deleted'] ) );
		}

		if ( isset( $fields['comment'] ) ) {
			Assert::parameterType(
				CommentStoreComment::class,
				$fields['comment'],
				'$row[\'comment\']'
			);
			$record->setComment( $fields['comment'] );
		}
	}

	/**
	 * Load either the current, or a specified, revision
	 * that's attached to a given page. If not attached
	 * to that page, will return null.
	 *
	 * MCR migration note: this replaces Revision::loadFromPageId
	 *
	 * @deprecated since 1.35 Use RevisionStore::getRevisionByPageId instead.
	 *
	 * @param IDatabase $db
	 * @param int $pageid
	 * @param int $id
	 * @return RevisionRecord|null
	 */
	public function loadRevisionFromPageId( IDatabase $db, $pageid, $id = 0 ) {
		wfDeprecated( __METHOD__, '1.35' );
		$conds = [ 'rev_page' => intval( $pageid ), 'page_id' => intval( $pageid ) ];
		if ( $id ) {
			$conds['rev_id'] = intval( $id );
		} else {
			$conds[] = 'rev_id=page_latest';
		}
		return $this->loadRevisionFromConds( $db, $conds );
	}

	/**
	 * Load either the current, or a specified, revision
	 * that's attached to a given page. If not attached
	 * to that page, will return null.
	 *
	 * MCR migration note: this replaces Revision::loadFromTitle
	 *
	 * @note direct use is deprecated!
	 * @todo remove when unused!
	 * @deprecated since 1.35
	 *
	 * @param IDatabase $db
	 * @param Title $title
	 * @param int $id
	 *
	 * @return RevisionRecord|null
	 */
	public function loadRevisionFromTitle( IDatabase $db, $title, $id = 0 ) {
		wfDeprecated( __METHOD__, '1.35' );
		if ( $id ) {
			$matchId = intval( $id );
		} else {
			$matchId = 'page_latest';
		}

		return $this->loadRevisionFromConds(
			$db,
			[
				"rev_id=$matchId",
				'page_namespace' => $title->getNamespace(),
				'page_title' => $title->getDBkey()
			],
			0,
			$title
		);
	}

	/**
	 * Load the revision for the given title with the given timestamp.
	 * WARNING: Timestamps may in some circumstances not be unique,
	 * so this isn't the best key to use.
	 *
	 * MCR migration note: this replaces Revision::loadFromTimestamp
	 *
	 * @deprecated since 1.35
	 *
	 * @param IDatabase $db
	 * @param Title $title
	 * @param string $timestamp
	 * @return RevisionRecord|null
	 */
	public function loadRevisionFromTimestamp( IDatabase $db, $title, $timestamp ) {
		wfDeprecated( __METHOD__, '1.35' );
		return $this->loadRevisionFromConds( $db,
			[
				'rev_timestamp' => $db->timestamp( $timestamp ),
				'page_namespace' => $title->getNamespace(),
				'page_title' => $title->getDBkey()
			],
			0,
			$title
		);
	}

	/**
	 * Given a set of conditions, fetch a revision
	 *
	 * This method should be used if we are pretty sure the revision exists.
	 * Unless $flags has READ_LATEST set, this method will first try to find the revision
	 * on a replica before hitting the master database.
	 *
	 * MCR migration note: this corresponds to Revision::newFromConds
	 *
	 * @param array $conditions
	 * @param int $flags (optional)
	 * @param PageIdentity|null $page (optional)
	 * @param array $options (optional) additional query options
	 *
	 * @return RevisionRecord|null
	 */
	private function newRevisionFromConds(
		array $conditions,
		int $flags = IDBAccessObject::READ_NORMAL,
		PageIdentity $page = null,
		array $options = []
	) {
		$db = $this->getDBConnectionRefForQueryFlags( $flags );
		$rev = $this->loadRevisionFromConds( $db, $conditions, $flags, $page, $options );

		$lb = $this->getDBLoadBalancer();

		// Make sure new pending/committed revision are visibile later on
		// within web requests to certain avoid bugs like T93866 and T94407.
		if ( !$rev
			&& !( $flags & self::READ_LATEST )
			&& $lb->hasStreamingReplicaServers()
			&& $lb->hasOrMadeRecentMasterChanges()
		) {
			$flags = self::READ_LATEST;
			$dbw = $this->getDBConnectionRef( DB_MASTER );
			$rev = $this->loadRevisionFromConds( $dbw, $conditions, $flags, $page, $options );
		}

		return $rev;
	}

	/**
	 * Given a set of conditions, fetch a revision from
	 * the given database connection.
	 *
	 * MCR migration note: this corresponds to Revision::loadFromConds
	 *
	 * @param IDatabase $db
	 * @param array $conditions
	 * @param int $flags (optional)
	 * @param PageIdentity|null $page (optional) additional query options
	 * @param array $options (optional) additional query options
	 *
	 * @return RevisionRecord|null
	 */
	private function loadRevisionFromConds(
		IDatabase $db,
		array $conditions,
		int $flags = IDBAccessObject::READ_NORMAL,
		PageIdentity $page = null,
		array $options = []
	) {
		$row = $this->fetchRevisionRowFromConds( $db, $conditions, $flags, $options );
		if ( $row ) {
			return $this->newRevisionFromRow( $row, $flags, $page );
		}

		return null;
	}

	/**
	 * Throws an exception if the given database connection does not belong to the wiki this
	 * RevisionStore is bound to.
	 *
	 * @param IDatabase $db
	 * @throws MWException
	 */
	private function checkDatabaseDomain( IDatabase $db ) {
		$dbDomain = $db->getDomainID();
		$storeDomain = $this->loadBalancer->resolveDomainID( $this->wikiId );
		if ( $dbDomain === $storeDomain ) {
			return;
		}

		throw new MWException( "DB connection domain '$dbDomain' does not match '$storeDomain'" );
	}

	/**
	 * Given a set of conditions, return a row with the
	 * fields necessary to build RevisionRecord objects.
	 *
	 * MCR migration note: this corresponds to Revision::fetchFromConds
	 *
	 * @param IDatabase $db
	 * @param array $conditions
	 * @param int $flags (optional)
	 * @param array $options (optional) additional query options
	 *
	 * @return \stdClass|false data row as a raw object
	 */
	private function fetchRevisionRowFromConds(
		IDatabase $db,
		array $conditions,
		int $flags = IDBAccessObject::READ_NORMAL,
		array $options = []
	) {
		$this->checkDatabaseDomain( $db );

		$revQuery = $this->getQueryInfo( [ 'page', 'user' ] );
		if ( ( $flags & self::READ_LOCKING ) == self::READ_LOCKING ) {
			$options[] = 'FOR UPDATE';
		}
		return $db->selectRow(
			$revQuery['tables'],
			$revQuery['fields'],
			$conditions,
			__METHOD__,
			$options,
			$revQuery['joins']
		);
	}

	/**
	 * Return the tables, fields, and join conditions to be selected to create
	 * a new RevisionStoreRecord object.
	 *
	 * MCR migration note: this replaces Revision::getQueryInfo
	 *
	 * If the format of fields returned changes in any way then the cache key provided by
	 * self::getRevisionRowCacheKey should be updated.
	 *
	 * @since 1.31
	 *
	 * @param array $options Any combination of the following strings
	 *  - 'page': Join with the page table, and select fields to identify the page
	 *  - 'user': Join with the user table, and select the user name
	 *
	 * @return array[] With three keys:
	 *  - tables: (string[]) to include in the `$table` to `IDatabase->select()`
	 *  - fields: (string[]) to include in the `$vars` to `IDatabase->select()`
	 *  - joins: (array) to include in the `$join_conds` to `IDatabase->select()`
	 * @phan-return array{tables:string[],fields:string[],joins:array}
	 */
	public function getQueryInfo( $options = [] ) {
		$ret = [
			'tables' => [],
			'fields' => [],
			'joins'  => [],
		];

		$ret['tables'][] = 'revision';
		$ret['fields'] = array_merge( $ret['fields'], [
			'rev_id',
			'rev_page',
			'rev_timestamp',
			'rev_minor_edit',
			'rev_deleted',
			'rev_len',
			'rev_parent_id',
			'rev_sha1',
		] );

		$commentQuery = $this->commentStore->getJoin( 'rev_comment' );
		$ret['tables'] = array_merge( $ret['tables'], $commentQuery['tables'] );
		$ret['fields'] = array_merge( $ret['fields'], $commentQuery['fields'] );
		$ret['joins'] = array_merge( $ret['joins'], $commentQuery['joins'] );

		$actorQuery = $this->actorMigration->getJoin( 'rev_user' );
		$ret['tables'] = array_merge( $ret['tables'], $actorQuery['tables'] );
		$ret['fields'] = array_merge( $ret['fields'], $actorQuery['fields'] );
		$ret['joins'] = array_merge( $ret['joins'], $actorQuery['joins'] );

		if ( in_array( 'page', $options, true ) ) {
			$ret['tables'][] = 'page';
			$ret['fields'] = array_merge( $ret['fields'], [
				'page_namespace',
				'page_title',
				'page_id',
				'page_latest',
				'page_is_redirect',
				'page_len',
			] );
			$ret['joins']['page'] = [ 'JOIN', [ 'page_id = rev_page' ] ];
		}

		if ( in_array( 'user', $options, true ) ) {
			$ret['tables'][] = 'user';
			$ret['fields'] = array_merge( $ret['fields'], [
				'user_name',
			] );
			$u = $actorQuery['fields']['rev_user'];
			$ret['joins']['user'] = [ 'LEFT JOIN', [ "$u != 0", "user_id = $u" ] ];
		}

		if ( in_array( 'text', $options, true ) ) {
			throw new InvalidArgumentException(
				'The `text` option is no longer supported in MediaWiki 1.35 and later.'
			);
		}

		return $ret;
	}

	/**
	 * Return the tables, fields, and join conditions to be selected to create
	 * a new SlotRecord.
	 *
	 * @since 1.32
	 *
	 * @param array $options Any combination of the following strings
	 *  - 'content': Join with the content table, and select content meta-data fields
	 *  - 'model': Join with the content_models table, and select the model_name field.
	 *             Only applicable if 'content' is also set.
	 *  - 'role': Join with the slot_roles table, and select the role_name field
	 *
	 * @return array With three keys:
	 *  - tables: (string[]) to include in the `$table` to `IDatabase->select()`
	 *  - fields: (string[]) to include in the `$vars` to `IDatabase->select()`
	 *  - joins: (array) to include in the `$join_conds` to `IDatabase->select()`
	 *  - keys: (associative array) to look up fields to match against.
	 *          In particular, the field that can be used to find slots by rev_id
	 *          can be found in ['keys']['rev_id'].
	 */
	public function getSlotsQueryInfo( $options = [] ) {
		$ret = [
			'tables' => [],
			'fields' => [],
			'joins'  => [],
			'keys'  => [],
		];

		$ret['keys']['rev_id'] = 'slot_revision_id';
		$ret['keys']['role_id'] = 'slot_role_id';

		$ret['tables'][] = 'slots';
		$ret['fields'] = array_merge( $ret['fields'], [
			'slot_revision_id',
			'slot_content_id',
			'slot_origin',
			'slot_role_id',
		] );

		if ( in_array( 'role', $options, true ) ) {
			// Use left join to attach role name, so we still find the revision row even
			// if the role name is missing. This triggers a more obvious failure mode.
			$ret['tables'][] = 'slot_roles';
			$ret['joins']['slot_roles'] = [ 'LEFT JOIN', [ 'slot_role_id = role_id' ] ];
			$ret['fields'][] = 'role_name';
		}

		if ( in_array( 'content', $options, true ) ) {
			$ret['keys']['model_id'] = 'content_model';

			$ret['tables'][] = 'content';
			$ret['fields'] = array_merge( $ret['fields'], [
				'content_size',
				'content_sha1',
				'content_address',
				'content_model',
			] );
			$ret['joins']['content'] = [ 'JOIN', [ 'slot_content_id = content_id' ] ];

			if ( in_array( 'model', $options, true ) ) {
				// Use left join to attach model name, so we still find the revision row even
				// if the model name is missing. This triggers a more obvious failure mode.
				$ret['tables'][] = 'content_models';
				$ret['joins']['content_models'] = [ 'LEFT JOIN', [ 'content_model = model_id' ] ];
				$ret['fields'][] = 'model_name';
			}

		}

		return $ret;
	}

	/**
	 * Return the tables, fields, and join conditions to be selected to create
	 * a new RevisionArchiveRecord object.
	 *
	 * MCR migration note: this replaces Revision::getArchiveQueryInfo
	 *
	 * @since 1.31
	 *
	 * @return array With three keys:
	 *   - tables: (string[]) to include in the `$table` to `IDatabase->select()`
	 *   - fields: (string[]) to include in the `$vars` to `IDatabase->select()`
	 *   - joins: (array) to include in the `$join_conds` to `IDatabase->select()`
	 */
	public function getArchiveQueryInfo() {
		$commentQuery = $this->commentStore->getJoin( 'ar_comment' );
		$actorQuery = $this->actorMigration->getJoin( 'ar_user' );
		$ret = [
			'tables' => [ 'archive' ] + $commentQuery['tables'] + $actorQuery['tables'],
			'fields' => [
				'ar_id',
				'ar_page_id',
				'ar_namespace',
				'ar_title',
				'ar_rev_id',
				'ar_timestamp',
				'ar_minor_edit',
				'ar_deleted',
				'ar_len',
				'ar_parent_id',
					'ar_sha1',
			] + $commentQuery['fields'] + $actorQuery['fields'],
			'joins' => $commentQuery['joins'] + $actorQuery['joins'],
		];

		return $ret;
	}

	/**
	 * Do a batched query for the sizes of a set of revisions.
	 *
	 * MCR migration note: this replaces Revision::getParentLengths
	 *
	 * @param int[] $revIds
	 * @return int[] associative array mapping revision IDs from $revIds to the nominal size
	 *         of the corresponding revision.
	 */
	public function getRevisionSizes( array $revIds ) {
		$dbr = $this->getDBConnectionRef( DB_REPLICA );
		$revLens = [];
		if ( !$revIds ) {
			return $revLens; // empty
		}

		$res = $dbr->select(
			'revision',
			[ 'rev_id', 'rev_len' ],
			[ 'rev_id' => $revIds ],
			__METHOD__
		);

		foreach ( $res as $row ) {
			$revLens[$row->rev_id] = intval( $row->rev_len );
		}

		return $revLens;
	}

	/**
	 * Do a batched query for the sizes of a set of revisions.
	 *
	 * MCR migration note: this replaces Revision::getParentLengths
	 *
	 * @deprecated since 1.35 use RevisionStore::getRevisionSizes instead.
	 *
	 * @param IDatabase $db
	 * @param int[] $revIds
	 * @return int[] associative array mapping revision IDs from $revIds to the nominal size
	 *         of the corresponding revision.
	 */
	public function listRevisionSizes( IDatabase $db, array $revIds ) {
		wfDeprecated( __METHOD__, '1.35' );
		return $this->getRevisionSizes( $revIds );
	}

	/**
	 * Implementation of getPreviousRevision and getNextRevision.
	 *
	 * @param RevisionRecord $rev
	 * @param int $flags
	 * @param string $dir 'next' or 'prev'
	 * @return RevisionRecord|null
	 */
	private function getRelativeRevision( RevisionRecord $rev, $flags, $dir ) {
		$op = $dir === 'next' ? '>' : '<';
		$sort = $dir === 'next' ? 'ASC' : 'DESC';

		$revisionIdValue = $rev->getId( $this->wikiId );

		if ( !$revisionIdValue || !$rev->getPageId( $this->wikiId ) ) {
			// revision is unsaved or otherwise incomplete
			return null;
		}

		if ( $rev instanceof RevisionArchiveRecord ) {
			// revision is deleted, so it's not part of the page history
			return null;
		}

		list( $dbType, ) = DBAccessObjectUtils::getDBOptions( $flags );
		$db = $this->getDBConnectionRef( $dbType, [ 'contributions' ] );

		$ts = $this->getTimestampFromId( $revisionIdValue, $flags );
		if ( $ts === false ) {
			// XXX Should this be moved into getTimestampFromId?
			$ts = $db->selectField( 'archive', 'ar_timestamp',
				[ 'ar_rev_id' => $revisionIdValue ], __METHOD__ );
			if ( $ts === false ) {
				// XXX Is this reachable? How can we have a page id but no timestamp?
				return null;
			}
		}
		$dbts = $db->addQuotes( $db->timestamp( $ts ) );

		$revId = $db->selectField( 'revision', 'rev_id',
			[
				'rev_page' => $rev->getPageId( $this->wikiId ),
				"rev_timestamp $op $dbts OR (rev_timestamp = $dbts AND rev_id $op $revisionIdValue )"
			],
			__METHOD__,
			[
				'ORDER BY' => [ "rev_timestamp $sort", "rev_id $sort" ],
				'IGNORE INDEX' => 'rev_timestamp', // Probably needed for T159319
			]
		);

		if ( $revId === false ) {
			return null;
		}

		return $this->getRevisionById( intval( $revId ) );
	}

	/**
	 * Get the revision before $rev in the page's history, if any.
	 * Will return null for the first revision but also for deleted or unsaved revisions.
	 *
	 * MCR migration note: this replaces Revision::getPrevious
	 *
	 * @see Title::getPreviousRevisionID
	 * @see PageArchive::getPreviousRevision
	 *
	 * @param RevisionRecord $rev
	 * @param int $flags (optional) $flags include:
	 *      IDBAccessObject::READ_LATEST: Select the data from the master
	 *
	 * @return RevisionRecord|null
	 */
	public function getPreviousRevision( RevisionRecord $rev, $flags = self::READ_NORMAL ) {
		return $this->getRelativeRevision( $rev, $flags, 'prev' );
	}

	/**
	 * Get the revision after $rev in the page's history, if any.
	 * Will return null for the latest revision but also for deleted or unsaved revisions.
	 *
	 * MCR migration note: this replaces Revision::getNext
	 *
	 * @see Title::getNextRevisionID
	 *
	 * @param RevisionRecord $rev
	 * @param int $flags (optional) $flags include:
	 *      IDBAccessObject::READ_LATEST: Select the data from the master
	 * @return RevisionRecord|null
	 */
	public function getNextRevision( RevisionRecord $rev, $flags = self::READ_NORMAL ) {
		return $this->getRelativeRevision( $rev, $flags, 'next' );
	}

	/**
	 * Get previous revision Id for this page_id
	 * This is used to populate rev_parent_id on save
	 *
	 * MCR migration note: this corresponds to Revision::getPreviousRevisionId
	 *
	 * @param IDatabase $db
	 * @param RevisionRecord $rev
	 *
	 * @return int
	 */
	private function getPreviousRevisionId( IDatabase $db, RevisionRecord $rev ) {
		$this->checkDatabaseDomain( $db );

		if ( $rev->getPageId( $this->wikiId ) === null ) {
			return 0;
		}
		# Use page_latest if ID is not given
		if ( !$rev->getId( $this->wikiId ) ) {
			$prevId = $db->selectField(
				'page', 'page_latest',
				[ 'page_id' => $rev->getPageId( $this->wikiId ) ],
				__METHOD__
			);
		} else {
			$prevId = $db->selectField(
				'revision', 'rev_id',
				[ 'rev_page' => $rev->getPageId( $this->wikiId ), 'rev_id < ' . $rev->getId( $this->wikiId ) ],
				__METHOD__,
				[ 'ORDER BY' => 'rev_id DESC' ]
			);
		}
		return intval( $prevId );
	}

	/**
	 * Get rev_timestamp from rev_id, without loading the rest of the row.
	 *
	 * Historically, there was an extra Title parameter that was passed before $id. This is no
	 * longer needed and is deprecated in 1.34.
	 *
	 * MCR migration note: this replaces Revision::getTimestampFromId
	 *
	 * @param int $id
	 * @param int $flags
	 * @return string|bool False if not found
	 */
	public function getTimestampFromId( $id, $flags = 0 ) {
		if ( $id instanceof Title ) {
			// Old deprecated calling convention supported for backwards compatibility
			$id = $flags;
			$flags = func_num_args() > 2 ? func_get_arg( 2 ) : 0;
		}

		// T270149: Bail out if we know the query will definitely return false. Some callers are
		// passing RevisionRecord::getId() call directly as $id which can possibly return null.
		// Null $id or $id <= 0 will lead to useless query with WHERE clause of 'rev_id IS NULL'
		// or 'rev_id = 0', but 'rev_id' is always greater than zero and cannot be null.
		// @todo typehint $id and remove the null check
		if ( $id === null || $id <= 0 ) {
			return false;
		}

		$db = $this->getDBConnectionRefForQueryFlags( $flags );

		$timestamp =
			$db->selectField( 'revision', 'rev_timestamp', [ 'rev_id' => $id ], __METHOD__ );

		return ( $timestamp !== false ) ? MWTimestamp::convert( TS_MW, $timestamp ) : false;
	}

	/**
	 * Get count of revisions per page...not very efficient
	 *
	 * MCR migration note: this replaces Revision::countByPageId
	 *
	 * @param IDatabase $db
	 * @param int $id Page id
	 * @return int
	 */
	public function countRevisionsByPageId( IDatabase $db, $id ) {
		$this->checkDatabaseDomain( $db );

		$row = $db->selectRow( 'revision',
			[ 'revCount' => 'COUNT(*)' ],
			[ 'rev_page' => $id ],
			__METHOD__
		);
		if ( $row ) {
			return intval( $row->revCount );
		}
		return 0;
	}

	/**
	 * Get count of revisions per page...not very efficient
	 *
	 * MCR migration note: this replaces Revision::countByTitle
	 *
	 * @param IDatabase $db
	 * @param PageIdentity $page
	 * @return int
	 */
	public function countRevisionsByTitle( IDatabase $db, PageIdentity $page ) {
		$id = $this->getArticleId( $page );
		if ( $id ) {
			return $this->countRevisionsByPageId( $db, $id );
		}
		return 0;
	}

	/**
	 * Check if no edits were made by other users since
	 * the time a user started editing the page. Limit to
	 * 50 revisions for the sake of performance.
	 *
	 * MCR migration note: this replaces Revision::userWasLastToEdit
	 *
	 * @deprecated since 1.31; Can possibly be removed, since the self-conflict suppression
	 *       logic in EditPage that uses this seems conceptually dubious. Revision::userWasLastToEdit
	 *       has been deprecated since 1.24.
	 *
	 * @param IDatabase $db The Database to perform the check on.
	 * @param int $pageId The ID of the page in question
	 * @param int $userId The ID of the user in question
	 * @param string $since Look at edits since this time
	 *
	 * @return bool True if the given user was the only one to edit since the given timestamp
	 */
	public function userWasLastToEdit( IDatabase $db, $pageId, $userId, $since ) {
		$this->checkDatabaseDomain( $db );

		if ( !$userId ) {
			return false;
		}

		$revQuery = $this->getQueryInfo();
		$res = $db->select(
			$revQuery['tables'],
			[
				'rev_user' => $revQuery['fields']['rev_user'],
			],
			[
				'rev_page' => $pageId,
				'rev_timestamp > ' . $db->addQuotes( $db->timestamp( $since ) )
			],
			__METHOD__,
			[ 'ORDER BY' => 'rev_timestamp ASC', 'LIMIT' => 50 ],
			$revQuery['joins']
		);
		foreach ( $res as $row ) {
			if ( $row->rev_user != $userId ) {
				return false;
			}
		}
		return true;
	}

	/**
	 * Load a revision based on a known page ID and current revision ID from the DB
	 *
	 * This method allows for the use of caching, though accessing anything that normally
	 * requires permission checks (aside from the text) will trigger a small DB lookup.
	 *
	 * MCR migration note: this replaces Revision::newKnownCurrent
	 *
	 * @param PageIdentity $page the associated page
	 * @param int $revId current revision of this page. Defaults to $title->getLatestRevID().
	 *
	 * @return RevisionRecord|bool Returns false if missing
	 */
	public function getKnownCurrentRevision( PageIdentity $page, $revId = 0 ) {
		$db = $this->getDBConnectionRef( DB_REPLICA );
		if ( !$page instanceof Title ) {

			// TODO: For foreign wikis we can not cast from PageIdentityValue to Title,
			// since getLatestRevID will fetch from local database. To be fixed with cross-wiki
			// aware PageStore. T274067
			$page->assertWiki( PageIdentity::LOCAL );
			$title = Title::castFromPageIdentity( $page );
		} else {
			$title = $page;
		}
		$revIdPassed = $revId;
		$pageId = $this->getArticleID( $title );

		if ( !$pageId ) {
			return false;
		}

		if ( !$revId ) {
			$revId = $title->getLatestRevID();
		}

		if ( !$revId ) {
			wfWarn(
				'No latest revision known for page ' . $title->getPrefixedDBkey()
				. ' even though it exists with page ID ' . $pageId
			);
			return false;
		}

		// Load the row from cache if possible.  If not possible, populate the cache.
		// As a minor optimization, remember if this was a cache hit or miss.
		// We can sometimes avoid a database query later if this is a cache miss.
		$fromCache = true;
		$row = $this->cache->getWithSetCallback(
			// Page/rev IDs passed in from DB to reflect history merges
			$this->getRevisionRowCacheKey( $db, $pageId, $revId ),
			WANObjectCache::TTL_WEEK,
			function ( $curValue, &$ttl, array &$setOpts ) use (
				$db, $revId, &$fromCache
			) {
				$setOpts += Database::getCacheSetOptions( $db );
				$row = $this->fetchRevisionRowFromConds( $db, [ 'rev_id' => intval( $revId ) ] );
				if ( $row ) {
					$fromCache = false;
				}
				return $row; // don't cache negatives
			}
		);

		// Reflect revision deletion and user renames.
		if ( $row ) {
			$this->ensureRevisionRowMatchesTitle( $row, $title, [
				'from_cache_flag' => $fromCache,
				'page_id_initial' => $pageId,
				'rev_id_used' => $revId,
				'rev_id_requested' => $revIdPassed,
			] );

			return $this->newRevisionFromRow( $row, 0, $title, $fromCache );
		} else {
			return false;
		}
	}

	/**
	 * Get the first revision of a given page.
	 *
	 * @since 1.35
	 * @param LinkTarget|PageIdentity $page Calling with LinkTarget is deprecated since 1.36
	 * @param int $flags
	 * @return RevisionRecord|null
	 */
	public function getFirstRevision(
		$page,
		int $flags = IDBAccessObject::READ_NORMAL
	): ?RevisionRecord {
		if ( $page instanceof LinkTarget ) {
			// Only resolve LinkTarget to a Title when operating in the context of the local wiki (T248756)
			$page = $this->wikiId === WikiAwareEntity::LOCAL ? Title::castFromLinkTarget( $page ) : null;
		}
		return $this->newRevisionFromConds(
			[
				'page_namespace' => $page->getNamespace(),
				'page_title' => $page->getDBkey()
			],
			$flags,
			$page,
			[
				'ORDER BY' => [ 'rev_timestamp ASC', 'rev_id ASC' ],
				'IGNORE INDEX' => [ 'revision' => 'rev_timestamp' ], // See T159319
			]
		);
	}

	/**
	 * Get a cache key for use with a row as selected with getQueryInfo( [ 'page', 'user' ] )
	 * Caching rows without 'page' or 'user' could lead to issues.
	 * If the format of the rows returned by the query provided by getQueryInfo changes the
	 * cache key should be updated to avoid conflicts.
	 *
	 * @param IDatabase $db
	 * @param int $pageId
	 * @param int $revId
	 * @return string
	 */
	private function getRevisionRowCacheKey( IDatabase $db, $pageId, $revId ) {
		return $this->cache->makeGlobalKey(
			self::ROW_CACHE_KEY,
			$db->getDomainID(),
			$pageId,
			$revId
		);
	}

	/**
	 * Asserts that if revision is provided, it's saved and belongs to the page with provided pageId.
	 * @param string $paramName
	 * @param int $pageId
	 * @param RevisionRecord|null $rev
	 * @throws InvalidArgumentException
	 */
	private function assertRevisionParameter( $paramName, $pageId, RevisionRecord $rev = null ) {
		if ( $rev ) {
			if ( $rev->getId( $this->wikiId ) === null ) {
				throw new InvalidArgumentException( "Unsaved {$paramName} revision passed" );
			}
			if ( $rev->getPageId( $this->wikiId ) !== $pageId ) {
				throw new InvalidArgumentException(
					"Revision {$rev->getId( $this->wikiId )} doesn't belong to page {$pageId}"
				);
			}
		}
	}

	/**
	 * Converts revision limits to query conditions.
	 *
	 * @param IDatabase $dbr
	 * @param RevisionRecord|null $old Old revision.
	 *  If null is provided, count starting from the first revision (inclusive).
	 * @param RevisionRecord|null $new New revision.
	 *  If null is provided, count until the last revision (inclusive).
	 * @param string|array $options Single option, or an array of options:
	 *     RevisionStore::INCLUDE_OLD Include $old in the range; $new is excluded.
	 *     RevisionStore::INCLUDE_NEW Include $new in the range; $old is excluded.
	 *     RevisionStore::INCLUDE_BOTH Include both $old and $new in the range.
	 * @return array
	 */
	private function getRevisionLimitConditions(
		IDatabase $dbr,
		RevisionRecord $old = null,
		RevisionRecord $new = null,
		$options = []
	) {
		$options = (array)$options;
		$oldCmp = '>';
		$newCmp = '<';
		if ( in_array( self::INCLUDE_OLD, $options ) ) {
			$oldCmp = '>=';
		}
		if ( in_array( self::INCLUDE_NEW, $options ) ) {
			$newCmp = '<=';
		}
		if ( in_array( self::INCLUDE_BOTH, $options ) ) {
			$oldCmp = '>=';
			$newCmp = '<=';
		}

		$conds = [];
		if ( $old ) {
			$oldTs = $dbr->addQuotes( $dbr->timestamp( $old->getTimestamp() ) );
			$conds[] = "(rev_timestamp = {$oldTs} AND rev_id {$oldCmp} {$old->getId( $this->wikiId )}) " .
				"OR rev_timestamp > {$oldTs}";
		}
		if ( $new ) {
			$newTs = $dbr->addQuotes( $dbr->timestamp( $new->getTimestamp() ) );
			$conds[] = "(rev_timestamp = {$newTs} AND rev_id {$newCmp} {$new->getId( $this->wikiId )}) " .
				"OR rev_timestamp < {$newTs}";
		}
		return $conds;
	}

	/**
	 * Get IDs of revisions between the given revisions.
	 *
	 * @since 1.36
	 *
	 * @param int $pageId The id of the page
	 * @param RevisionRecord|null $old Old revision.
	 *  If null is provided, count starting from the first revision (inclusive).
	 * @param RevisionRecord|null $new New revision.
	 *  If null is provided, count until the last revision (inclusive).
	 * @param int|null $max Limit of Revisions to count, will be incremented by
	 *  one to detect truncations.
	 * @param string|array $options Single option, or an array of options:
	 *     RevisionStore::INCLUDE_OLD Include $old in the range; $new is excluded.
	 *     RevisionStore::INCLUDE_NEW Include $new in the range; $old is excluded.
	 *     RevisionStore::INCLUDE_BOTH Include both $old and $new in the range.
	 * @param string|null $order The direction in which the revisions should be sorted.
	 *  Possible values:
	 *   - RevisionStore::ORDER_OLDEST_TO_NEWEST
	 *   - RevisionStore::ORDER_NEWEST_TO_OLDEST
	 *   - null for no specific ordering (default value)
	 * @param int $flags
	 * @throws InvalidArgumentException in case either revision is unsaved or
	 *  the revisions do not belong to the same page or unknown option is passed.
	 * @return int[]
	 */
	public function getRevisionIdsBetween(
		int $pageId,
		RevisionRecord $old = null,
		RevisionRecord $new = null,
		?int $max = null,
		$options = [],
		?string $order = null,
		int $flags = IDBAccessObject::READ_NORMAL
	) : array {
		$this->assertRevisionParameter( 'old', $pageId, $old );
		$this->assertRevisionParameter( 'new', $pageId, $new );

		$options = (array)$options;
		$includeOld = in_array( self::INCLUDE_OLD, $options ) ||
			in_array( self::INCLUDE_BOTH, $options );
		$includeNew = in_array( self::INCLUDE_NEW, $options ) ||
			in_array( self::INCLUDE_BOTH, $options );

		// No DB query needed if old and new are the same revision.
		// Can't check for consecutive revisions with 'getParentId' for a similar
		// optimization as edge cases exist when there are revisions between
		// a revision and it's parent. See T185167 for more details.
		if ( $old && $new && $new->getId( $this->wikiId ) === $old->getId( $this->wikiId ) ) {
			return $includeOld || $includeNew ? [ $new->getId( $this->wikiId ) ] : [];
		}

		$db = $this->getDBConnectionRefForQueryFlags( $flags );
		$conds = array_merge(
			[
				'rev_page' => $pageId,
				$db->bitAnd( 'rev_deleted', RevisionRecord::DELETED_TEXT ) . ' = 0'
			],
			$this->getRevisionLimitConditions( $db, $old, $new, $options )
		);

		$queryOptions = [];
		if ( $order !== null ) {
			$queryOptions['ORDER BY'] = [ "rev_timestamp $order", "rev_id $order" ];
		}
		if ( $max !== null ) {
			$queryOptions['LIMIT'] = $max + 1; // extra to detect truncation
		}

		$values = $db->selectFieldValues(
			'revision',
			'rev_id',
			$conds,
			__METHOD__,
			$queryOptions
		);
		return array_map( 'intval', $values );
	}

	/**
	 * Get the authors between the given revisions or revisions.
	 * Used for diffs and other things that really need it.
	 *
	 * @since 1.35
	 *
	 * @param int $pageId The id of the page
	 * @param RevisionRecord|null $old Old revision.
	 *  If null is provided, count starting from the first revision (inclusive).
	 * @param RevisionRecord|null $new New revision.
	 *  If null is provided, count until the last revision (inclusive).
	 * @param Authority|null $performer the user who's access rights to apply
	 * @param int|null $max Limit of Revisions to count, will be incremented to detect truncations.
	 * @param string|array $options Single option, or an array of options:
	 *     RevisionStore::INCLUDE_OLD Include $old in the range; $new is excluded.
	 *     RevisionStore::INCLUDE_NEW Include $new in the range; $old is excluded.
	 *     RevisionStore::INCLUDE_BOTH Include both $old and $new in the range.
	 * @throws InvalidArgumentException in case either revision is unsaved or
	 *  the revisions do not belong to the same page or unknown option is passed.
	 * @return UserIdentity[] Names of revision authors in the range
	 */
	public function getAuthorsBetween(
		$pageId,
		RevisionRecord $old = null,
		RevisionRecord $new = null,
		Authority $performer = null,
		$max = null,
		$options = []
	) {
		$this->assertRevisionParameter( 'old', $pageId, $old );
		$this->assertRevisionParameter( 'new', $pageId, $new );
		$options = (array)$options;

		// No DB query needed if old and new are the same revision.
		// Can't check for consecutive revisions with 'getParentId' for a similar
		// optimization as edge cases exist when there are revisions between
		//a revision and it's parent. See T185167 for more details.
		if ( $old && $new && $new->getId( $this->wikiId ) === $old->getId( $this->wikiId ) ) {
			if ( empty( $options ) ) {
				return [];
			} elseif ( $performer ) {
				return [ $new->getUser( RevisionRecord::FOR_THIS_USER, $performer ) ];
			} else {
				return [ $new->getUser() ];
			}
		}

		$dbr = $this->getDBConnectionRef( DB_REPLICA );
		$conds = array_merge(
			[
				'rev_page' => $pageId,
				$dbr->bitAnd( 'rev_deleted', RevisionRecord::DELETED_USER ) . " = 0"
			],
			$this->getRevisionLimitConditions( $dbr, $old, $new, $options )
		);

		$queryOpts = [ 'DISTINCT' ];
		if ( $max !== null ) {
			$queryOpts['LIMIT'] = $max + 1;
		}

		$actorQuery = $this->actorMigration->getJoin( 'rev_user' );
		return array_map( function ( $row ) {
			return $this->actorStore->newActorFromRowFields(
				$row->rev_user,
				$row->rev_user_text,
				$row->rev_actor
			);
		}, iterator_to_array( $dbr->select(
			array_merge( [ 'revision' ], $actorQuery['tables'] ),
			$actorQuery['fields'],
			$conds, __METHOD__,
			$queryOpts,
			$actorQuery['joins']
		) ) );
	}

	/**
	 * Get the number of authors between the given revisions.
	 * Used for diffs and other things that really need it.
	 *
	 * @since 1.35
	 *
	 * @param int $pageId The id of the page
	 * @param RevisionRecord|null $old Old revision .
	 *  If null is provided, count starting from the first revision (inclusive).
	 * @param RevisionRecord|null $new New revision.
	 *  If null is provided, count until the last revision (inclusive).
	 * @param Authority|null $performer the user who's access rights to apply
	 * @param int|null $max Limit of Revisions to count, will be incremented to detect truncations.
	 * @param string|array $options Single option, or an array of options:
	 *     RevisionStore::INCLUDE_OLD Include $old in the range; $new is excluded.
	 *     RevisionStore::INCLUDE_NEW Include $new in the range; $old is excluded.
	 *     RevisionStore::INCLUDE_BOTH Include both $old and $new in the range.
	 * @throws InvalidArgumentException in case either revision is unsaved or
	 *  the revisions do not belong to the same page or unknown option is passed.
	 * @return int Number of revisions authors in the range.
	 */
	public function countAuthorsBetween(
		$pageId,
		RevisionRecord $old = null,
		RevisionRecord $new = null,
		Authority $performer = null,
		$max = null,
		$options = []
	) {
		// TODO: Implement with a separate query to avoid cost of selecting unneeded fields
		// and creation of UserIdentity stuff.
		return count( $this->getAuthorsBetween( $pageId, $old, $new, $performer, $max, $options ) );
	}

	/**
	 * Get the number of revisions between the given revisions.
	 * Used for diffs and other things that really need it.
	 *
	 * @since 1.35
	 *
	 * @param int $pageId The id of the page
	 * @param RevisionRecord|null $old Old revision.
	 *  If null is provided, count starting from the first revision (inclusive).
	 * @param RevisionRecord|null $new New revision.
	 *  If null is provided, count until the last revision (inclusive).
	 * @param int|null $max Limit of Revisions to count, will be incremented to detect truncations.
	 * @param string|array $options Single option, or an array of options:
	 *     RevisionStore::INCLUDE_OLD Include $old in the range; $new is excluded.
	 *     RevisionStore::INCLUDE_NEW Include $new in the range; $old is excluded.
	 *     RevisionStore::INCLUDE_BOTH Include both $old and $new in the range.
	 * @throws InvalidArgumentException in case either revision is unsaved or
	 *  the revisions do not belong to the same page.
	 * @return int Number of revisions between these revisions.
	 */
	public function countRevisionsBetween(
		$pageId,
		RevisionRecord $old = null,
		RevisionRecord $new = null,
		$max = null,
		$options = []
	) {
		$this->assertRevisionParameter( 'old', $pageId, $old );
		$this->assertRevisionParameter( 'new', $pageId, $new );

		// No DB query needed if old and new are the same revision.
		// Can't check for consecutive revisions with 'getParentId' for a similar
		// optimization as edge cases exist when there are revisions between
		//a revision and it's parent. See T185167 for more details.
		if ( $old && $new && $new->getId( $this->wikiId ) === $old->getId( $this->wikiId ) ) {
			return 0;
		}

		$dbr = $this->getDBConnectionRef( DB_REPLICA );
		$conds = array_merge(
			[
				'rev_page' => $pageId,
				$dbr->bitAnd( 'rev_deleted', RevisionRecord::DELETED_TEXT ) . " = 0"
			],
			$this->getRevisionLimitConditions( $dbr, $old, $new, $options )
		);
		if ( $max !== null ) {
			return $dbr->selectRowCount( 'revision', '1',
				$conds,
				__METHOD__,
				[ 'LIMIT' => $max + 1 ] // extra to detect truncation
			);
		} else {
			return (int)$dbr->selectField( 'revision', 'count(*)', $conds, __METHOD__ );
		}
	}

	// TODO: move relevant methods from Title here, e.g. getFirstRevision, isBigDeletion, etc.
}

/**
 * Retain the old class name for backwards compatibility.
 * @deprecated since 1.32
 */
class_alias( RevisionStore::class, 'MediaWiki\Storage\RevisionStore' );<|MERGE_RESOLUTION|>--- conflicted
+++ resolved
@@ -1402,17 +1402,9 @@
 			return $this->loadSlotRecords(
 				$revId,
 				$queryFlags | self::READ_LATEST,
-<<<<<<< HEAD
-				$title
-			);
-		}
-
-		$slots = $this->constructSlotRecords( $revId, $res, $queryFlags, $title );
-=======
 				$page
 			);
 		}
->>>>>>> 30164539
 
 		return $this->constructSlotRecords( $revId, $res, $queryFlags, $page );
 	}
