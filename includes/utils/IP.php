--- conflicted
+++ resolved
@@ -147,11 +147,7 @@
 		/* If not an IP, just return trimmed value, since sanitizeIP() is called
 		 * in a number of contexts where usernames are supplied as input.
 		 */
-<<<<<<< HEAD
-		if ( !self::isIPAddress($ip) ) {
-=======
 		if ( !self::isIPAddress( $ip ) ) {
->>>>>>> a51acbb6
 			return $ip;
 		}
 		if ( self::isIPv4( $ip ) ) {
