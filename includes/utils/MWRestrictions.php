--- conflicted
+++ resolved
@@ -19,10 +19,7 @@
  */
 
 use Wikimedia\IPSet;
-<<<<<<< HEAD
-=======
 use Wikimedia\IPUtils;
->>>>>>> 9b8a1684
 
 /**
  * A class to check request restrictions expressed as a JSON object
