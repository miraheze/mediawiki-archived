--- conflicted
+++ resolved
@@ -289,72 +289,8 @@
 	 * @return Revision|null
 	 */
 	public static function loadFromTimestamp( $db, $title, $timestamp ) {
-<<<<<<< HEAD
-		return self::loadFromConds( $db,
-			[
-				'rev_timestamp' => $db->timestamp( $timestamp ),
-				'page_namespace' => $title->getNamespace(),
-				'page_title' => $title->getDBkey()
-			]
-		);
-	}
-
-	/**
-	 * Given a set of conditions, fetch a revision
-	 *
-	 * This method is used then a revision ID is qualified and
-	 * will incorporate some basic replica DB/master fallback logic
-	 *
-	 * @param array $conditions
-	 * @param int $flags (optional)
-	 * @return Revision|null
-	 */
-	private static function newFromConds( $conditions, $flags = 0 ) {
-		$db = wfGetDB( ( $flags & self::READ_LATEST ) ? DB_MASTER : DB_REPLICA );
-
-		$rev = self::loadFromConds( $db, $conditions, $flags );
-		// Make sure new pending/committed revision are visibile later on
-		// within web requests to certain avoid bugs like T93866 and T94407.
-		if ( !$rev
-			&& !( $flags & self::READ_LATEST )
-			&& wfGetLB()->getServerCount() > 1
-			&& wfGetLB()->hasOrMadeRecentMasterChanges()
-		) {
-			$flags = self::READ_LATEST;
-			$db = wfGetDB( DB_MASTER );
-			$rev = self::loadFromConds( $db, $conditions, $flags );
-		}
-
-		if ( $rev ) {
-			$rev->mQueryFlags = $flags;
-		}
-
-		return $rev;
-	}
-
-	/**
-	 * Given a set of conditions, fetch a revision from
-	 * the given database connection.
-	 *
-	 * @param IDatabase $db
-	 * @param array $conditions
-	 * @param int $flags (optional)
-	 * @return Revision|null
-	 */
-	private static function loadFromConds( $db, $conditions, $flags = 0 ) {
-		$row = self::fetchFromConds( $db, $conditions, $flags );
-		if ( $row ) {
-			$rev = new Revision( $row );
-			$rev->mWiki = $db->getDomainID();
-
-			return $rev;
-		}
-
-		return null;
-=======
 		$rec = self::getRevisionStore()->loadRevisionFromTimestamp( $db, $title, $timestamp );
 		return $rec === null ? null : new Revision( $rec );
->>>>>>> eb4d2059
 	}
 
 	/**
@@ -1349,33 +1285,10 @@
 	 * @return Revision|bool Returns false if missing
 	 * @since 1.28
 	 */
-<<<<<<< HEAD
-	public static function newKnownCurrent( IDatabase $db, $pageId, $revId ) {
-		$cache = MediaWikiServices::getInstance()->getMainWANObjectCache();
-		return $cache->getWithSetCallback(
-			// Page/rev IDs passed in from DB to reflect history merges
-			$cache->makeGlobalKey( 'revision', $db->getDomainID(), $pageId, $revId ),
-			$cache::TTL_WEEK,
-			function ( $curValue, &$ttl, array &$setOpts ) use ( $db, $pageId, $revId ) {
-				$setOpts += Database::getCacheSetOptions( $db );
-
-				$rev = Revision::loadFromPageId( $db, $pageId, $revId );
-				// Reflect revision deletion and user renames
-				if ( $rev ) {
-					$rev->mTitle = null; // mutable; lazy-load
-					$rev->mRefreshMutableFields = true;
-				}
-
-				return $rev ?: false; // don't cache negatives
-			}
-		);
-	}
-=======
 	public static function newKnownCurrent( IDatabase $db, $pageIdOrTitle, $revId = 0 ) {
 		$title = $pageIdOrTitle instanceof Title
 			? $pageIdOrTitle
 			: Title::newFromID( $pageIdOrTitle );
->>>>>>> eb4d2059
 
 		if ( !$title ) {
 			return false;
