--- conflicted
+++ resolved
@@ -31,495 +31,6 @@
  * @phan-file-suppress PhanTypeComparisonFromArray It's unclear whether exec() can return false
  */
 class RedisBagOStuff extends MediumSpecificBagOStuff {
-<<<<<<< HEAD
-    /** @var RedisConnectionPool */
-    protected $redisPool;
-    /** @var array List of server names */
-    protected $servers;
-    /** @var array Map of (tag => server name) */
-    protected $serverTagMap;
-    /** @var bool */
-    protected $automaticFailover;
-
-    /**
-     * Construct a RedisBagOStuff object. Parameters are:
-     *
-     *   - servers: An array of server names. A server name may be a hostname,
-     *     a hostname/port combination or the absolute path of a UNIX socket.
-     *     If a hostname is specified but no port, the standard port number
-     *     6379 will be used. Arrays keys can be used to specify the tag to
-     *     hash on in place of the host/port. Required.
-     *
-     *   - connectTimeout: The timeout for new connections, in seconds. Optional,
-     *     default is 1 second.
-     *
-     *   - persistent: Set this to true to allow connections to persist across
-     *     multiple web requests. False by default.
-     *
-     *   - password: The authentication password, will be sent to Redis in
-     *     clear text. Optional, if it is unspecified, no AUTH command will be
-     *     sent.
-     *
-     *   - automaticFailover: If this is false, then each key will be mapped to
-     *     a single server, and if that server is down, any requests for that key
-     *     will fail. If this is true, a connection failure will cause the client
-     *     to immediately try the next server in the list (as determined by a
-     *     consistent hashing algorithm). True by default. This has the
-     *     potential to create consistency issues if a server is slow enough to
-     *     flap, for example if it is in swap death.
-     * @param array $params
-     */
-    function __construct( $params ) {
-        parent::__construct( $params );
-        $redisConf = [ 'serializer' => 'none' ]; // manage that in this class
-        foreach ( [ 'connectTimeout', 'persistent', 'password' ] as $opt ) {
-            if ( isset( $params[$opt] ) ) {
-                $redisConf[$opt] = $params[$opt];
-            }
-        }
-        $this->redisPool = RedisConnectionPool::singleton( $redisConf );
-
-        $this->servers = $params['servers'];
-        foreach ( $this->servers as $key => $server ) {
-            $this->serverTagMap[is_int( $key ) ? $server : $key] = $server;
-        }
-
-        $this->automaticFailover = $params['automaticFailover'] ?? true;
-
-        $this->attrMap[self::ATTR_SYNCWRITES] = self::QOS_SYNCWRITES_NONE;
-    }
-
-    protected function doGet( $key, $flags = 0, &$casToken = null ) {
-        $casToken = null;
-
-        $conn = $this->getConnection( $key );
-        if ( !$conn ) {
-            return false;
-        }
-
-        $e = null;
-        try {
-            $value = $conn->get( $key );
-            $casToken = $value;
-            $result = $this->unserialize( $value );
-        } catch ( RedisException $e ) {
-            $result = false;
-            $this->handleException( $conn, $e );
-        }
-
-        $this->logRequest( 'get', $key, $conn->getServer(), $e );
-
-        return $result;
-    }
-
-    protected function doSet( $key, $value, $exptime = 0, $flags = 0 ) {
-        $conn = $this->getConnection( $key );
-        if ( !$conn ) {
-            return false;
-        }
-
-        $ttl = $this->getExpirationAsTTL( $exptime );
-
-        $e = null;
-        try {
-            if ( $ttl ) {
-                $result = $conn->setex( $key, $ttl, $this->serialize( $value ) );
-            } else {
-                $result = $conn->set( $key, $this->serialize( $value ) );
-            }
-        } catch ( RedisException $e ) {
-            $result = false;
-            $this->handleException( $conn, $e );
-        }
-
-        $this->logRequest( 'set', $key, $conn->getServer(), $e );
-
-        return $result;
-    }
-
-    protected function doDelete( $key, $flags = 0 ) {
-        $conn = $this->getConnection( $key );
-        if ( !$conn ) {
-            return false;
-        }
-
-        $e = null;
-        try {
-            // Note that redis does not return false if the key was not there
-            $result = ( $conn->del( $key ) !== false );
-        } catch ( RedisException $e ) {
-            $result = false;
-            $this->handleException( $conn, $e );
-        }
-
-        $this->logRequest( 'delete', $key, $conn->getServer(), $e );
-
-        return $result;
-    }
-
-    protected function doGetMulti( array $keys, $flags = 0 ) {
-        /** @var RedisConnRef[]|Redis[] $conns */
-        $conns = [];
-        $batches = [];
-        foreach ( $keys as $key ) {
-            $conn = $this->getConnection( $key );
-            if ( $conn ) {
-                $server = $conn->getServer();
-                $conns[$server] = $conn;
-                $batches[$server][] = $key;
-            }
-        }
-
-        $result = [];
-        foreach ( $batches as $server => $batchKeys ) {
-            $conn = $conns[$server];
-
-            $e = null;
-            try {
-                // Avoid mget() to reduce CPU hogging from a single request
-                $conn->multi( Redis::PIPELINE );
-                foreach ( $batchKeys as $key ) {
-                    $conn->get( $key );
-                }
-                $batchResult = $conn->exec();
-                if ( $batchResult === false ) {
-                    $this->logRequest( 'get', implode( ',', $batchKeys ), $server, true );
-                    continue;
-                }
-
-                foreach ( $batchResult as $i => $value ) {
-                    if ( $value !== false ) {
-                        $result[$batchKeys[$i]] = $this->unserialize( $value );
-                    }
-                }
-            } catch ( RedisException $e ) {
-                $this->handleException( $conn, $e );
-            }
-
-            $this->logRequest( 'get', implode( ',', $batchKeys ), $server, $e );
-        }
-
-        return $result;
-    }
-
-    protected function doSetMulti( array $data, $exptime = 0, $flags = 0 ) {
-        /** @var RedisConnRef[]|Redis[] $conns */
-        $conns = [];
-        $batches = [];
-        foreach ( $data as $key => $value ) {
-            $conn = $this->getConnection( $key );
-            if ( $conn ) {
-                $server = $conn->getServer();
-                $conns[$server] = $conn;
-                $batches[$server][] = $key;
-            }
-        }
-
-        $ttl = $this->getExpirationAsTTL( $exptime );
-        $op = $ttl ? 'setex' : 'set';
-
-        $result = true;
-        foreach ( $batches as $server => $batchKeys ) {
-            $conn = $conns[$server];
-
-            $e = null;
-            try {
-                // Avoid mset() to reduce CPU hogging from a single request
-                $conn->multi( Redis::PIPELINE );
-                foreach ( $batchKeys as $key ) {
-                    if ( $ttl ) {
-                        $conn->setex( $key, $ttl, $this->serialize( $data[$key] ) );
-                    } else {
-                        $conn->set( $key, $this->serialize( $data[$key] ) );
-                    }
-                }
-                $batchResult = $conn->exec();
-                if ( $batchResult === false ) {
-                    $this->logRequest( $op, implode( ',', $batchKeys ), $server, true );
-                    continue;
-                }
-                $result = $result && !in_array( false, $batchResult, true );
-            } catch ( RedisException $e ) {
-                $this->handleException( $conn, $e );
-                $result = false;
-            }
-
-            $this->logRequest( $op, implode( ',', $batchKeys ), $server, $e );
-        }
-
-        return $result;
-    }
-
-    protected function doDeleteMulti( array $keys, $flags = 0 ) {
-        /** @var RedisConnRef[]|Redis[] $conns */
-        $conns = [];
-        $batches = [];
-        foreach ( $keys as $key ) {
-            $conn = $this->getConnection( $key );
-            if ( $conn ) {
-                $server = $conn->getServer();
-                $conns[$server] = $conn;
-                $batches[$server][] = $key;
-            }
-        }
-
-        $result = true;
-        foreach ( $batches as $server => $batchKeys ) {
-            $conn = $conns[$server];
-
-            $e = null;
-            try {
-                // Avoid delete() with array to reduce CPU hogging from a single request
-                $conn->multi( Redis::PIPELINE );
-                foreach ( $batchKeys as $key ) {
-                    $conn->del( $key );
-                }
-                $batchResult = $conn->exec();
-                if ( $batchResult === false ) {
-                    $this->logRequest( 'delete', implode( ',', $batchKeys ), $server, true );
-                    continue;
-                }
-                // Note that redis does not return false if the key was not there
-                $result = $result && !in_array( false, $batchResult, true );
-            } catch ( RedisException $e ) {
-                $this->handleException( $conn, $e );
-                $result = false;
-            }
-
-            $this->logRequest( 'delete', implode( ',', $batchKeys ), $server, $e );
-        }
-
-        return $result;
-    }
-
-    public function changeTTLMulti( array $keys, $exptime, $flags = 0 ) {
-        /** @var RedisConnRef[]|Redis[] $conns */
-        $conns = [];
-        $batches = [];
-        foreach ( $keys as $key ) {
-            $conn = $this->getConnection( $key );
-            if ( $conn ) {
-                $server = $conn->getServer();
-                $conns[$server] = $conn;
-                $batches[$server][] = $key;
-            }
-        }
-
-        $relative = $this->isRelativeExpiration( $exptime );
-        $op = ( $exptime == self::TTL_INDEFINITE )
-            ? 'persist'
-            : ( $relative ? 'expire' : 'expireAt' );
-
-        $result = true;
-        foreach ( $batches as $server => $batchKeys ) {
-            $conn = $conns[$server];
-
-            $e = null;
-            try {
-                $conn->multi( Redis::PIPELINE );
-                foreach ( $batchKeys as $key ) {
-                    if ( $exptime == self::TTL_INDEFINITE ) {
-                        $conn->persist( $key );
-                    } elseif ( $relative ) {
-                        $conn->expire( $key, $this->getExpirationAsTTL( $exptime ) );
-                    } else {
-                        $conn->expireAt( $key, $this->getExpirationAsTimestamp( $exptime ) );
-                    }
-                }
-                $batchResult = $conn->exec();
-                if ( $batchResult === false ) {
-                    $this->logRequest( $op, implode( ',', $batchKeys ), $server, true );
-                    continue;
-                }
-                $result = in_array( false, $batchResult, true ) ? false : $result;
-            } catch ( RedisException $e ) {
-                $this->handleException( $conn, $e );
-                $result = false;
-            }
-
-            $this->logRequest( $op, implode( ',', $batchKeys ), $server, $e );
-        }
-
-        return $result;
-    }
-
-    protected function doAdd( $key, $value, $expiry = 0, $flags = 0 ) {
-        $conn = $this->getConnection( $key );
-        if ( !$conn ) {
-            return false;
-        }
-
-        $ttl = $this->getExpirationAsTTL( $expiry );
-        try {
-            $result = $conn->set(
-                $key,
-                $this->serialize( $value ),
-                $ttl ? [ 'nx', 'ex' => $ttl ] : [ 'nx' ]
-            );
-        } catch ( RedisException $e ) {
-            $result = false;
-            $this->handleException( $conn, $e );
-        }
-
-        $this->logRequest( 'add', $key, $conn->getServer(), $result );
-
-        return $result;
-    }
-
-    public function incr( $key, $value = 1, $flags = 0 ) {
-        $conn = $this->getConnection( $key );
-        if ( !$conn ) {
-            return false;
-        }
-
-        try {
-            if ( !$conn->exists( $key ) ) {
-                return false;
-            }
-            // @FIXME: on races, the key may have a 0 TTL
-            $result = $conn->incrBy( $key, $value );
-        } catch ( RedisException $e ) {
-            $result = false;
-            $this->handleException( $conn, $e );
-        }
-
-        $this->logRequest( 'incr', $key, $conn->getServer(), $result );
-
-        return $result;
-    }
-
-    public function decr( $key, $value = 1, $flags = 0 ) {
-        $conn = $this->getConnection( $key );
-        if ( !$conn ) {
-            return false;
-        }
-
-        try {
-            if ( !$conn->exists( $key ) ) {
-                return false;
-            }
-            // @FIXME: on races, the key may have a 0 TTL
-            $result = $conn->decrBy( $key, $value );
-        } catch ( RedisException $e ) {
-            $result = false;
-            $this->handleException( $conn, $e );
-        }
-
-        $this->logRequest( 'decr', $key, $conn->getServer(), $result );
-
-        return $result;
-    }
-
-    protected function doChangeTTL( $key, $exptime, $flags ) {
-        $conn = $this->getConnection( $key );
-        if ( !$conn ) {
-            return false;
-        }
-
-        $relative = $this->isRelativeExpiration( $exptime );
-        try {
-            if ( $exptime == self::TTL_INDEFINITE ) {
-                $result = $conn->persist( $key );
-                $this->logRequest( 'persist', $key, $conn->getServer(), $result );
-            } elseif ( $relative ) {
-                $result = $conn->expire( $key, $this->getExpirationAsTTL( $exptime ) );
-                $this->logRequest( 'expire', $key, $conn->getServer(), $result );
-            } else {
-                $result = $conn->expireAt( $key, $this->getExpirationAsTimestamp( $exptime ) );
-                $this->logRequest( 'expireAt', $key, $conn->getServer(), $result );
-            }
-        } catch ( RedisException $e ) {
-            $result = false;
-            $this->handleException( $conn, $e );
-        }
-
-        return $result;
-    }
-
-    /**
-     * @param string $key
-     * @return RedisConnRef|Redis|null Redis handle wrapper for the key or null on failure
-     */
-    protected function getConnection( $key ) {
-        $candidates = array_keys( $this->serverTagMap );
-
-        if ( count( $this->servers ) > 1 ) {
-            ArrayUtils::consistentHashSort( $candidates, $key, '/' );
-            if ( !$this->automaticFailover ) {
-                $candidates = array_slice( $candidates, 0, 1 );
-            }
-        }
-
-        while ( ( $tag = array_shift( $candidates ) ) !== null ) {
-            $server = $this->serverTagMap[$tag];
-            $conn = $this->redisPool->getConnection( $server, $this->logger );
-            if ( !$conn ) {
-                continue;
-            }
-
-            // If automatic failover is enabled, check that the server's link
-            // to its master (if any) is up -- but only if there are other
-            // viable candidates left to consider. Also, getMasterLinkStatus()
-            // does not work with twemproxy, though $candidates will be empty
-            // by now in such cases.
-            if ( $this->automaticFailover && $candidates ) {
-                try {
-                    /** @var string[] $info */
-                    $info = $conn->info();
-                    if ( ( $info['master_link_status'] ?? null ) === 'down' ) {
-                        // If the master cannot be reached, fail-over to the next server.
-                        // If masters are in data-center A, and replica DBs in data-center B,
-                        // this helps avoid the case were fail-over happens in A but not
-                        // to the corresponding server in B (e.g. read/write mismatch).
-                        continue;
-                    }
-                } catch ( RedisException $e ) {
-                    // Server is not accepting commands
-                    $this->redisPool->handleError( $conn, $e );
-                    continue;
-                }
-            }
-
-            return $conn;
-        }
-
-        $this->setLastError( BagOStuff::ERR_UNREACHABLE );
-
-        return null;
-    }
-
-    /**
-     * Log a fatal error
-     * @param string $msg
-     */
-    protected function logError( $msg ) {
-        $this->logger->error( "Redis error: $msg" );
-    }
-
-    /**
-     * The redis extension throws an exception in response to various read, write
-     * and protocol errors. Sometimes it also closes the connection, sometimes
-     * not. The safest response for us is to explicitly destroy the connection
-     * object and let it be reopened during the next request.
-     * @param RedisConnRef $conn
-     * @param RedisException $e
-     */
-    protected function handleException( RedisConnRef $conn, RedisException $e ) {
-        $this->setLastError( BagOStuff::ERR_UNEXPECTED );
-        $this->redisPool->handleError( $conn, $e );
-    }
-
-    /**
-     * Send information about a single request to the debug log
-     * @param string $op
-     * @param string $keys
-     * @param string $server
-     * @param Exception|bool|null $e
-     */
-    public function logRequest( $op, $keys, $server, $e = null ) {
-        $this->debug( "$op($keys) on $server: " . ( $e ? "failure" : "success" ) );
-    }
-=======
 	/** @var RedisConnectionPool */
 	protected $redisPool;
 	/** @var array List of server names */
@@ -1007,5 +518,4 @@
 	public function logRequest( $op, $keys, $server, $e = null ) {
 		$this->debug( "$op($keys) on $server: " . ( $e ? "failure" : "success" ) );
 	}
->>>>>>> 9b8a1684
 }