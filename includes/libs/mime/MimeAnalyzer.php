<?php
/**
 * Module defining helper functions for detecting and dealing with MIME types.
 *
 * This program is free software; you can redistribute it and/or modify
 * it under the terms of the GNU General Public License as published by
 * the Free Software Foundation; either version 2 of the License, or
 * (at your option) any later version.
 *
 * This program is distributed in the hope that it will be useful,
 * but WITHOUT ANY WARRANTY; without even the implied warranty of
 * MERCHANTABILITY or FITNESS FOR A PARTICULAR PURPOSE. See the
 * GNU General Public License for more details.
 *
 * You should have received a copy of the GNU General Public License along
 * with this program; if not, write to the Free Software Foundation, Inc.,
 * 51 Franklin Street, Fifth Floor, Boston, MA 02110-1301, USA.
 * http://www.gnu.org/copyleft/gpl.html
 *
 * @file
 */
use Psr\Log\LoggerAwareInterface;
use Psr\Log\LoggerInterface;
use Psr\Log\NullLogger;
use Wikimedia\Mime\MimeMap;
use Wikimedia\Mime\MimeMapMinimal;

/**
 * Implements functions related to MIME types such as detection and mapping to file extension
 *
 * @since 1.28
 */
class MimeAnalyzer implements LoggerAwareInterface {
<<<<<<< HEAD
    /** @var string */
    protected $typeFile;
    /** @var string */
    protected $infoFile;
    /** @var string */
    protected $xmlTypes;
    /** @var callable */
    protected $initCallback;
    /** @var callable */
    protected $detectCallback;
    /** @var callable */
    protected $guessCallback;
    /** @var callable */
    protected $extCallback;
    /** @var array Mapping of media types to arrays of MIME types */
    protected $mediaTypes = null;
    /** @var array Map of MIME type aliases */
    protected $mimeTypeAliases = null;
    /** @var array Map of MIME types to file extensions (as a space separated list) */
    protected $mimetoExt = null;

    /** @var array Map of file extensions types to MIME types (as a space separated list) */
    public $mExtToMime = null; // legacy name; field accessed by hooks

    /** @var IEContentAnalyzer */
    protected $IEAnalyzer;

    /** @var string Extra MIME types, set for example by media handling extensions */
    private $extraTypes = '';
    /** @var string Extra MIME info, set for example by media handling extensions */
    private $extraInfo = '';

    /** @var LoggerInterface */
    private $logger;

    /**
     * Defines a set of well known MIME types
     * This is used as a fallback to mime.types files.
     * An extensive list of well known MIME types is provided by
     * the file mime.types in the includes directory.
     *
     * This list concatenated with mime.types is used to create a MIME <-> ext
     * map. Each line contains a MIME type followed by a space separated list of
     * extensions. If multiple extensions for a single MIME type exist or if
     * multiple MIME types exist for a single extension then in most cases
     * MediaWiki assumes that the first extension following the MIME type is the
     * canonical extension, and the first time a MIME type appears for a certain
     * extension is considered the canonical MIME type.
     *
     * (Note that appending the type file list to the end of self::$wellKnownTypes
     * sucks because you can't redefine canonical types. This could be fixed by
     * appending self::$wellKnownTypes behind type file list, but who knows
     * what will break? In practice this probably isn't a problem anyway -- Bryan)
     */
    protected static $wellKnownTypes = <<<EOT
application/ogg ogx ogg ogm ogv oga spx opus
application/pdf pdf
application/vnd.oasis.opendocument.chart odc
application/vnd.oasis.opendocument.chart-template otc
application/vnd.oasis.opendocument.database odb
application/vnd.oasis.opendocument.formula odf
application/vnd.oasis.opendocument.formula-template otf
application/vnd.oasis.opendocument.graphics odg
application/vnd.oasis.opendocument.graphics-template otg
application/vnd.oasis.opendocument.image odi
application/vnd.oasis.opendocument.image-template oti
application/vnd.oasis.opendocument.presentation odp
application/vnd.oasis.opendocument.presentation-template otp
application/vnd.oasis.opendocument.spreadsheet ods
application/vnd.oasis.opendocument.spreadsheet-template ots
application/vnd.oasis.opendocument.text odt
application/vnd.oasis.opendocument.text-master otm
application/vnd.oasis.opendocument.text-template ott
application/vnd.oasis.opendocument.text-web oth
application/javascript js
application/x-shockwave-flash swf
audio/midi mid midi kar
audio/mpeg mpga mpa mp2 mp3
audio/x-aiff aif aiff aifc
audio/x-wav wav
audio/ogg oga spx ogg opus
audio/opus opus ogg oga ogg spx
image/x-bmp bmp
image/gif gif
image/jpeg jpeg jpg jpe
image/png png
image/svg+xml svg
image/svg svg
image/tiff tiff tif
image/vnd.djvu djvu
image/x.djvu djvu
image/x-djvu djvu
image/x-portable-pixmap ppm
image/x-xcf xcf
text/plain txt
text/html html htm
video/ogg ogv ogm ogg
video/mpeg mpg mpeg
EOT;

    /**
     * Defines a set of well known MIME info entries
     * This is used as a fallback to mime.info files.
     * An extensive list of well known MIME types is provided by
     * the file mime.info in the includes directory.
     */
    protected static $wellKnownInfo = <<<EOT
application/pdf [OFFICE]
application/vnd.oasis.opendocument.chart [OFFICE]
application/vnd.oasis.opendocument.chart-template [OFFICE]
application/vnd.oasis.opendocument.database [OFFICE]
application/vnd.oasis.opendocument.formula [OFFICE]
application/vnd.oasis.opendocument.formula-template [OFFICE]
application/vnd.oasis.opendocument.graphics [OFFICE]
application/vnd.oasis.opendocument.graphics-template [OFFICE]
application/vnd.oasis.opendocument.image [OFFICE]
application/vnd.oasis.opendocument.image-template [OFFICE]
application/vnd.oasis.opendocument.presentation [OFFICE]
application/vnd.oasis.opendocument.presentation-template [OFFICE]
application/vnd.oasis.opendocument.spreadsheet [OFFICE]
application/vnd.oasis.opendocument.spreadsheet-template [OFFICE]
application/vnd.oasis.opendocument.text [OFFICE]
application/vnd.oasis.opendocument.text-template [OFFICE]
application/vnd.oasis.opendocument.text-master [OFFICE]
application/vnd.oasis.opendocument.text-web [OFFICE]
application/javascript text/javascript application/x-javascript [EXECUTABLE]
application/x-shockwave-flash [MULTIMEDIA]
audio/midi [AUDIO]
audio/x-aiff [AUDIO]
audio/x-wav [AUDIO]
audio/mp3 audio/mpeg [AUDIO]
application/ogg audio/ogg video/ogg [MULTIMEDIA]
image/x-bmp image/x-ms-bmp image/bmp [BITMAP]
image/gif [BITMAP]
image/jpeg [BITMAP]
image/png [BITMAP]
image/svg+xml [DRAWING]
image/tiff [BITMAP]
image/vnd.djvu [BITMAP]
image/x-xcf [BITMAP]
image/x-portable-pixmap [BITMAP]
text/plain [TEXT]
text/html [TEXT]
video/ogg [VIDEO]
video/mpeg [VIDEO]
unknown/unknown application/octet-stream application/x-empty [UNKNOWN]
EOT;

    /**
     * @param array $params Configuration map, includes:
     *   - typeFile: path to file with the list of known MIME types
     *   - infoFile: path to file with the MIME type info
     *   - xmlTypes: map of root element names to XML MIME types
     *   - initCallback: initialization callback that is passed this object [optional]
     *   - detectCallback: alternative to finfo that returns the mime type for a file.
     *      For example, the callback can return the output of "file -bi". [optional]
     *   - guessCallback: callback to improve the guessed MIME type using the file data.
     *      This is intended for fixing mistakes in fileinfo or "detectCallback". [optional]
     *   - extCallback: callback to improve the guessed MIME type using the extension. [optional]
     *   - logger: PSR-3 logger [optional]
     * @note Constructing these instances is expensive due to file reads.
     *  A service or singleton pattern should be used to avoid creating instances again and again.
     */
    public function __construct( array $params ) {
        $this->typeFile = $params['typeFile'];
        $this->infoFile = $params['infoFile'];
        $this->xmlTypes = $params['xmlTypes'];
        $this->initCallback = $params['initCallback'] ?? null;
        $this->detectCallback = $params['detectCallback'] ?? null;
        $this->guessCallback = $params['guessCallback'] ?? null;
        $this->extCallback = $params['extCallback'] ?? null;
        $this->logger = $params['logger'] ?? new NullLogger();

        $this->loadFiles();
    }

    protected function loadFiles() {
        /**
         *   --- load mime.types ---
         */

        # Allow media handling extensions adding MIME-types and MIME-info
        if ( $this->initCallback ) {
            call_user_func( $this->initCallback, $this );
        }

        $types = self::$wellKnownTypes;

        $mimeTypeFile = $this->typeFile;
        if ( $mimeTypeFile ) {
            if ( is_file( $mimeTypeFile ) && is_readable( $mimeTypeFile ) ) {
                $this->logger->info( __METHOD__ . ": loading mime types from $mimeTypeFile\n" );
                $types .= "\n";
                $types .= file_get_contents( $mimeTypeFile );
            } else {
                $this->logger->info( __METHOD__ . ": can't load mime types from $mimeTypeFile\n" );
            }
        } else {
            $this->logger->info( __METHOD__ .
                ": no mime types file defined, using built-ins only.\n" );
        }

        $types .= "\n" . $this->extraTypes;

        $types = str_replace( [ "\r\n", "\n\r", "\n\n", "\r\r", "\r" ], "\n", $types );
        $types = str_replace( "\t", " ", $types );

        $this->mimetoExt = [];
        $this->mExtToMime = [];

        $lines = explode( "\n", $types );
        foreach ( $lines as $s ) {
            $s = trim( $s );
            if ( empty( $s ) ) {
                continue;
            }
            if ( strpos( $s, '#' ) === 0 ) {
                continue;
            }

            $s = strtolower( $s );
            $i = strpos( $s, ' ' );

            if ( $i === false ) {
                continue;
            }

            $mime = substr( $s, 0, $i );
            $ext = trim( substr( $s, $i + 1 ) );

            if ( empty( $ext ) ) {
                continue;
            }

            if ( !empty( $this->mimetoExt[$mime] ) ) {
                $this->mimetoExt[$mime] .= ' ' . $ext;
            } else {
                $this->mimetoExt[$mime] = $ext;
            }

            $extensions = explode( ' ', $ext );

            foreach ( $extensions as $e ) {
                $e = trim( $e );
                if ( empty( $e ) ) {
                    continue;
                }

                if ( !empty( $this->mExtToMime[$e] ) ) {
                    $this->mExtToMime[$e] .= ' ' . $mime;
                } else {
                    $this->mExtToMime[$e] = $mime;
                }
            }
        }

        /**
         *   --- load mime.info ---
         */

        $mimeInfoFile = $this->infoFile;

        $info = self::$wellKnownInfo;

        if ( $mimeInfoFile ) {
            if ( is_file( $mimeInfoFile ) && is_readable( $mimeInfoFile ) ) {
                $this->logger->info( __METHOD__ . ": loading mime info from $mimeInfoFile\n" );
                $info .= "\n";
                $info .= file_get_contents( $mimeInfoFile );
            } else {
                $this->logger->info( __METHOD__ . ": can't load mime info from $mimeInfoFile\n" );
            }
        } else {
            $this->logger->info( __METHOD__ .
                ": no mime info file defined, using built-ins only.\n" );
        }

        $info .= "\n" . $this->extraInfo;

        $info = str_replace( [ "\r\n", "\n\r", "\n\n", "\r\r", "\r" ], "\n", $info );
        $info = str_replace( "\t", " ", $info );

        $this->mimeTypeAliases = [];
        $this->mediaTypes = [];

        $lines = explode( "\n", $info );
        foreach ( $lines as $s ) {
            $s = trim( $s );
            if ( empty( $s ) ) {
                continue;
            }
            if ( strpos( $s, '#' ) === 0 ) {
                continue;
            }

            $s = strtolower( $s );
            $i = strpos( $s, ' ' );

            if ( $i === false ) {
                continue;
            }

            # print "processing MIME INFO line $s<br>";

            $match = [];
            if ( preg_match( '!\[\s*(\w+)\s*\]!', $s, $match ) ) {
                $s = preg_replace( '!\[\s*(\w+)\s*\]!', '', $s );
                $mtype = trim( strtoupper( $match[1] ) );
            } else {
                $mtype = MEDIATYPE_UNKNOWN;
            }

            $m = explode( ' ', $s );

            if ( !isset( $this->mediaTypes[$mtype] ) ) {
                $this->mediaTypes[$mtype] = [];
            }

            foreach ( $m as $mime ) {
                $mime = trim( $mime );
                if ( empty( $mime ) ) {
                    continue;
                }

                $this->mediaTypes[$mtype][] = $mime;
            }

            if ( count( $m ) > 1 ) {
                $main = $m[0];
                $mCount = count( $m );
                for ( $i = 1; $i < $mCount; $i += 1 ) {
                    $mime = $m[$i];
                    $this->mimeTypeAliases[$mime] = $main;
                }
            }
        }
    }

    public function setLogger( LoggerInterface $logger ) {
        $this->logger = $logger;
    }

    /**
     * Adds to the list mapping MIME to file extensions.
     * As an extension author, you are encouraged to submit patches to
     * MediaWiki's core to add new MIME types to mime.types.
     * @param string $types
     */
    public function addExtraTypes( $types ) {
        $this->extraTypes .= "\n" . $types;
    }

    /**
     * Adds to the list mapping MIME to media type.
     * As an extension author, you are encouraged to submit patches to
     * MediaWiki's core to add new MIME info to mime.info.
     * @param string $info
     */
    public function addExtraInfo( $info ) {
        $this->extraInfo .= "\n" . $info;
    }

    /**
     * Returns a list of file extensions for a given MIME type as a space
     * separated string or null if the MIME type was unrecognized. Resolves
     * MIME type aliases.
     *
     * @param string $mime
     * @return string|null
     */
    public function getExtensionsForType( $mime ) {
        $mime = strtolower( $mime );

        // Check the mime-to-ext map
        if ( isset( $this->mimetoExt[$mime] ) ) {
            return $this->mimetoExt[$mime];
        }

        // Resolve the MIME type to the canonical type
        if ( isset( $this->mimeTypeAliases[$mime] ) ) {
            $mime = $this->mimeTypeAliases[$mime];
            if ( isset( $this->mimetoExt[$mime] ) ) {
                return $this->mimetoExt[$mime];
            }
        }

        return null;
    }

    /**
     * Returns a list of MIME types for a given file extension as a space
     * separated string or null if the extension was unrecognized.
     *
     * @param string $ext
     * @return string|null
     */
    public function getTypesForExtension( $ext ) {
        $ext = strtolower( $ext );

        $r = $this->mExtToMime[$ext] ?? null;
        return $r;
    }

    /**
     * Returns a single MIME type for a given file extension or null if unknown.
     * This is always the first type from the list returned by getTypesForExtension($ext).
     *
     * @param string $ext
     * @return string|null
     */
    public function guessTypesForExtension( $ext ) {
        $m = $this->getTypesForExtension( $ext );
        if ( is_null( $m ) ) {
            return null;
        }

        // TODO: Check if this is needed; strtok( $m, ' ' ) should be sufficient
        $m = trim( $m );
        $m = preg_replace( '/\s.*$/', '', $m );

        return $m;
    }

    /**
     * Tests if the extension matches the given MIME type. Returns true if a
     * match was found, null if the MIME type is unknown, and false if the
     * MIME type is known but no matches where found.
     *
     * @param string $extension
     * @param string $mime
     * @return bool|null
     */
    public function isMatchingExtension( $extension, $mime ) {
        $ext = $this->getExtensionsForType( $mime );

        if ( !$ext ) {
            return null; // Unknown MIME type
        }

        $ext = explode( ' ', $ext );

        $extension = strtolower( $extension );
        return in_array( $extension, $ext );
    }

    /**
     * Returns true if the MIME type is known to represent an image format
     * supported by the PHP GD library.
     *
     * @param string $mime
     *
     * @return bool
     */
    public function isPHPImageType( $mime ) {
        // As defined by imagegetsize and image_type_to_mime
        static $types = [
            'image/gif', 'image/jpeg', 'image/png',
            'image/x-bmp', 'image/xbm', 'image/tiff',
            'image/jp2', 'image/jpeg2000', 'image/iff',
            'image/xbm', 'image/x-xbitmap',
            'image/vnd.wap.wbmp', 'image/vnd.xiff',
            'image/x-photoshop',
            'application/x-shockwave-flash',
        ];

        return in_array( $mime, $types );
    }

    /**
     * Returns true if the extension represents a type which can
     * be reliably detected from its content. Use this to determine
     * whether strict content checks should be applied to reject
     * invalid uploads; if we can't identify the type we won't
     * be able to say if it's invalid.
     *
     * @todo Be more accurate when using fancy MIME detector plugins;
     *       right now this is the bare minimum getimagesize() list.
     * @param string $extension
     * @return bool
     */
    function isRecognizableExtension( $extension ) {
        static $types = [
            // Types recognized by getimagesize()
            'gif', 'jpeg', 'jpg', 'png', 'swf', 'psd',
            'bmp', 'tiff', 'tif', 'jpc', 'jp2',
            'jpx', 'jb2', 'swc', 'iff', 'wbmp',
            'xbm',

            // Formats we recognize magic numbers for
            'djvu', 'ogx', 'ogg', 'ogv', 'oga', 'spx', 'opus',
            'mid', 'pdf', 'wmf', 'xcf', 'webm', 'mkv', 'mka',
            'webp', 'mp3',

            // XML formats we sure hope we recognize reliably
            'svg',

            // 3D formats
            'stl',
        ];
        return in_array( strtolower( $extension ), $types );
    }

    /**
     * Improves a MIME type using the file extension. Some file formats are very generic,
     * so their MIME type is not very meaningful. A more useful MIME type can be derived
     * by looking at the file extension. Typically, this method would be called on the
     * result of guessMimeType().
     *
     * @param string $mime The MIME type, typically guessed from a file's content.
     * @param string $ext The file extension, as taken from the file name
     *
     * @return string The MIME type
     */
    public function improveTypeFromExtension( $mime, $ext ) {
        if ( $mime === 'unknown/unknown' ) {
            if ( $this->isRecognizableExtension( $ext ) ) {
                $this->logger->info( __METHOD__ . ': refusing to guess mime type for .' .
                    "$ext file, we should have recognized it\n" );
            } else {
                // Not something we can detect, so simply
                // trust the file extension
                $mime = $this->guessTypesForExtension( $ext );
            }
        } elseif ( $mime === 'application/x-opc+zip' ) {
            if ( $this->isMatchingExtension( $ext, $mime ) ) {
                // A known file extension for an OPC file,
                // find the proper MIME type for that file extension
                $mime = $this->guessTypesForExtension( $ext );
            } else {
                $this->logger->info( __METHOD__ .
                    ": refusing to guess better type for $mime file, " .
                    ".$ext is not a known OPC extension.\n" );
                $mime = 'application/zip';
            }
        } elseif ( $mime === 'text/plain' && $this->findMediaType( ".$ext" ) === MEDIATYPE_TEXT ) {
            // Textual types are sometimes not recognized properly.
            // If detected as text/plain, and has an extension which is textual
            // improve to the extension's type. For example, csv and json are often
            // misdetected as text/plain.
            $mime = $this->guessTypesForExtension( $ext );
        }

        # Media handling extensions can improve the MIME detected
        $callback = $this->extCallback;
        if ( $callback ) {
            $callback( $this, $ext, $mime /* by reference */ );
        }

        if ( isset( $this->mimeTypeAliases[$mime] ) ) {
            $mime = $this->mimeTypeAliases[$mime];
        }

        $this->logger->info( __METHOD__ . ": improved mime type for .$ext: $mime\n" );
        return $mime;
    }

    /**
     * MIME type detection. This uses detectMimeType to detect the MIME type
     * of the file, but applies additional checks to determine some well known
     * file formats that may be missed or misinterpreted by the default MIME
     * detection (namely XML based formats like XHTML or SVG, as well as ZIP
     * based formats like OPC/ODF files).
     *
     * @param string $file The file to check
     * @param string|bool $ext The file extension, or true (default) to extract
     *   it from the filename. Set it to false to ignore the extension. DEPRECATED!
     *   Set to false, use improveTypeFromExtension($mime, $ext) later to improve MIME type.
     *
     * @return string The MIME type of $file
     */
    public function guessMimeType( $file, $ext = true ) {
        if ( $ext ) { // TODO: make $ext default to false. Or better, remove it.
            $this->logger->info( __METHOD__ .
                ": WARNING: use of the \$ext parameter is deprecated. " .
                "Use improveTypeFromExtension(\$mime, \$ext) instead.\n" );
        }

        $mime = $this->doGuessMimeType( $file, $ext );

        if ( !$mime ) {
            $this->logger->info( __METHOD__ .
                ": internal type detection failed for $file (.$ext)...\n" );
            $mime = $this->detectMimeType( $file, $ext );
        }

        if ( isset( $this->mimeTypeAliases[$mime] ) ) {
            $mime = $this->mimeTypeAliases[$mime];
        }

        $this->logger->info( __METHOD__ . ": guessed mime type of $file: $mime\n" );
        return $mime;
    }

    /**
     * Guess the MIME type from the file contents.
     *
     * @todo Remove $ext param
     *
     * @param string $file
     * @param mixed $ext
     * @return bool|string
     * @throws UnexpectedValueException
     */
    private function doGuessMimeType( $file, $ext ) {
        // Read a chunk of the file
        Wikimedia\suppressWarnings();
        $f = fopen( $file, 'rb' );
        Wikimedia\restoreWarnings();

        if ( !$f ) {
            return 'unknown/unknown';
        }

        $fsize = filesize( $file );
        if ( $fsize === false ) {
            return 'unknown/unknown';
        }

        $head = fread( $f, 1024 );
        $tailLength = min( 65558, $fsize ); // 65558 = maximum size of a zip EOCDR
        if ( fseek( $f, -1 * $tailLength, SEEK_END ) === -1 ) {
            throw new UnexpectedValueException(
                "Seeking $tailLength bytes from EOF failed in " . __METHOD__ );
        }
        $tail = $tailLength ? fread( $f, $tailLength ) : '';

        $this->logger->info( __METHOD__ .
            ": analyzing head and tail of $file for magic numbers.\n" );

        // Hardcode a few magic number checks...
        $headers = [
            // Multimedia...
            'MThd'             => 'audio/midi',
            'OggS'             => 'application/ogg',
            'ID3'              => 'audio/mpeg',
            "\xff\xfb"         => 'audio/mpeg', // MPEG-1 layer 3
            "\xff\xf3"         => 'audio/mpeg', // MPEG-2 layer 3 (lower sample rates)
            "\xff\xe3"         => 'audio/mpeg', // MPEG-2.5 layer 3 (very low sample rates)

            // Image formats...
            // Note that WMF may have a bare header, no magic number.
            "\x01\x00\x09\x00" => 'application/x-msmetafile', // Possibly prone to false positives?
            "\xd7\xcd\xc6\x9a" => 'application/x-msmetafile',
            '%PDF'             => 'application/pdf',
            'gimp xcf'         => 'image/x-xcf',

            // Some forbidden fruit...
            'MZ'               => 'application/octet-stream', // DOS/Windows executable
            "\xca\xfe\xba\xbe" => 'application/octet-stream', // Mach-O binary
            "\x7fELF"          => 'application/octet-stream', // ELF binary
        ];

        foreach ( $headers as $magic => $candidate ) {
            if ( strncmp( $head, $magic, strlen( $magic ) ) == 0 ) {
                $this->logger->info( __METHOD__ .
                    ": magic header in $file recognized as $candidate\n" );
                return $candidate;
            }
        }

        /* Look for WebM and Matroska files */
        if ( strncmp( $head, pack( "C4", 0x1a, 0x45, 0xdf, 0xa3 ), 4 ) == 0 ) {
            $doctype = strpos( $head, "\x42\x82" );
            if ( $doctype ) {
                // Next byte is datasize, then data (sizes larger than 1 byte are stupid muxers)
                $data = substr( $head, $doctype + 3, 8 );
                if ( strncmp( $data, "matroska", 8 ) == 0 ) {
                    $this->logger->info( __METHOD__ . ": recognized file as video/x-matroska\n" );
                    return "video/x-matroska";
                } elseif ( strncmp( $data, "webm", 4 ) == 0 ) {
                    // XXX HACK look for a video track, if we don't find it, this is an audio file
                    $videotrack = strpos( $head, "\x86\x85V_VP" );

                    if ( $videotrack ) {
                        // There is a video track, so this is a video file.
                        $this->logger->info( __METHOD__ . ": recognized file as video/webm\n" );
                        return "video/webm";
                    }

                    $this->logger->info( __METHOD__ . ": recognized file as audio/webm\n" );
                    return "audio/webm";
                }
            }
            $this->logger->info( __METHOD__ . ": unknown EBML file\n" );
            return "unknown/unknown";
        }

        /* Look for WebP */
        if ( strncmp( $head, "RIFF", 4 ) == 0 &&
            strncmp( substr( $head, 8, 7 ), "WEBPVP8", 7 ) == 0
        ) {
            $this->logger->info( __METHOD__ . ": recognized file as image/webp\n" );
            return "image/webp";
        }

        /* Look for MS Compound Binary (OLE) files */
        if ( strncmp( $head, "\xd0\xcf\x11\xe0\xa1\xb1\x1a\xe1", 8 ) == 0 ) {
            $this->logger->info( __METHOD__ . ': recognized MS CFB (OLE) file' );
            return $this->detectMicrosoftBinaryType( $f );
        }

        /**
         * Look for PHP.  Check for this before HTML/XML...  Warning: this is a
         * heuristic, and won't match a file with a lot of non-PHP before.  It
         * will also match text files which could be PHP. :)
         *
         * @todo FIXME: For this reason, the check is probably useless -- an attacker
         * could almost certainly just pad the file with a lot of nonsense to
         * circumvent the check in any case where it would be a security
         * problem.  On the other hand, it causes harmful false positives (bug
         * 16583).  The heuristic has been cut down to exclude three-character
         * strings like "<? ", but should it be axed completely?
         */
        if ( ( strpos( $head, '<?php' ) !== false ) ||
            ( strpos( $head, "<\x00?\x00p\x00h\x00p" ) !== false ) ||
            ( strpos( $head, "<\x00?\x00 " ) !== false ) ||
            ( strpos( $head, "<\x00?\x00\n" ) !== false ) ||
            ( strpos( $head, "<\x00?\x00\t" ) !== false ) ||
            ( strpos( $head, "<\x00?\x00=" ) !== false )
        ) {
            $this->logger->info( __METHOD__ . ": recognized $file as application/x-php\n" );
            return 'application/x-php';
        }

        /**
         * look for XML formats (XHTML and SVG)
         */
        Wikimedia\suppressWarnings();
        $xml = new XmlTypeCheck( $file );
        Wikimedia\restoreWarnings();
        if ( $xml->wellFormed ) {
            $xmlTypes = $this->xmlTypes;
            return $xmlTypes[$xml->getRootElement()] ?? 'application/xml';
        }

        /**
         * look for shell scripts
         */
        $script_type = null;

        # detect by shebang
        if ( substr( $head, 0, 2 ) == "#!" ) {
            $script_type = "ASCII";
        } elseif ( substr( $head, 0, 5 ) == "\xef\xbb\xbf#!" ) {
            $script_type = "UTF-8";
        } elseif ( substr( $head, 0, 7 ) == "\xfe\xff\x00#\x00!" ) {
            $script_type = "UTF-16BE";
        } elseif ( substr( $head, 0, 7 ) == "\xff\xfe#\x00!" ) {
            $script_type = "UTF-16LE";
        }

        if ( $script_type ) {
            if ( $script_type !== "UTF-8" && $script_type !== "ASCII" ) {
                // Quick and dirty fold down to ASCII!
                $pack = [ 'UTF-16BE' => 'n*', 'UTF-16LE' => 'v*' ];
                $chars = unpack( $pack[$script_type], substr( $head, 2 ) );
                $head = '';
                foreach ( $chars as $codepoint ) {
                    if ( $codepoint < 128 ) {
                        $head .= chr( $codepoint );
                    } else {
                        $head .= '?';
                    }
                }
            }

            $match = [];

            if ( preg_match( '%/?([^\s]+/)(\w+)%', $head, $match ) ) {
                $mime = "application/x-{$match[2]}";
                $this->logger->info( __METHOD__ . ": shell script recognized as $mime\n" );
                return $mime;
            }
        }

        // Check for ZIP variants (before getimagesize)
        $eocdrPos = strpos( $tail, "PK\x05\x06" );
        if ( $eocdrPos !== false && $eocdrPos <= strlen( $tail ) - 22 ) {
            $this->logger->info( __METHOD__ . ": ZIP signature present in $file\n" );
            // Check if it really is a ZIP file, make sure the EOCDR is at the end (T40432)
            $commentLength = unpack( "n", substr( $tail, $eocdrPos + 20 ) )[1];
            if ( $eocdrPos + 22 + $commentLength !== strlen( $tail ) ) {
                $this->logger->info( __METHOD__ . ": ZIP EOCDR not at end. Not a ZIP file." );
            } else {
                return $this->detectZipType( $head, $tail, $ext );
            }
        }

        // Check for STL (3D) files
        // @see https://en.wikipedia.org/wiki/STL_(file_format)
        if ( $fsize >= 15 &&
            stripos( $head, 'SOLID ' ) === 0 &&
            preg_match( '/\RENDSOLID .*$/i', $tail ) ) {
            // ASCII STL file
            return 'application/sla';
        } elseif ( $fsize > 84 ) {
            // binary STL file
            $triangles = substr( $head, 80, 4 );
            $triangles = unpack( 'V', $triangles );
            $triangles = reset( $triangles );
            if ( $triangles !== false && $fsize === 84 + ( $triangles * 50 ) ) {
                return 'application/sla';
            }
        }

        Wikimedia\suppressWarnings();
        $gis = getimagesize( $file );
        Wikimedia\restoreWarnings();

        if ( $gis && isset( $gis['mime'] ) ) {
            $mime = $gis['mime'];
            $this->logger->info( __METHOD__ . ": getimagesize detected $file as $mime\n" );
            return $mime;
        }

        # Media handling extensions can guess the MIME by content
        # It's intentionally here so that if core is wrong about a type (false positive),
        # people will hopefully nag and submit patches :)
        $mime = false;
        # Some strings by reference for performance - assuming well-behaved hooks
        $callback = $this->guessCallback;
        if ( $callback ) {
            $callback( $this, $head, $tail, $file, $mime /* by reference */ );
        }

        return $mime;
    }

    /**
     * Detect application-specific file type of a given ZIP file from its
     * header data.  Currently works for OpenDocument and OpenXML types...
     * If can't tell, returns 'application/zip'.
     *
     * @param string $header Some reasonably-sized chunk of file header
     * @param string|null $tail The tail of the file
     * @param string|bool $ext The file extension, or true to extract it from the filename.
     *   Set it to false (default) to ignore the extension. DEPRECATED! Set to false,
     *   use improveTypeFromExtension($mime, $ext) later to improve MIME type.
     *
     * @return string
     */
    function detectZipType( $header, $tail = null, $ext = false ) {
        if ( $ext ) { # TODO: remove $ext param
            $this->logger->info( __METHOD__ .
                ": WARNING: use of the \$ext parameter is deprecated. " .
                "Use improveTypeFromExtension(\$mime, \$ext) instead.\n" );
        }

        $mime = 'application/zip';
        $opendocTypes = [
            # In OASIS Open Document Format v1.2, Database front end document
            # has a recommended MIME type of:
            # application/vnd.oasis.opendocument.base
            # Despite the type registered at the IANA being 'database' which is
            # supposed to be normative.
            # T35515
            'base',

            'chart-template',
            'chart',
            'formula-template',
            'formula',
            'graphics-template',
            'graphics',
            'image-template',
            'image',
            'presentation-template',
            'presentation',
            'spreadsheet-template',
            'spreadsheet',
            'text-template',
            'text-master',
            'text-web',
            'text' ];

        // The list of document types is available in OASIS Open Document
        // Format version 1.2 under Appendix C. It is not normative though,
        // supposedly types registered at the IANA should be.
        // http://docs.oasis-open.org/office/v1.2/os/OpenDocument-v1.2-os-part1.html
        $types = '(?:' . implode( '|', $opendocTypes ) . ')';
        $opendocRegex = "/^mimetype(application\/vnd\.oasis\.opendocument\.$types)/";

        $openxmlRegex = "/^\[Content_Types\].xml/";

        if ( preg_match( $opendocRegex, substr( $header, 30 ), $matches ) ) {
            $mime = $matches[1];
            $this->logger->info( __METHOD__ . ": detected $mime from ZIP archive\n" );
        } elseif ( preg_match( $openxmlRegex, substr( $header, 30 ) ) ) {
            $mime = "application/x-opc+zip";
            # TODO: remove the block below, as soon as improveTypeFromExtension is used everywhere
            if ( $ext !== true && $ext !== false ) {
                /** This is the mode used by getPropsFromPath
                 * These MIME's are stored in the database, where we don't really want
                 * x-opc+zip, because we use it only for internal purposes
                 */
                if ( $this->isMatchingExtension( $ext, $mime ) ) {
                    /* A known file extension for an OPC file,
                     * find the proper mime type for that file extension
                     */
                    $mime = $this->guessTypesForExtension( $ext );
                } else {
                    $mime = "application/zip";
                }
            }
            $this->logger->info( __METHOD__ .
                ": detected an Open Packaging Conventions archive: $mime\n" );
        } elseif ( substr( $header, 0, 8 ) == "\xd0\xcf\x11\xe0\xa1\xb1\x1a\xe1" &&
            ( $headerpos = strpos( $tail, "PK\x03\x04" ) ) !== false &&
            preg_match( $openxmlRegex, substr( $tail, $headerpos + 30 ) ) ) {
            if ( substr( $header, 512, 4 ) == "\xEC\xA5\xC1\x00" ) {
                $mime = "application/msword";
            }
            switch ( substr( $header, 512, 6 ) ) {
                case "\xEC\xA5\xC1\x00\x0E\x00":
                case "\xEC\xA5\xC1\x00\x1C\x00":
                case "\xEC\xA5\xC1\x00\x43\x00":
                    $mime = "application/vnd.ms-powerpoint";
                    break;
                case "\xFD\xFF\xFF\xFF\x10\x00":
                case "\xFD\xFF\xFF\xFF\x1F\x00":
                case "\xFD\xFF\xFF\xFF\x22\x00":
                case "\xFD\xFF\xFF\xFF\x23\x00":
                case "\xFD\xFF\xFF\xFF\x28\x00":
                case "\xFD\xFF\xFF\xFF\x29\x00":
                case "\xFD\xFF\xFF\xFF\x10\x02":
                case "\xFD\xFF\xFF\xFF\x1F\x02":
                case "\xFD\xFF\xFF\xFF\x22\x02":
                case "\xFD\xFF\xFF\xFF\x23\x02":
                case "\xFD\xFF\xFF\xFF\x28\x02":
                case "\xFD\xFF\xFF\xFF\x29\x02":
                    $mime = "application/vnd.msexcel";
                    break;
            }

            $this->logger->info( __METHOD__ .
                ": detected a MS Office document with OPC trailer\n" );
        } else {
            $this->logger->info( __METHOD__ . ": unable to identify type of ZIP archive\n" );
        }
        return $mime;
    }

    /**
     * Detect the type of a Microsoft Compound Binary a.k.a. OLE file.
     * These are old style pre-ODF files such as .doc and .xls
     *
     * @param resource $handle An opened seekable file handle
     * @return string The detected MIME type
     */
    function detectMicrosoftBinaryType( $handle ) {
        $info = MSCompoundFileReader::readHandle( $handle );
        if ( !$info['valid'] ) {
            $this->logger->info( __METHOD__ . ': invalid file format' );
            return 'unknown/unknown';
        }
        if ( !$info['mime'] ) {
            $this->logger->info( __METHOD__ . ": unrecognised document subtype" );
            return 'unknown/unknown';
        }
        return $info['mime'];
    }

    /**
     * Internal MIME type detection. Detection is done using the fileinfo
     * extension if it is available. It can be overriden by callback, which could
     * use an external program, for example. If detection fails and $ext is not false,
     * the MIME type is guessed from the file extension, using guessTypesForExtension.
     *
     * If the MIME type is still unknown, getimagesize is used to detect the
     * MIME type if the file is an image. If no MIME type can be determined,
     * this function returns 'unknown/unknown'.
     *
     * @param string $file The file to check
     * @param string|bool $ext The file extension, or true (default) to extract it from the filename.
     *   Set it to false to ignore the extension. DEPRECATED! Set to false, use
     *   improveTypeFromExtension($mime, $ext) later to improve MIME type.
     *
     * @return string The MIME type of $file
     */
    private function detectMimeType( $file, $ext = true ) {
        /** @todo Make $ext default to false. Or better, remove it. */
        if ( $ext ) {
            $this->logger->info( __METHOD__ .
                ": WARNING: use of the \$ext parameter is deprecated. "
                . "Use improveTypeFromExtension(\$mime, \$ext) instead.\n" );
        }

        $callback = $this->detectCallback;
        $m = null;
        if ( $callback ) {
            $m = $callback( $file );
        } else {
            $m = mime_content_type( $file );
        }

        if ( $m ) {
            # normalize
            $m = preg_replace( '![;, ].*$!', '', $m ); # strip charset, etc
            $m = trim( $m );
            $m = strtolower( $m );

            if ( strpos( $m, 'unknown' ) !== false ) {
                $m = null;
            } else {
                $this->logger->info( __METHOD__ . ": magic mime type of $file: $m\n" );
                return $m;
            }
        }

        // If desired, look at extension as a fallback.
        if ( $ext === true ) {
            $i = strrpos( $file, '.' );
            $ext = strtolower( $i ? substr( $file, $i + 1 ) : '' );
        }
        if ( $ext ) {
            if ( $this->isRecognizableExtension( $ext ) ) {
                $this->logger->info( __METHOD__ . ": refusing to guess mime type for .$ext file, "
                    . "we should have recognized it\n" );
            } else {
                $m = $this->guessTypesForExtension( $ext );
                if ( $m ) {
                    $this->logger->info( __METHOD__ . ": extension mime type of $file: $m\n" );
                    return $m;
                }
            }
        }

        // Unknown type
        $this->logger->info( __METHOD__ . ": failed to guess mime type for $file!\n" );
        return 'unknown/unknown';
    }

    /**
     * Determine the media type code for a file, using its MIME type, name and
     * possibly its contents.
     *
     * This function relies on the findMediaType(), mapping extensions and MIME
     * types to media types.
     *
     * @todo analyse file if need be
     * @todo look at multiple extension, separately and together.
     *
     * @param string|null $path Full path to the image file, in case we have to look at the contents
     *        (if null, only the MIME type is used to determine the media type code).
     * @param string|null $mime MIME type. If null it will be guessed using guessMimeType.
     *
     * @return string A value to be used with the MEDIATYPE_xxx constants.
     */
    function getMediaType( $path = null, $mime = null ) {
        if ( !$mime && !$path ) {
            return MEDIATYPE_UNKNOWN;
        }

        // If MIME type is unknown, guess it
        if ( !$mime ) {
            $mime = $this->guessMimeType( $path, false );
        }

        // Special code for ogg - detect if it's video (theora),
        // else label it as sound.
        if ( $mime == 'application/ogg' && is_string( $path ) && file_exists( $path ) ) {
            // Read a chunk of the file
            $f = fopen( $path, "rt" );
            if ( !$f ) {
                return MEDIATYPE_UNKNOWN;
            }
            $head = fread( $f, 256 );
            fclose( $f );

            $head = str_replace( 'ffmpeg2theora', '', strtolower( $head ) );

            // This is an UGLY HACK, file should be parsed correctly
            if ( strpos( $head, 'theora' ) !== false ) {
                return MEDIATYPE_VIDEO;
            } elseif ( strpos( $head, 'vorbis' ) !== false ) {
                return MEDIATYPE_AUDIO;
            } elseif ( strpos( $head, 'flac' ) !== false ) {
                return MEDIATYPE_AUDIO;
            } elseif ( strpos( $head, 'speex' ) !== false ) {
                return MEDIATYPE_AUDIO;
            } elseif ( strpos( $head, 'opus' ) !== false ) {
                return MEDIATYPE_AUDIO;
            } else {
                return MEDIATYPE_MULTIMEDIA;
            }
        }

        $type = null;
        // Check for entry for full MIME type
        if ( $mime ) {
            $type = $this->findMediaType( $mime );
            if ( $type !== MEDIATYPE_UNKNOWN ) {
                return $type;
            }
        }

        // Check for entry for file extension
        if ( $path ) {
            $i = strrpos( $path, '.' );
            $e = strtolower( $i ? substr( $path, $i + 1 ) : '' );

            // TODO: look at multi-extension if this fails, parse from full path
            $type = $this->findMediaType( '.' . $e );
            if ( $type !== MEDIATYPE_UNKNOWN ) {
                return $type;
            }
        }

        // Check major MIME type
        if ( $mime ) {
            $i = strpos( $mime, '/' );
            if ( $i !== false ) {
                $major = substr( $mime, 0, $i );
                $type = $this->findMediaType( $major );
                if ( $type !== MEDIATYPE_UNKNOWN ) {
                    return $type;
                }
            }
        }

        if ( !$type ) {
            $type = MEDIATYPE_UNKNOWN;
        }

        return $type;
    }

    /**
     * Returns a media code matching the given MIME type or file extension.
     * File extensions are represented by a string starting with a dot (.) to
     * distinguish them from MIME types.
     *
     * This function relies on the mapping defined by $this->mMediaTypes
     * @private
     * @param string $extMime
     * @return int|string
     */
    function findMediaType( $extMime ) {
        if ( strpos( $extMime, '.' ) === 0 ) {
            // If it's an extension, look up the MIME types
            $m = $this->getTypesForExtension( substr( $extMime, 1 ) );
            if ( !$m ) {
                return MEDIATYPE_UNKNOWN;
            }

            $m = explode( ' ', $m );
        } else {
            // Normalize MIME type
            if ( isset( $this->mimeTypeAliases[$extMime] ) ) {
                $extMime = $this->mimeTypeAliases[$extMime];
            }

            $m = [ $extMime ];
        }

        foreach ( $m as $mime ) {
            foreach ( $this->mediaTypes as $type => $codes ) {
                if ( in_array( $mime, $codes, true ) ) {
                    return $type;
                }
            }
        }

        return MEDIATYPE_UNKNOWN;
    }

    /**
     * Returns an array of media types (MEDIATYPE_xxx constants)
     *
     * @return array
     */
    public function getMediaTypes() {
        return array_keys( $this->mediaTypes );
    }

    /**
     * Get the MIME types that various versions of Internet Explorer would
     * detect from a chunk of the content.
     *
     * @param string $fileName The file name (unused at present)
     * @param string $chunk The first 256 bytes of the file
     * @param string $proposed The MIME type proposed by the server
     * @return array
     */
    public function getIEMimeTypes( $fileName, $chunk, $proposed ) {
        $ca = $this->getIEContentAnalyzer();
        return $ca->getRealMimesFromData( $fileName, $chunk, $proposed );
    }

    /**
     * Get a cached instance of IEContentAnalyzer
     *
     * @return IEContentAnalyzer
     */
    protected function getIEContentAnalyzer() {
        if ( is_null( $this->IEAnalyzer ) ) {
            $this->IEAnalyzer = new IEContentAnalyzer;
        }
        return $this->IEAnalyzer;
    }
=======
	/** @var string */
	protected $typeFile;
	/** @var string */
	protected $infoFile;
	/** @var string */
	protected $xmlTypes;
	/** @var callable */
	protected $initCallback;
	/** @var callable */
	protected $detectCallback;
	/** @var callable */
	protected $guessCallback;
	/** @var callable */
	protected $extCallback;
	/** @var array Mapping of media types to arrays of MIME types */
	protected $mediaTypes = null;
	/** @var array Map of MIME type aliases */
	protected $mimeTypeAliases = null;
	/** @var array<string,string[]> Map of MIME types to file extensions */
	protected $mimeToExts = [];
	/** @var array<string,string[]> Map of file extensions to MIME types */
	protected $extToMimes = [];

	/** @var array Map of file extensions types to MIME types (as a space separated list) */
	public $mExtToMime = []; // legacy name; field accessed by hooks

	/** @var IEContentAnalyzer */
	protected $IEAnalyzer;

	/** @var string Extra MIME types, set for example by media handling extensions */
	private $extraTypes = '';
	/** @var string Extra MIME info, set for example by media handling extensions */
	private $extraInfo = '';

	/** @var LoggerInterface */
	private $logger;

	/** @var string Use the full, built-in MIME mapping rather than load from a file */
	public const USE_INTERNAL = 'internal';

	/**
	 * @param array $params Configuration map, includes:
	 *   - typeFile: path to file with the list of known MIME types
	 *   - infoFile: path to file with the MIME type info
	 *   - xmlTypes: map of root element names to XML MIME types
	 *   - initCallback: initialization callback that is passed this object [optional]
	 *   - detectCallback: alternative to finfo that returns the mime type for a file.
	 *      For example, the callback can return the output of "file -bi". [optional]
	 *   - guessCallback: callback to improve the guessed MIME type using the file data.
	 *      This is intended for fixing mistakes in fileinfo or "detectCallback". [optional]
	 *   - extCallback: callback to improve the guessed MIME type using the extension. [optional]
	 *   - logger: PSR-3 logger [optional]
	 * @note Constructing these instances is expensive due to file reads.
	 *  A service or singleton pattern should be used to avoid creating instances again and again.
	 */
	public function __construct( array $params ) {
		$this->typeFile = $params['typeFile'];
		$this->infoFile = $params['infoFile'];
		$this->xmlTypes = $params['xmlTypes'];
		$this->initCallback = $params['initCallback'] ?? null;
		$this->detectCallback = $params['detectCallback'] ?? null;
		$this->guessCallback = $params['guessCallback'] ?? null;
		$this->extCallback = $params['extCallback'] ?? null;
		$this->logger = $params['logger'] ?? new NullLogger();

		$this->loadFiles();
	}

	protected function loadFiles() {
		# Allow media handling extensions adding MIME-types and MIME-info
		if ( $this->initCallback ) {
			call_user_func( $this->initCallback, $this );
		}

		$rawTypes = $this->extraTypes;
		if ( $this->typeFile === self::USE_INTERNAL ) {
			$this->mimeToExts = MimeMap::MIME_EXTENSIONS;
		} else {
			$this->mimeToExts = MimeMapMinimal::MIME_EXTENSIONS;
			if ( $this->typeFile ) {
				$rawTypes = file_get_contents( $this->typeFile ) . "\n" . $this->extraTypes;
			}
		}
		if ( $rawTypes ) {
			$this->parseMimeTypes( $rawTypes );
		}

		// Build the reverse mapping (extension => MIME type).
		foreach ( $this->mimeToExts as $mime => $exts ) {
			foreach ( $exts as $ext ) {
				$this->extToMimes[$ext][] = $mime;
			}
		}

		// Migrate items from the legacy $this->mExtToMime field.
		// TODO: Remove this when mExtToMime is finally removed.
		foreach ( $this->mExtToMime as $ext => $mimes ) {
			foreach ( explode( ' ', $mimes ) as $mime ) {
				$this->extToMimes[$ext][] = $mime;
			}
		}

		$rawInfo = $this->extraInfo;
		if ( $this->infoFile === self::USE_INTERNAL ) {
			$this->mimeTypeAliases = MimeMap::MIME_TYPE_ALIASES;
			$this->mediaTypes = MimeMap::MEDIA_TYPES;
		} else {
			$this->mimeTypeAliases = MimeMapMinimal::MIME_TYPE_ALIASES;
			$this->mediaTypes = MimeMapMinimal::MEDIA_TYPES;
			if ( $this->infoFile ) {
				$rawInfo = file_get_contents( $this->infoFile ) . "\n" . $this->extraInfo;
			}
		}
		if ( $rawInfo ) {
			$this->parseMimeInfo( $rawInfo );
		}
	}

	protected function parseMimeTypes( $rawMimeTypes ) {
		$rawMimeTypes = str_replace( [ "\r\n", "\n\r", "\n\n", "\r\r", "\r" ], "\n", $rawMimeTypes );
		$rawMimeTypes = str_replace( "\t", " ", $rawMimeTypes );

		$lines = explode( "\n", $rawMimeTypes );
		foreach ( $lines as $s ) {
			$s = trim( $s );
			if ( empty( $s ) ) {
				continue;
			}
			if ( strpos( $s, '#' ) === 0 ) {
				continue;
			}

			$s = strtolower( $s );
			$i = strpos( $s, ' ' );

			if ( $i === false ) {
				continue;
			}

			$mime = substr( $s, 0, $i );
			$ext = trim( substr( $s, $i + 1 ) );

			if ( empty( $ext ) ) {
				continue;
			}

			$tokens = preg_split( '/\s+/', $s, -1, PREG_SPLIT_NO_EMPTY );
			if ( count( $tokens ) > 1 ) {
				$mime = array_shift( $tokens );
				$this->mimeToExts[$mime] = array_values( array_unique(
					array_merge( $this->mimeToExts[$mime] ?? [], $tokens ) ) );
			}
		}
	}

	protected function parseMimeInfo( $rawMimeInfo ) {
		$rawMimeInfo = str_replace( [ "\r\n", "\n\r", "\n\n", "\r\r", "\r" ], "\n", $rawMimeInfo );
		$rawMimeInfo = str_replace( "\t", " ", $rawMimeInfo );

		$lines = explode( "\n", $rawMimeInfo );
		foreach ( $lines as $s ) {
			$s = trim( $s );
			if ( empty( $s ) ) {
				continue;
			}
			if ( strpos( $s, '#' ) === 0 ) {
				continue;
			}

			$s = strtolower( $s );
			$i = strpos( $s, ' ' );

			if ( $i === false ) {
				continue;
			}

			# print "processing MIME INFO line $s<br>";

			$match = [];
			if ( preg_match( '!\[\s*(\w+)\s*\]!', $s, $match ) ) {
				$s = preg_replace( '!\[\s*(\w+)\s*\]!', '', $s );
				$mtype = trim( strtoupper( $match[1] ) );
			} else {
				$mtype = MEDIATYPE_UNKNOWN;
			}

			$m = preg_split( '/\s+/', $s, -1, PREG_SPLIT_NO_EMPTY );

			if ( !isset( $this->mediaTypes[$mtype] ) ) {
				$this->mediaTypes[$mtype] = [];
			}

			foreach ( $m as $mime ) {
				$mime = trim( $mime );
				if ( empty( $mime ) ) {
					continue;
				}

				$this->mediaTypes[$mtype][] = $mime;
			}

			if ( count( $m ) > 1 ) {
				$main = $m[0];
				$mCount = count( $m );
				for ( $i = 1; $i < $mCount; $i += 1 ) {
					$mime = $m[$i];
					$this->mimeTypeAliases[$mime] = $main;
				}
			}
		}
	}

	public function setLogger( LoggerInterface $logger ) {
		$this->logger = $logger;
	}

	/**
	 * Adds to the list mapping MIME to file extensions.
	 * As an extension author, you are encouraged to submit patches to
	 * MediaWiki's core to add new MIME types to MimeMap.php.
	 * @param string $types
	 */
	public function addExtraTypes( $types ) {
		$this->extraTypes .= "\n" . $types;
	}

	/**
	 * Adds to the list mapping MIME to media type.
	 * As an extension author, you are encouraged to submit patches to
	 * MediaWiki's core to add new MIME info to MimeMap.php.
	 * @param string $info
	 */
	public function addExtraInfo( $info ) {
		$this->extraInfo .= "\n" . $info;
	}

	/**
	 * Returns a list of file extensions for a given MIME type as a space
	 * separated string or null if the MIME type was unrecognized. Resolves
	 * MIME type aliases.
	 *
	 * @deprecated since 1.35 Use getExtensionsFromMimeType() instead.
	 * @param string $mime
	 * @return string|null
	 */
	public function getExtensionsForType( $mime ) {
		$exts = $this->getExtensionsFromMimeType( $mime );
		return $exts ? implode( ' ', $exts ) : null;
	}

	/**
	 * Returns an array of file extensions associated with a given MIME type.
	 * The returned array is empty if the MIME type was unrecognized. Resolves
	 * MIME type aliases.
	 *
	 * @since 1.35
	 * @param string $mime
	 * @return array
	 */
	public function getExtensionsFromMimeType( $mime ) {
		$mime = strtolower( $mime );
		if ( !isset( $this->mimeToExts[$mime] ) && isset( $this->mimeTypeAliases[$mime] ) ) {
			$mime = $this->mimeTypeAliases[$mime];
		}
		return $this->mimeToExts[$mime] ?? [];
	}

	/**
	 * Returns an array of MIME types associated with a given file extension.
	 * The returned array is empty if the file extension is not associated with
	 * any MIME types.
	 *
	 * @since 1.35
	 * @param string $ext
	 * @return array
	 */
	public function getMimeTypesFromExtension( $ext ) {
		$ext = strtolower( $ext );
		return $this->extToMimes[$ext] ?? [];
	}

	/**
	 * Returns a single MIME type for a given file extension or null if unknown.
	 * This is always the first type from the list returned by getMimeTypesFromExtension($ext).
	 *
	 * @since 1.35
	 * @param string $ext
	 * @return string|null
	 */
	public function getMimeTypeFromExtensionOrNull( $ext ) {
		$types = $this->getMimeTypesFromExtension( $ext );
		return $types[0] ?? null;
	}

	/**
	 * Returns a single file extension for a given MIME type or null if unknown.
	 * This is always the first type from the list returned by getExtensionsFromMimeType($mime).
	 *
	 * @deprecated since 1.35 Use getMimeTypeFromExtensionOrNull() instead.
	 * @param string $ext
	 * @return string|null
	 */
	public function guessTypesForExtension( $ext ) {
		return $this->getMimeTypeFromExtensionOrNull( $ext );
	}

	/**
	 * Returns a list of MIME types for a given file extension as a space
	 * separated string or null if the extension was unrecognized.
	 *
	 * @deprecated since 1.35 Use getMimeTypesFromExtension() instead.
	 * @param string $ext
	 * @return string|null
	 */
	public function getTypesForExtension( $ext ) {
		$types = $this->getMimeTypesFromExtension( $ext );
		return $types ? implode( ' ', $types ) : null;
	}

	/**
	 * Returns a single file extension for a given MIME type or null if unknown.
	 * This is always the first type from the list returned by getExtensionsFromMimeType($mime).
	 *
	 * @since 1.35
	 * @param string $mime
	 * @return string|null
	 */
	public function getExtensionFromMimeTypeOrNull( $mime ) {
		$exts = $this->getExtensionsFromMimeType( $mime );
		return $exts[0] ?? null;
	}

	/**
	 * Tests if the extension matches the given MIME type. Returns true if a
	 * match was found, null if the MIME type is unknown, and false if the
	 * MIME type is known but no matches where found.
	 *
	 * @param string $extension
	 * @param string $mime
	 * @return bool|null
	 */
	public function isMatchingExtension( $extension, $mime ) {
		$exts = $this->getExtensionsFromMimeType( $mime );

		if ( !$exts ) {
			return null; // Unknown MIME type
		}

		return in_array( strtolower( $extension ), $exts );
	}

	/**
	 * Returns true if the MIME type is known to represent an image format
	 * supported by the PHP GD library.
	 *
	 * @param string $mime
	 *
	 * @return bool
	 */
	public function isPHPImageType( $mime ) {
		// As defined by imagegetsize and image_type_to_mime
		static $types = [
			'image/gif', 'image/jpeg', 'image/png',
			'image/x-bmp', 'image/xbm', 'image/tiff',
			'image/jp2', 'image/jpeg2000', 'image/iff',
			'image/xbm', 'image/x-xbitmap',
			'image/vnd.wap.wbmp', 'image/vnd.xiff',
			'image/x-photoshop',
			'application/x-shockwave-flash',
		];

		return in_array( $mime, $types );
	}

	/**
	 * Returns true if the extension represents a type which can
	 * be reliably detected from its content. Use this to determine
	 * whether strict content checks should be applied to reject
	 * invalid uploads; if we can't identify the type we won't
	 * be able to say if it's invalid.
	 *
	 * @todo Be more accurate when using fancy MIME detector plugins;
	 *       right now this is the bare minimum getimagesize() list.
	 * @param string $extension
	 * @return bool
	 */
	public function isRecognizableExtension( $extension ) {
		static $types = [
			// Types recognized by getimagesize()
			'gif', 'jpeg', 'jpg', 'png', 'swf', 'psd',
			'bmp', 'tiff', 'tif', 'jpc', 'jp2',
			'jpx', 'jb2', 'swc', 'iff', 'wbmp',
			'xbm',

			// Formats we recognize magic numbers for
			'djvu', 'ogx', 'ogg', 'ogv', 'oga', 'spx', 'opus',
			'mid', 'pdf', 'wmf', 'xcf', 'webm', 'mkv', 'mka',
			'webp', 'mp3',

			// XML formats we sure hope we recognize reliably
			'svg',

			// 3D formats
			'stl',
		];
		return in_array( strtolower( $extension ), $types );
	}

	/**
	 * Improves a MIME type using the file extension. Some file formats are very generic,
	 * so their MIME type is not very meaningful. A more useful MIME type can be derived
	 * by looking at the file extension. Typically, this method would be called on the
	 * result of guessMimeType().
	 *
	 * XXX: Null-returning behavior is probably an accident and definitely confusing (T253483).
	 *
	 * @param string $mime The MIME type, typically guessed from a file's content.
	 * @param string $ext The file extension, as taken from the file name
	 *
	 * @return string|null The improved MIME type, or null if the MIME type is
	 *   unknown/unknown and the extension is not recognized.
	 */
	public function improveTypeFromExtension( $mime, $ext ) {
		if ( $mime === 'unknown/unknown' ) {
			if ( $this->isRecognizableExtension( $ext ) ) {
				$this->logger->info( __METHOD__ . ': refusing to guess mime type for .' .
					"$ext file, we should have recognized it\n" );
			} else {
				// Not something we can detect, so simply
				// trust the file extension
				$mime = $this->getMimeTypeFromExtensionOrNull( $ext );
			}
		} elseif ( $mime === 'application/x-opc+zip' ) {
			if ( $this->isMatchingExtension( $ext, $mime ) ) {
				// A known file extension for an OPC file,
				// find the proper MIME type for that file extension
				$mime = $this->getMimeTypeFromExtensionOrNull( $ext );
			} else {
				$this->logger->info( __METHOD__ .
					": refusing to guess better type for $mime file, " .
					".$ext is not a known OPC extension.\n" );
				$mime = 'application/zip';
			}
		} elseif ( $mime === 'text/plain' && $this->findMediaType( ".$ext" ) === MEDIATYPE_TEXT ) {
			// Textual types are sometimes not recognized properly.
			// If detected as text/plain, and has an extension which is textual
			// improve to the extension's type. For example, csv and json are often
			// misdetected as text/plain.
			$mime = $this->getMimeTypeFromExtensionOrNull( $ext );
		}

		# Media handling extensions can improve the MIME detected
		$callback = $this->extCallback;
		if ( $callback ) {
			$callback( $this, $ext, $mime /* by reference */ );
		}

		if ( isset( $this->mimeTypeAliases[$mime] ) ) {
			$mime = $this->mimeTypeAliases[$mime];
		}

		$this->logger->info( __METHOD__ . ": improved mime type for .$ext: $mime\n" );
		return $mime;
	}

	/**
	 * MIME type detection. This uses detectMimeType to detect the MIME type
	 * of the file, but applies additional checks to determine some well known
	 * file formats that may be missed or misinterpreted by the default MIME
	 * detection (namely XML based formats like XHTML or SVG, as well as ZIP
	 * based formats like OPC/ODF files).
	 *
	 * @param string $file The file to check
	 * @param string|bool $ext The file extension, or true (default) to extract
	 *   it from the filename. Set it to false to ignore the extension. DEPRECATED!
	 *   Set to false, use improveTypeFromExtension($mime, $ext) later to improve MIME type.
	 *
	 * @return string The MIME type of $file
	 */
	public function guessMimeType( $file, $ext = true ) {
		if ( $ext ) { // TODO: make $ext default to false. Or better, remove it.
			$this->logger->info( __METHOD__ .
				": WARNING: use of the \$ext parameter is deprecated. " .
				"Use improveTypeFromExtension(\$mime, \$ext) instead.\n" );
		}

		$mime = $this->doGuessMimeType( $file, $ext );

		if ( !$mime ) {
			$this->logger->info( __METHOD__ .
				": internal type detection failed for $file (.$ext)...\n" );
			$mime = $this->detectMimeType( $file, $ext );
		}

		if ( isset( $this->mimeTypeAliases[$mime] ) ) {
			$mime = $this->mimeTypeAliases[$mime];
		}

		$this->logger->info( __METHOD__ . ": guessed mime type of $file: $mime\n" );
		return $mime;
	}

	/**
	 * Guess the MIME type from the file contents.
	 *
	 * @todo Remove $ext param
	 *
	 * @param string $file
	 * @param mixed $ext
	 * @return bool|string
	 * @throws UnexpectedValueException
	 */
	private function doGuessMimeType( $file, $ext ) {
		// Read a chunk of the file
		Wikimedia\suppressWarnings();
		$f = fopen( $file, 'rb' );
		Wikimedia\restoreWarnings();

		if ( !$f ) {
			return 'unknown/unknown';
		}

		$fsize = filesize( $file );
		if ( $fsize === false ) {
			return 'unknown/unknown';
		}

		$head = fread( $f, 1024 );
		$tailLength = min( 65558, $fsize ); // 65558 = maximum size of a zip EOCDR
		if ( fseek( $f, -1 * $tailLength, SEEK_END ) === -1 ) {
			throw new UnexpectedValueException(
				"Seeking $tailLength bytes from EOF failed in " . __METHOD__ );
		}
		$tail = $tailLength ? fread( $f, $tailLength ) : '';

		$this->logger->info( __METHOD__ .
			": analyzing head and tail of $file for magic numbers.\n" );

		// Hardcode a few magic number checks...
		$headers = [
			// Multimedia...
			'MThd'             => 'audio/midi',
			'OggS'             => 'application/ogg',
			'ID3'              => 'audio/mpeg',
			"\xff\xfb"         => 'audio/mpeg', // MPEG-1 layer 3
			"\xff\xf3"         => 'audio/mpeg', // MPEG-2 layer 3 (lower sample rates)
			"\xff\xe3"         => 'audio/mpeg', // MPEG-2.5 layer 3 (very low sample rates)

			// Image formats...
			// Note that WMF may have a bare header, no magic number.
			"\x01\x00\x09\x00" => 'application/x-msmetafile', // Possibly prone to false positives?
			"\xd7\xcd\xc6\x9a" => 'application/x-msmetafile',
			'%PDF'             => 'application/pdf',
			'gimp xcf'         => 'image/x-xcf',

			// Some forbidden fruit...
			'MZ'               => 'application/octet-stream', // DOS/Windows executable
			"\xca\xfe\xba\xbe" => 'application/octet-stream', // Mach-O binary
			"\x7fELF"          => 'application/octet-stream', // ELF binary
		];

		foreach ( $headers as $magic => $candidate ) {
			if ( strncmp( $head, $magic, strlen( $magic ) ) == 0 ) {
				$this->logger->info( __METHOD__ .
					": magic header in $file recognized as $candidate\n" );
				return $candidate;
			}
		}

		/* Look for WebM and Matroska files */
		if ( strncmp( $head, pack( "C4", 0x1a, 0x45, 0xdf, 0xa3 ), 4 ) == 0 ) {
			$doctype = strpos( $head, "\x42\x82" );
			if ( $doctype ) {
				// Next byte is datasize, then data (sizes larger than 1 byte are stupid muxers)
				$data = substr( $head, $doctype + 3, 8 );
				if ( strncmp( $data, "matroska", 8 ) == 0 ) {
					$this->logger->info( __METHOD__ . ": recognized file as video/x-matroska\n" );
					return "video/x-matroska";
				} elseif ( strncmp( $data, "webm", 4 ) == 0 ) {
					// XXX HACK look for a video track, if we don't find it, this is an audio file
					$videotrack = strpos( $head, "\x86\x85V_VP" );

					if ( $videotrack ) {
						// There is a video track, so this is a video file.
						$this->logger->info( __METHOD__ . ": recognized file as video/webm\n" );
						return "video/webm";
					}

					$this->logger->info( __METHOD__ . ": recognized file as audio/webm\n" );
					return "audio/webm";
				}
			}
			$this->logger->info( __METHOD__ . ": unknown EBML file\n" );
			return "unknown/unknown";
		}

		/* Look for WebP */
		if ( strncmp( $head, "RIFF", 4 ) == 0 &&
			strncmp( substr( $head, 8, 7 ), "WEBPVP8", 7 ) == 0
		) {
			$this->logger->info( __METHOD__ . ": recognized file as image/webp\n" );
			return "image/webp";
		}

		/* Look for MS Compound Binary (OLE) files */
		if ( strncmp( $head, "\xd0\xcf\x11\xe0\xa1\xb1\x1a\xe1", 8 ) == 0 ) {
			$this->logger->info( __METHOD__ . ': recognized MS CFB (OLE) file' );
			return $this->detectMicrosoftBinaryType( $f );
		}

		/**
		 * Look for PHP.  Check for this before HTML/XML...  Warning: this is a
		 * heuristic, and won't match a file with a lot of non-PHP before.  It
		 * will also match text files which could be PHP. :)
		 *
		 * @todo FIXME: For this reason, the check is probably useless -- an attacker
		 * could almost certainly just pad the file with a lot of nonsense to
		 * circumvent the check in any case where it would be a security
		 * problem.  On the other hand, it causes harmful false positives (bug
		 * 16583).  The heuristic has been cut down to exclude three-character
		 * strings like "<? ", but should it be axed completely?
		 */
		if ( ( strpos( $head, '<?php' ) !== false ) ||
			( strpos( $head, "<\x00?\x00p\x00h\x00p" ) !== false ) ||
			( strpos( $head, "<\x00?\x00 " ) !== false ) ||
			( strpos( $head, "<\x00?\x00\n" ) !== false ) ||
			( strpos( $head, "<\x00?\x00\t" ) !== false ) ||
			( strpos( $head, "<\x00?\x00=" ) !== false )
		) {
			$this->logger->info( __METHOD__ . ": recognized $file as application/x-php\n" );
			return 'application/x-php';
		}

		/**
		 * look for XML formats (XHTML and SVG)
		 */
		Wikimedia\suppressWarnings();
		$xml = new XmlTypeCheck( $file );
		Wikimedia\restoreWarnings();
		if ( $xml->wellFormed ) {
			$xmlTypes = $this->xmlTypes;
			return $xmlTypes[$xml->getRootElement()] ?? 'application/xml';
		}

		/**
		 * look for shell scripts
		 */
		$script_type = null;

		# detect by shebang
		if ( substr( $head, 0, 2 ) == "#!" ) {
			$script_type = "ASCII";
		} elseif ( substr( $head, 0, 5 ) == "\xef\xbb\xbf#!" ) {
			$script_type = "UTF-8";
		} elseif ( substr( $head, 0, 7 ) == "\xfe\xff\x00#\x00!" ) {
			$script_type = "UTF-16BE";
		} elseif ( substr( $head, 0, 7 ) == "\xff\xfe#\x00!" ) {
			$script_type = "UTF-16LE";
		}

		if ( $script_type ) {
			if ( $script_type !== "UTF-8" && $script_type !== "ASCII" ) {
				// Quick and dirty fold down to ASCII!
				$pack = [ 'UTF-16BE' => 'n*', 'UTF-16LE' => 'v*' ];
				$chars = unpack( $pack[$script_type], substr( $head, 2 ) );
				$head = '';
				foreach ( $chars as $codepoint ) {
					if ( $codepoint < 128 ) {
						$head .= chr( $codepoint );
					} else {
						$head .= '?';
					}
				}
			}

			$match = [];

			if ( preg_match( '%/?([^\s]+/)(\w+)%', $head, $match ) ) {
				$mime = "application/x-{$match[2]}";
				$this->logger->info( __METHOD__ . ": shell script recognized as $mime\n" );
				return $mime;
			}
		}

		// Check for ZIP variants (before getimagesize)
		$eocdrPos = strpos( $tail, "PK\x05\x06" );
		if ( $eocdrPos !== false && $eocdrPos <= strlen( $tail ) - 22 ) {
			$this->logger->info( __METHOD__ . ": ZIP signature present in $file\n" );
			// Check if it really is a ZIP file, make sure the EOCDR is at the end (T40432)
			$commentLength = unpack( "n", substr( $tail, $eocdrPos + 20 ) )[1];
			if ( $eocdrPos + 22 + $commentLength !== strlen( $tail ) ) {
				$this->logger->info( __METHOD__ . ": ZIP EOCDR not at end. Not a ZIP file." );
			} else {
				return $this->detectZipType( $head, $tail, $ext );
			}
		}

		// Check for STL (3D) files
		// @see https://en.wikipedia.org/wiki/STL_(file_format)
		if ( $fsize >= 15 &&
			stripos( $head, 'SOLID ' ) === 0 &&
			preg_match( '/\RENDSOLID .*$/i', $tail ) ) {
			// ASCII STL file
			return 'application/sla';
		} elseif ( $fsize > 84 ) {
			// binary STL file
			$triangles = substr( $head, 80, 4 );
			$triangles = unpack( 'V', $triangles );
			$triangles = reset( $triangles );
			if ( $triangles !== false && $fsize === 84 + ( $triangles * 50 ) ) {
				return 'application/sla';
			}
		}

		Wikimedia\suppressWarnings();
		$gis = getimagesize( $file );
		Wikimedia\restoreWarnings();

		if ( $gis && isset( $gis['mime'] ) ) {
			$mime = $gis['mime'];
			$this->logger->info( __METHOD__ . ": getimagesize detected $file as $mime\n" );
			return $mime;
		}

		# Media handling extensions can guess the MIME by content
		# It's intentionally here so that if core is wrong about a type (false positive),
		# people will hopefully nag and submit patches :)
		$mime = false;
		# Some strings by reference for performance - assuming well-behaved hooks
		$callback = $this->guessCallback;
		if ( $callback ) {
			$callback( $this, $head, $tail, $file, $mime /* by reference */ );
		}

		return $mime;
	}

	/**
	 * Detect application-specific file type of a given ZIP file from its
	 * header data.  Currently works for OpenDocument and OpenXML types...
	 * If can't tell, returns 'application/zip'.
	 *
	 * @param string $header Some reasonably-sized chunk of file header
	 * @param string|null $tail The tail of the file
	 * @param string|bool $ext The file extension, or true to extract it from the filename.
	 *   Set it to false (default) to ignore the extension. DEPRECATED! Set to false,
	 *   use improveTypeFromExtension($mime, $ext) later to improve MIME type.
	 *
	 * @return string
	 */
	public function detectZipType( $header, $tail = null, $ext = false ) {
		if ( $ext ) { # TODO: remove $ext param
			$this->logger->info( __METHOD__ .
				": WARNING: use of the \$ext parameter is deprecated. " .
				"Use improveTypeFromExtension(\$mime, \$ext) instead.\n" );
		}

		$mime = 'application/zip';
		$opendocTypes = [
			# In OASIS Open Document Format v1.2, Database front end document
			# has a recommended MIME type of:
			# application/vnd.oasis.opendocument.base
			# Despite the type registered at the IANA being 'database' which is
			# supposed to be normative.
			# T35515
			'base',

			'chart-template',
			'chart',
			'formula-template',
			'formula',
			'graphics-template',
			'graphics',
			'image-template',
			'image',
			'presentation-template',
			'presentation',
			'spreadsheet-template',
			'spreadsheet',
			'text-template',
			'text-master',
			'text-web',
			'text' ];

		// The list of document types is available in OASIS Open Document
		// Format version 1.2 under Appendix C. It is not normative though,
		// supposedly types registered at the IANA should be.
		// http://docs.oasis-open.org/office/v1.2/os/OpenDocument-v1.2-os-part1.html
		$types = '(?:' . implode( '|', $opendocTypes ) . ')';
		$opendocRegex = "/^mimetype(application\/vnd\.oasis\.opendocument\.$types)/";

		$openxmlRegex = "/^\[Content_Types\].xml/";

		if ( preg_match( $opendocRegex, substr( $header, 30 ), $matches ) ) {
			$mime = $matches[1];
			$this->logger->info( __METHOD__ . ": detected $mime from ZIP archive\n" );
		} elseif ( preg_match( $openxmlRegex, substr( $header, 30 ) ) ) {
			$mime = "application/x-opc+zip";
			# TODO: remove the block below, as soon as improveTypeFromExtension is used everywhere
			if ( $ext !== true && $ext !== false ) {
				/** This is the mode used by getPropsFromPath
				 * These MIME's are stored in the database, where we don't really want
				 * x-opc+zip, because we use it only for internal purposes
				 */
				if ( $this->isMatchingExtension( $ext, $mime ) ) {
					/* A known file extension for an OPC file,
					 * find the proper mime type for that file extension
					 */
					$mime = $this->getMimeTypeFromExtensionOrNull( $ext );
				} else {
					$mime = "application/zip";
				}
			}
			$this->logger->info( __METHOD__ .
				": detected an Open Packaging Conventions archive: $mime\n" );
		} elseif ( substr( $header, 0, 8 ) == "\xd0\xcf\x11\xe0\xa1\xb1\x1a\xe1" &&
			( $headerpos = strpos( $tail, "PK\x03\x04" ) ) !== false &&
			preg_match( $openxmlRegex, substr( $tail, $headerpos + 30 ) ) ) {
			if ( substr( $header, 512, 4 ) == "\xEC\xA5\xC1\x00" ) {
				$mime = "application/msword";
			}
			switch ( substr( $header, 512, 6 ) ) {
				case "\xEC\xA5\xC1\x00\x0E\x00":
				case "\xEC\xA5\xC1\x00\x1C\x00":
				case "\xEC\xA5\xC1\x00\x43\x00":
					$mime = "application/vnd.ms-powerpoint";
					break;
				case "\xFD\xFF\xFF\xFF\x10\x00":
				case "\xFD\xFF\xFF\xFF\x1F\x00":
				case "\xFD\xFF\xFF\xFF\x22\x00":
				case "\xFD\xFF\xFF\xFF\x23\x00":
				case "\xFD\xFF\xFF\xFF\x28\x00":
				case "\xFD\xFF\xFF\xFF\x29\x00":
				case "\xFD\xFF\xFF\xFF\x10\x02":
				case "\xFD\xFF\xFF\xFF\x1F\x02":
				case "\xFD\xFF\xFF\xFF\x22\x02":
				case "\xFD\xFF\xFF\xFF\x23\x02":
				case "\xFD\xFF\xFF\xFF\x28\x02":
				case "\xFD\xFF\xFF\xFF\x29\x02":
					$mime = "application/vnd.msexcel";
					break;
			}

			$this->logger->info( __METHOD__ .
				": detected a MS Office document with OPC trailer\n" );
		} else {
			$this->logger->info( __METHOD__ . ": unable to identify type of ZIP archive\n" );
		}
		return $mime;
	}

	/**
	 * Detect the type of a Microsoft Compound Binary a.k.a. OLE file.
	 * These are old style pre-ODF files such as .doc and .xls
	 *
	 * @param resource $handle An opened seekable file handle
	 * @return string The detected MIME type
	 */
	private function detectMicrosoftBinaryType( $handle ) {
		$info = MSCompoundFileReader::readHandle( $handle );
		if ( !$info['valid'] ) {
			$this->logger->info( __METHOD__ . ': invalid file format' );
			return 'unknown/unknown';
		}
		if ( !$info['mime'] ) {
			$this->logger->info( __METHOD__ . ": unrecognised document subtype" );
			return 'unknown/unknown';
		}
		return $info['mime'];
	}

	/**
	 * Internal MIME type detection. Detection is done using the fileinfo
	 * extension if it is available. It can be overriden by callback, which could
	 * use an external program, for example. If detection fails and $ext is not false,
	 * the MIME type is guessed from the file extension, using getMimeTypeFromExtensionOrNull.
	 *
	 * If the MIME type is still unknown, getimagesize is used to detect the
	 * MIME type if the file is an image. If no MIME type can be determined,
	 * this function returns 'unknown/unknown'.
	 *
	 * @param string $file The file to check
	 * @param string|bool $ext The file extension, or true (default) to extract it from the filename.
	 *   Set it to false to ignore the extension. DEPRECATED! Set to false, use
	 *   improveTypeFromExtension($mime, $ext) later to improve MIME type.
	 *
	 * @return string The MIME type of $file
	 */
	private function detectMimeType( $file, $ext = true ) {
		/** @todo Make $ext default to false. Or better, remove it. */
		if ( $ext ) {
			$this->logger->info( __METHOD__ .
				": WARNING: use of the \$ext parameter is deprecated. "
				. "Use improveTypeFromExtension(\$mime, \$ext) instead.\n" );
		}

		$callback = $this->detectCallback;
		$m = null;
		if ( $callback ) {
			$m = $callback( $file );
		} else {
			$m = mime_content_type( $file );
		}

		if ( $m ) {
			# normalize
			$m = preg_replace( '![;, ].*$!', '', $m ); # strip charset, etc
			$m = trim( $m );
			$m = strtolower( $m );

			if ( strpos( $m, 'unknown' ) !== false ) {
				$m = null;
			} else {
				$this->logger->info( __METHOD__ . ": magic mime type of $file: $m\n" );
				return $m;
			}
		}

		// If desired, look at extension as a fallback.
		if ( $ext === true ) {
			$i = strrpos( $file, '.' );
			$ext = strtolower( $i ? substr( $file, $i + 1 ) : '' );
		}
		if ( $ext ) {
			if ( $this->isRecognizableExtension( $ext ) ) {
				$this->logger->info( __METHOD__ . ": refusing to guess mime type for .$ext file, "
					. "we should have recognized it\n" );
			} else {
				$m = $this->getMimeTypeFromExtensionOrNull( $ext );
				if ( $m ) {
					$this->logger->info( __METHOD__ . ": extension mime type of $file: $m\n" );
					return $m;
				}
			}
		}

		// Unknown type
		$this->logger->info( __METHOD__ . ": failed to guess mime type for $file!\n" );
		return 'unknown/unknown';
	}

	/**
	 * Determine the media type code for a file, using its MIME type, name and
	 * possibly its contents.
	 *
	 * This function relies on the findMediaType(), mapping extensions and MIME
	 * types to media types.
	 *
	 * @todo analyse file if need be
	 * @todo look at multiple extension, separately and together.
	 *
	 * @param string|null $path Full path to the image file, in case we have to look at the contents
	 *        (if null, only the MIME type is used to determine the media type code).
	 * @param string|null $mime MIME type. If null it will be guessed using guessMimeType.
	 *
	 * @return string A value to be used with the MEDIATYPE_xxx constants.
	 */
	public function getMediaType( $path = null, $mime = null ) {
		if ( !$mime && !$path ) {
			return MEDIATYPE_UNKNOWN;
		}

		// If MIME type is unknown, guess it
		if ( !$mime ) {
			$mime = $this->guessMimeType( $path, false );
		}

		// Special code for ogg - detect if it's video (theora),
		// else label it as sound.
		if ( $mime == 'application/ogg' && is_string( $path ) && file_exists( $path ) ) {
			// Read a chunk of the file
			$f = fopen( $path, "rt" );
			if ( !$f ) {
				return MEDIATYPE_UNKNOWN;
			}
			$head = fread( $f, 256 );
			fclose( $f );

			$head = str_replace( 'ffmpeg2theora', '', strtolower( $head ) );

			// This is an UGLY HACK, file should be parsed correctly
			if ( strpos( $head, 'theora' ) !== false ) {
				return MEDIATYPE_VIDEO;
			} elseif ( strpos( $head, 'vorbis' ) !== false ) {
				return MEDIATYPE_AUDIO;
			} elseif ( strpos( $head, 'flac' ) !== false ) {
				return MEDIATYPE_AUDIO;
			} elseif ( strpos( $head, 'speex' ) !== false ) {
				return MEDIATYPE_AUDIO;
			} elseif ( strpos( $head, 'opus' ) !== false ) {
				return MEDIATYPE_AUDIO;
			} else {
				return MEDIATYPE_MULTIMEDIA;
			}
		}

		$type = null;
		// Check for entry for full MIME type
		if ( $mime ) {
			$type = $this->findMediaType( $mime );
			if ( $type !== MEDIATYPE_UNKNOWN ) {
				return $type;
			}
		}

		// Check for entry for file extension
		if ( $path ) {
			$i = strrpos( $path, '.' );
			$e = strtolower( $i ? substr( $path, $i + 1 ) : '' );

			// TODO: look at multi-extension if this fails, parse from full path
			$type = $this->findMediaType( '.' . $e );
			if ( $type !== MEDIATYPE_UNKNOWN ) {
				return $type;
			}
		}

		// Check major MIME type
		if ( $mime ) {
			$i = strpos( $mime, '/' );
			if ( $i !== false ) {
				$major = substr( $mime, 0, $i );
				$type = $this->findMediaType( $major );
				if ( $type !== MEDIATYPE_UNKNOWN ) {
					return $type;
				}
			}
		}

		if ( !$type ) {
			$type = MEDIATYPE_UNKNOWN;
		}

		return $type;
	}

	/**
	 * Returns a media code matching the given MIME type or file extension.
	 * File extensions are represented by a string starting with a dot (.) to
	 * distinguish them from MIME types.
	 *
	 * This function relies on the mapping defined by $this->mMediaTypes
	 * @internal
	 * @param string $extMime
	 * @return int|string
	 */
	public function findMediaType( $extMime ) {
		if ( strpos( $extMime, '.' ) === 0 ) {
			// If it's an extension, look up the MIME types
			$m = $this->getTypesForExtension( substr( $extMime, 1 ) );
			if ( !$m ) {
				return MEDIATYPE_UNKNOWN;
			}

			$m = explode( ' ', $m );
		} else {
			// Normalize MIME type
			if ( isset( $this->mimeTypeAliases[$extMime] ) ) {
				$extMime = $this->mimeTypeAliases[$extMime];
			}

			$m = [ $extMime ];
		}

		foreach ( $m as $mime ) {
			foreach ( $this->mediaTypes as $type => $codes ) {
				if ( in_array( $mime, $codes, true ) ) {
					return $type;
				}
			}
		}

		return MEDIATYPE_UNKNOWN;
	}

	/**
	 * Returns an array of media types (MEDIATYPE_xxx constants)
	 *
	 * @return array
	 */
	public function getMediaTypes() {
		return array_keys( $this->mediaTypes );
	}

	/**
	 * Get the MIME types that various versions of Internet Explorer would
	 * detect from a chunk of the content.
	 *
	 * @param string $fileName The file name (unused at present)
	 * @param string $chunk The first 256 bytes of the file
	 * @param string $proposed The MIME type proposed by the server
	 * @return array
	 */
	public function getIEMimeTypes( $fileName, $chunk, $proposed ) {
		$ca = $this->getIEContentAnalyzer();
		return $ca->getRealMimesFromData( $fileName, $chunk, $proposed );
	}

	/**
	 * Get a cached instance of IEContentAnalyzer
	 *
	 * @return IEContentAnalyzer
	 */
	protected function getIEContentAnalyzer() {
		if ( $this->IEAnalyzer === null ) {
			$this->IEAnalyzer = new IEContentAnalyzer;
		}
		return $this->IEAnalyzer;
	}
>>>>>>> 9b8a1684
}<|MERGE_RESOLUTION|>--- conflicted
+++ resolved
@@ -31,1208 +31,6 @@
  * @since 1.28
  */
 class MimeAnalyzer implements LoggerAwareInterface {
-<<<<<<< HEAD
-    /** @var string */
-    protected $typeFile;
-    /** @var string */
-    protected $infoFile;
-    /** @var string */
-    protected $xmlTypes;
-    /** @var callable */
-    protected $initCallback;
-    /** @var callable */
-    protected $detectCallback;
-    /** @var callable */
-    protected $guessCallback;
-    /** @var callable */
-    protected $extCallback;
-    /** @var array Mapping of media types to arrays of MIME types */
-    protected $mediaTypes = null;
-    /** @var array Map of MIME type aliases */
-    protected $mimeTypeAliases = null;
-    /** @var array Map of MIME types to file extensions (as a space separated list) */
-    protected $mimetoExt = null;
-
-    /** @var array Map of file extensions types to MIME types (as a space separated list) */
-    public $mExtToMime = null; // legacy name; field accessed by hooks
-
-    /** @var IEContentAnalyzer */
-    protected $IEAnalyzer;
-
-    /** @var string Extra MIME types, set for example by media handling extensions */
-    private $extraTypes = '';
-    /** @var string Extra MIME info, set for example by media handling extensions */
-    private $extraInfo = '';
-
-    /** @var LoggerInterface */
-    private $logger;
-
-    /**
-     * Defines a set of well known MIME types
-     * This is used as a fallback to mime.types files.
-     * An extensive list of well known MIME types is provided by
-     * the file mime.types in the includes directory.
-     *
-     * This list concatenated with mime.types is used to create a MIME <-> ext
-     * map. Each line contains a MIME type followed by a space separated list of
-     * extensions. If multiple extensions for a single MIME type exist or if
-     * multiple MIME types exist for a single extension then in most cases
-     * MediaWiki assumes that the first extension following the MIME type is the
-     * canonical extension, and the first time a MIME type appears for a certain
-     * extension is considered the canonical MIME type.
-     *
-     * (Note that appending the type file list to the end of self::$wellKnownTypes
-     * sucks because you can't redefine canonical types. This could be fixed by
-     * appending self::$wellKnownTypes behind type file list, but who knows
-     * what will break? In practice this probably isn't a problem anyway -- Bryan)
-     */
-    protected static $wellKnownTypes = <<<EOT
-application/ogg ogx ogg ogm ogv oga spx opus
-application/pdf pdf
-application/vnd.oasis.opendocument.chart odc
-application/vnd.oasis.opendocument.chart-template otc
-application/vnd.oasis.opendocument.database odb
-application/vnd.oasis.opendocument.formula odf
-application/vnd.oasis.opendocument.formula-template otf
-application/vnd.oasis.opendocument.graphics odg
-application/vnd.oasis.opendocument.graphics-template otg
-application/vnd.oasis.opendocument.image odi
-application/vnd.oasis.opendocument.image-template oti
-application/vnd.oasis.opendocument.presentation odp
-application/vnd.oasis.opendocument.presentation-template otp
-application/vnd.oasis.opendocument.spreadsheet ods
-application/vnd.oasis.opendocument.spreadsheet-template ots
-application/vnd.oasis.opendocument.text odt
-application/vnd.oasis.opendocument.text-master otm
-application/vnd.oasis.opendocument.text-template ott
-application/vnd.oasis.opendocument.text-web oth
-application/javascript js
-application/x-shockwave-flash swf
-audio/midi mid midi kar
-audio/mpeg mpga mpa mp2 mp3
-audio/x-aiff aif aiff aifc
-audio/x-wav wav
-audio/ogg oga spx ogg opus
-audio/opus opus ogg oga ogg spx
-image/x-bmp bmp
-image/gif gif
-image/jpeg jpeg jpg jpe
-image/png png
-image/svg+xml svg
-image/svg svg
-image/tiff tiff tif
-image/vnd.djvu djvu
-image/x.djvu djvu
-image/x-djvu djvu
-image/x-portable-pixmap ppm
-image/x-xcf xcf
-text/plain txt
-text/html html htm
-video/ogg ogv ogm ogg
-video/mpeg mpg mpeg
-EOT;
-
-    /**
-     * Defines a set of well known MIME info entries
-     * This is used as a fallback to mime.info files.
-     * An extensive list of well known MIME types is provided by
-     * the file mime.info in the includes directory.
-     */
-    protected static $wellKnownInfo = <<<EOT
-application/pdf [OFFICE]
-application/vnd.oasis.opendocument.chart [OFFICE]
-application/vnd.oasis.opendocument.chart-template [OFFICE]
-application/vnd.oasis.opendocument.database [OFFICE]
-application/vnd.oasis.opendocument.formula [OFFICE]
-application/vnd.oasis.opendocument.formula-template [OFFICE]
-application/vnd.oasis.opendocument.graphics [OFFICE]
-application/vnd.oasis.opendocument.graphics-template [OFFICE]
-application/vnd.oasis.opendocument.image [OFFICE]
-application/vnd.oasis.opendocument.image-template [OFFICE]
-application/vnd.oasis.opendocument.presentation [OFFICE]
-application/vnd.oasis.opendocument.presentation-template [OFFICE]
-application/vnd.oasis.opendocument.spreadsheet [OFFICE]
-application/vnd.oasis.opendocument.spreadsheet-template [OFFICE]
-application/vnd.oasis.opendocument.text [OFFICE]
-application/vnd.oasis.opendocument.text-template [OFFICE]
-application/vnd.oasis.opendocument.text-master [OFFICE]
-application/vnd.oasis.opendocument.text-web [OFFICE]
-application/javascript text/javascript application/x-javascript [EXECUTABLE]
-application/x-shockwave-flash [MULTIMEDIA]
-audio/midi [AUDIO]
-audio/x-aiff [AUDIO]
-audio/x-wav [AUDIO]
-audio/mp3 audio/mpeg [AUDIO]
-application/ogg audio/ogg video/ogg [MULTIMEDIA]
-image/x-bmp image/x-ms-bmp image/bmp [BITMAP]
-image/gif [BITMAP]
-image/jpeg [BITMAP]
-image/png [BITMAP]
-image/svg+xml [DRAWING]
-image/tiff [BITMAP]
-image/vnd.djvu [BITMAP]
-image/x-xcf [BITMAP]
-image/x-portable-pixmap [BITMAP]
-text/plain [TEXT]
-text/html [TEXT]
-video/ogg [VIDEO]
-video/mpeg [VIDEO]
-unknown/unknown application/octet-stream application/x-empty [UNKNOWN]
-EOT;
-
-    /**
-     * @param array $params Configuration map, includes:
-     *   - typeFile: path to file with the list of known MIME types
-     *   - infoFile: path to file with the MIME type info
-     *   - xmlTypes: map of root element names to XML MIME types
-     *   - initCallback: initialization callback that is passed this object [optional]
-     *   - detectCallback: alternative to finfo that returns the mime type for a file.
-     *      For example, the callback can return the output of "file -bi". [optional]
-     *   - guessCallback: callback to improve the guessed MIME type using the file data.
-     *      This is intended for fixing mistakes in fileinfo or "detectCallback". [optional]
-     *   - extCallback: callback to improve the guessed MIME type using the extension. [optional]
-     *   - logger: PSR-3 logger [optional]
-     * @note Constructing these instances is expensive due to file reads.
-     *  A service or singleton pattern should be used to avoid creating instances again and again.
-     */
-    public function __construct( array $params ) {
-        $this->typeFile = $params['typeFile'];
-        $this->infoFile = $params['infoFile'];
-        $this->xmlTypes = $params['xmlTypes'];
-        $this->initCallback = $params['initCallback'] ?? null;
-        $this->detectCallback = $params['detectCallback'] ?? null;
-        $this->guessCallback = $params['guessCallback'] ?? null;
-        $this->extCallback = $params['extCallback'] ?? null;
-        $this->logger = $params['logger'] ?? new NullLogger();
-
-        $this->loadFiles();
-    }
-
-    protected function loadFiles() {
-        /**
-         *   --- load mime.types ---
-         */
-
-        # Allow media handling extensions adding MIME-types and MIME-info
-        if ( $this->initCallback ) {
-            call_user_func( $this->initCallback, $this );
-        }
-
-        $types = self::$wellKnownTypes;
-
-        $mimeTypeFile = $this->typeFile;
-        if ( $mimeTypeFile ) {
-            if ( is_file( $mimeTypeFile ) && is_readable( $mimeTypeFile ) ) {
-                $this->logger->info( __METHOD__ . ": loading mime types from $mimeTypeFile\n" );
-                $types .= "\n";
-                $types .= file_get_contents( $mimeTypeFile );
-            } else {
-                $this->logger->info( __METHOD__ . ": can't load mime types from $mimeTypeFile\n" );
-            }
-        } else {
-            $this->logger->info( __METHOD__ .
-                ": no mime types file defined, using built-ins only.\n" );
-        }
-
-        $types .= "\n" . $this->extraTypes;
-
-        $types = str_replace( [ "\r\n", "\n\r", "\n\n", "\r\r", "\r" ], "\n", $types );
-        $types = str_replace( "\t", " ", $types );
-
-        $this->mimetoExt = [];
-        $this->mExtToMime = [];
-
-        $lines = explode( "\n", $types );
-        foreach ( $lines as $s ) {
-            $s = trim( $s );
-            if ( empty( $s ) ) {
-                continue;
-            }
-            if ( strpos( $s, '#' ) === 0 ) {
-                continue;
-            }
-
-            $s = strtolower( $s );
-            $i = strpos( $s, ' ' );
-
-            if ( $i === false ) {
-                continue;
-            }
-
-            $mime = substr( $s, 0, $i );
-            $ext = trim( substr( $s, $i + 1 ) );
-
-            if ( empty( $ext ) ) {
-                continue;
-            }
-
-            if ( !empty( $this->mimetoExt[$mime] ) ) {
-                $this->mimetoExt[$mime] .= ' ' . $ext;
-            } else {
-                $this->mimetoExt[$mime] = $ext;
-            }
-
-            $extensions = explode( ' ', $ext );
-
-            foreach ( $extensions as $e ) {
-                $e = trim( $e );
-                if ( empty( $e ) ) {
-                    continue;
-                }
-
-                if ( !empty( $this->mExtToMime[$e] ) ) {
-                    $this->mExtToMime[$e] .= ' ' . $mime;
-                } else {
-                    $this->mExtToMime[$e] = $mime;
-                }
-            }
-        }
-
-        /**
-         *   --- load mime.info ---
-         */
-
-        $mimeInfoFile = $this->infoFile;
-
-        $info = self::$wellKnownInfo;
-
-        if ( $mimeInfoFile ) {
-            if ( is_file( $mimeInfoFile ) && is_readable( $mimeInfoFile ) ) {
-                $this->logger->info( __METHOD__ . ": loading mime info from $mimeInfoFile\n" );
-                $info .= "\n";
-                $info .= file_get_contents( $mimeInfoFile );
-            } else {
-                $this->logger->info( __METHOD__ . ": can't load mime info from $mimeInfoFile\n" );
-            }
-        } else {
-            $this->logger->info( __METHOD__ .
-                ": no mime info file defined, using built-ins only.\n" );
-        }
-
-        $info .= "\n" . $this->extraInfo;
-
-        $info = str_replace( [ "\r\n", "\n\r", "\n\n", "\r\r", "\r" ], "\n", $info );
-        $info = str_replace( "\t", " ", $info );
-
-        $this->mimeTypeAliases = [];
-        $this->mediaTypes = [];
-
-        $lines = explode( "\n", $info );
-        foreach ( $lines as $s ) {
-            $s = trim( $s );
-            if ( empty( $s ) ) {
-                continue;
-            }
-            if ( strpos( $s, '#' ) === 0 ) {
-                continue;
-            }
-
-            $s = strtolower( $s );
-            $i = strpos( $s, ' ' );
-
-            if ( $i === false ) {
-                continue;
-            }
-
-            # print "processing MIME INFO line $s<br>";
-
-            $match = [];
-            if ( preg_match( '!\[\s*(\w+)\s*\]!', $s, $match ) ) {
-                $s = preg_replace( '!\[\s*(\w+)\s*\]!', '', $s );
-                $mtype = trim( strtoupper( $match[1] ) );
-            } else {
-                $mtype = MEDIATYPE_UNKNOWN;
-            }
-
-            $m = explode( ' ', $s );
-
-            if ( !isset( $this->mediaTypes[$mtype] ) ) {
-                $this->mediaTypes[$mtype] = [];
-            }
-
-            foreach ( $m as $mime ) {
-                $mime = trim( $mime );
-                if ( empty( $mime ) ) {
-                    continue;
-                }
-
-                $this->mediaTypes[$mtype][] = $mime;
-            }
-
-            if ( count( $m ) > 1 ) {
-                $main = $m[0];
-                $mCount = count( $m );
-                for ( $i = 1; $i < $mCount; $i += 1 ) {
-                    $mime = $m[$i];
-                    $this->mimeTypeAliases[$mime] = $main;
-                }
-            }
-        }
-    }
-
-    public function setLogger( LoggerInterface $logger ) {
-        $this->logger = $logger;
-    }
-
-    /**
-     * Adds to the list mapping MIME to file extensions.
-     * As an extension author, you are encouraged to submit patches to
-     * MediaWiki's core to add new MIME types to mime.types.
-     * @param string $types
-     */
-    public function addExtraTypes( $types ) {
-        $this->extraTypes .= "\n" . $types;
-    }
-
-    /**
-     * Adds to the list mapping MIME to media type.
-     * As an extension author, you are encouraged to submit patches to
-     * MediaWiki's core to add new MIME info to mime.info.
-     * @param string $info
-     */
-    public function addExtraInfo( $info ) {
-        $this->extraInfo .= "\n" . $info;
-    }
-
-    /**
-     * Returns a list of file extensions for a given MIME type as a space
-     * separated string or null if the MIME type was unrecognized. Resolves
-     * MIME type aliases.
-     *
-     * @param string $mime
-     * @return string|null
-     */
-    public function getExtensionsForType( $mime ) {
-        $mime = strtolower( $mime );
-
-        // Check the mime-to-ext map
-        if ( isset( $this->mimetoExt[$mime] ) ) {
-            return $this->mimetoExt[$mime];
-        }
-
-        // Resolve the MIME type to the canonical type
-        if ( isset( $this->mimeTypeAliases[$mime] ) ) {
-            $mime = $this->mimeTypeAliases[$mime];
-            if ( isset( $this->mimetoExt[$mime] ) ) {
-                return $this->mimetoExt[$mime];
-            }
-        }
-
-        return null;
-    }
-
-    /**
-     * Returns a list of MIME types for a given file extension as a space
-     * separated string or null if the extension was unrecognized.
-     *
-     * @param string $ext
-     * @return string|null
-     */
-    public function getTypesForExtension( $ext ) {
-        $ext = strtolower( $ext );
-
-        $r = $this->mExtToMime[$ext] ?? null;
-        return $r;
-    }
-
-    /**
-     * Returns a single MIME type for a given file extension or null if unknown.
-     * This is always the first type from the list returned by getTypesForExtension($ext).
-     *
-     * @param string $ext
-     * @return string|null
-     */
-    public function guessTypesForExtension( $ext ) {
-        $m = $this->getTypesForExtension( $ext );
-        if ( is_null( $m ) ) {
-            return null;
-        }
-
-        // TODO: Check if this is needed; strtok( $m, ' ' ) should be sufficient
-        $m = trim( $m );
-        $m = preg_replace( '/\s.*$/', '', $m );
-
-        return $m;
-    }
-
-    /**
-     * Tests if the extension matches the given MIME type. Returns true if a
-     * match was found, null if the MIME type is unknown, and false if the
-     * MIME type is known but no matches where found.
-     *
-     * @param string $extension
-     * @param string $mime
-     * @return bool|null
-     */
-    public function isMatchingExtension( $extension, $mime ) {
-        $ext = $this->getExtensionsForType( $mime );
-
-        if ( !$ext ) {
-            return null; // Unknown MIME type
-        }
-
-        $ext = explode( ' ', $ext );
-
-        $extension = strtolower( $extension );
-        return in_array( $extension, $ext );
-    }
-
-    /**
-     * Returns true if the MIME type is known to represent an image format
-     * supported by the PHP GD library.
-     *
-     * @param string $mime
-     *
-     * @return bool
-     */
-    public function isPHPImageType( $mime ) {
-        // As defined by imagegetsize and image_type_to_mime
-        static $types = [
-            'image/gif', 'image/jpeg', 'image/png',
-            'image/x-bmp', 'image/xbm', 'image/tiff',
-            'image/jp2', 'image/jpeg2000', 'image/iff',
-            'image/xbm', 'image/x-xbitmap',
-            'image/vnd.wap.wbmp', 'image/vnd.xiff',
-            'image/x-photoshop',
-            'application/x-shockwave-flash',
-        ];
-
-        return in_array( $mime, $types );
-    }
-
-    /**
-     * Returns true if the extension represents a type which can
-     * be reliably detected from its content. Use this to determine
-     * whether strict content checks should be applied to reject
-     * invalid uploads; if we can't identify the type we won't
-     * be able to say if it's invalid.
-     *
-     * @todo Be more accurate when using fancy MIME detector plugins;
-     *       right now this is the bare minimum getimagesize() list.
-     * @param string $extension
-     * @return bool
-     */
-    function isRecognizableExtension( $extension ) {
-        static $types = [
-            // Types recognized by getimagesize()
-            'gif', 'jpeg', 'jpg', 'png', 'swf', 'psd',
-            'bmp', 'tiff', 'tif', 'jpc', 'jp2',
-            'jpx', 'jb2', 'swc', 'iff', 'wbmp',
-            'xbm',
-
-            // Formats we recognize magic numbers for
-            'djvu', 'ogx', 'ogg', 'ogv', 'oga', 'spx', 'opus',
-            'mid', 'pdf', 'wmf', 'xcf', 'webm', 'mkv', 'mka',
-            'webp', 'mp3',
-
-            // XML formats we sure hope we recognize reliably
-            'svg',
-
-            // 3D formats
-            'stl',
-        ];
-        return in_array( strtolower( $extension ), $types );
-    }
-
-    /**
-     * Improves a MIME type using the file extension. Some file formats are very generic,
-     * so their MIME type is not very meaningful. A more useful MIME type can be derived
-     * by looking at the file extension. Typically, this method would be called on the
-     * result of guessMimeType().
-     *
-     * @param string $mime The MIME type, typically guessed from a file's content.
-     * @param string $ext The file extension, as taken from the file name
-     *
-     * @return string The MIME type
-     */
-    public function improveTypeFromExtension( $mime, $ext ) {
-        if ( $mime === 'unknown/unknown' ) {
-            if ( $this->isRecognizableExtension( $ext ) ) {
-                $this->logger->info( __METHOD__ . ': refusing to guess mime type for .' .
-                    "$ext file, we should have recognized it\n" );
-            } else {
-                // Not something we can detect, so simply
-                // trust the file extension
-                $mime = $this->guessTypesForExtension( $ext );
-            }
-        } elseif ( $mime === 'application/x-opc+zip' ) {
-            if ( $this->isMatchingExtension( $ext, $mime ) ) {
-                // A known file extension for an OPC file,
-                // find the proper MIME type for that file extension
-                $mime = $this->guessTypesForExtension( $ext );
-            } else {
-                $this->logger->info( __METHOD__ .
-                    ": refusing to guess better type for $mime file, " .
-                    ".$ext is not a known OPC extension.\n" );
-                $mime = 'application/zip';
-            }
-        } elseif ( $mime === 'text/plain' && $this->findMediaType( ".$ext" ) === MEDIATYPE_TEXT ) {
-            // Textual types are sometimes not recognized properly.
-            // If detected as text/plain, and has an extension which is textual
-            // improve to the extension's type. For example, csv and json are often
-            // misdetected as text/plain.
-            $mime = $this->guessTypesForExtension( $ext );
-        }
-
-        # Media handling extensions can improve the MIME detected
-        $callback = $this->extCallback;
-        if ( $callback ) {
-            $callback( $this, $ext, $mime /* by reference */ );
-        }
-
-        if ( isset( $this->mimeTypeAliases[$mime] ) ) {
-            $mime = $this->mimeTypeAliases[$mime];
-        }
-
-        $this->logger->info( __METHOD__ . ": improved mime type for .$ext: $mime\n" );
-        return $mime;
-    }
-
-    /**
-     * MIME type detection. This uses detectMimeType to detect the MIME type
-     * of the file, but applies additional checks to determine some well known
-     * file formats that may be missed or misinterpreted by the default MIME
-     * detection (namely XML based formats like XHTML or SVG, as well as ZIP
-     * based formats like OPC/ODF files).
-     *
-     * @param string $file The file to check
-     * @param string|bool $ext The file extension, or true (default) to extract
-     *   it from the filename. Set it to false to ignore the extension. DEPRECATED!
-     *   Set to false, use improveTypeFromExtension($mime, $ext) later to improve MIME type.
-     *
-     * @return string The MIME type of $file
-     */
-    public function guessMimeType( $file, $ext = true ) {
-        if ( $ext ) { // TODO: make $ext default to false. Or better, remove it.
-            $this->logger->info( __METHOD__ .
-                ": WARNING: use of the \$ext parameter is deprecated. " .
-                "Use improveTypeFromExtension(\$mime, \$ext) instead.\n" );
-        }
-
-        $mime = $this->doGuessMimeType( $file, $ext );
-
-        if ( !$mime ) {
-            $this->logger->info( __METHOD__ .
-                ": internal type detection failed for $file (.$ext)...\n" );
-            $mime = $this->detectMimeType( $file, $ext );
-        }
-
-        if ( isset( $this->mimeTypeAliases[$mime] ) ) {
-            $mime = $this->mimeTypeAliases[$mime];
-        }
-
-        $this->logger->info( __METHOD__ . ": guessed mime type of $file: $mime\n" );
-        return $mime;
-    }
-
-    /**
-     * Guess the MIME type from the file contents.
-     *
-     * @todo Remove $ext param
-     *
-     * @param string $file
-     * @param mixed $ext
-     * @return bool|string
-     * @throws UnexpectedValueException
-     */
-    private function doGuessMimeType( $file, $ext ) {
-        // Read a chunk of the file
-        Wikimedia\suppressWarnings();
-        $f = fopen( $file, 'rb' );
-        Wikimedia\restoreWarnings();
-
-        if ( !$f ) {
-            return 'unknown/unknown';
-        }
-
-        $fsize = filesize( $file );
-        if ( $fsize === false ) {
-            return 'unknown/unknown';
-        }
-
-        $head = fread( $f, 1024 );
-        $tailLength = min( 65558, $fsize ); // 65558 = maximum size of a zip EOCDR
-        if ( fseek( $f, -1 * $tailLength, SEEK_END ) === -1 ) {
-            throw new UnexpectedValueException(
-                "Seeking $tailLength bytes from EOF failed in " . __METHOD__ );
-        }
-        $tail = $tailLength ? fread( $f, $tailLength ) : '';
-
-        $this->logger->info( __METHOD__ .
-            ": analyzing head and tail of $file for magic numbers.\n" );
-
-        // Hardcode a few magic number checks...
-        $headers = [
-            // Multimedia...
-            'MThd'             => 'audio/midi',
-            'OggS'             => 'application/ogg',
-            'ID3'              => 'audio/mpeg',
-            "\xff\xfb"         => 'audio/mpeg', // MPEG-1 layer 3
-            "\xff\xf3"         => 'audio/mpeg', // MPEG-2 layer 3 (lower sample rates)
-            "\xff\xe3"         => 'audio/mpeg', // MPEG-2.5 layer 3 (very low sample rates)
-
-            // Image formats...
-            // Note that WMF may have a bare header, no magic number.
-            "\x01\x00\x09\x00" => 'application/x-msmetafile', // Possibly prone to false positives?
-            "\xd7\xcd\xc6\x9a" => 'application/x-msmetafile',
-            '%PDF'             => 'application/pdf',
-            'gimp xcf'         => 'image/x-xcf',
-
-            // Some forbidden fruit...
-            'MZ'               => 'application/octet-stream', // DOS/Windows executable
-            "\xca\xfe\xba\xbe" => 'application/octet-stream', // Mach-O binary
-            "\x7fELF"          => 'application/octet-stream', // ELF binary
-        ];
-
-        foreach ( $headers as $magic => $candidate ) {
-            if ( strncmp( $head, $magic, strlen( $magic ) ) == 0 ) {
-                $this->logger->info( __METHOD__ .
-                    ": magic header in $file recognized as $candidate\n" );
-                return $candidate;
-            }
-        }
-
-        /* Look for WebM and Matroska files */
-        if ( strncmp( $head, pack( "C4", 0x1a, 0x45, 0xdf, 0xa3 ), 4 ) == 0 ) {
-            $doctype = strpos( $head, "\x42\x82" );
-            if ( $doctype ) {
-                // Next byte is datasize, then data (sizes larger than 1 byte are stupid muxers)
-                $data = substr( $head, $doctype + 3, 8 );
-                if ( strncmp( $data, "matroska", 8 ) == 0 ) {
-                    $this->logger->info( __METHOD__ . ": recognized file as video/x-matroska\n" );
-                    return "video/x-matroska";
-                } elseif ( strncmp( $data, "webm", 4 ) == 0 ) {
-                    // XXX HACK look for a video track, if we don't find it, this is an audio file
-                    $videotrack = strpos( $head, "\x86\x85V_VP" );
-
-                    if ( $videotrack ) {
-                        // There is a video track, so this is a video file.
-                        $this->logger->info( __METHOD__ . ": recognized file as video/webm\n" );
-                        return "video/webm";
-                    }
-
-                    $this->logger->info( __METHOD__ . ": recognized file as audio/webm\n" );
-                    return "audio/webm";
-                }
-            }
-            $this->logger->info( __METHOD__ . ": unknown EBML file\n" );
-            return "unknown/unknown";
-        }
-
-        /* Look for WebP */
-        if ( strncmp( $head, "RIFF", 4 ) == 0 &&
-            strncmp( substr( $head, 8, 7 ), "WEBPVP8", 7 ) == 0
-        ) {
-            $this->logger->info( __METHOD__ . ": recognized file as image/webp\n" );
-            return "image/webp";
-        }
-
-        /* Look for MS Compound Binary (OLE) files */
-        if ( strncmp( $head, "\xd0\xcf\x11\xe0\xa1\xb1\x1a\xe1", 8 ) == 0 ) {
-            $this->logger->info( __METHOD__ . ': recognized MS CFB (OLE) file' );
-            return $this->detectMicrosoftBinaryType( $f );
-        }
-
-        /**
-         * Look for PHP.  Check for this before HTML/XML...  Warning: this is a
-         * heuristic, and won't match a file with a lot of non-PHP before.  It
-         * will also match text files which could be PHP. :)
-         *
-         * @todo FIXME: For this reason, the check is probably useless -- an attacker
-         * could almost certainly just pad the file with a lot of nonsense to
-         * circumvent the check in any case where it would be a security
-         * problem.  On the other hand, it causes harmful false positives (bug
-         * 16583).  The heuristic has been cut down to exclude three-character
-         * strings like "<? ", but should it be axed completely?
-         */
-        if ( ( strpos( $head, '<?php' ) !== false ) ||
-            ( strpos( $head, "<\x00?\x00p\x00h\x00p" ) !== false ) ||
-            ( strpos( $head, "<\x00?\x00 " ) !== false ) ||
-            ( strpos( $head, "<\x00?\x00\n" ) !== false ) ||
-            ( strpos( $head, "<\x00?\x00\t" ) !== false ) ||
-            ( strpos( $head, "<\x00?\x00=" ) !== false )
-        ) {
-            $this->logger->info( __METHOD__ . ": recognized $file as application/x-php\n" );
-            return 'application/x-php';
-        }
-
-        /**
-         * look for XML formats (XHTML and SVG)
-         */
-        Wikimedia\suppressWarnings();
-        $xml = new XmlTypeCheck( $file );
-        Wikimedia\restoreWarnings();
-        if ( $xml->wellFormed ) {
-            $xmlTypes = $this->xmlTypes;
-            return $xmlTypes[$xml->getRootElement()] ?? 'application/xml';
-        }
-
-        /**
-         * look for shell scripts
-         */
-        $script_type = null;
-
-        # detect by shebang
-        if ( substr( $head, 0, 2 ) == "#!" ) {
-            $script_type = "ASCII";
-        } elseif ( substr( $head, 0, 5 ) == "\xef\xbb\xbf#!" ) {
-            $script_type = "UTF-8";
-        } elseif ( substr( $head, 0, 7 ) == "\xfe\xff\x00#\x00!" ) {
-            $script_type = "UTF-16BE";
-        } elseif ( substr( $head, 0, 7 ) == "\xff\xfe#\x00!" ) {
-            $script_type = "UTF-16LE";
-        }
-
-        if ( $script_type ) {
-            if ( $script_type !== "UTF-8" && $script_type !== "ASCII" ) {
-                // Quick and dirty fold down to ASCII!
-                $pack = [ 'UTF-16BE' => 'n*', 'UTF-16LE' => 'v*' ];
-                $chars = unpack( $pack[$script_type], substr( $head, 2 ) );
-                $head = '';
-                foreach ( $chars as $codepoint ) {
-                    if ( $codepoint < 128 ) {
-                        $head .= chr( $codepoint );
-                    } else {
-                        $head .= '?';
-                    }
-                }
-            }
-
-            $match = [];
-
-            if ( preg_match( '%/?([^\s]+/)(\w+)%', $head, $match ) ) {
-                $mime = "application/x-{$match[2]}";
-                $this->logger->info( __METHOD__ . ": shell script recognized as $mime\n" );
-                return $mime;
-            }
-        }
-
-        // Check for ZIP variants (before getimagesize)
-        $eocdrPos = strpos( $tail, "PK\x05\x06" );
-        if ( $eocdrPos !== false && $eocdrPos <= strlen( $tail ) - 22 ) {
-            $this->logger->info( __METHOD__ . ": ZIP signature present in $file\n" );
-            // Check if it really is a ZIP file, make sure the EOCDR is at the end (T40432)
-            $commentLength = unpack( "n", substr( $tail, $eocdrPos + 20 ) )[1];
-            if ( $eocdrPos + 22 + $commentLength !== strlen( $tail ) ) {
-                $this->logger->info( __METHOD__ . ": ZIP EOCDR not at end. Not a ZIP file." );
-            } else {
-                return $this->detectZipType( $head, $tail, $ext );
-            }
-        }
-
-        // Check for STL (3D) files
-        // @see https://en.wikipedia.org/wiki/STL_(file_format)
-        if ( $fsize >= 15 &&
-            stripos( $head, 'SOLID ' ) === 0 &&
-            preg_match( '/\RENDSOLID .*$/i', $tail ) ) {
-            // ASCII STL file
-            return 'application/sla';
-        } elseif ( $fsize > 84 ) {
-            // binary STL file
-            $triangles = substr( $head, 80, 4 );
-            $triangles = unpack( 'V', $triangles );
-            $triangles = reset( $triangles );
-            if ( $triangles !== false && $fsize === 84 + ( $triangles * 50 ) ) {
-                return 'application/sla';
-            }
-        }
-
-        Wikimedia\suppressWarnings();
-        $gis = getimagesize( $file );
-        Wikimedia\restoreWarnings();
-
-        if ( $gis && isset( $gis['mime'] ) ) {
-            $mime = $gis['mime'];
-            $this->logger->info( __METHOD__ . ": getimagesize detected $file as $mime\n" );
-            return $mime;
-        }
-
-        # Media handling extensions can guess the MIME by content
-        # It's intentionally here so that if core is wrong about a type (false positive),
-        # people will hopefully nag and submit patches :)
-        $mime = false;
-        # Some strings by reference for performance - assuming well-behaved hooks
-        $callback = $this->guessCallback;
-        if ( $callback ) {
-            $callback( $this, $head, $tail, $file, $mime /* by reference */ );
-        }
-
-        return $mime;
-    }
-
-    /**
-     * Detect application-specific file type of a given ZIP file from its
-     * header data.  Currently works for OpenDocument and OpenXML types...
-     * If can't tell, returns 'application/zip'.
-     *
-     * @param string $header Some reasonably-sized chunk of file header
-     * @param string|null $tail The tail of the file
-     * @param string|bool $ext The file extension, or true to extract it from the filename.
-     *   Set it to false (default) to ignore the extension. DEPRECATED! Set to false,
-     *   use improveTypeFromExtension($mime, $ext) later to improve MIME type.
-     *
-     * @return string
-     */
-    function detectZipType( $header, $tail = null, $ext = false ) {
-        if ( $ext ) { # TODO: remove $ext param
-            $this->logger->info( __METHOD__ .
-                ": WARNING: use of the \$ext parameter is deprecated. " .
-                "Use improveTypeFromExtension(\$mime, \$ext) instead.\n" );
-        }
-
-        $mime = 'application/zip';
-        $opendocTypes = [
-            # In OASIS Open Document Format v1.2, Database front end document
-            # has a recommended MIME type of:
-            # application/vnd.oasis.opendocument.base
-            # Despite the type registered at the IANA being 'database' which is
-            # supposed to be normative.
-            # T35515
-            'base',
-
-            'chart-template',
-            'chart',
-            'formula-template',
-            'formula',
-            'graphics-template',
-            'graphics',
-            'image-template',
-            'image',
-            'presentation-template',
-            'presentation',
-            'spreadsheet-template',
-            'spreadsheet',
-            'text-template',
-            'text-master',
-            'text-web',
-            'text' ];
-
-        // The list of document types is available in OASIS Open Document
-        // Format version 1.2 under Appendix C. It is not normative though,
-        // supposedly types registered at the IANA should be.
-        // http://docs.oasis-open.org/office/v1.2/os/OpenDocument-v1.2-os-part1.html
-        $types = '(?:' . implode( '|', $opendocTypes ) . ')';
-        $opendocRegex = "/^mimetype(application\/vnd\.oasis\.opendocument\.$types)/";
-
-        $openxmlRegex = "/^\[Content_Types\].xml/";
-
-        if ( preg_match( $opendocRegex, substr( $header, 30 ), $matches ) ) {
-            $mime = $matches[1];
-            $this->logger->info( __METHOD__ . ": detected $mime from ZIP archive\n" );
-        } elseif ( preg_match( $openxmlRegex, substr( $header, 30 ) ) ) {
-            $mime = "application/x-opc+zip";
-            # TODO: remove the block below, as soon as improveTypeFromExtension is used everywhere
-            if ( $ext !== true && $ext !== false ) {
-                /** This is the mode used by getPropsFromPath
-                 * These MIME's are stored in the database, where we don't really want
-                 * x-opc+zip, because we use it only for internal purposes
-                 */
-                if ( $this->isMatchingExtension( $ext, $mime ) ) {
-                    /* A known file extension for an OPC file,
-                     * find the proper mime type for that file extension
-                     */
-                    $mime = $this->guessTypesForExtension( $ext );
-                } else {
-                    $mime = "application/zip";
-                }
-            }
-            $this->logger->info( __METHOD__ .
-                ": detected an Open Packaging Conventions archive: $mime\n" );
-        } elseif ( substr( $header, 0, 8 ) == "\xd0\xcf\x11\xe0\xa1\xb1\x1a\xe1" &&
-            ( $headerpos = strpos( $tail, "PK\x03\x04" ) ) !== false &&
-            preg_match( $openxmlRegex, substr( $tail, $headerpos + 30 ) ) ) {
-            if ( substr( $header, 512, 4 ) == "\xEC\xA5\xC1\x00" ) {
-                $mime = "application/msword";
-            }
-            switch ( substr( $header, 512, 6 ) ) {
-                case "\xEC\xA5\xC1\x00\x0E\x00":
-                case "\xEC\xA5\xC1\x00\x1C\x00":
-                case "\xEC\xA5\xC1\x00\x43\x00":
-                    $mime = "application/vnd.ms-powerpoint";
-                    break;
-                case "\xFD\xFF\xFF\xFF\x10\x00":
-                case "\xFD\xFF\xFF\xFF\x1F\x00":
-                case "\xFD\xFF\xFF\xFF\x22\x00":
-                case "\xFD\xFF\xFF\xFF\x23\x00":
-                case "\xFD\xFF\xFF\xFF\x28\x00":
-                case "\xFD\xFF\xFF\xFF\x29\x00":
-                case "\xFD\xFF\xFF\xFF\x10\x02":
-                case "\xFD\xFF\xFF\xFF\x1F\x02":
-                case "\xFD\xFF\xFF\xFF\x22\x02":
-                case "\xFD\xFF\xFF\xFF\x23\x02":
-                case "\xFD\xFF\xFF\xFF\x28\x02":
-                case "\xFD\xFF\xFF\xFF\x29\x02":
-                    $mime = "application/vnd.msexcel";
-                    break;
-            }
-
-            $this->logger->info( __METHOD__ .
-                ": detected a MS Office document with OPC trailer\n" );
-        } else {
-            $this->logger->info( __METHOD__ . ": unable to identify type of ZIP archive\n" );
-        }
-        return $mime;
-    }
-
-    /**
-     * Detect the type of a Microsoft Compound Binary a.k.a. OLE file.
-     * These are old style pre-ODF files such as .doc and .xls
-     *
-     * @param resource $handle An opened seekable file handle
-     * @return string The detected MIME type
-     */
-    function detectMicrosoftBinaryType( $handle ) {
-        $info = MSCompoundFileReader::readHandle( $handle );
-        if ( !$info['valid'] ) {
-            $this->logger->info( __METHOD__ . ': invalid file format' );
-            return 'unknown/unknown';
-        }
-        if ( !$info['mime'] ) {
-            $this->logger->info( __METHOD__ . ": unrecognised document subtype" );
-            return 'unknown/unknown';
-        }
-        return $info['mime'];
-    }
-
-    /**
-     * Internal MIME type detection. Detection is done using the fileinfo
-     * extension if it is available. It can be overriden by callback, which could
-     * use an external program, for example. If detection fails and $ext is not false,
-     * the MIME type is guessed from the file extension, using guessTypesForExtension.
-     *
-     * If the MIME type is still unknown, getimagesize is used to detect the
-     * MIME type if the file is an image. If no MIME type can be determined,
-     * this function returns 'unknown/unknown'.
-     *
-     * @param string $file The file to check
-     * @param string|bool $ext The file extension, or true (default) to extract it from the filename.
-     *   Set it to false to ignore the extension. DEPRECATED! Set to false, use
-     *   improveTypeFromExtension($mime, $ext) later to improve MIME type.
-     *
-     * @return string The MIME type of $file
-     */
-    private function detectMimeType( $file, $ext = true ) {
-        /** @todo Make $ext default to false. Or better, remove it. */
-        if ( $ext ) {
-            $this->logger->info( __METHOD__ .
-                ": WARNING: use of the \$ext parameter is deprecated. "
-                . "Use improveTypeFromExtension(\$mime, \$ext) instead.\n" );
-        }
-
-        $callback = $this->detectCallback;
-        $m = null;
-        if ( $callback ) {
-            $m = $callback( $file );
-        } else {
-            $m = mime_content_type( $file );
-        }
-
-        if ( $m ) {
-            # normalize
-            $m = preg_replace( '![;, ].*$!', '', $m ); # strip charset, etc
-            $m = trim( $m );
-            $m = strtolower( $m );
-
-            if ( strpos( $m, 'unknown' ) !== false ) {
-                $m = null;
-            } else {
-                $this->logger->info( __METHOD__ . ": magic mime type of $file: $m\n" );
-                return $m;
-            }
-        }
-
-        // If desired, look at extension as a fallback.
-        if ( $ext === true ) {
-            $i = strrpos( $file, '.' );
-            $ext = strtolower( $i ? substr( $file, $i + 1 ) : '' );
-        }
-        if ( $ext ) {
-            if ( $this->isRecognizableExtension( $ext ) ) {
-                $this->logger->info( __METHOD__ . ": refusing to guess mime type for .$ext file, "
-                    . "we should have recognized it\n" );
-            } else {
-                $m = $this->guessTypesForExtension( $ext );
-                if ( $m ) {
-                    $this->logger->info( __METHOD__ . ": extension mime type of $file: $m\n" );
-                    return $m;
-                }
-            }
-        }
-
-        // Unknown type
-        $this->logger->info( __METHOD__ . ": failed to guess mime type for $file!\n" );
-        return 'unknown/unknown';
-    }
-
-    /**
-     * Determine the media type code for a file, using its MIME type, name and
-     * possibly its contents.
-     *
-     * This function relies on the findMediaType(), mapping extensions and MIME
-     * types to media types.
-     *
-     * @todo analyse file if need be
-     * @todo look at multiple extension, separately and together.
-     *
-     * @param string|null $path Full path to the image file, in case we have to look at the contents
-     *        (if null, only the MIME type is used to determine the media type code).
-     * @param string|null $mime MIME type. If null it will be guessed using guessMimeType.
-     *
-     * @return string A value to be used with the MEDIATYPE_xxx constants.
-     */
-    function getMediaType( $path = null, $mime = null ) {
-        if ( !$mime && !$path ) {
-            return MEDIATYPE_UNKNOWN;
-        }
-
-        // If MIME type is unknown, guess it
-        if ( !$mime ) {
-            $mime = $this->guessMimeType( $path, false );
-        }
-
-        // Special code for ogg - detect if it's video (theora),
-        // else label it as sound.
-        if ( $mime == 'application/ogg' && is_string( $path ) && file_exists( $path ) ) {
-            // Read a chunk of the file
-            $f = fopen( $path, "rt" );
-            if ( !$f ) {
-                return MEDIATYPE_UNKNOWN;
-            }
-            $head = fread( $f, 256 );
-            fclose( $f );
-
-            $head = str_replace( 'ffmpeg2theora', '', strtolower( $head ) );
-
-            // This is an UGLY HACK, file should be parsed correctly
-            if ( strpos( $head, 'theora' ) !== false ) {
-                return MEDIATYPE_VIDEO;
-            } elseif ( strpos( $head, 'vorbis' ) !== false ) {
-                return MEDIATYPE_AUDIO;
-            } elseif ( strpos( $head, 'flac' ) !== false ) {
-                return MEDIATYPE_AUDIO;
-            } elseif ( strpos( $head, 'speex' ) !== false ) {
-                return MEDIATYPE_AUDIO;
-            } elseif ( strpos( $head, 'opus' ) !== false ) {
-                return MEDIATYPE_AUDIO;
-            } else {
-                return MEDIATYPE_MULTIMEDIA;
-            }
-        }
-
-        $type = null;
-        // Check for entry for full MIME type
-        if ( $mime ) {
-            $type = $this->findMediaType( $mime );
-            if ( $type !== MEDIATYPE_UNKNOWN ) {
-                return $type;
-            }
-        }
-
-        // Check for entry for file extension
-        if ( $path ) {
-            $i = strrpos( $path, '.' );
-            $e = strtolower( $i ? substr( $path, $i + 1 ) : '' );
-
-            // TODO: look at multi-extension if this fails, parse from full path
-            $type = $this->findMediaType( '.' . $e );
-            if ( $type !== MEDIATYPE_UNKNOWN ) {
-                return $type;
-            }
-        }
-
-        // Check major MIME type
-        if ( $mime ) {
-            $i = strpos( $mime, '/' );
-            if ( $i !== false ) {
-                $major = substr( $mime, 0, $i );
-                $type = $this->findMediaType( $major );
-                if ( $type !== MEDIATYPE_UNKNOWN ) {
-                    return $type;
-                }
-            }
-        }
-
-        if ( !$type ) {
-            $type = MEDIATYPE_UNKNOWN;
-        }
-
-        return $type;
-    }
-
-    /**
-     * Returns a media code matching the given MIME type or file extension.
-     * File extensions are represented by a string starting with a dot (.) to
-     * distinguish them from MIME types.
-     *
-     * This function relies on the mapping defined by $this->mMediaTypes
-     * @private
-     * @param string $extMime
-     * @return int|string
-     */
-    function findMediaType( $extMime ) {
-        if ( strpos( $extMime, '.' ) === 0 ) {
-            // If it's an extension, look up the MIME types
-            $m = $this->getTypesForExtension( substr( $extMime, 1 ) );
-            if ( !$m ) {
-                return MEDIATYPE_UNKNOWN;
-            }
-
-            $m = explode( ' ', $m );
-        } else {
-            // Normalize MIME type
-            if ( isset( $this->mimeTypeAliases[$extMime] ) ) {
-                $extMime = $this->mimeTypeAliases[$extMime];
-            }
-
-            $m = [ $extMime ];
-        }
-
-        foreach ( $m as $mime ) {
-            foreach ( $this->mediaTypes as $type => $codes ) {
-                if ( in_array( $mime, $codes, true ) ) {
-                    return $type;
-                }
-            }
-        }
-
-        return MEDIATYPE_UNKNOWN;
-    }
-
-    /**
-     * Returns an array of media types (MEDIATYPE_xxx constants)
-     *
-     * @return array
-     */
-    public function getMediaTypes() {
-        return array_keys( $this->mediaTypes );
-    }
-
-    /**
-     * Get the MIME types that various versions of Internet Explorer would
-     * detect from a chunk of the content.
-     *
-     * @param string $fileName The file name (unused at present)
-     * @param string $chunk The first 256 bytes of the file
-     * @param string $proposed The MIME type proposed by the server
-     * @return array
-     */
-    public function getIEMimeTypes( $fileName, $chunk, $proposed ) {
-        $ca = $this->getIEContentAnalyzer();
-        return $ca->getRealMimesFromData( $fileName, $chunk, $proposed );
-    }
-
-    /**
-     * Get a cached instance of IEContentAnalyzer
-     *
-     * @return IEContentAnalyzer
-     */
-    protected function getIEContentAnalyzer() {
-        if ( is_null( $this->IEAnalyzer ) ) {
-            $this->IEAnalyzer = new IEContentAnalyzer;
-        }
-        return $this->IEAnalyzer;
-    }
-=======
 	/** @var string */
 	protected $typeFile;
 	/** @var string */
@@ -2342,5 +1140,4 @@
 		}
 		return $this->IEAnalyzer;
 	}
->>>>>>> 9b8a1684
 }