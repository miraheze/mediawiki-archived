--- conflicted
+++ resolved
@@ -68,8 +68,6 @@
 	 */
 	private const FILE_PREFIX = 'mw-GlobalIdGenerator';
 
-<<<<<<< HEAD
-=======
 	/** Key used in the serialized clock state map that is stored on disk */
 	private const CLOCK_TIME = 'time';
 	/** Key used in the serialized clock state map that is stored on disk */
@@ -81,7 +79,6 @@
 	/** Key used in the serialized clock state map that is stored on disk */
 	private const CLOCK_OFFSET_COUNTER = 'offsetCounter';
 
->>>>>>> 30164539
 	/**
 	 * @param string $tempDirectory A writable temporary directory
 	 * @param BagOStuff $srvCache A server-local APC-like cache instance
@@ -124,11 +121,7 @@
 		Assert::parameter( $base >= 2, '$base', 'must be >= 2' );
 
 		$info = $this->getTimeAndDelay( 'lockFile88', 1, 1024, 1024 );
-<<<<<<< HEAD
-		$info['offsetCounter'] %= 1024;
-=======
 		$info[self::CLOCK_OFFSET_COUNTER] %= 1024;
->>>>>>> 30164539
 
 		return \Wikimedia\base_convert( $this->getTimestampedID88( $info ), 2, $base );
 	}
@@ -175,11 +168,7 @@
 		Assert::parameter( $base >= 2, '$base', 'must be >= 2' );
 
 		$info = $this->getTimeAndDelay( 'lockFile128', 16384, 1048576, 1048576 );
-<<<<<<< HEAD
-		$info['offsetCounter'] %= 1048576;
-=======
 		$info[self::CLOCK_OFFSET_COUNTER] %= 1048576;
->>>>>>> 30164539
 
 		return \Wikimedia\base_convert( $this->getTimestampedID128( $info ), 2, $base );
 	}
