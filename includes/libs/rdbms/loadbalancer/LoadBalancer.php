--- conflicted
+++ resolved
@@ -2072,11 +2072,7 @@
 
 	public function hasMasterChanges() {
 		$pending = false;
-<<<<<<< HEAD
-		$this->forEachOpenMasterConnection( function ( IDatabase $conn ) use ( &$pending ) {
-=======
 		$this->forEachOpenMasterConnection( static function ( IDatabase $conn ) use ( &$pending ) {
->>>>>>> 30164539
 			$pending = $pending || $conn->writesOrCallbacksPending();
 		} );
 
