--- conflicted
+++ resolved
@@ -41,11 +41,7 @@
 class LoadBalancer implements ILoadBalancer {
 	/** @var array[] Map of (server index => server config array) */
 	private $mServers;
-<<<<<<< HEAD
-	/** @var IDatabase[][] Map of (local/foreignUsed/foreignFree => server index => IDatabase array) */
-=======
 	/** @var Database[][][] Map of local/foreignUsed/foreignFree => server index => IDatabase array */
->>>>>>> a112e4fa
 	private $mConns;
 	/** @var float[] Map of (server index => weight) */
 	private $mLoads;
@@ -445,9 +441,6 @@
 		return [ $i, $laggedReplicaMode ];
 	}
 
-	/**
-	 * @param DBMasterPos|false $pos
-	 */
 	public function waitFor( $pos ) {
 		$oldPos = $this->mWaitForPos;
 		try {
@@ -513,10 +506,6 @@
 	}
 
 	/**
-<<<<<<< HEAD
-	 * @param int $i
-	 * @return IDatabase
-=======
 	 * @param DBMasterPos|bool $pos
 	 */
 	private function setWaitForPositionIfHigher( $pos ) {
@@ -532,7 +521,6 @@
 	/**
 	 * @param int $i
 	 * @return IDatabase|bool
->>>>>>> a112e4fa
 	 */
 	public function getAnyOpenConnection( $i ) {
 		foreach ( $this->mConns as $connsByServer ) {
@@ -1568,14 +1556,9 @@
 
 	/**
 	 * @param IDatabase $conn
-<<<<<<< HEAD
-	 * @param DBMasterPos|false $pos
-	 * @param int $timeout
-=======
 	 * @param DBMasterPos|bool $pos
 	 * @param int $timeout
 	 * @return bool
->>>>>>> a112e4fa
 	 */
 	public function safeWaitForMasterPos( IDatabase $conn, $pos = false, $timeout = 10 ) {
 		if ( $this->getServerCount() <= 1 || !$conn->getLBInfo( 'replica' ) ) {
