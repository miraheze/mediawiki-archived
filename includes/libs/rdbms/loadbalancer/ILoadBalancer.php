<?php
/**
 * Database load balancing interface
 *
 * This program is free software; you can redistribute it and/or modify
 * it under the terms of the GNU General Public License as published by
 * the Free Software Foundation; either version 2 of the License, or
 * (at your option) any later version.
 *
 * This program is distributed in the hope that it will be useful,
 * but WITHOUT ANY WARRANTY; without even the implied warranty of
 * MERCHANTABILITY or FITNESS FOR A PARTICULAR PURPOSE. See the
 * GNU General Public License for more details.
 *
 * You should have received a copy of the GNU General Public License along
 * with this program; if not, write to the Free Software Foundation, Inc.,
 * 51 Franklin Street, Fifth Floor, Boston, MA 02110-1301, USA.
 * http://www.gnu.org/copyleft/gpl.html
 *
 * @file
 * @ingroup Database
 */
namespace Wikimedia\Rdbms;

use Exception;
use InvalidArgumentException;
use LogicException;

/**
 * Database cluster connection, tracking, load balancing, and transaction manager interface
 *
 * A "cluster" is considered to be one primary database and zero or more replica databases.
 * Typically, the replica DBs replicate from the primary asynchronously. The first node in the
 * "servers" configuration array is always considered the "primary". However, this class can still
 * be used when all or some of the "replica" DBs are multi-primary peers of the primary or even
 * when all the DBs are non-replicating clones of each other holding read-only data. Thus, the
 * role of "primary" is in some cases merely nominal.
 *
 * By default, each DB server uses DBO_DEFAULT for its 'flags' setting, unless explicitly set
 * otherwise in configuration. DBO_DEFAULT behavior depends on whether 'cliMode' is set:
 *   - In CLI mode, the flag has no effect with regards to LoadBalancer.
 *   - In non-CLI mode, the flag causes implicit transactions to be used; the first query on
 *     a database starts a transaction on that database. The transactions are meant to remain
 *     pending until either commitPrimaryChanges() or rollbackPrimaryChanges() is called. The
 *     application must have some point where it calls commitPrimaryChanges() near the end of
 *     the PHP request.
 * Every iteration of beginPrimaryChanges()/commitPrimaryChanges() is called a "transaction round".
 * Rounds are useful on the primary DB connections because they make single-DB (and by and large
 * multi-DB) updates in web requests all-or-nothing. Also, transactions on replica DBs are useful
 * when REPEATABLE-READ or SERIALIZABLE isolation is used because all foriegn keys and constraints
 * hold across separate queries in the DB transaction since the data appears within a consistent
 * point-in-time snapshot.
 *
 * The typical caller will use LoadBalancer::getConnection( DB_* ) to yield a live database
 * connection handle. The choice of which DB server to use is based on pre-defined loads for
 * weighted random selection, adjustments thereof by LoadMonitor, and the amount of replication
 * lag on each DB server. Lag checks might cause problems in certain setups, so they should be
 * tuned in the server configuration maps as follows:
 *   - Primary + N Replica(s): set 'max lag' to an appropriate threshold for avoiding any database
 *      lagged by this much or more. If all DBs are this lagged, then the load balancer considers
 *      the cluster to be read-only.
 *   - Galera Cluster: Seconds_Behind_Master will be 0, so there probably is nothing to tune.
 *      Note that lag is still possible depending on how wsrep-sync-wait is set server-side.
 *   - Read-only archive clones: set 'is static' in the server configuration maps. This will
 *      treat all such DBs as having 0 lag.
 *   - Externally updated dataset clones: set 'is static' in the server configuration maps.
 *      This will treat all such DBs as having 0 lag.
 *   - SQL load balancing proxy: any proxy should handle lag checks on its own, so the 'max lag'
 *      parameter should probably be set to INF in the server configuration maps. This will make
 *      the load balancer ignore whatever it detects as the lag of the logical replica is (which
 *      would probably just randomly bounce around).
 *
 * If using a SQL proxy service, it would probably be best to have two proxy hosts for the
 * load balancer to talk to. One would be the 'host' of the primary server entry and another for
 * the (logical) replica server entry. The proxy could map the load balancer's "replica" DB to
 * any number of physical replica DBs.
 *
 * @since 1.28
 * @ingroup Database
 */
interface ILoadBalancer {
	/** Request a replica DB connection */
	public const DB_REPLICA = -1;
	/**
	 * Request a primary, write-enabled DB connection
	 * @since 1.36
	 */
	public const DB_PRIMARY = -2;
<<<<<<< HEAD
=======

	// phpcs:disable MediaWiki.Usage.DeprecatedConstantUsage.DB_MASTER
>>>>>>> ea72c9b6
	/**
	 * Request a primary, write-enabled DB connection
	 * @deprecated since 1.36, Use DB_PRIMARY instead
	 */
	public const DB_MASTER = self::DB_PRIMARY;
<<<<<<< HEAD
=======
	// phpcs:enable MediaWiki.Usage.DeprecatedConstantUsage.DB_MASTER
>>>>>>> ea72c9b6

	/** Domain specifier when no specific database needs to be selected */
	public const DOMAIN_ANY = '';
	/** The generic query group */
	public const GROUP_GENERIC = '';

	/** DB handle should have DBO_TRX disabled and the caller will leave it as such */
	public const CONN_TRX_AUTOCOMMIT = 1;
	/** Return null on connection failure instead of throwing an exception */
	public const CONN_SILENCE_ERRORS = 2;
	/** Caller is requesting the primary DB server for possibly writes */
	public const CONN_INTENT_WRITABLE = 4;
	/** Bypass and update any server-side read-only mode state cache */
	public const CONN_REFRESH_READ_ONLY = 8;

	/** Manager of ILoadBalancer instances is running post-commit callbacks */
	public const STAGE_POSTCOMMIT_CALLBACKS = 'stage-postcommit-callbacks';
	/** Manager of ILoadBalancer instances is running post-rollback callbacks */
	public const STAGE_POSTROLLBACK_CALLBACKS = 'stage-postrollback-callbacks';

	/**
	 * Construct a manager of IDatabase connection objects
	 *
	 * @param array $params Parameter map with keys:
	 *  - servers : List of server info structures
	 *  - localDomain: A DatabaseDomain or domain ID string
	 *  - loadMonitor : LoadMonitor::__construct() parameters with "class" field. [optional]
	 *  - readOnlyReason : Reason the primary DB is read-only if so [optional]
	 *  - waitTimeout : Maximum time to wait for replicas for consistency [optional]
	 *  - maxLag: Try to avoid DB replicas with lag above this many seconds [optional]
	 *  - srvCache : BagOStuff object for server cache [optional]
	 *  - wanCache : WANObjectCache object [optional]
	 *  - chronologyCallback: Callback to run before the first connection attempt [optional]
	 *  - defaultGroup: Default query group; the generic group if not specified [optional]
	 *  - hostname : The name of the current server [optional]
	 *  - cliMode: Whether the execution context is a CLI script [optional]
	 *  - profiler : Class name or instance with profileIn()/profileOut() methods [optional]
	 *  - trxProfiler: TransactionProfiler instance [optional]
	 *  - replLogger: PSR-3 logger instance [optional]
	 *  - connLogger: PSR-3 logger instance [optional]
	 *  - queryLogger: PSR-3 logger instance [optional]
	 *  - perfLogger: PSR-3 logger instance [optional]
	 *  - errorLogger : Callback that takes an Exception and logs it [optional]
	 *  - deprecationLogger: Callback to log a deprecation warning [optional]
	 *  - roundStage: STAGE_POSTCOMMIT_* class constant; for internal use [optional]
	 *  - ownerId: integer ID of an LBFactory instance that manages this instance [optional]
	 *  - clusterName: The logical name of the DB cluster [optional]
	 *  - criticalSectionProvider: CriticalSectionProvider instance [optional]
	 * @throws InvalidArgumentException
	 */
	public function __construct( array $params );

	/**
	 * Get the logical name of the database cluster
	 *
	 * This is useful for identifying a cluster or replicated dataset, even when:
	 *  - The primary server is sometimes swapped with another one
	 *  - The cluster/dataset is replicated among multiple datacenters, with one "primary"
	 *    datacenter having the writable primary server and the other datacenters having a
	 *    read-only replica in the "primary" server slot
	 *  - The dataset is replicated among multiple datacenters, via circular replication,
	 *    with each datacenter having its own "primary" server
	 *
	 * @return string
	 * @since 1.36
	 */
	public function getClusterName();

	/**
	 * Get the local (and default) database domain ID of connection handles
	 *
	 * @see DatabaseDomain
	 * @return string Database domain ID; this specifies DB name, schema, and table prefix
	 * @since 1.31
	 */
	public function getLocalDomainID();

	/**
	 * @param DatabaseDomain|string|bool $domain Database domain
	 * @return string Value of $domain if it is foreign or the local domain otherwise
	 * @since 1.32
	 */
	public function resolveDomainID( $domain );

	/**
	 * Close all connection and redefine the local domain for testing or schema creation
	 *
	 * @param DatabaseDomain|string $domain
	 * @since 1.33
	 */
	public function redefineLocalDomain( $domain );

	/**
	 * Indicate whether the tables on this domain are only temporary tables for testing
	 *
	 * In "temporary tables mode", the ILoadBalancer::CONN_TRX_AUTOCOMMIT flag is ignored
	 *
	 * @param bool $value
	 * @param string $domain
	 * @return bool Whether "temporary tables mode" was active
	 * @since 1.34
	 */
	public function setTempTablesOnlyMode( $value, $domain );

	/**
	 * Get the specific server index of the reader connection for a given group
	 *
	 * This takes into account load ratios and lag times. It should return a consistent
	 * index during the life time of the load balancer. This initially checks replica DBs
	 * for connectivity to avoid returning an unusable server. This means that connections
	 * might be attempted by calling this method (usally one at the most but possibly more).
	 * Subsequent calls with the same $group will not need to make new connection attempts
	 * since the acquired connection for each group is preserved.
	 *
	 * @param string|bool $group Query group or false for the generic group
	 * @param string|bool $domain DB domain ID or false for the local domain
	 * @return int|bool Specific server index, or false if no live handle can be obtained
	 */
	public function getReaderIndex( $group = false, $domain = false );

	/**
	 * Set the primary position to reach before the next generic group DB handle query
	 *
	 * If a generic replica DB connection is already open then this immediately waits
	 * for that DB to catch up to the specified replication position. Otherwise, it will
	 * do so once such a connection is opened.
	 *
	 * If a timeout happens when waiting, then getLaggedReplicaMode()/laggedReplicaUsed()
	 * will return true. This is useful for discouraging clients from taking further actions
	 * if session consistency could not be maintained with respect to their last actions.
	 *
	 * @param DBPrimaryPos|bool $pos Primary position or false
	 */
	public function waitFor( $pos );

	/**
	 * Set the primary wait position and wait for a generic replica DB to catch up to it
	 *
	 * This method is only intented for use a throttling mechanism for high-volume updates.
	 * Unlike waitFor(), failure does not effect getLaggedReplicaMode()/laggedReplicaUsed().
	 *
	 * This can be used a faster proxy for waitForAll()
	 *
	 * @param DBPrimaryPos|bool $pos Primary position or false
	 * @param int|null $timeout Max seconds to wait; default is mWaitTimeout
	 * @return bool Success (able to connect and no timeouts reached)
	 */
	public function waitForOne( $pos, $timeout = null );

	/**
	 * Set the primary wait position and wait for ALL replica DBs to catch up to it
	 *
	 * This method is only intented for use a throttling mechanism for high-volume updates.
	 * Unlike waitFor(), failure does not effect getLaggedReplicaMode()/laggedReplicaUsed().
	 *
	 * @param DBPrimaryPos|bool $pos Primary position or false
	 * @param int|null $timeout Max seconds to wait; default is mWaitTimeout
	 * @return bool Success (able to connect and no timeouts reached)
	 */
	public function waitForAll( $pos, $timeout = null );

	/**
	 * Get an existing live handle to the given server index (on any domain)
	 *
	 * Use the CONN_TRX_AUTOCOMMIT flag to only look for connections opened with that flag.
	 *
	 * Avoid the use of begin()/commit() and startAtomic()/endAtomic() on any handle returned.
	 * This method is largely intended for internal by RDBMs callers that issue queries that do
	 * not affect any current transaction.
	 *
	 * @param int $i Specific or virtual (DB_PRIMARY/DB_REPLICA) server index
	 * @param int $flags Bitfield of CONN_* class constants
	 * @return Database|bool False if no such connection is open
	 */
	public function getAnyOpenConnection( $i, $flags = 0 );

	/**
	 * Get a live handle for a specific or virtual (DB_PRIMARY/DB_REPLICA) server index
	 *
	 * The server index, $i, can be one of the following:
	 *   - DB_REPLICA: a server index will be selected by the load balancer based on read
	 *      weight, connectivity, and replication lag. Note that the primary server might be
	 *      configured with read weight. If $groups is empty then it means "the generic group",
	 *      in which case all servers defined with read weight will be considered. Additional
	 *      query groups can be configured, having their own list of server indexes and read
	 *      weights. If a query group list is provided in $groups, then each recognized group
	 *      will be tried, left-to-right, until server index selection succeeds or all groups
	 *      have been tried, in which case the generic group will be tried.
	 *   - DB_PRIMARY: the primary server index will be used; the same as getWriterIndex().
	 *      The value of $groups should be [] when using this server index.
	 *   - Specific server index: a positive integer can be provided to use the server with
	 *      that index. An error will be thrown in no such server index is recognized. This
	 *      server selection method is usually only useful for internal load balancing logic.
	 *      The value of $groups should be [] when using a specific server index.
	 *
	 * Handles acquired by this method, getConnectionRef(), getLazyConnectionRef(), and
	 * getMaintenanceConnectionRef() use the same set of shared connection pools. Callers that
	 * get a *local* DB domain handle for the same server will share one handle for all of those
	 * callers using CONN_TRX_AUTOCOMMIT (via $flags) and one handle for all of those callers not
	 * using CONN_TRX_AUTOCOMMIT. Callers that get a *foreign* DB domain handle (via $domain) will
	 * share any handle that has the right CONN_TRX_AUTOCOMMIT mode and is already on the right
	 * DB domain. Otherwise, one of the "free for reuse" handles will be claimed or a new handle
	 * will be made if there are none.
	 *
	 * Handle sharing is particularly useful when callers get local DB domain (the default),
	 * transaction round aware (the default), DB_PRIMARY handles. All such callers will operate
	 * within a single database transaction as a consequence. Handle sharing is also useful when
	 * callers get local DB domain (the default), transaction round aware (the default), samely
	 * query grouped (the default), DB_REPLICA handles. All such callers will operate within a
	 * single database transaction as a consequence.
	 *
	 * Callers of this function that use a non-local $domain must call reuseConnection() after
	 * their last query on this handle executed. This lets the load balancer share the handle with
	 * other callers requesting connections on different database domains.
	 *
	 * Use CONN_TRX_AUTOCOMMIT to use a separate pool of only auto-commit handles. This flag
	 * is ignored for databases with ATTR_DB_LEVEL_LOCKING (e.g. sqlite) in order to avoid
	 * deadlocks. getServerAttributes() can be used to check such attributes beforehand. Avoid
	 * using IDatabase::begin() and IDatabase::commit() on such handles. If it is not possible
	 * to avoid using methods like IDatabase::startAtomic() and IDatabase::endAtomic(), callers
	 * should at least make sure that the atomic sections are closed on failure via try/catch
	 * and IDatabase::cancelAtomic().
	 *
	 * @see ILoadBalancer::reuseConnection()
	 * @see ILoadBalancer::getServerAttributes()
	 *
	 * @param int $i Specific (overrides $groups) or virtual (DB_PRIMARY/DB_REPLICA) server index
	 * @param string[]|string $groups Query group(s) in preference order; [] for the default group
	 * @param string|bool $domain DB domain ID or false for the local domain
	 * @param int $flags Bitfield of CONN_* class constants
	 *
	 * @note This method throws DBAccessError if ILoadBalancer::disable() was called
	 *
	 * @return IDatabase|bool This returns false on failure if CONN_SILENCE_ERRORS is set
	 * @throws DBError If no live handle could be obtained and CONN_SILENCE_ERRORS is not set
	 * @throws DBAccessError If disable() was previously called
	 * @throws InvalidArgumentException
	 */
	public function getConnection( $i, $groups = [], $domain = false, $flags = 0 );

	/**
	 * Get a live handle for a specific server index
	 *
	 * This is a simpler version of getConnection() that does not accept virtual server
	 * indexes (e.g. DB_PRIMARY/DB_REPLICA), does not assure that primary DB handles have
	 * read-only mode when there is high replication lag, and can only trigger attempts
	 * to connect to a single server (the one with the specified server index).
	 *
	 * @see ILoadBalancer::getConnection()
	 *
	 * @param int $i Specific server index
	 * @param string $domain Resolved DB domain
	 * @param int $flags Bitfield of class CONN_* constants
	 * @return IDatabase|false This returns false on failure if CONN_SILENCE_ERRORS is set
	 * @throws DBError If no live handle could be obtained and CONN_SILENCE_ERRORS is not set
	 */
	public function getServerConnection( $i, $domain, $flags = 0 );

	/**
	 * Mark a live handle as being available for reuse under a different database domain
	 *
	 * This mechanism is reference-counted, and must be called the same number of times as
	 * getConnection() to work. Never call this on handles acquired via getConnectionRef(),
	 * getLazyConnectionRef(), and getMaintenanceConnectionRef(), as they already manage
	 * the logic of calling this method when they fall out of scope in PHP.
	 *
	 * @see ILoadBalancer::getConnection()
	 *
	 * @param IDatabase $conn
	 * @throws LogicException
	 */
	public function reuseConnection( IDatabase $conn );

	/**
	 * Get a live database handle reference for a server index
	 *
	 * The CONN_TRX_AUTOCOMMIT flag is ignored for databases with ATTR_DB_LEVEL_LOCKING
	 * (e.g. sqlite) in order to avoid deadlocks. The getServerAttributes() method can be used
	 * to check such flags beforehand. Avoid the use of begin() or startAtomic()
	 * on any CONN_TRX_AUTOCOMMIT connections.
	 *
	 * @see ILoadBalancer::getConnection() for parameter information
	 *
	 * @param int $i Specific or virtual (DB_PRIMARY/DB_REPLICA) server index
	 * @param string[]|string $groups Query group(s) in preference order; [] for the default group
	 * @param string|bool $domain DB domain ID or false for the local domain
	 * @param int $flags Bitfield of CONN_* class constants (e.g. CONN_TRX_AUTOCOMMIT)
	 * @return DBConnRef
	 */
	public function getConnectionRef( $i, $groups = [], $domain = false, $flags = 0 );

	/**
	 * Get a lazy-connecting database handle reference for a server index
	 *
	 * The handle's methods simply proxy to those of an underlying IDatabase handle which
	 * takes care of the actual connection and query logic.
	 *
	 * The CONN_TRX_AUTOCOMMIT flag is ignored for databases with ATTR_DB_LEVEL_LOCKING
	 * (e.g. sqlite) in order to avoid deadlocks. getServerAttributes()
	 * can be used to check such flags beforehand. Avoid the use of begin() or startAtomic()
	 * on any CONN_TRX_AUTOCOMMIT connections.
	 *
	 * @see ILoadBalancer::getConnection() for parameter information
	 *
	 * @param int $i Specific or virtual (DB_PRIMARY/DB_REPLICA) server index
	 * @param string[]|string $groups Query group(s) in preference order; [] for the default group
	 * @param string|bool $domain DB domain ID or false for the local domain
	 * @param int $flags Bitfield of CONN_* class constants
	 * @return DBConnRef Live connection handle
	 * @throws DBError If no live handle could be obtained
	 * @throws DBAccessError If disable() was previously called
	 */
	public function getLazyConnectionRef( $i, $groups = [], $domain = false, $flags = 0 ): DBConnRef;

	/**
	 * Get a live database handle, suitable for migrations and schema changes, for a server index
	 *
	 * The handle's methods simply proxy to those of an underlying IDatabase handle which
	 * takes care of the actual connection and query logic.
	 *
	 * The CONN_TRX_AUTOCOMMIT flag is ignored for databases with ATTR_DB_LEVEL_LOCKING
	 * (e.g. sqlite) in order to avoid deadlocks. getServerAttributes()
	 * can be used to check such flags beforehand. Avoid the use of begin() or startAtomic()
	 * on any CONN_TRX_AUTOCOMMIT connections.
	 *
	 * @see ILoadBalancer::getConnection() for parameter information
	 *
	 * @param int $i Specific or virtual (DB_PRIMARY/DB_REPLICA) server index
	 * @param string[]|string $groups Query group(s) in preference order; [] for the default group
	 * @param string|bool $domain DB domain ID or false for the local domain
	 * @param int $flags Bitfield of CONN_* class constants (e.g. CONN_TRX_AUTOCOMMIT)
	 * @return MaintainableDBConnRef Live connection handle
	 * @throws DBError If no live handle could be obtained
	 * @throws DBAccessError If disable() was previously called
	 */
	public function getMaintenanceConnectionRef( $i, $groups = [], $domain = false, $flags = 0 ): MaintainableDBConnRef;

	/**
	 * Get the specific server index of the primary server
	 *
	 * @return int
	 */
	public function getWriterIndex();

	/**
	 * Get the number of servers defined in configuration
	 *
	 * @return int
	 */
	public function getServerCount();

	/**
	 * Whether there are any replica servers configured
	 *
	 * This counts both servers using streaming replication from the primary server and
	 * servers that just have a clone of the static dataset found on the primary server
	 *
	 * @return int
	 * @since 1.34
	 */
	public function hasReplicaServers();

	/**
	 * Whether any replica servers use streaming replication from the primary server
	 *
	 * Generally this is one less than getServerCount(), though it might otherwise
	 * return a lower number if some of the servers are configured with "is static".
	 * That flag is used when both the server has no active replication setup and the
	 * dataset is either read-only or occasionally updated out-of-band. For example,
	 * a script might import a new geographic information dataset each week by writing
	 * it to each server and later directing the application to use the new version.
	 *
	 * It is possible for some replicas to be configured with "is static" but not
	 * others, though it generally should either be set for all or none of the replicas.
	 *
	 * If this returns zero, this means that there is generally no reason to execute
	 * replication wait logic for session consistency and lag reduction.
	 *
	 * @return int
	 * @since 1.34
	 */
	public function hasStreamingReplicaServers();

	/**
	 * Get the readable name of the server with the specified index
	 *
	 * @param int $i Specific server index
	 * @return string Readable server name, falling back to the hostname or IP address
	 */
	public function getServerName( $i );

	/**
	 * Return the server configuration map for the server with the specified index
	 *
	 * @param int $i Specific server index
	 * @return array|false Server configuration map; false if the index is invalid
	 * @since 1.31
	 */
	public function getServerInfo( $i );

	/**
	 * Get the RDBMS type of the server with the specified index (e.g. "mysql", "sqlite")
	 *
	 * @param int $i Specific server index
	 * @return string One of (mysql,postgres,sqlite,...) or "unknown" for bad indexes
	 * @since 1.30
	 */
	public function getServerType( $i );

	/**
	 * Get basic attributes of the server with the specified index without connecting
	 *
	 * @param int $i Specific server index
	 * @return array (Database::ATTRIBUTE_* constant => value) for all such constants
	 * @since 1.31
	 */
	public function getServerAttributes( $i );

	/**
	 * Get the current primary replication position
	 *
	 * @return DBPrimaryPos|bool Returns false if not applicable
	 * @throws DBError
	 * @since 1.37
	 */
	public function getPrimaryPos();

	/**
	 * @deprecated since 1.37 Use getPrimaryPos() instead.
	 * @return DBPrimaryPos|bool Returns false if not applicable
	 * @throws DBError
	 */
	public function getMasterPos();

	/**
	 * Get the highest DB replication position for chronology control purposes
	 *
	 * If there is only a primary server then this returns false. If replication is present
	 * and correctly configured, then this returns the highest replication position of any
	 * server with an open connection. That position can later be passed to waitFor() on a
	 * new load balancer instance to make sure that queries on the new connections see data
	 * at least as up-to-date as queries (prior to this method call) on the old connections.
	 *
	 * This can be useful for implementing session consistency, where the session
	 * will be resumed accross multiple HTTP requests or CLI script instances.
	 *
	 * @return DBPrimaryPos|bool Replication position or false if not applicable
	 * @since 1.34
	 */
	public function getReplicaResumePos();

	/**
	 * Close all connections and disable this load balancer
	 *
	 * Any attempt to open a new connection will result in a DBAccessError.
	 *
	 * @param string $fname Caller name
	 * @param int|null $owner ID of the calling instance (e.g. the LBFactory ID)
	 */
	public function disable( $fname = __METHOD__, $owner = null );

	/**
	 * Close all open connections
	 *
	 * @param string $fname Caller name
	 * @param int|null $owner ID of the calling instance (e.g. the LBFactory ID)
	 */
	public function closeAll( $fname = __METHOD__, $owner = null );

	/**
	 * Close a connection
	 *
	 * Using this function makes sure the LoadBalancer knows the connection is closed.
	 * If you use $conn->close() directly, the load balancer won't update its state.
	 *
	 * @param IDatabase $conn
	 */
	public function closeConnection( IDatabase $conn );

	/**
	 * Commit transactions on all open connections
	 * @param string $fname Caller name
	 * @param int|null $owner ID of the calling instance (e.g. the LBFactory ID)
	 * @throws DBExpectedError
	 */
	public function commitAll( $fname = __METHOD__, $owner = null );

	/**
	 * Run pre-commit callbacks and defer execution of post-commit callbacks
	 *
	 * Use this only for mutli-database commits
	 *
	 * @param string $fname Caller name
	 * @param int|null $owner ID of the calling instance (e.g. the LBFactory ID)
	 * @return int Number of pre-commit callbacks run (since 1.32)
	 * @since 1.37
	 */
	public function finalizePrimaryChanges( $fname = __METHOD__, $owner = null );

	/**
	 * @deprecated since 1.37 Use finalizePrimaryChanges() instead.
	 * @param string $fname Caller name
	 * @param int|null $owner ID of the calling instance (e.g. the LBFactory ID)
	 * @return int Number of pre-commit callbacks run (since 1.32)
	 */
	public function finalizeMasterChanges( $fname = __METHOD__, $owner = null );

	/**
	 * Perform all pre-commit checks for things like replication safety
	 *
	 * Use this only for mutli-database commits
	 *
	 * @param array $options Includes:
	 *   - maxWriteDuration : max write query duration time in seconds
	 * @param string $fname Caller name
	 * @param int|null $owner ID of the calling instance (e.g. the LBFactory ID)
	 * @throws DBTransactionError
	 * @since 1.37
	 */
	public function approvePrimaryChanges( array $options, $fname = __METHOD__, $owner = null );

	/**
	 * @deprecated since 1.37; please use approvePrimaryChanges() instead.
	 * @param array $options Includes:
	 *   - maxWriteDuration : max write query duration time in seconds
	 * @param string $fname Caller name
	 * @param int|null $owner ID of the calling instance (e.g. the LBFactory ID)
	 * @throws DBTransactionError
	 */
	public function approveMasterChanges( array $options, $fname = __METHOD__, $owner = null );

	/**
	 * Flush any primary transaction snapshots and set DBO_TRX (if DBO_DEFAULT is set)
	 *
	 * The DBO_TRX setting will be reverted to the default in each of these methods:
	 *   - commitPrimaryChanges()
	 *   - rollbackPrimaryChanges()
	 *   - commitAll()
	 * This allows for custom transaction rounds from any outer transaction scope.
	 *
	 * @param string $fname Caller name
	 * @param int|null $owner ID of the calling instance (e.g. the LBFactory ID)
	 * @throws DBExpectedError
	 * @since 1.37
	 */
	public function beginPrimaryChanges( $fname = __METHOD__, $owner = null );

	/**
	 * @deprecated since 1.37; please use beginPrimaryChanges() instead.
	 * @param string $fname Caller name
	 * @param int|null $owner ID of the calling instance (e.g. the LBFactory ID)
	 * @throws DBExpectedError
	 */
	public function beginMasterChanges( $fname = __METHOD__, $owner = null );

	/**
	 * Issue COMMIT on all open primary connections to flush changes and view snapshots
	 * @param string $fname Caller name
	 * @param int|null $owner ID of the calling instance (e.g. the LBFactory ID)
	 * @throws DBExpectedError
	 * @since 1.37
	 */
	public function commitPrimaryChanges( $fname = __METHOD__, $owner = null );

	/**
	 * @deprecated since 1.37; please use commitPrimaryChanges() instead.
	 * @param string $fname Caller name
	 * @param int|null $owner ID of the calling instance (e.g. the LBFactory ID)
	 * @throws DBExpectedError
	 */
	public function commitMasterChanges( $fname = __METHOD__, $owner = null );

	/**
	 * Consume and run all pending post-COMMIT/ROLLBACK callbacks and commit dangling transactions
	 *
	 * @param string $fname Caller name
	 * @param int|null $owner ID of the calling instance (e.g. the LBFactory ID)
	 * @return Exception|null The first exception or null if there were none
	 * @since 1.37
	 */
	public function runPrimaryTransactionIdleCallbacks( $fname = __METHOD__, $owner = null );

	/**
	 * @deprecated since 1.37; please use runPrimaryTransactionIdleCallbacks() instead.
	 * @param string $fname Caller name
	 * @param int|null $owner ID of the calling instance (e.g. the LBFactory ID)
	 * @return Exception|null The first exception or null if there were none
	 */
	public function runMasterTransactionIdleCallbacks( $fname = __METHOD__, $owner = null );

	/**
	 * Run all recurring post-COMMIT/ROLLBACK listener callbacks
	 *
	 * @param string $fname Caller name
	 * @param int|null $owner ID of the calling instance (e.g. the LBFactory ID)
	 * @return Exception|null The first exception or null if there were none
	 * @since 1.37
	 */
	public function runPrimaryTransactionListenerCallbacks( $fname = __METHOD__, $owner = null );

	/**
	 * @deprecated since 1.37; please use runPrimaryTransactionListenerCallbacks() instead.
	 * @param string $fname Caller name
	 * @param int|null $owner ID of the calling instance (e.g. the LBFactory ID)
	 * @return Exception|null The first exception or null if there were none
	 */
	public function runMasterTransactionListenerCallbacks( $fname = __METHOD__, $owner = null );

	/**
	 * Issue ROLLBACK only on primary, only if queries were done on connection
	 * @param string $fname Caller name
	 * @param int|null $owner ID of the calling instance (e.g. the LBFactory ID)
	 * @throws DBExpectedError
	 * @since 1.37
	 */
	public function rollbackPrimaryChanges( $fname = __METHOD__, $owner = null );

	/**
	 * @deprecated since 1.37; please use rollbackPrimaryChanges() instead.
	 * @param string $fname Caller name
	 * @param int|null $owner ID of the calling instance (e.g. the LBFactory ID)
	 * @throws DBExpectedError
	 */
	public function rollbackMasterChanges( $fname = __METHOD__, $owner = null );

	/**
	 * Commit all replica DB transactions so as to flush any REPEATABLE-READ or SSI snapshots
	 *
	 * @param string $fname Caller name
	 * @param int|null $owner ID of the calling instance (e.g. the LBFactory ID)
	 */
	public function flushReplicaSnapshots( $fname = __METHOD__, $owner = null );

	/**
	 * Commit all primary DB transactions so as to flush any REPEATABLE-READ or SSI snapshots
	 *
	 * An error will be thrown if a connection has pending writes or callbacks
	 *
	 * @param string $fname Caller name
	 * @param int|null $owner ID of the calling instance (e.g. the LBFactory ID)
	 * @since 1.37
	 */
	public function flushPrimarySnapshots( $fname = __METHOD__, $owner = null );

	/**
	 * @deprecated since 1.37; please use flushPrimarySnapshots() instead.
	 * @param string $fname Caller name
	 * @param int|null $owner ID of the calling instance (e.g. the LBFactory ID)
	 */
	public function flushMasterSnapshots( $fname = __METHOD__, $owner = null );

	/**
	 * @return bool Whether a primary connection is already open
	 * @since 1.37
	 */
	public function hasPrimaryConnection();

	/**
	 * @deprecated since 1.37; please use hasPrimaryConnection() instead.
	 * @return bool Whether a primary connection is already open
	 */
	public function hasMasterConnection();

	/**
	 * Whether there are pending changes or callbacks in a transaction by this thread
	 * @return bool
	 * @since 1.37
	 */
	public function hasPrimaryChanges();

	/**
	 * @deprecated since 1.37; please use hasPrimaryChanges() instead.
	 * @return bool
	 */
	public function hasMasterChanges();

	/**
	 * Get the timestamp of the latest write query done by this thread
	 * @return float|bool UNIX timestamp or false
	 * @since 1.37
	 */
	public function lastPrimaryChangeTimestamp();

	/**
	 * @deprecated since 1.37; please use lastPrimaryChangeTimestamp() instead.
	 * @return float|bool UNIX timestamp or false
	 */
	public function lastMasterChangeTimestamp();

	/**
	 * Check if this load balancer object had any recent or still
	 * pending writes issued against it by this PHP thread
	 *
	 * @param float|null $age How many seconds ago is "recent" [defaults to mWaitTimeout]
	 * @return bool
	 * @since 1.37
	 */
	public function hasOrMadeRecentPrimaryChanges( $age = null );

	/**
	 * @deprecated since 1.37; please use hasOrMadeRecentPrimaryChanges() instead.
	 * @param float|null $age How many seconds ago is "recent" [defaults to mWaitTimeout]
	 * @return bool
	 */
	public function hasOrMadeRecentMasterChanges( $age = null );

	/**
	 * Get the list of callers that have pending primary changes
	 *
	 * @return string[] List of method names
	 * @since 1.37
	 */
	public function pendingPrimaryChangeCallers();

	/**
	 * @deprecated since 1.37; please use pendingPrimaryChangeCallers() instead.
	 * @return string[] List of method names
	 */
	public function pendingMasterChangeCallers();

	/**
	 * @note This method will trigger a DB connection if not yet done
	 * @param string|bool $domain DB domain ID or false for the local domain
	 * @return bool Whether the database for generic connections this request is highly "lagged"
	 */
	public function getLaggedReplicaMode( $domain = false );

	/**
	 * Checks whether the database for generic connections this request was both:
	 *   - a) Already choosen due to a prior connection attempt
	 *   - b) Considered highly "lagged"
	 *
	 * @note This method will never cause a new DB connection
	 * @return bool
	 */
	public function laggedReplicaUsed();

	/**
	 * @note This method may trigger a DB connection if not yet done
	 * @param string|bool $domain DB domain ID or false for the local domain
	 * @return string|bool Reason the primary is read-only or false if it is not
	 */
	public function getReadOnlyReason( $domain = false );

	/**
	 * Disables/enables lag checks
	 * @param null|bool $mode
	 * @return bool
	 */
	public function allowLagged( $mode = null );

	/**
	 * @return bool
	 */
	public function pingAll();

	/**
	 * Call a function with each open connection object
	 * @param callable $callback
	 * @param array $params
	 */
	public function forEachOpenConnection( $callback, array $params = [] );

	/**
	 * Call a function with each open connection object to a primary
	 * @param callable $callback
	 * @param array $params
	 * @since 1.37
	 */
	public function forEachOpenPrimaryConnection( $callback, array $params = [] );

	/**
	 * @deprecated since 1.37; please use forEachOpenPrimaryConnection() instead.
	 * @param callable $callback
	 * @param array $params
	 */
	public function forEachOpenMasterConnection( $callback, array $params = [] );

	/**
	 * Call a function with each open replica DB connection object
	 * @param callable $callback
	 * @param array $params
	 */
	public function forEachOpenReplicaConnection( $callback, array $params = [] );

	/**
	 * Get the name and lag time of the most-lagged replica server
	 *
	 * This is useful for maintenance scripts that need to throttle their updates.
	 * May attempt to open connections to replica DBs on the default DB. If there is
	 * no lag, the maximum lag will be reported as -1.
	 *
	 * @param bool|string $domain Domain ID or false for the default database
	 * @return array{0:string,1:float|int|false,2:int} (host, max lag, index of max lagged host)
	 */
	public function getMaxLag( $domain = false );

	/**
	 * Get an estimate of replication lag (in seconds) for each server
	 *
	 * Results are cached for a short time in memcached/process cache
	 *
	 * Values may be "false" if replication is too broken to estimate
	 *
	 * @param string|bool $domain
	 * @return float[]|int[]|false[] Map of (server index => lag) in order of server index
	 */
	public function getLagTimes( $domain = false );

	/**
	 * Wait for a replica DB to reach a specified primary position
	 *
	 * If $conn is not a replica server connection, then this will return true.
	 * Otherwise, if $pos is not provided, this will connect to the primary server
	 * to get an accurate position.
	 *
	 * @param IDatabase $conn Replica DB
	 * @param DBPrimaryPos|bool $pos Primary position; default: current position
	 * @param int $timeout Timeout in seconds [optional]
	 * @return bool Success
	 * @since 1.37
	 */
	public function waitForPrimaryPos( IDatabase $conn, $pos = false, $timeout = 10 );

	/**
	 * @deprecated since 1.37; please use waitForPrimaryPos() instead.
	 * @param IDatabase $conn Replica DB
	 * @param DBPrimaryPos|bool $pos Primary position; default: current position
	 * @param int $timeout Timeout in seconds [optional]
	 * @return bool Success
	 * @since 1.34
	 */
	public function waitForMasterPos( IDatabase $conn, $pos = false, $timeout = 10 );

	/**
	 * Set a callback via IDatabase::setTransactionListener() on
	 * all current and future primary connections of this load balancer
	 *
	 * @param string $name Callback name
	 * @param callable|null $callback
	 */
	public function setTransactionListener( $name, callable $callback = null );

	/**
	 * Set a new table prefix for the existing local domain ID for testing
	 *
	 * @param string $prefix
	 * @since 1.33
	 */
	public function setLocalDomainPrefix( $prefix );

	/**
	 * Make certain table names use their own database, schema, and table prefix
	 * when passed into SQL queries pre-escaped and without a qualified database name
	 *
	 * For example, "user" can be converted to "myschema.mydbname.user" for convenience.
	 * Appearances like `user`, somedb.user, somedb.someschema.user will used literally.
	 *
	 * Calling this twice will completely clear any old table aliases. Also, note that
	 * callers are responsible for making sure the schemas and databases actually exist.
	 *
	 * @param array[] $aliases Map of (table => (dbname, schema, prefix) map)
	 */
	public function setTableAliases( array $aliases );

	/**
	 * Convert certain index names to alternative names before querying the DB
	 *
	 * Note that this applies to indexes regardless of the table they belong to.
	 *
	 * This can be employed when an index was renamed X => Y in code, but the new Y-named
	 * indexes were not yet built on all DBs. After all the Y-named ones are added by the DBA,
	 * the aliases can be removed, and then the old X-named indexes dropped.
	 *
	 * @param string[] $aliases
	 * @since 1.31
	 */
	public function setIndexAliases( array $aliases );

	/**
	 * Convert certain database domains to alternative ones.
	 *
	 * This can be used for backwards compatibility logic.
	 *
	 * @param DatabaseDomain[]|string[] $aliases Map of (domain alias => domain)
	 * @since 1.35
	 */
	public function setDomainAliases( array $aliases );
}<|MERGE_RESOLUTION|>--- conflicted
+++ resolved
@@ -86,20 +86,14 @@
 	 * @since 1.36
 	 */
 	public const DB_PRIMARY = -2;
-<<<<<<< HEAD
-=======
 
 	// phpcs:disable MediaWiki.Usage.DeprecatedConstantUsage.DB_MASTER
->>>>>>> ea72c9b6
 	/**
 	 * Request a primary, write-enabled DB connection
 	 * @deprecated since 1.36, Use DB_PRIMARY instead
 	 */
 	public const DB_MASTER = self::DB_PRIMARY;
-<<<<<<< HEAD
-=======
 	// phpcs:enable MediaWiki.Usage.DeprecatedConstantUsage.DB_MASTER
->>>>>>> ea72c9b6
 
 	/** Domain specifier when no specific database needs to be selected */
 	public const DOMAIN_ANY = '';
