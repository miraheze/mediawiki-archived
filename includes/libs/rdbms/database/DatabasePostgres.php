<?php
/**
 * This is the Postgres database abstraction layer.
 *
 * This program is free software; you can redistribute it and/or modify
 * it under the terms of the GNU General Public License as published by
 * the Free Software Foundation; either version 2 of the License, or
 * (at your option) any later version.
 *
 * This program is distributed in the hope that it will be useful,
 * but WITHOUT ANY WARRANTY; without even the implied warranty of
 * MERCHANTABILITY or FITNESS FOR A PARTICULAR PURPOSE. See the
 * GNU General Public License for more details.
 *
 * You should have received a copy of the GNU General Public License along
 * with this program; if not, write to the Free Software Foundation, Inc.,
 * 51 Franklin Street, Fifth Floor, Boston, MA 02110-1301, USA.
 * http://www.gnu.org/copyleft/gpl.html
 *
 * @file
 * @ingroup Database
 */
namespace Wikimedia\Rdbms;

use Wikimedia\Timestamp\ConvertibleTimestamp;
use Wikimedia\WaitConditionLoop;
use Wikimedia;
use Exception;

/**
 * @ingroup Database
 */
class DatabasePostgres extends Database {
	/** @var int|bool */
	protected $port;

	/** @var resource */
	protected $lastResultHandle = null;

	/** @var float|string */
	private $numericVersion = null;
	/** @var string Connect string to open a PostgreSQL connection */
	private $connectString;
	/** @var string */
	private $coreSchema;
	/** @var string */
	private $tempSchema;
	/** @var string[] Map of (reserved table name => alternate table name) */
	private $keywordTableMap = [];

	/**
	 * @see Database::__construct()
	 * @param array $params Additional parameters include:
	 *   - keywordTableMap : Map of reserved table names to alternative table names to use
	 */
	public function __construct( array $params ) {
		$this->port = isset( $params['port'] ) ? $params['port'] : false;
		$this->keywordTableMap = isset( $params['keywordTableMap'] )
			? $params['keywordTableMap']
			: [];

		parent::__construct( $params );
	}

	public function getType() {
		return 'postgres';
	}

	public function implicitGroupby() {
		return false;
	}

	public function implicitOrderby() {
		return false;
	}

	public function hasConstraint( $name ) {
		foreach ( $this->getCoreSchemas() as $schema ) {
			$sql = "SELECT 1 FROM pg_catalog.pg_constraint c, pg_catalog.pg_namespace n " .
				"WHERE c.connamespace = n.oid AND conname = " .
				$this->addQuotes( $name ) . " AND n.nspname = " .
				$this->addQuotes( $schema );
			$res = $this->doQuery( $sql );
			if ( $res && $this->numRows( $res ) ) {
				return true;
			}
		}
		return false;
	}

	public function open( $server, $user, $password, $dbName ) {
		# Test for Postgres support, to avoid suppressed fatal error
		if ( !function_exists( 'pg_connect' ) ) {
			throw new DBConnectionError(
				$this,
				"Postgres functions missing, have you compiled PHP with the --with-pgsql\n" .
				"option? (Note: if you recently installed PHP, you may need to restart your\n" .
				"webserver and database)\n"
			);
		}

		$this->server = $server;
		$this->user = $user;
		$this->password = $password;
		$this->dbName = $dbName;

		$connectVars = [
			// pg_connect() user $user as the default database. Since a database is *required*,
			// at least pick a "don't care" database that is more likely to exist. This case
			// arrises when LoadBalancer::getConnection( $i, [], '' ) is used.
			'dbname' => strlen( $dbName ) ? $dbName : 'postgres',
			'user' => $user,
			'password' => $password
		];
		if ( $server != false && $server != '' ) {
			$connectVars['host'] = $server;
		}
		if ( (int)$this->port > 0 ) {
			$connectVars['port'] = (int)$this->port;
		}
		if ( $this->flags & self::DBO_SSL ) {
			$connectVars['sslmode'] = 1;
		}

		$this->connectString = $this->makeConnectionString( $connectVars );
		$this->close();
		$this->installErrorHandler();

		try {
			// Use new connections to let LoadBalancer/LBFactory handle reuse
			$this->conn = pg_connect( $this->connectString, PGSQL_CONNECT_FORCE_NEW );
		} catch ( Exception $ex ) {
			$this->restoreErrorHandler();
			throw $ex;
		}

		$phpError = $this->restoreErrorHandler();

		if ( !$this->conn ) {
			$this->queryLogger->debug(
				"DB connection error\n" .
				"Server: $server, Database: $dbName, User: $user, Password: " .
				substr( $password, 0, 3 ) . "...\n"
			);
			$this->queryLogger->debug( $this->lastError() . "\n" );
			throw new DBConnectionError( $this, str_replace( "\n", ' ', $phpError ) );
		}

		$this->opened = true;

		# If called from the command-line (e.g. importDump), only show errors
		if ( $this->cliMode ) {
			$this->doQuery( "SET client_min_messages = 'ERROR'" );
		}

		$this->query( "SET client_encoding='UTF8'", __METHOD__ );
		$this->query( "SET datestyle = 'ISO, YMD'", __METHOD__ );
		$this->query( "SET timezone = 'GMT'", __METHOD__ );
		$this->query( "SET standard_conforming_strings = on", __METHOD__ );
		$this->query( "SET bytea_output = 'escape'", __METHOD__ ); // PHP bug 53127

		$this->determineCoreSchema( $this->schema );
		// The schema to be used is now in the search path; no need for explicit qualification
		$this->schema = '';

		return $this->conn;
	}

	public function databasesAreIndependent() {
		return true;
	}

	/**
	 * Postgres doesn't support selectDB in the same way MySQL does. So if the
	 * DB name doesn't match the open connection, open a new one
	 * @param string $db
	 * @return bool
	 * @throws DBUnexpectedError
	 */
	public function selectDB( $db ) {
		if ( $this->dbName !== $db ) {
			return (bool)$this->open( $this->server, $this->user, $this->password, $db );
		} else {
			return true;
		}
	}

	/**
	 * @param string[] $vars
	 * @return string
	 */
	private function makeConnectionString( $vars ) {
		$s = '';
		foreach ( $vars as $name => $value ) {
			$s .= "$name='" . str_replace( "'", "\\'", $value ) . "' ";
		}

		return $s;
	}

	protected function closeConnection() {
		return $this->conn ? pg_close( $this->conn ) : true;
	}

	protected function isTransactableQuery( $sql ) {
		return parent::isTransactableQuery( $sql ) &&
			!preg_match( '/^SELECT\s+pg_(try_|)advisory_\w+\(/', $sql );
	}

	public function doQuery( $sql ) {
		$conn = $this->getBindingHandle();

		$sql = mb_convert_encoding( $sql, 'UTF-8' );
		// Clear previously left over PQresult
		while ( $res = pg_get_result( $conn ) ) {
			pg_free_result( $res );
		}
		if ( pg_send_query( $conn, $sql ) === false ) {
			throw new DBUnexpectedError( $this, "Unable to post new query to PostgreSQL\n" );
		}
		$this->lastResultHandle = pg_get_result( $conn );
		if ( pg_result_error( $this->lastResultHandle ) ) {
			return false;
		}

		return $this->lastResultHandle;
	}

	protected function dumpError() {
		$diags = [
			PGSQL_DIAG_SEVERITY,
			PGSQL_DIAG_SQLSTATE,
			PGSQL_DIAG_MESSAGE_PRIMARY,
			PGSQL_DIAG_MESSAGE_DETAIL,
			PGSQL_DIAG_MESSAGE_HINT,
			PGSQL_DIAG_STATEMENT_POSITION,
			PGSQL_DIAG_INTERNAL_POSITION,
			PGSQL_DIAG_INTERNAL_QUERY,
			PGSQL_DIAG_CONTEXT,
			PGSQL_DIAG_SOURCE_FILE,
			PGSQL_DIAG_SOURCE_LINE,
			PGSQL_DIAG_SOURCE_FUNCTION
		];
		foreach ( $diags as $d ) {
			$this->queryLogger->debug( sprintf( "PgSQL ERROR(%d): %s\n",
				$d, pg_result_error_field( $this->lastResultHandle, $d ) ) );
		}
	}

	public function freeResult( $res ) {
		if ( $res instanceof ResultWrapper ) {
			$res = $res->result;
		}
		Wikimedia\suppressWarnings();
		$ok = pg_free_result( $res );
		Wikimedia\restoreWarnings();
		if ( !$ok ) {
			throw new DBUnexpectedError( $this, "Unable to free Postgres result\n" );
		}
	}

	public function fetchObject( $res ) {
		if ( $res instanceof ResultWrapper ) {
			$res = $res->result;
		}
		Wikimedia\suppressWarnings();
		$row = pg_fetch_object( $res );
		Wikimedia\restoreWarnings();
		# @todo FIXME: HACK HACK HACK HACK debug

		# @todo hashar: not sure if the following test really trigger if the object
		#          fetching failed.
		$conn = $this->getBindingHandle();
		if ( pg_last_error( $conn ) ) {
			throw new DBUnexpectedError(
				$this,
				'SQL error: ' . htmlspecialchars( pg_last_error( $conn ) )
			);
		}

		return $row;
	}

	public function fetchRow( $res ) {
		if ( $res instanceof ResultWrapper ) {
			$res = $res->result;
		}
		Wikimedia\suppressWarnings();
		$row = pg_fetch_array( $res );
		Wikimedia\restoreWarnings();

		$conn = $this->getBindingHandle();
		if ( pg_last_error( $conn ) ) {
			throw new DBUnexpectedError(
				$this,
				'SQL error: ' . htmlspecialchars( pg_last_error( $conn ) )
			);
		}

		return $row;
	}

	public function numRows( $res ) {
		if ( $res instanceof ResultWrapper ) {
			$res = $res->result;
		}
		Wikimedia\suppressWarnings();
		$n = pg_num_rows( $res );
		Wikimedia\restoreWarnings();

		$conn = $this->getBindingHandle();
		if ( pg_last_error( $conn ) ) {
			throw new DBUnexpectedError(
				$this,
				'SQL error: ' . htmlspecialchars( pg_last_error( $conn ) )
			);
		}

		return $n;
	}

	public function numFields( $res ) {
		if ( $res instanceof ResultWrapper ) {
			$res = $res->result;
		}

		return pg_num_fields( $res );
	}

	public function fieldName( $res, $n ) {
		if ( $res instanceof ResultWrapper ) {
			$res = $res->result;
		}

		return pg_field_name( $res, $n );
	}

	public function insertId() {
		$res = $this->query( "SELECT lastval()" );
		$row = $this->fetchRow( $res );
		return is_null( $row[0] ) ? null : (int)$row[0];
	}

	public function dataSeek( $res, $row ) {
		if ( $res instanceof ResultWrapper ) {
			$res = $res->result;
		}

		return pg_result_seek( $res, $row );
	}

	public function lastError() {
		if ( $this->conn ) {
			if ( $this->lastResultHandle ) {
				return pg_result_error( $this->lastResultHandle );
			} else {
				return pg_last_error();
			}
		}

		return $this->getLastPHPError() ?: 'No database connection';
	}

	public function lastErrno() {
		if ( $this->lastResultHandle ) {
			return pg_result_error_field( $this->lastResultHandle, PGSQL_DIAG_SQLSTATE );
		} else {
			return false;
		}
	}

	protected function fetchAffectedRowCount() {
		if ( !$this->lastResultHandle ) {
			return 0;
		}

		return pg_affected_rows( $this->lastResultHandle );
	}

	/**
	 * Estimate rows in dataset
	 * Returns estimated count, based on EXPLAIN output
	 * This is not necessarily an accurate estimate, so use sparingly
	 * Returns -1 if count cannot be found
	 * Takes same arguments as Database::select()
	 *
	 * @param string $table
	 * @param string $var
	 * @param string $conds
	 * @param string $fname
	 * @param array $options
	 * @param array $join_conds
	 * @return int
	 */
	public function estimateRowCount( $table, $var = '*', $conds = '',
		$fname = __METHOD__, $options = [], $join_conds = []
	) {
		$conds = $this->normalizeConditions( $conds, $fname );
		$column = $this->extractSingleFieldFromList( $var );
		if ( is_string( $column ) && !in_array( $column, [ '*', '1' ] ) ) {
			$conds[] = "$column IS NOT NULL";
		}

		$options['EXPLAIN'] = true;
		$res = $this->select( $table, $var, $conds, $fname, $options, $join_conds );
		$rows = -1;
		if ( $res ) {
			$row = $this->fetchRow( $res );
			$count = [];
			if ( preg_match( '/rows=(\d+)/', $row[0], $count ) ) {
				$rows = (int)$count[1];
			}
		}

		return $rows;
	}

	public function indexInfo( $table, $index, $fname = __METHOD__ ) {
		$sql = "SELECT indexname FROM pg_indexes WHERE tablename='$table'";
		$res = $this->query( $sql, $fname );
		if ( !$res ) {
			return null;
		}
		foreach ( $res as $row ) {
			if ( $row->indexname == $this->indexName( $index ) ) {
				return $row;
			}
		}

		return false;
	}

	public function indexAttributes( $index, $schema = false ) {
		if ( $schema === false ) {
			$schemas = $this->getCoreSchemas();
		} else {
			$schemas = [ $schema ];
		}

		$eindex = $this->addQuotes( $index );

		foreach ( $schemas as $schema ) {
			$eschema = $this->addQuotes( $schema );
			/*
			 * A subquery would be not needed if we didn't care about the order
			 * of attributes, but we do
			 */
			$sql = <<<__INDEXATTR__

				SELECT opcname,
					attname,
					i.indoption[s.g] as option,
					pg_am.amname
				FROM
					(SELECT generate_series(array_lower(isub.indkey,1), array_upper(isub.indkey,1)) AS g
						FROM
							pg_index isub
						JOIN pg_class cis
							ON cis.oid=isub.indexrelid
						JOIN pg_namespace ns
							ON cis.relnamespace = ns.oid
						WHERE cis.relname=$eindex AND ns.nspname=$eschema) AS s,
					pg_attribute,
					pg_opclass opcls,
					pg_am,
					pg_class ci
					JOIN pg_index i
						ON ci.oid=i.indexrelid
					JOIN pg_class ct
						ON ct.oid = i.indrelid
					JOIN pg_namespace n
						ON ci.relnamespace = n.oid
					WHERE
						ci.relname=$eindex AND n.nspname=$eschema
						AND	attrelid = ct.oid
						AND	i.indkey[s.g] = attnum
						AND	i.indclass[s.g] = opcls.oid
						AND	pg_am.oid = opcls.opcmethod
__INDEXATTR__;
			$res = $this->query( $sql, __METHOD__ );
			$a = [];
			if ( $res ) {
				foreach ( $res as $row ) {
					$a[] = [
						$row->attname,
						$row->opcname,
						$row->amname,
						$row->option ];
				}
				return $a;
			}
		}
		return null;
	}

	public function indexUnique( $table, $index, $fname = __METHOD__ ) {
		$sql = "SELECT indexname FROM pg_indexes WHERE tablename='{$table}'" .
			" AND indexdef LIKE 'CREATE UNIQUE%(" .
			$this->strencode( $this->indexName( $index ) ) .
			")'";
		$res = $this->query( $sql, $fname );
		if ( !$res ) {
			return null;
		}

		return $res->numRows() > 0;
	}

	public function selectSQLText(
		$table, $vars, $conds = '', $fname = __METHOD__, $options = [], $join_conds = []
	) {
		if ( is_string( $options ) ) {
			$options = [ $options ];
		}

		// Change the FOR UPDATE option as necessary based on the join conditions. Then pass
		// to the parent function to get the actual SQL text.
		// In Postgres when using FOR UPDATE, only the main table and tables that are inner joined
		// can be locked. That means tables in an outer join cannot be FOR UPDATE locked. Trying to
		// do so causes a DB error. This wrapper checks which tables can be locked and adjusts it
		// accordingly.
		// MySQL uses "ORDER BY NULL" as an optimization hint, but that is illegal in PostgreSQL.
		if ( is_array( $options ) ) {
			$forUpdateKey = array_search( 'FOR UPDATE', $options, true );
			if ( $forUpdateKey !== false && $join_conds ) {
				unset( $options[$forUpdateKey] );
				$options['FOR UPDATE'] = [];

				$toCheck = $table;
				reset( $toCheck );
				while ( $toCheck ) {
					$alias = key( $toCheck );
					$name = $toCheck[$alias];
					unset( $toCheck[$alias] );

					$hasAlias = !is_numeric( $alias );
					if ( !$hasAlias && is_string( $name ) ) {
						$alias = $name;
					}

					if ( !isset( $join_conds[$alias] ) ||
						!preg_match( '/^(?:LEFT|RIGHT|FULL)(?: OUTER)? JOIN$/i', $join_conds[$alias][0] )
					) {
						if ( is_array( $name ) ) {
							// It's a parenthesized group, process all the tables inside the group.
							$toCheck = array_merge( $toCheck, $name );
						} else {
							// Quote alias names so $this->tableName() won't mangle them
							$options['FOR UPDATE'][] = $hasAlias ? $this->addIdentifierQuotes( $alias ) : $alias;
						}
					}
				}
			}

			if ( isset( $options['ORDER BY'] ) && $options['ORDER BY'] == 'NULL' ) {
				unset( $options['ORDER BY'] );
			}
		}

		return parent::selectSQLText( $table, $vars, $conds, $fname, $options, $join_conds );
	}

	/** @inheritDoc */
	public function insert( $table, $args, $fname = __METHOD__, $options = [] ) {
		if ( !count( $args ) ) {
			return true;
		}

		$table = $this->tableName( $table );
		if ( !isset( $this->numericVersion ) ) {
			$this->getServerVersion();
		}

		if ( !is_array( $options ) ) {
			$options = [ $options ];
		}

		if ( isset( $args[0] ) && is_array( $args[0] ) ) {
			$rows = $args;
			$keys = array_keys( $args[0] );
		} else {
			$rows = [ $args ];
			$keys = array_keys( $args );
		}

		$ignore = in_array( 'IGNORE', $options );

		$sql = "INSERT INTO $table (" . implode( ',', $keys ) . ') VALUES ';

		if ( $this->numericVersion >= 9.5 || !$ignore ) {
			// No IGNORE or our PG has "ON CONFLICT DO NOTHING"
			$first = true;
			foreach ( $rows as $row ) {
				if ( $first ) {
					$first = false;
				} else {
					$sql .= ',';
				}
				$sql .= '(' . $this->makeList( $row ) . ')';
			}
			if ( $ignore ) {
				$sql .= ' ON CONFLICT DO NOTHING';
			}
			$this->query( $sql, $fname );
		} else {
			// Emulate IGNORE by doing each row individually, with savepoints
			// to roll back as necessary.
			$numrowsinserted = 0;

			$tok = $this->startAtomic( "$fname (outer)", self::ATOMIC_CANCELABLE );
			try {
				foreach ( $rows as $row ) {
					$tempsql = $sql;
					$tempsql .= '(' . $this->makeList( $row ) . ')';

					$this->startAtomic( "$fname (inner)", self::ATOMIC_CANCELABLE );
					try {
						$this->query( $tempsql, $fname );
						$this->endAtomic( "$fname (inner)" );
						$numrowsinserted++;
					} catch ( DBQueryError $e ) {
						$this->cancelAtomic( "$fname (inner)" );
						// Our IGNORE is supposed to ignore duplicate key errors, but not others.
						// (even though MySQL's version apparently ignores all errors)
						if ( $e->errno !== '23505' ) {
							throw $e;
						}
					}
				}
			} catch ( Exception $e ) {
				$this->cancelAtomic( "$fname (outer)", $tok );
				throw $e;
			}
			$this->endAtomic( "$fname (outer)" );

			// Set the affected row count for the whole operation
			$this->affectedRowCount = $numrowsinserted;
		}

		return true;
	}

	/**
	 * INSERT SELECT wrapper
	 * $varMap must be an associative array of the form [ 'dest1' => 'source1', ... ]
	 * Source items may be literals rather then field names, but strings should
	 * be quoted with Database::addQuotes()
	 * $conds may be "*" to copy the whole table
	 * srcTable may be an array of tables.
	 * @todo FIXME: Implement this a little better (seperate select/insert)?
	 *
	 * @param string $destTable
	 * @param array|string $srcTable
	 * @param array $varMap
	 * @param array $conds
	 * @param string $fname
	 * @param array $insertOptions
	 * @param array $selectOptions
	 * @param array $selectJoinConds
	 * @return bool
	 */
	public function nativeInsertSelect(
		$destTable, $srcTable, $varMap, $conds, $fname = __METHOD__,
		$insertOptions = [], $selectOptions = [], $selectJoinConds = []
	) {
		if ( !is_array( $insertOptions ) ) {
			$insertOptions = [ $insertOptions ];
		}

		if ( in_array( 'IGNORE', $insertOptions ) ) {
			if ( $this->getServerVersion() >= 9.5 ) {
				// Use ON CONFLICT DO NOTHING if we have it for IGNORE
				$destTable = $this->tableName( $destTable );

				$selectSql = $this->selectSQLText(
					$srcTable,
					array_values( $varMap ),
					$conds,
					$fname,
					$selectOptions,
					$selectJoinConds
				);

				$sql = "INSERT INTO $destTable (" . implode( ',', array_keys( $varMap ) ) . ') ' .
					$selectSql . ' ON CONFLICT DO NOTHING';

				return $this->query( $sql, $fname );
			} else {
				// IGNORE and we don't have ON CONFLICT DO NOTHING, so just use the non-native version
				return $this->nonNativeInsertSelect(
					$destTable, $srcTable, $varMap, $conds, $fname,
					$insertOptions, $selectOptions, $selectJoinConds
				);
			}
		}

		return parent::nativeInsertSelect( $destTable, $srcTable, $varMap, $conds, $fname,
			$insertOptions, $selectOptions, $selectJoinConds );
	}

	public function tableName( $name, $format = 'quoted' ) {
		// Replace reserved words with better ones
		$name = $this->remappedTableName( $name );

		return parent::tableName( $name, $format );
	}

	/**
	 * @param string $name
	 * @return string Value of $name or remapped name if $name is a reserved keyword
	 */
	public function remappedTableName( $name ) {
		return isset( $this->keywordTableMap[$name] ) ? $this->keywordTableMap[$name] : $name;
	}

	/**
	 * @param string $name
	 * @param string $format
	 * @return string Qualified and encoded (if requested) table name
	 */
	public function realTableName( $name, $format = 'quoted' ) {
		return parent::tableName( $name, $format );
	}

	public function nextSequenceValue( $seqName ) {
		return new NextSequenceValue;
	}

	/**
	 * Return the current value of a sequence. Assumes it has been nextval'ed in this session.
	 *
	 * @param string $seqName
	 * @return int
	 */
	public function currentSequenceValue( $seqName ) {
		$safeseq = str_replace( "'", "''", $seqName );
		$res = $this->query( "SELECT currval('$safeseq')" );
		$row = $this->fetchRow( $res );
		$currval = $row[0];

		return $currval;
	}

	public function textFieldSize( $table, $field ) {
		$table = $this->tableName( $table );
		$sql = "SELECT t.typname as ftype,a.atttypmod as size
			FROM pg_class c, pg_attribute a, pg_type t
			WHERE relname='$table' AND a.attrelid=c.oid AND
				a.atttypid=t.oid and a.attname='$field'";
		$res = $this->query( $sql );
		$row = $this->fetchObject( $res );
		if ( $row->ftype == 'varchar' ) {
			$size = $row->size - 4;
		} else {
			$size = $row->size;
		}

		return $size;
	}

	public function limitResult( $sql, $limit, $offset = false ) {
		return "$sql LIMIT $limit " . ( is_numeric( $offset ) ? " OFFSET {$offset} " : '' );
	}

	public function wasDeadlock() {
		// https://www.postgresql.org/docs/9.2/static/errcodes-appendix.html
		return $this->lastErrno() === '40P01';
	}

	public function wasLockTimeout() {
		// https://www.postgresql.org/docs/9.2/static/errcodes-appendix.html
		return $this->lastErrno() === '55P03';
	}

	public function wasConnectionError( $errno ) {
		// https://www.postgresql.org/docs/9.2/static/errcodes-appendix.html
		static $codes = [ '08000', '08003', '08006', '08001', '08004', '57P01', '57P03', '53300' ];

		return in_array( $errno, $codes, true );
	}

	protected function wasKnownStatementRollbackError() {
		return false; // transaction has to be rolled-back from error state
	}

	public function duplicateTableStructure(
		$oldName, $newName, $temporary = false, $fname = __METHOD__
	) {
		$newNameE = $this->addIdentifierQuotes( $newName );
		$oldNameE = $this->addIdentifierQuotes( $oldName );

		$temporary = $temporary ? 'TEMPORARY' : '';

		$ret = $this->query( "CREATE $temporary TABLE $newNameE " .
			"(LIKE $oldNameE INCLUDING DEFAULTS INCLUDING INDEXES)", $fname );
		if ( !$ret ) {
			return $ret;
		}

		$res = $this->query( 'SELECT attname FROM pg_class c'
			. ' JOIN pg_namespace n ON (n.oid = c.relnamespace)'
			. ' JOIN pg_attribute a ON (a.attrelid = c.oid)'
			. ' JOIN pg_attrdef d ON (c.oid=d.adrelid and a.attnum=d.adnum)'
			. ' WHERE relkind = \'r\''
			. ' AND nspname = ' . $this->addQuotes( $this->getCoreSchema() )
			. ' AND relname = ' . $this->addQuotes( $oldName )
			. ' AND adsrc LIKE \'nextval(%\'',
			$fname
		);
		$row = $this->fetchObject( $res );
		if ( $row ) {
			$field = $row->attname;
			$newSeq = "{$newName}_{$field}_seq";
			$fieldE = $this->addIdentifierQuotes( $field );
			$newSeqE = $this->addIdentifierQuotes( $newSeq );
			$newSeqQ = $this->addQuotes( $newSeq );
			$this->query( "CREATE $temporary SEQUENCE $newSeqE OWNED BY $newNameE.$fieldE", $fname );
			$this->query(
				"ALTER TABLE $newNameE ALTER COLUMN $fieldE SET DEFAULT nextval({$newSeqQ}::regclass)",
				$fname
			);
		}

		return $ret;
	}

	public function resetSequenceForTable( $table, $fname = __METHOD__ ) {
		$table = $this->tableName( $table, 'raw' );
		foreach ( $this->getCoreSchemas() as $schema ) {
			$res = $this->query(
				'SELECT c.oid FROM pg_class c JOIN pg_namespace n ON (n.oid = c.relnamespace)'
				. ' WHERE relkind = \'r\''
				. ' AND nspname = ' . $this->addQuotes( $schema )
				. ' AND relname = ' . $this->addQuotes( $table ),
				$fname
			);
			if ( !$res || !$this->numRows( $res ) ) {
				continue;
			}

			$oid = $this->fetchObject( $res )->oid;
			$res = $this->query( 'SELECT adsrc FROM pg_attribute a'
				. ' JOIN pg_attrdef d ON (a.attrelid=d.adrelid and a.attnum=d.adnum)'
				. " WHERE a.attrelid = $oid"
				. ' AND adsrc LIKE \'nextval(%\'',
				$fname
			);
			$row = $this->fetchObject( $res );
			if ( $row ) {
				$this->query(
					'SELECT ' . preg_replace( '/^nextval\((.+)\)$/', 'setval($1,1,false)', $row->adsrc ),
					$fname
				);
				return true;
			}
			return false;
		}

		return false;
	}

	public function listTables( $prefix = null, $fname = __METHOD__ ) {
		$eschemas = implode( ',', array_map( [ $this, 'addQuotes' ], $this->getCoreSchemas() ) );
		$result = $this->query(
			"SELECT DISTINCT tablename FROM pg_tables WHERE schemaname IN ($eschemas)", $fname );
		$endArray = [];

		foreach ( $result as $table ) {
			$vars = get_object_vars( $table );
			$table = array_pop( $vars );
			if ( !$prefix || strpos( $table, $prefix ) === 0 ) {
				$endArray[] = $table;
			}
		}

		return $endArray;
	}

	public function timestamp( $ts = 0 ) {
		$ct = new ConvertibleTimestamp( $ts );

		return $ct->getTimestamp( TS_POSTGRES );
	}

	/**
	 * Posted by cc[plus]php[at]c2se[dot]com on 25-Mar-2009 09:12
	 * to https://secure.php.net/manual/en/ref.pgsql.php
	 *
	 * Parsing a postgres array can be a tricky problem, he's my
	 * take on this, it handles multi-dimensional arrays plus
	 * escaping using a nasty regexp to determine the limits of each
	 * data-item.
	 *
	 * This should really be handled by PHP PostgreSQL module
	 *
	 * @since 1.19
	 * @param string $text Postgreql array returned in a text form like {a,b}
	 * @param string[] $output
	 * @param int|bool $limit
	 * @param int $offset
	 * @return string[]
	 */
	private function pg_array_parse( $text, &$output, $limit = false, $offset = 1 ) {
		if ( false === $limit ) {
			$limit = strlen( $text ) - 1;
			$output = [];
		}
		if ( '{}' == $text ) {
			return $output;
		}
		do {
			if ( '{' != $text[$offset] ) {
				preg_match( "/(\\{?\"([^\"\\\\]|\\\\.)*\"|[^,{}]+)+([,}]+)/",
					$text, $match, 0, $offset );
				$offset += strlen( $match[0] );
				$output[] = ( '"' != $match[1][0]
					? $match[1]
					: stripcslashes( substr( $match[1], 1, -1 ) ) );
				if ( '},' == $match[3] ) {
					return $output;
				}
			} else {
				$offset = $this->pg_array_parse( $text, $output, $limit, $offset + 1 );
			}
		} while ( $limit > $offset );

		return $output;
	}

	public function aggregateValue( $valuedata, $valuename = 'value' ) {
		return $valuedata;
	}

	public function getSoftwareLink() {
		return '[{{int:version-db-postgres-url}} PostgreSQL]';
	}

	/**
	 * Return current schema (executes SELECT current_schema())
	 * Needs transaction
	 *
	 * @since 1.19
	 * @return string Default schema for the current session
	 */
	public function getCurrentSchema() {
		$res = $this->query( "SELECT current_schema()", __METHOD__ );
		$row = $this->fetchRow( $res );

		return $row[0];
	}

	/**
	 * Return list of schemas which are accessible without schema name
	 * This is list does not contain magic keywords like "$user"
	 * Needs transaction
	 *
	 * @see getSearchPath()
	 * @see setSearchPath()
	 * @since 1.19
	 * @return array List of actual schemas for the current sesson
	 */
	public function getSchemas() {
		$res = $this->query( "SELECT current_schemas(false)", __METHOD__ );
		$row = $this->fetchRow( $res );
		$schemas = [];

		/* PHP pgsql support does not support array type, "{a,b}" string is returned */

		return $this->pg_array_parse( $row[0], $schemas );
	}

	/**
	 * Return search patch for schemas
	 * This is different from getSchemas() since it contain magic keywords
	 * (like "$user").
	 * Needs transaction
	 *
	 * @since 1.19
	 * @return array How to search for table names schemas for the current user
	 */
	public function getSearchPath() {
		$res = $this->query( "SHOW search_path", __METHOD__ );
		$row = $this->fetchRow( $res );

		/* PostgreSQL returns SHOW values as strings */

		return explode( ",", $row[0] );
	}

	/**
	 * Update search_path, values should already be sanitized
	 * Values may contain magic keywords like "$user"
	 * @since 1.19
	 *
	 * @param array $search_path List of schemas to be searched by default
	 */
	private function setSearchPath( $search_path ) {
		$this->query( "SET search_path = " . implode( ", ", $search_path ) );
	}

	/**
	 * Determine default schema for the current application
	 * Adjust this session schema search path if desired schema exists
	 * and is not alread there.
	 *
	 * We need to have name of the core schema stored to be able
	 * to query database metadata.
	 *
	 * This will be also called by the installer after the schema is created
	 *
	 * @since 1.19
	 *
	 * @param string $desiredSchema
	 */
	public function determineCoreSchema( $desiredSchema ) {
		$this->begin( __METHOD__, self::TRANSACTION_INTERNAL );
		if ( $this->schemaExists( $desiredSchema ) ) {
			if ( in_array( $desiredSchema, $this->getSchemas() ) ) {
				$this->coreSchema = $desiredSchema;
				$this->queryLogger->debug(
					"Schema \"" . $desiredSchema . "\" already in the search path\n" );
			} else {
				/**
				 * Prepend our schema (e.g. 'mediawiki') in front
				 * of the search path
				 * Fixes T17816
				 */
				$search_path = $this->getSearchPath();
				array_unshift( $search_path,
					$this->addIdentifierQuotes( $desiredSchema ) );
				$this->setSearchPath( $search_path );
				$this->coreSchema = $desiredSchema;
				$this->queryLogger->debug(
					"Schema \"" . $desiredSchema . "\" added to the search path\n" );
			}
		} else {
			$this->coreSchema = $this->getCurrentSchema();
			$this->queryLogger->debug(
				"Schema \"" . $desiredSchema . "\" not found, using current \"" .
				$this->coreSchema . "\"\n" );
		}
		/* Commit SET otherwise it will be rollbacked on error or IGNORE SELECT */
		$this->commit( __METHOD__, self::FLUSHING_INTERNAL );
	}

	/**
	 * Return schema name for core application tables
	 *
	 * @since 1.19
	 * @return string Core schema name
	 */
	public function getCoreSchema() {
		return $this->coreSchema;
	}

	/**
	 * Return schema names for temporary tables and core application tables
	 *
	 * @since 1.31
	 * @return string[] schema names
	 */
	public function getCoreSchemas() {
		if ( $this->tempSchema ) {
			return [ $this->tempSchema, $this->getCoreSchema() ];
		}

		$res = $this->query(
			"SELECT nspname FROM pg_catalog.pg_namespace n WHERE n.oid = pg_my_temp_schema()", __METHOD__
		);
		$row = $this->fetchObject( $res );
		if ( $row ) {
			$this->tempSchema = $row->nspname;
			return [ $this->tempSchema, $this->getCoreSchema() ];
		}

		return [ $this->getCoreSchema() ];
	}

	public function getServerVersion() {
		if ( !isset( $this->numericVersion ) ) {
			$conn = $this->getBindingHandle();
			$versionInfo = pg_version( $conn );
			if ( version_compare( $versionInfo['client'], '7.4.0', 'lt' ) ) {
				// Old client, abort install
				$this->numericVersion = '7.3 or earlier';
			} elseif ( isset( $versionInfo['server'] ) ) {
				// Normal client
				$this->numericVersion = $versionInfo['server'];
			} else {
				// T18937: broken pgsql extension from PHP<5.3
				$this->numericVersion = pg_parameter_status( $conn, 'server_version' );
			}
		}

		return $this->numericVersion;
	}

	/**
	 * Query whether a given relation exists (in the given schema, or the
	 * default mw one if not given)
	 * @param string $table
	 * @param array|string $types
	 * @param bool|string $schema
	 * @return bool
	 */
	private function relationExists( $table, $types, $schema = false ) {
		if ( !is_array( $types ) ) {
			$types = [ $types ];
		}
		if ( $schema === false ) {
			$schemas = $this->getCoreSchemas();
		} else {
			$schemas = [ $schema ];
		}
		$table = $this->realTableName( $table, 'raw' );
		$etable = $this->addQuotes( $table );
		foreach ( $schemas as $schema ) {
			$eschema = $this->addQuotes( $schema );
			$sql = "SELECT 1 FROM pg_catalog.pg_class c, pg_catalog.pg_namespace n "
				. "WHERE c.relnamespace = n.oid AND c.relname = $etable AND n.nspname = $eschema "
				. "AND c.relkind IN ('" . implode( "','", $types ) . "')";
			$res = $this->query( $sql );
			if ( $res && $res->numRows() ) {
				return true;
			}
		}

		return false;
	}

	/**
	 * For backward compatibility, this function checks both tables and views.
	 * @param string $table
	 * @param string $fname
	 * @param bool|string $schema
	 * @return bool
	 */
	public function tableExists( $table, $fname = __METHOD__, $schema = false ) {
		return $this->relationExists( $table, [ 'r', 'v' ], $schema );
	}

	public function sequenceExists( $sequence, $schema = false ) {
		return $this->relationExists( $sequence, 'S', $schema );
	}

	public function triggerExists( $table, $trigger ) {
		$q = <<<SQL
	SELECT 1 FROM pg_class, pg_namespace, pg_trigger
		WHERE relnamespace=pg_namespace.oid AND relkind='r'
			AND tgrelid=pg_class.oid
			AND nspname=%s AND relname=%s AND tgname=%s
SQL;
		foreach ( $this->getCoreSchemas() as $schema ) {
			$res = $this->query(
				sprintf(
					$q,
					$this->addQuotes( $schema ),
					$this->addQuotes( $table ),
					$this->addQuotes( $trigger )
				)
			);
			if ( $res && $res->numRows() ) {
				return true;
			}
		}

		return false;
	}

	public function ruleExists( $table, $rule ) {
		$exists = $this->selectField( 'pg_rules', 'rulename',
			[
				'rulename' => $rule,
				'tablename' => $table,
				'schemaname' => $this->getCoreSchemas()
			]
		);

		return $exists === $rule;
	}

	public function constraintExists( $table, $constraint ) {
		foreach ( $this->getCoreSchemas() as $schema ) {
			$sql = sprintf( "SELECT 1 FROM information_schema.table_constraints " .
				"WHERE constraint_schema = %s AND table_name = %s AND constraint_name = %s",
				$this->addQuotes( $schema ),
				$this->addQuotes( $table ),
				$this->addQuotes( $constraint )
			);
			$res = $this->query( $sql );
			if ( $res && $res->numRows() ) {
				return true;
			}
		}
		return false;
	}

	/**
	 * Query whether a given schema exists. Returns true if it does, false if it doesn't.
	 * @param string $schema
	 * @return bool
	 */
	public function schemaExists( $schema ) {
		if ( !strlen( $schema ) ) {
			return false; // short-circuit
		}

		$exists = $this->selectField(
			'"pg_catalog"."pg_namespace"', 1, [ 'nspname' => $schema ], __METHOD__ );

		return (bool)$exists;
	}

	/**
	 * Returns true if a given role (i.e. user) exists, false otherwise.
	 * @param string $roleName
	 * @return bool
	 */
	public function roleExists( $roleName ) {
		$exists = $this->selectField( '"pg_catalog"."pg_roles"', 1,
			[ 'rolname' => $roleName ], __METHOD__ );

		return (bool)$exists;
	}

	/**
	 * @param string $table
	 * @param string $field
	 * @return PostgresField|null
	 */
	public function fieldInfo( $table, $field ) {
		return PostgresField::fromText( $this, $table, $field );
	}

	/**
	 * pg_field_type() wrapper
	 * @param ResultWrapper|resource $res ResultWrapper or PostgreSQL query result resource
	 * @param int $index Field number, starting from 0
	 * @return string
	 */
	public function fieldType( $res, $index ) {
		if ( $res instanceof ResultWrapper ) {
			$res = $res->result;
		}

		return pg_field_type( $res, $index );
	}

	public function encodeBlob( $b ) {
		return new PostgresBlob( pg_escape_bytea( $b ) );
	}

	public function decodeBlob( $b ) {
		if ( $b instanceof PostgresBlob ) {
			$b = $b->fetch();
		} elseif ( $b instanceof Blob ) {
			return $b->fetch();
		}

		return pg_unescape_bytea( $b );
	}

	public function strencode( $s ) {
		// Should not be called by us
		return pg_escape_string( $this->getBindingHandle(), (string)$s );
	}

	public function addQuotes( $s ) {
		$conn = $this->getBindingHandle();

		if ( is_null( $s ) ) {
			return 'NULL';
		} elseif ( is_bool( $s ) ) {
			return intval( $s );
		} elseif ( $s instanceof Blob ) {
			if ( $s instanceof PostgresBlob ) {
				$s = $s->fetch();
			} else {
				$s = pg_escape_bytea( $conn, $s->fetch() );
			}
			return "'$s'";
		} elseif ( $s instanceof NextSequenceValue ) {
			return 'DEFAULT';
		}

		return "'" . pg_escape_string( $conn, (string)$s ) . "'";
<<<<<<< HEAD
	}

	/**
	 * Postgres specific version of replaceVars.
	 * Calls the parent version in Database.php
	 *
	 * @param string $ins SQL string, read from a stream (usually tables.sql)
	 * @return string SQL string
	 */
	protected function replaceVars( $ins ) {
		$ins = parent::replaceVars( $ins );

		if ( $this->numericVersion >= 8.3 ) {
			// Thanks for not providing backwards-compatibility, 8.3
			$ins = preg_replace( "/to_tsvector\s*\(\s*'default'\s*,/", 'to_tsvector(', $ins );
		}

		if ( $this->numericVersion <= 8.1 ) { // Our minimum version
			$ins = str_replace( 'USING gin', 'USING gist', $ins );
		}

		return $ins;
=======
>>>>>>> eb4d2059
	}

	public function makeSelectOptions( $options ) {
		$preLimitTail = $postLimitTail = '';
		$startOpts = $useIndex = $ignoreIndex = '';

		$noKeyOptions = [];
		foreach ( $options as $key => $option ) {
			if ( is_numeric( $key ) ) {
				$noKeyOptions[$option] = true;
			}
		}

		$preLimitTail .= $this->makeGroupByWithHaving( $options );

		$preLimitTail .= $this->makeOrderBy( $options );

		if ( isset( $options['FOR UPDATE'] ) ) {
			$postLimitTail .= ' FOR UPDATE OF ' .
				implode( ', ', array_map( [ $this, 'tableName' ], $options['FOR UPDATE'] ) );
		} elseif ( isset( $noKeyOptions['FOR UPDATE'] ) ) {
			$postLimitTail .= ' FOR UPDATE';
		}

		if ( isset( $noKeyOptions['DISTINCT'] ) || isset( $noKeyOptions['DISTINCTROW'] ) ) {
			$startOpts .= 'DISTINCT';
		}

		return [ $startOpts, $useIndex, $preLimitTail, $postLimitTail, $ignoreIndex ];
	}

	public function getDBname() {
		return $this->dbName;
	}

	public function getServer() {
		return $this->server;
	}

	public function buildConcat( $stringList ) {
		return implode( ' || ', $stringList );
	}

	public function buildGroupConcatField(
		$delimiter, $table, $field, $conds = '', $options = [], $join_conds = []
	) {
		$fld = "array_to_string(array_agg($field)," . $this->addQuotes( $delimiter ) . ')';

		return '(' . $this->selectSQLText( $table, $fld, $conds, null, [], $join_conds ) . ')';
	}

	public function buildStringCast( $field ) {
		return $field . '::text';
	}

	public function streamStatementEnd( &$sql, &$newLine ) {
		# Allow dollar quoting for function declarations
		if ( substr( $newLine, 0, 4 ) == '$mw$' ) {
			if ( $this->delimiter ) {
				$this->delimiter = false;
			} else {
				$this->delimiter = ';';
			}
		}

		return parent::streamStatementEnd( $sql, $newLine );
	}

	public function doLockTables( array $read, array $write, $method ) {
		$tablesWrite = [];
		foreach ( $write as $table ) {
			$tablesWrite[] = $this->tableName( $table );
		}
		$tablesRead = [];
		foreach ( $read as $table ) {
			$tablesRead[] = $this->tableName( $table );
		}

		// Acquire locks for the duration of the current transaction...
		if ( $tablesWrite ) {
			$this->query(
				'LOCK TABLE ONLY ' . implode( ',', $tablesWrite ) . ' IN EXCLUSIVE MODE',
				$method
			);
		}
		if ( $tablesRead ) {
			$this->query(
				'LOCK TABLE ONLY ' . implode( ',', $tablesRead ) . ' IN SHARE MODE',
				$method
			);
		}

		return true;
	}

	public function lockIsFree( $lockName, $method ) {
		if ( !parent::lockIsFree( $lockName, $method ) ) {
			return false; // already held
		}
		// http://www.postgresql.org/docs/9.2/static/functions-admin.html#FUNCTIONS-ADVISORY-LOCKS
		$key = $this->addQuotes( $this->bigintFromLockName( $lockName ) );
		$result = $this->query( "SELECT (CASE(pg_try_advisory_lock($key))
			WHEN 'f' THEN 'f' ELSE pg_advisory_unlock($key) END) AS lockstatus", $method );
		$row = $this->fetchObject( $result );

		return ( $row->lockstatus === 't' );
	}

	public function lock( $lockName, $method, $timeout = 5 ) {
		// http://www.postgresql.org/docs/9.2/static/functions-admin.html#FUNCTIONS-ADVISORY-LOCKS
		$key = $this->addQuotes( $this->bigintFromLockName( $lockName ) );
		$loop = new WaitConditionLoop(
			function () use ( $lockName, $key, $timeout, $method ) {
				$res = $this->query( "SELECT pg_try_advisory_lock($key) AS lockstatus", $method );
				$row = $this->fetchObject( $res );
				if ( $row->lockstatus === 't' ) {
					parent::lock( $lockName, $method, $timeout ); // record
					return true;
				}

				return WaitConditionLoop::CONDITION_CONTINUE;
			},
			$timeout
		);

		return ( $loop->invoke() === $loop::CONDITION_REACHED );
	}

	public function unlock( $lockName, $method ) {
		// http://www.postgresql.org/docs/9.2/static/functions-admin.html#FUNCTIONS-ADVISORY-LOCKS
		$key = $this->addQuotes( $this->bigintFromLockName( $lockName ) );
		$result = $this->query( "SELECT pg_advisory_unlock($key) as lockstatus", $method );
		$row = $this->fetchObject( $result );

		if ( $row->lockstatus === 't' ) {
			parent::unlock( $lockName, $method ); // record
			return true;
		}

		$this->queryLogger->debug( __METHOD__ . " failed to release lock\n" );

		return false;
	}

	public function serverIsReadOnly() {
		$res = $this->query( "SHOW default_transaction_read_only", __METHOD__ );
		$row = $this->fetchObject( $res );

		return $row ? ( strtolower( $row->default_transaction_read_only ) === 'on' ) : false;
	}

	/**
	 * @param string $lockName
	 * @return string Integer
	 */
	private function bigintFromLockName( $lockName ) {
		return \Wikimedia\base_convert( substr( sha1( $lockName ), 0, 15 ), 16, 10 );
	}
}

class_alias( DatabasePostgres::class, 'DatabasePostgres' );<|MERGE_RESOLUTION|>--- conflicted
+++ resolved
@@ -1284,31 +1284,6 @@
 		}
 
 		return "'" . pg_escape_string( $conn, (string)$s ) . "'";
-<<<<<<< HEAD
-	}
-
-	/**
-	 * Postgres specific version of replaceVars.
-	 * Calls the parent version in Database.php
-	 *
-	 * @param string $ins SQL string, read from a stream (usually tables.sql)
-	 * @return string SQL string
-	 */
-	protected function replaceVars( $ins ) {
-		$ins = parent::replaceVars( $ins );
-
-		if ( $this->numericVersion >= 8.3 ) {
-			// Thanks for not providing backwards-compatibility, 8.3
-			$ins = preg_replace( "/to_tsvector\s*\(\s*'default'\s*,/", 'to_tsvector(', $ins );
-		}
-
-		if ( $this->numericVersion <= 8.1 ) { // Our minimum version
-			$ins = str_replace( 'USING gin', 'USING gist', $ins );
-		}
-
-		return $ins;
-=======
->>>>>>> eb4d2059
 	}
 
 	public function makeSelectOptions( $options ) {
