--- conflicted
+++ resolved
@@ -160,11 +160,7 @@
 
 		$this->determineCoreSchema( $this->mSchema );
 		// The schema to be used is now in the search path; no need for explicit qualification
-<<<<<<< HEAD
-		$this->mSchema = null;
-=======
 		$this->mSchema = '';
->>>>>>> a112e4fa
 
 		return $this->mConn;
 	}
@@ -747,41 +743,10 @@
 		return $res;
 	}
 
-<<<<<<< HEAD
-	function tableName( $name, $format = 'quoted' ) {
-		// Replace reserved words with better ones
-		$name = $this->remappedTableName( $name );
-
-		return parent::tableName( $name, $format );
-	}
-
-	/**
-	 * @param string $name
-	 * @return string Value of $name or remapped name if $name is a reserved keyword
-	 * @TODO: dependency inject these...
-	 */
-	public function remappedTableName( $name ) {
-		if ( $name === 'user' ) {
-			return 'mwuser';
-		} elseif ( $name === 'text' ) {
-			return 'pagecontent';
-		}
-
-		return $name;
-	}
-
-	/**
-	 * @param string $name
-	 * @param string $format
-	 * @return string Qualified and encoded (if requested) table name
-	 */
-	public function realTableName( $name, $format = 'quoted' ) {
-=======
 	public function tableName( $name, $format = 'quoted' ) {
 		// Replace reserved words with better ones
 		$name = $this->remappedTableName( $name );
 
->>>>>>> a112e4fa
 		return parent::tableName( $name, $format );
 	}
 
@@ -1089,6 +1054,7 @@
 		if ( $schema === false ) {
 			$schema = $this->getCoreSchema();
 		}
+		$table = $this->realTableName( $table, 'raw' );
 		$etable = $this->addQuotes( $table );
 		$eschema = $this->addQuotes( $schema );
 		$sql = "SELECT 1 FROM pg_catalog.pg_class c, pg_catalog.pg_namespace n "
