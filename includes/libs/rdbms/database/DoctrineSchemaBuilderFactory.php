<?php

namespace Wikimedia\Rdbms;

<<<<<<< HEAD
use Doctrine\DBAL\Platforms\MySQLPlatform;
use Doctrine\DBAL\Platforms\PostgreSQL94Platform;
=======
use Doctrine\DBAL\Platforms\AbstractPlatform;
>>>>>>> 30164539
use Doctrine\DBAL\Platforms\SqlitePlatform;
use Doctrine\DBAL\Types\Type;
use InvalidArgumentException;

/**
 * @experimental
 * @unstable
 */
class DoctrineSchemaBuilderFactory {

	/**
	 * @param string $platform one of strings 'mysql', 'postgres' or 'sqlite'
	 * @return DoctrineSchemaBuilder
	 */
<<<<<<< HEAD
	public function getSchemaBuilder( $platform ) {
		if ( $platform === 'mysql' ) {
			$platformObject = new MySQLPlatform();
		} elseif ( $platform === 'postgres' ) {
			$platformObject = new PostgreSQL94Platform();
		} elseif ( $platform === 'sqlite' ) {
			$platformObject = new SqlitePlatform();
		} else {
			throw new InvalidArgumentException( 'Unknown platform: ' . $platform );
=======
	public function getSchemaBuilder( string $platform ) {
		return new DoctrineSchemaBuilder( $this->getPlatform( $platform ) );
	}

	/**
	 * @param string $platform one of strings 'mysql', 'postgres' or 'sqlite'
	 * @return DoctrineSchemaChangeBuilder
	 */
	public function getSchemaChangeBuilder( $platform ) {
		return new DoctrineSchemaChangeBuilder( $this->getPlatform( $platform ) );
	}

	/**
	 * @param string $platform
	 * @return AbstractPlatform
	 */
	private function getPlatform( string $platform ) {
		switch ( $platform ) {
			case 'mysql':
				$platformObject = new MWMySQLPlatform;
				break;
			case 'postgres':
				$platformObject = new MWPostgreSqlPlatform;
				break;
			case 'sqlite':
				$platformObject = new SqlitePlatform;
				break;
			default:
				throw new InvalidArgumentException( 'Unknown platform: ' . $platform );
		}

		$customTypes = [
			'Enum' => [ EnumType::class, EnumType::ENUM ],
			'Tinyint' => [ TinyIntType::class, TinyIntType::TINYINT ],
			'Timestamp' => [ TimestampType::class, TimestampType::TIMESTAMP ],
		];

		foreach ( $customTypes as $type => [ $class, $name ] ) {
			if ( !Type::hasType( $name ) ) {
				Type::addType( $name, $class );
			}
			$platformObject->registerDoctrineTypeMapping( $type, $name );
>>>>>>> 30164539
		}

		return $platformObject;
	}
}<|MERGE_RESOLUTION|>--- conflicted
+++ resolved
@@ -2,12 +2,7 @@
 
 namespace Wikimedia\Rdbms;
 
-<<<<<<< HEAD
-use Doctrine\DBAL\Platforms\MySQLPlatform;
-use Doctrine\DBAL\Platforms\PostgreSQL94Platform;
-=======
 use Doctrine\DBAL\Platforms\AbstractPlatform;
->>>>>>> 30164539
 use Doctrine\DBAL\Platforms\SqlitePlatform;
 use Doctrine\DBAL\Types\Type;
 use InvalidArgumentException;
@@ -22,17 +17,6 @@
 	 * @param string $platform one of strings 'mysql', 'postgres' or 'sqlite'
 	 * @return DoctrineSchemaBuilder
 	 */
-<<<<<<< HEAD
-	public function getSchemaBuilder( $platform ) {
-		if ( $platform === 'mysql' ) {
-			$platformObject = new MySQLPlatform();
-		} elseif ( $platform === 'postgres' ) {
-			$platformObject = new PostgreSQL94Platform();
-		} elseif ( $platform === 'sqlite' ) {
-			$platformObject = new SqlitePlatform();
-		} else {
-			throw new InvalidArgumentException( 'Unknown platform: ' . $platform );
-=======
 	public function getSchemaBuilder( string $platform ) {
 		return new DoctrineSchemaBuilder( $this->getPlatform( $platform ) );
 	}
@@ -75,7 +59,6 @@
 				Type::addType( $name, $class );
 			}
 			$platformObject->registerDoctrineTypeMapping( $type, $name );
->>>>>>> 30164539
 		}
 
 		return $platformObject;
