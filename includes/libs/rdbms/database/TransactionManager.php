--- conflicted
+++ resolved
@@ -37,6 +37,11 @@
 	/** @var int No transaction is active */
 	public const STATUS_TRX_NONE = 3;
 
+	/** Session is in a error state requiring a reset */
+	public const STATUS_SESS_ERROR = 1;
+	/** Session is in a normal state */
+	public const STATUS_SESS_OK = 2;
+
 	/** @var float Guess of how many seconds it takes to replicate a small insert */
 	private const TINY_WRITE_SEC = 0.010;
 	/** @var float Consider a write slow if it took more than this many seconds */
@@ -53,10 +58,13 @@
 	private $trxTimestamp = null;
 	/** @var int Transaction status */
 	private $trxStatus = self::STATUS_TRX_NONE;
-	/** @var Throwable|null The last error that caused the status to become STATUS_TRX_ERROR */
+	/** @var Throwable|null The cause of any unresolved transaction state error, or, null */
 	private $trxStatusCause;
-	/** @var array|null Error details of the last statement-only rollback */
+	/** @var array|null Details of the last statement-rollback error for the last transaction */
 	private $trxStatusIgnoredCause;
+
+	/** @var Throwable|null The cause of any unresolved session state loss error, or, null */
+	private $sessionError;
 
 	/** @var string[] Write query callers of the current transaction */
 	private $trxWriteCallers = [];
@@ -112,11 +120,7 @@
 	}
 
 	public function trxLevel() {
-<<<<<<< HEAD
-		return ( $this->trxId != '' ) ? 1 : 0;
-=======
 		return $this->trxId ? 1 : 0;
->>>>>>> 3d0ae94b
 	}
 
 	/**
@@ -127,6 +131,7 @@
 	public function newTrxId( $mode, $fname ) {
 		$this->trxId = new TransactionIdentifier();
 		$this->trxStatus = self::STATUS_TRX_OK;
+		$this->trxStatusCause = null;
 		$this->trxStatusIgnoredCause = null;
 		$this->trxWriteDuration = 0.0;
 		$this->trxWriteQueryCount = 0;
@@ -183,11 +188,14 @@
 
 	public function setTrxStatusToOk() {
 		$this->trxStatus = self::STATUS_TRX_OK;
+		$this->trxStatusCause = null;
 		$this->trxStatusIgnoredCause = null;
 	}
 
 	public function setTrxStatusToNone() {
 		$this->trxStatus = self::STATUS_TRX_NONE;
+		$this->trxStatusCause = null;
+		$this->trxStatusIgnoredCause = null;
 	}
 
 	public function assertTransactionStatus( IDatabase $db, $deprecationLogger, $fname ) {
@@ -208,14 +216,14 @@
 		}
 	}
 
-	public function setTransactionErrorFromStatus( $db, $fname ) {
-		if ( $this->trxStatus > self::STATUS_TRX_ERROR ) {
-			// Put the transaction into an error state if it's not already in one
-			$trxError = new DBUnexpectedError(
+	public function assertSessionStatus( IDatabase $db, $fname ) {
+		if ( $this->sessionError ) {
+			throw new DBSessionStateError(
 				$db,
-				"Uncancelable atomic section canceled (got $fname)"
-			);
-			$this->setTransactionError( $trxError );
+				"Cannot execute query from $fname while session status is ERROR",
+				[],
+				$this->sessionError
+			);
 		}
 	}
 
@@ -239,8 +247,6 @@
 	}
 
 	/**
-<<<<<<< HEAD
-=======
 	 * Get the status of the current session (ephemeral server-side state tied to the connection)
 	 *
 	 * @return int One of the STATUS_SESSION_* class constants
@@ -267,7 +273,6 @@
 	}
 
 	/**
->>>>>>> 3d0ae94b
 	 * @param float $rtt
 	 * @return float Time to apply writes to replicas based on trxWrite* fields
 	 */
@@ -860,6 +865,20 @@
 		return $fnames;
 	}
 
+	/**
+	 * List the methods that have precommit callbacks for the current transaction
+	 *
+	 * @return string[]
+	 */
+	public function pendingPreCommitCallbackCallers(): array {
+		$fnames = $this->pendingWriteCallers();
+		foreach ( $this->trxPreCommitOrIdleCallbacks as $callback ) {
+			$fnames[] = $callback[1];
+		}
+
+		return $fnames;
+	}
+
 	public function isEndCallbacksSuppressed(): bool {
 		return $this->trxEndCallbacksSuppressed;
 	}
