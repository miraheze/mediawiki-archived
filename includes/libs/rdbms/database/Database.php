--- conflicted
+++ resolved
@@ -369,14 +369,6 @@
 		}
 	}
 
-<<<<<<< HEAD
-	public function lastQuery() {
-		wfDeprecated( __METHOD__, '1.40' );
-		return $this->lastQuery;
-	}
-
-=======
->>>>>>> 1f8e9cd0
 	public function lastDoneWrites() {
 		return $this->lastWriteTime ?: false;
 	}
