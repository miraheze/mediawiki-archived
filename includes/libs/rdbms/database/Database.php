<?php
/**
 * @defgroup Database Database
 *
 * This file deals with database interface functions
 * and query specifics/optimisations.
 *
 * This program is free software; you can redistribute it and/or modify
 * it under the terms of the GNU General Public License as published by
 * the Free Software Foundation; either version 2 of the License, or
 * (at your option) any later version.
 *
 * This program is distributed in the hope that it will be useful,
 * but WITHOUT ANY WARRANTY; without even the implied warranty of
 * MERCHANTABILITY or FITNESS FOR A PARTICULAR PURPOSE. See the
 * GNU General Public License for more details.
 *
 * You should have received a copy of the GNU General Public License along
 * with this program; if not, write to the Free Software Foundation, Inc.,
 * 51 Franklin Street, Fifth Floor, Boston, MA 02110-1301, USA.
 * http://www.gnu.org/copyleft/gpl.html
 *
 * @file
 * @ingroup Database
 */
namespace Wikimedia\Rdbms;

use Psr\Log\LoggerAwareInterface;
use Psr\Log\LoggerInterface;
use Wikimedia\ScopedCallback;
use Wikimedia\Timestamp\ConvertibleTimestamp;
use MediaWiki;
use BagOStuff;
use HashBagOStuff;
use InvalidArgumentException;
use Exception;
use RuntimeException;

/**
 * Relational database abstraction object
 *
 * @ingroup Database
 * @since 1.28
 */
abstract class Database implements IDatabase, IMaintainableDatabase, LoggerAwareInterface {
	/** Number of times to re-try an operation in case of deadlock */
	const DEADLOCK_TRIES = 4;
	/** Minimum time to wait before retry, in microseconds */
	const DEADLOCK_DELAY_MIN = 500000;
	/** Maximum time to wait before retry */
	const DEADLOCK_DELAY_MAX = 1500000;

	/** How long before it is worth doing a dummy query to test the connection */
	const PING_TTL = 1.0;
	const PING_QUERY = 'SELECT 1 AS ping';

	const TINY_WRITE_SEC = .010;
	const SLOW_WRITE_SEC = .500;
	const SMALL_WRITE_ROWS = 100;

	/** @var string SQL query */
	protected $mLastQuery = '';
	/** @var float|bool UNIX timestamp of last write query */
	protected $mLastWriteTime = false;
	/** @var string|bool */
	protected $mPHPError = false;
	/** @var string */
	protected $mServer;
	/** @var string */
	protected $mUser;
	/** @var string */
	protected $mPassword;
	/** @var string */
	protected $mDBname;
	/** @var array[] $aliases Map of (table => (dbname, schema, prefix) map) */
	protected $tableAliases = [];
	/** @var bool Whether this PHP instance is for a CLI script */
	protected $cliMode;
	/** @var string Agent name for query profiling */
	protected $agent;

	/** @var BagOStuff APC cache */
	protected $srvCache;
	/** @var LoggerInterface */
	protected $connLogger;
	/** @var LoggerInterface */
	protected $queryLogger;
	/** @var callback Error logging callback */
	protected $errorLogger;

	/** @var resource|null Database connection */
	protected $mConn = null;
	/** @var bool */
	protected $mOpened = false;

	/** @var array[] List of (callable, method name) */
	protected $mTrxIdleCallbacks = [];
	/** @var array[] List of (callable, method name) */
	protected $mTrxPreCommitCallbacks = [];
	/** @var array[] List of (callable, method name) */
	protected $mTrxEndCallbacks = [];
	/** @var callable[] Map of (name => callable) */
	protected $mTrxRecurringCallbacks = [];
	/** @var bool Whether to suppress triggering of transaction end callbacks */
	protected $mTrxEndCallbacksSuppressed = false;

	/** @var string */
	protected $mTablePrefix = '';
	/** @var string */
	protected $mSchema = '';
	/** @var integer */
	protected $mFlags;
	/** @var array */
	protected $mLBInfo = [];
	/** @var bool|null */
	protected $mDefaultBigSelects = null;
	/** @var array|bool */
	protected $mSchemaVars = false;
	/** @var array */
	protected $mSessionVars = [];
	/** @var array|null */
	protected $preparedArgs;
	/** @var string|bool|null Stashed value of html_errors INI setting */
	protected $htmlErrors;
	/** @var string */
	protected $delimiter = ';';
	/** @var DatabaseDomain */
	protected $currentDomain;

	/**
	 * Either 1 if a transaction is active or 0 otherwise.
	 * The other Trx fields may not be meaningfull if this is 0.
	 *
	 * @var int
	 */
	protected $mTrxLevel = 0;
	/**
	 * Either a short hexidecimal string if a transaction is active or ""
	 *
	 * @var string
	 * @see Database::mTrxLevel
	 */
	protected $mTrxShortId = '';
	/**
	 * The UNIX time that the transaction started. Callers can assume that if
	 * snapshot isolation is used, then the data is *at least* up to date to that
	 * point (possibly more up-to-date since the first SELECT defines the snapshot).
	 *
	 * @var float|null
	 * @see Database::mTrxLevel
	 */
	private $mTrxTimestamp = null;
	/** @var float Lag estimate at the time of BEGIN */
	private $mTrxReplicaLag = null;
	/**
	 * Remembers the function name given for starting the most recent transaction via begin().
	 * Used to provide additional context for error reporting.
	 *
	 * @var string
	 * @see Database::mTrxLevel
	 */
	private $mTrxFname = null;
	/**
	 * Record if possible write queries were done in the last transaction started
	 *
	 * @var bool
	 * @see Database::mTrxLevel
	 */
	private $mTrxDoneWrites = false;
	/**
	 * Record if the current transaction was started implicitly due to DBO_TRX being set.
	 *
	 * @var bool
	 * @see Database::mTrxLevel
	 */
	private $mTrxAutomatic = false;
	/**
	 * Array of levels of atomicity within transactions
	 *
	 * @var array
	 */
	private $mTrxAtomicLevels = [];
	/**
	 * Record if the current transaction was started implicitly by Database::startAtomic
	 *
	 * @var bool
	 */
	private $mTrxAutomaticAtomic = false;
	/**
	 * Track the write query callers of the current transaction
	 *
	 * @var string[]
	 */
	private $mTrxWriteCallers = [];
	/**
	 * @var float Seconds spent in write queries for the current transaction
	 */
	private $mTrxWriteDuration = 0.0;
	/**
	 * @var integer Number of write queries for the current transaction
	 */
	private $mTrxWriteQueryCount = 0;
	/**
	 * @var float Like mTrxWriteQueryCount but excludes lock-bound, easy to replicate, queries
	 */
	private $mTrxWriteAdjDuration = 0.0;
	/**
	 * @var integer Number of write queries counted in mTrxWriteAdjDuration
	 */
	private $mTrxWriteAdjQueryCount = 0;
	/**
	 * @var float RTT time estimate
	 */
	private $mRTTEstimate = 0.0;

	/** @var array Map of (name => 1) for locks obtained via lock() */
	private $mNamedLocksHeld = [];
	/** @var array Map of (table name => 1) for TEMPORARY tables */
	protected $mSessionTempTables = [];

	/** @var IDatabase|null Lazy handle to the master DB this server replicates from */
	private $lazyMasterHandle;

	/** @var float UNIX timestamp */
	protected $lastPing = 0.0;

	/** @var int[] Prior mFlags values */
	private $priorFlags = [];

	/** @var object|string Class name or object With profileIn/profileOut methods */
	protected $profiler;
	/** @var TransactionProfiler */
	protected $trxProfiler;

	/**
	 * Constructor and database handle and attempt to connect to the DB server
	 *
	 * IDatabase classes should not be constructed directly in external
	 * code. Database::factory() should be used instead.
	 *
	 * @param array $params Parameters passed from Database::factory()
	 */
	function __construct( array $params ) {
		$server = $params['host'];
		$user = $params['user'];
		$password = $params['password'];
		$dbName = $params['dbname'];

		$this->mSchema = $params['schema'];
		$this->mTablePrefix = $params['tablePrefix'];

		$this->cliMode = $params['cliMode'];
		// Agent name is added to SQL queries in a comment, so make sure it can't break out
		$this->agent = str_replace( '/', '-', $params['agent'] );

		$this->mFlags = $params['flags'];
		if ( $this->mFlags & self::DBO_DEFAULT ) {
			if ( $this->cliMode ) {
				$this->mFlags &= ~self::DBO_TRX;
			} else {
				$this->mFlags |= self::DBO_TRX;
			}
		}

		$this->mSessionVars = $params['variables'];

		$this->srvCache = isset( $params['srvCache'] )
			? $params['srvCache']
			: new HashBagOStuff();

		$this->profiler = $params['profiler'];
		$this->trxProfiler = $params['trxProfiler'];
		$this->connLogger = $params['connLogger'];
		$this->queryLogger = $params['queryLogger'];
		$this->errorLogger = $params['errorLogger'];

		// Set initial dummy domain until open() sets the final DB/prefix
		$this->currentDomain = DatabaseDomain::newUnspecified();

		if ( $user ) {
			$this->open( $server, $user, $password, $dbName );
		} elseif ( $this->requiresDatabaseUser() ) {
			throw new InvalidArgumentException( "No database user provided." );
		}

		// Set the domain object after open() sets the relevant fields
		if ( $this->mDBname != '' ) {
			// Domains with server scope but a table prefix are not used by IDatabase classes
			$this->currentDomain = new DatabaseDomain( $this->mDBname, null, $this->mTablePrefix );
		}
	}

	/**
	 * Construct a Database subclass instance given a database type and parameters
	 *
	 * This also connects to the database immediately upon object construction
	 *
	 * @param string $dbType A possible DB type (sqlite, mysql, postgres)
	 * @param array $p Parameter map with keys:
	 *   - host : The hostname of the DB server
	 *   - user : The name of the database user the client operates under
	 *   - password : The password for the database user
	 *   - dbname : The name of the database to use where queries do not specify one.
	 *      The database must exist or an error might be thrown. Setting this to the empty string
	 *      will avoid any such errors and make the handle have no implicit database scope. This is
	 *      useful for queries like SHOW STATUS, CREATE DATABASE, or DROP DATABASE. Note that a
	 *      "database" in Postgres is rougly equivalent to an entire MySQL server. This the domain
	 *      in which user names and such are defined, e.g. users are database-specific in Postgres.
	 *   - schema : The database schema to use (if supported). A "schema" in Postgres is roughly
	 *      equivalent to a "database" in MySQL. Note that MySQL and SQLite do not use schemas.
	 *   - tablePrefix : Optional table prefix that is implicitly added on to all table names
	 *      recognized in queries. This can be used in place of schemas for handle site farms.
	 *   - flags : Optional bitfield of DBO_* constants that define connection, protocol,
	 *      buffering, and transaction behavior. It is STRONGLY adviced to leave the DBO_DEFAULT
	 *      flag in place UNLESS this this database simply acts as a key/value store.
	 *   - driver: Optional name of a specific DB client driver. For MySQL, there is the old
	 *      'mysql' driver and the newer 'mysqli' driver.
	 *   - variables: Optional map of session variables to set after connecting. This can be
	 *      used to adjust lock timeouts or encoding modes and the like.
	 *   - connLogger: Optional PSR-3 logger interface instance.
	 *   - queryLogger: Optional PSR-3 logger interface instance.
	 *   - profiler: Optional class name or object with profileIn()/profileOut() methods.
	 *      These will be called in query(), using a simplified version of the SQL that also
	 *      includes the agent as a SQL comment.
	 *   - trxProfiler: Optional TransactionProfiler instance.
	 *   - errorLogger: Optional callback that takes an Exception and logs it.
	 *   - cliMode: Whether to consider the execution context that of a CLI script.
	 *   - agent: Optional name used to identify the end-user in query profiling/logging.
	 *   - srvCache: Optional BagOStuff instance to an APC-style cache.
	 * @return Database|null If the database driver or extension cannot be found
	 * @throws InvalidArgumentException If the database driver or extension cannot be found
	 * @since 1.18
	 */
	final public static function factory( $dbType, $p = [] ) {
		static $canonicalDBTypes = [
			'mysql' => [ 'mysqli', 'mysql' ],
			'postgres' => [],
			'sqlite' => [],
			'oracle' => [],
			'mssql' => [],
		];
		static $classAliases = [
			'DatabaseMssql' => DatabaseMssql::class,
			'DatabaseMysql' => DatabaseMysql::class,
			'DatabaseMysqli' => DatabaseMysqli::class,
			'DatabaseSqlite' => DatabaseSqlite::class,
			'DatabasePostgres' => DatabasePostgres::class
		];

		$driver = false;
		$dbType = strtolower( $dbType );
		if ( isset( $canonicalDBTypes[$dbType] ) && $canonicalDBTypes[$dbType] ) {
			$possibleDrivers = $canonicalDBTypes[$dbType];
			if ( !empty( $p['driver'] ) ) {
				if ( in_array( $p['driver'], $possibleDrivers ) ) {
					$driver = $p['driver'];
				} else {
					throw new InvalidArgumentException( __METHOD__ .
						" type '$dbType' does not support driver '{$p['driver']}'" );
				}
			} else {
				foreach ( $possibleDrivers as $posDriver ) {
					if ( extension_loaded( $posDriver ) ) {
						$driver = $posDriver;
						break;
					}
				}
			}
		} else {
			$driver = $dbType;
		}

		if ( $driver === false || $driver === '' ) {
			throw new InvalidArgumentException( __METHOD__ .
				" no viable database extension found for type '$dbType'" );
		}

		$class = 'Database' . ucfirst( $driver );
		if ( isset( $classAliases[$class] ) ) {
			$class = $classAliases[$class];
		}

		if ( class_exists( $class ) && is_subclass_of( $class, IDatabase::class ) ) {
			// Resolve some defaults for b/c
			$p['host'] = isset( $p['host'] ) ? $p['host'] : false;
			$p['user'] = isset( $p['user'] ) ? $p['user'] : false;
			$p['password'] = isset( $p['password'] ) ? $p['password'] : false;
			$p['dbname'] = isset( $p['dbname'] ) ? $p['dbname'] : false;
			$p['flags'] = isset( $p['flags'] ) ? $p['flags'] : 0;
			$p['variables'] = isset( $p['variables'] ) ? $p['variables'] : [];
			$p['tablePrefix'] = isset( $p['tablePrefix'] ) ? $p['tablePrefix'] : '';
			$p['schema'] = isset( $p['schema'] ) ? $p['schema'] : '';
			$p['cliMode'] = isset( $p['cliMode'] ) ? $p['cliMode'] : ( PHP_SAPI === 'cli' );
			$p['agent'] = isset( $p['agent'] ) ? $p['agent'] : '';
			if ( !isset( $p['connLogger'] ) ) {
				$p['connLogger'] = new \Psr\Log\NullLogger();
			}
			if ( !isset( $p['queryLogger'] ) ) {
				$p['queryLogger'] = new \Psr\Log\NullLogger();
			}
			$p['profiler'] = isset( $p['profiler'] ) ? $p['profiler'] : null;
			if ( !isset( $p['trxProfiler'] ) ) {
				$p['trxProfiler'] = new TransactionProfiler();
			}
			if ( !isset( $p['errorLogger'] ) ) {
				$p['errorLogger'] = function ( Exception $e ) {
					trigger_error( get_class( $e ) . ': ' . $e->getMessage(), E_USER_WARNING );
				};
			}

			$conn = new $class( $p );
		} else {
			$conn = null;
		}

		return $conn;
	}

	public function setLogger( LoggerInterface $logger ) {
		$this->queryLogger = $logger;
	}

	public function getServerInfo() {
		return $this->getServerVersion();
	}

	public function bufferResults( $buffer = null ) {
		$res = !$this->getFlag( self::DBO_NOBUFFER );
		if ( $buffer !== null ) {
			$buffer
				? $this->clearFlag( self::DBO_NOBUFFER )
				: $this->setFlag( self::DBO_NOBUFFER );
		}

		return $res;
	}

	/**
	 * Turns on (false) or off (true) the automatic generation and sending
	 * of a "we're sorry, but there has been a database error" page on
	 * database errors. Default is on (false). When turned off, the
	 * code should use lastErrno() and lastError() to handle the
	 * situation as appropriate.
	 *
	 * Do not use this function outside of the Database classes.
	 *
	 * @param null|bool $ignoreErrors
	 * @return bool The previous value of the flag.
	 */
	protected function ignoreErrors( $ignoreErrors = null ) {
		$res = $this->getFlag( self::DBO_IGNORE );
		if ( $ignoreErrors !== null ) {
			$ignoreErrors
				? $this->setFlag( self::DBO_IGNORE )
				: $this->clearFlag( self::DBO_IGNORE );
		}

		return $res;
	}

	public function trxLevel() {
		return $this->mTrxLevel;
	}

	public function trxTimestamp() {
		return $this->mTrxLevel ? $this->mTrxTimestamp : null;
	}

	public function tablePrefix( $prefix = null ) {
		$old = $this->mTablePrefix;
		if ( $prefix !== null ) {
			$this->mTablePrefix = $prefix;
			$this->currentDomain = ( $this->mDBname != '' )
				? new DatabaseDomain( $this->mDBname, null, $this->mTablePrefix )
				: DatabaseDomain::newUnspecified();
		}

		return $old;
	}

	public function dbSchema( $schema = null ) {
		$old = $this->mSchema;
		if ( $schema !== null ) {
			$this->mSchema = $schema;
		}

		return $old;
	}

	public function getLBInfo( $name = null ) {
		if ( is_null( $name ) ) {
			return $this->mLBInfo;
		} else {
			if ( array_key_exists( $name, $this->mLBInfo ) ) {
				return $this->mLBInfo[$name];
			} else {
				return null;
			}
		}
	}

	public function setLBInfo( $name, $value = null ) {
		if ( is_null( $value ) ) {
			$this->mLBInfo = $name;
		} else {
			$this->mLBInfo[$name] = $value;
		}
	}

	public function setLazyMasterHandle( IDatabase $conn ) {
		$this->lazyMasterHandle = $conn;
	}

	/**
	 * @return IDatabase|null
	 * @see setLazyMasterHandle()
	 * @since 1.27
	 */
	protected function getLazyMasterHandle() {
		return $this->lazyMasterHandle;
	}

	public function implicitGroupby() {
		return true;
	}

	public function implicitOrderby() {
		return true;
	}

	public function lastQuery() {
		return $this->mLastQuery;
	}

	public function doneWrites() {
		return (bool)$this->mLastWriteTime;
	}

	public function lastDoneWrites() {
		return $this->mLastWriteTime ?: false;
	}

	public function writesPending() {
		return $this->mTrxLevel && $this->mTrxDoneWrites;
	}

	public function writesOrCallbacksPending() {
		return $this->mTrxLevel && (
			$this->mTrxDoneWrites || $this->mTrxIdleCallbacks || $this->mTrxPreCommitCallbacks
		);
	}

	public function pendingWriteQueryDuration( $type = self::ESTIMATE_TOTAL ) {
		if ( !$this->mTrxLevel ) {
			return false;
		} elseif ( !$this->mTrxDoneWrites ) {
			return 0.0;
		}

		switch ( $type ) {
			case self::ESTIMATE_DB_APPLY:
				$this->ping( $rtt );
				$rttAdjTotal = $this->mTrxWriteAdjQueryCount * $rtt;
				$applyTime = max( $this->mTrxWriteAdjDuration - $rttAdjTotal, 0 );
				// For omitted queries, make them count as something at least
				$omitted = $this->mTrxWriteQueryCount - $this->mTrxWriteAdjQueryCount;
				$applyTime += self::TINY_WRITE_SEC * $omitted;

				return $applyTime;
			default: // everything
				return $this->mTrxWriteDuration;
		}
	}

	public function pendingWriteCallers() {
		return $this->mTrxLevel ? $this->mTrxWriteCallers : [];
	}

	protected function pendingWriteAndCallbackCallers() {
		if ( !$this->mTrxLevel ) {
			return [];
		}

		$fnames = $this->mTrxWriteCallers;
		foreach ( [
			$this->mTrxIdleCallbacks,
			$this->mTrxPreCommitCallbacks,
			$this->mTrxEndCallbacks
		] as $callbacks ) {
			foreach ( $callbacks as $callback ) {
				$fnames[] = $callback[1];
			}
		}

		return $fnames;
	}

	public function isOpen() {
		return $this->mOpened;
	}

	public function setFlag( $flag, $remember = self::REMEMBER_NOTHING ) {
		if ( $remember === self::REMEMBER_PRIOR ) {
			array_push( $this->priorFlags, $this->mFlags );
		}
		$this->mFlags |= $flag;
	}

	public function clearFlag( $flag, $remember = self::REMEMBER_NOTHING ) {
		if ( $remember === self::REMEMBER_PRIOR ) {
			array_push( $this->priorFlags, $this->mFlags );
		}
		$this->mFlags &= ~$flag;
	}

	public function restoreFlags( $state = self::RESTORE_PRIOR ) {
		if ( !$this->priorFlags ) {
			return;
		}

		if ( $state === self::RESTORE_INITIAL ) {
			$this->mFlags = reset( $this->priorFlags );
			$this->priorFlags = [];
		} else {
			$this->mFlags = array_pop( $this->priorFlags );
		}
	}

	public function getFlag( $flag ) {
		return !!( $this->mFlags & $flag );
	}

	/**
	 * @param string $name Class field name
	 * @return mixed
	 * @deprecated Since 1.28
	 */
	public function getProperty( $name ) {
		return $this->$name;
	}

	public function getDomainID() {
		return $this->currentDomain->getId();
	}

	final public function getWikiID() {
		return $this->getDomainID();
	}

	/**
	 * Get information about an index into an object
	 * @param string $table Table name
	 * @param string $index Index name
	 * @param string $fname Calling function name
	 * @return mixed Database-specific index description class or false if the index does not exist
	 */
	abstract function indexInfo( $table, $index, $fname = __METHOD__ );

	/**
	 * Wrapper for addslashes()
	 *
	 * @param string $s String to be slashed.
	 * @return string Slashed string.
	 */
	abstract function strencode( $s );

	protected function installErrorHandler() {
		$this->mPHPError = false;
		$this->htmlErrors = ini_set( 'html_errors', '0' );
		set_error_handler( [ $this, 'connectionErrorLogger' ] );
	}

	/**
	 * @return bool|string
	 */
	protected function restoreErrorHandler() {
		restore_error_handler();
		if ( $this->htmlErrors !== false ) {
			ini_set( 'html_errors', $this->htmlErrors );
		}

		return $this->getLastPHPError();
	}

	/**
	 * @return string|bool Last PHP error for this DB (typically connection errors)
	 */
	protected function getLastPHPError() {
		if ( $this->mPHPError ) {
			$error = preg_replace( '!\[<a.*</a>\]!', '', $this->mPHPError );
			$error = preg_replace( '!^.*?:\s?(.*)$!', '$1', $error );

			return $error;
		}

		return false;
	}

	/**
	 * This method should not be used outside of Database classes
	 *
	 * @param int $errno
	 * @param string $errstr
	 */
	public function connectionErrorLogger( $errno, $errstr ) {
		$this->mPHPError = $errstr;
	}

	/**
	 * Create a log context to pass to PSR-3 logger functions.
	 *
	 * @param array $extras Additional data to add to context
	 * @return array
	 */
	protected function getLogContext( array $extras = [] ) {
		return array_merge(
			[
				'db_server' => $this->mServer,
				'db_name' => $this->mDBname,
				'db_user' => $this->mUser,
			],
			$extras
		);
	}

	public function close() {
		if ( $this->mConn ) {
			if ( $this->trxLevel() ) {
				$this->commit( __METHOD__, self::FLUSHING_INTERNAL );
			}

			$closed = $this->closeConnection();
			$this->mConn = false;
		} elseif ( $this->mTrxIdleCallbacks || $this->mTrxEndCallbacks ) { // sanity
			throw new RuntimeException( "Transaction callbacks still pending." );
		} else {
			$closed = true;
		}
		$this->mOpened = false;

		return $closed;
	}

	/**
	 * Make sure isOpen() returns true as a sanity check
	 *
	 * @throws DBUnexpectedError
	 */
	protected function assertOpen() {
		if ( !$this->isOpen() ) {
			throw new DBUnexpectedError( $this, "DB connection was already closed." );
		}
	}

	/**
	 * Closes underlying database connection
	 * @since 1.20
	 * @return bool Whether connection was closed successfully
	 */
	abstract protected function closeConnection();

	public function reportConnectionError( $error = 'Unknown error' ) {
		$myError = $this->lastError();
		if ( $myError ) {
			$error = $myError;
		}

		# New method
		throw new DBConnectionError( $this, $error );
	}

	/**
	 * The DBMS-dependent part of query()
	 *
	 * @param string $sql SQL query.
	 * @return ResultWrapper|bool Result object to feed to fetchObject,
	 *   fetchRow, ...; or false on failure
	 */
	abstract protected function doQuery( $sql );

	/**
	 * Determine whether a query writes to the DB.
	 * Should return true if unsure.
	 *
	 * @param string $sql
	 * @return bool
	 */
	protected function isWriteQuery( $sql ) {
		return !preg_match(
			'/^(?:SELECT|BEGIN|ROLLBACK|COMMIT|SET|SHOW|EXPLAIN|\(SELECT)\b/i', $sql );
	}

	/**
	 * @param $sql
	 * @return string|null
	 */
	protected function getQueryVerb( $sql ) {
		return preg_match( '/^\s*([a-z]+)/i', $sql, $m ) ? strtoupper( $m[1] ) : null;
	}

	/**
	 * Determine whether a SQL statement is sensitive to isolation level.
	 * A SQL statement is considered transactable if its result could vary
	 * depending on the transaction isolation level. Operational commands
	 * such as 'SET' and 'SHOW' are not considered to be transactable.
	 *
	 * @param string $sql
	 * @return bool
	 */
	protected function isTransactableQuery( $sql ) {
		return !in_array(
			$this->getQueryVerb( $sql ),
			[ 'BEGIN', 'COMMIT', 'ROLLBACK', 'SHOW', 'SET', 'CREATE', 'ALTER' ],
			true
		);
	}

	/**
	 * @param string $sql A SQL query
	 * @return bool Whether $sql is SQL for creating/dropping a new TEMPORARY table
	 */
	protected function registerTempTableOperation( $sql ) {
		if ( preg_match(
			'/^CREATE\s+TEMPORARY\s+TABLE\s+(?:IF\s+NOT\s+EXISTS\s+)?[`"\']?(\w+)[`"\']?/i',
			$sql,
			$matches
		) ) {
			$this->mSessionTempTables[$matches[1]] = 1;

			return true;
		} elseif ( preg_match(
			'/^DROP\s+(?:TEMPORARY\s+)?TABLE\s+(?:IF\s+EXISTS\s+)?[`"\']?(\w+)[`"\']?/i',
			$sql,
			$matches
		) ) {
			unset( $this->mSessionTempTables[$matches[1]] );

			return true;
		} elseif ( preg_match(
			'/^(?:INSERT\s+(?:\w+\s+)?INTO|UPDATE|DELETE\s+FROM)\s+[`"\']?(\w+)[`"\']?/i',
			$sql,
			$matches
		) ) {
			return isset( $this->mSessionTempTables[$matches[1]] );
		}

		return false;
	}

	public function query( $sql, $fname = __METHOD__, $tempIgnore = false ) {
		$priorWritesPending = $this->writesOrCallbacksPending();
		$this->mLastQuery = $sql;

		$isWrite = $this->isWriteQuery( $sql ) && !$this->registerTempTableOperation( $sql );
		if ( $isWrite ) {
			$reason = $this->getReadOnlyReason();
			if ( $reason !== false ) {
				throw new DBReadOnlyError( $this, "Database is read-only: $reason" );
			}
			# Set a flag indicating that writes have been done
			$this->mLastWriteTime = microtime( true );
		}

		// Add trace comment to the begin of the sql string, right after the operator.
		// Or, for one-word queries (like "BEGIN" or COMMIT") add it to the end (T44598)
		$commentedSql = preg_replace( '/\s|$/', " /* $fname {$this->agent} */ ", $sql, 1 );

		# Start implicit transactions that wrap the request if DBO_TRX is enabled
		if ( !$this->mTrxLevel && $this->getFlag( self::DBO_TRX )
			&& $this->isTransactableQuery( $sql )
		) {
			$this->begin( __METHOD__ . " ($fname)", self::TRANSACTION_INTERNAL );
			$this->mTrxAutomatic = true;
		}

		# Keep track of whether the transaction has write queries pending
		if ( $this->mTrxLevel && !$this->mTrxDoneWrites && $isWrite ) {
			$this->mTrxDoneWrites = true;
			$this->trxProfiler->transactionWritingIn(
				$this->mServer, $this->mDBname, $this->mTrxShortId );
		}

		if ( $this->getFlag( self::DBO_DEBUG ) ) {
			$this->queryLogger->debug( "{$this->mDBname} {$commentedSql}" );
		}

		# Avoid fatals if close() was called
		$this->assertOpen();

		# Send the query to the server
		$ret = $this->doProfiledQuery( $sql, $commentedSql, $isWrite, $fname );

		# Try reconnecting if the connection was lost
		if ( false === $ret && $this->wasErrorReissuable() ) {
			$recoverable = $this->canRecoverFromDisconnect( $sql, $priorWritesPending );
			# Stash the last error values before anything might clear them
			$lastError = $this->lastError();
			$lastErrno = $this->lastErrno();
			# Update state tracking to reflect transaction loss due to disconnection
			$this->handleSessionLoss();
			if ( $this->reconnect() ) {
				$msg = __METHOD__ . ": lost connection to {$this->getServer()}; reconnected";
				$this->connLogger->warning( $msg );
				$this->queryLogger->warning(
					"$msg:\n" . ( new RuntimeException() )->getTraceAsString() );

				if ( !$recoverable ) {
					# Callers may catch the exception and continue to use the DB
					$this->reportQueryError( $lastError, $lastErrno, $sql, $fname );
				} else {
					# Should be safe to silently retry the query
					$ret = $this->doProfiledQuery( $sql, $commentedSql, $isWrite, $fname );
				}
			} else {
				$msg = __METHOD__ . ": lost connection to {$this->getServer()} permanently";
				$this->connLogger->error( $msg );
			}
		}

		if ( false === $ret ) {
			# Deadlocks cause the entire transaction to abort, not just the statement.
			# https://dev.mysql.com/doc/refman/5.7/en/innodb-error-handling.html
			# https://www.postgresql.org/docs/9.1/static/explicit-locking.html
			if ( $this->wasDeadlock() ) {
				if ( $this->explicitTrxActive() || $priorWritesPending ) {
					$tempIgnore = false; // not recoverable
				}
				# Update state tracking to reflect transaction loss
				$this->handleSessionLoss();
			}

			$this->reportQueryError(
				$this->lastError(), $this->lastErrno(), $sql, $fname, $tempIgnore );
		}

		$res = $this->resultObject( $ret );

		return $res;
	}

	private function doProfiledQuery( $sql, $commentedSql, $isWrite, $fname ) {
		$isMaster = !is_null( $this->getLBInfo( 'master' ) );
		# generalizeSQL() will probably cut down the query to reasonable
		# logging size most of the time. The substr is really just a sanity check.
		if ( $isMaster ) {
			$queryProf = 'query-m: ' . substr( self::generalizeSQL( $sql ), 0, 255 );
		} else {
			$queryProf = 'query: ' . substr( self::generalizeSQL( $sql ), 0, 255 );
		}

		# Include query transaction state
		$queryProf .= $this->mTrxShortId ? " [TRX#{$this->mTrxShortId}]" : "";

		$startTime = microtime( true );
		if ( $this->profiler ) {
			call_user_func( [ $this->profiler, 'profileIn' ], $queryProf );
		}
		$ret = $this->doQuery( $commentedSql );
		if ( $this->profiler ) {
			call_user_func( [ $this->profiler, 'profileOut' ], $queryProf );
		}
		$queryRuntime = max( microtime( true ) - $startTime, 0.0 );

		unset( $queryProfSection ); // profile out (if set)

		if ( $ret !== false ) {
			$this->lastPing = $startTime;
			if ( $isWrite && $this->mTrxLevel ) {
				$this->updateTrxWriteQueryTime( $sql, $queryRuntime );
				$this->mTrxWriteCallers[] = $fname;
			}
		}

		if ( $sql === self::PING_QUERY ) {
			$this->mRTTEstimate = $queryRuntime;
		}

		$this->trxProfiler->recordQueryCompletion(
			$queryProf, $startTime, $isWrite, $this->affectedRows()
		);
		$this->queryLogger->debug( $sql, [
			'method' => $fname,
			'master' => $isMaster,
			'runtime' => $queryRuntime,
		] );

		return $ret;
	}

	/**
	 * Update the estimated run-time of a query, not counting large row lock times
	 *
	 * LoadBalancer can be set to rollback transactions that will create huge replication
	 * lag. It bases this estimate off of pendingWriteQueryDuration(). Certain simple
	 * queries, like inserting a row can take a long time due to row locking. This method
	 * uses some simple heuristics to discount those cases.
	 *
	 * @param string $sql A SQL write query
	 * @param float $runtime Total runtime, including RTT
	 */
	private function updateTrxWriteQueryTime( $sql, $runtime ) {
		// Whether this is indicative of replica DB runtime (except for RBR or ws_repl)
		$indicativeOfReplicaRuntime = true;
		if ( $runtime > self::SLOW_WRITE_SEC ) {
			$verb = $this->getQueryVerb( $sql );
			// insert(), upsert(), replace() are fast unless bulky in size or blocked on locks
			if ( $verb === 'INSERT' ) {
				$indicativeOfReplicaRuntime = $this->affectedRows() > self::SMALL_WRITE_ROWS;
			} elseif ( $verb === 'REPLACE' ) {
				$indicativeOfReplicaRuntime = $this->affectedRows() > self::SMALL_WRITE_ROWS / 2;
			}
		}

		$this->mTrxWriteDuration += $runtime;
		$this->mTrxWriteQueryCount += 1;
		if ( $indicativeOfReplicaRuntime ) {
			$this->mTrxWriteAdjDuration += $runtime;
			$this->mTrxWriteAdjQueryCount += 1;
		}
	}

	private function canRecoverFromDisconnect( $sql, $priorWritesPending ) {
		# Transaction dropped; this can mean lost writes, or REPEATABLE-READ snapshots.
		# Dropped connections also mean that named locks are automatically released.
		# Only allow error suppression in autocommit mode or when the lost transaction
		# didn't matter anyway (aside from DBO_TRX snapshot loss).
		if ( $this->mNamedLocksHeld ) {
			return false; // possible critical section violation
		} elseif ( $sql === 'COMMIT' ) {
			return !$priorWritesPending; // nothing written anyway? (T127428)
		} elseif ( $sql === 'ROLLBACK' ) {
			return true; // transaction lost...which is also what was requested :)
		} elseif ( $this->explicitTrxActive() ) {
			return false; // don't drop atomocity
		} elseif ( $priorWritesPending ) {
			return false; // prior writes lost from implicit transaction
		}

		return true;
	}

	private function handleSessionLoss() {
		$this->mTrxLevel = 0;
		$this->mTrxIdleCallbacks = []; // T67263
		$this->mTrxPreCommitCallbacks = []; // T67263
		$this->mSessionTempTables = [];
		$this->mNamedLocksHeld = [];
		try {
			// Handle callbacks in mTrxEndCallbacks
			$this->runOnTransactionIdleCallbacks( self::TRIGGER_ROLLBACK );
			$this->runTransactionListenerCallbacks( self::TRIGGER_ROLLBACK );
			return null;
		} catch ( Exception $e ) {
			// Already logged; move on...
			return $e;
		}
	}

	public function reportQueryError( $error, $errno, $sql, $fname, $tempIgnore = false ) {
		if ( $this->ignoreErrors() || $tempIgnore ) {
			$this->queryLogger->debug( "SQL ERROR (ignored): $error\n" );
		} else {
			$sql1line = mb_substr( str_replace( "\n", "\\n", $sql ), 0, 5 * 1024 );
			$this->queryLogger->error(
				"{fname}\t{db_server}\t{errno}\t{error}\t{sql1line}",
				$this->getLogContext( [
					'method' => __METHOD__,
					'errno' => $errno,
					'error' => $error,
					'sql1line' => $sql1line,
					'fname' => $fname,
				] )
			);
			$this->queryLogger->debug( "SQL ERROR: " . $error . "\n" );
			throw new DBQueryError( $this, $error, $errno, $sql, $fname );
		}
	}

	public function freeResult( $res ) {
	}

	public function selectField(
		$table, $var, $cond = '', $fname = __METHOD__, $options = []
	) {
		if ( $var === '*' ) { // sanity
			throw new DBUnexpectedError( $this, "Cannot use a * field: got '$var'" );
		}

		if ( !is_array( $options ) ) {
			$options = [ $options ];
		}

		$options['LIMIT'] = 1;

		$res = $this->select( $table, $var, $cond, $fname, $options );
		if ( $res === false || !$this->numRows( $res ) ) {
			return false;
		}

		$row = $this->fetchRow( $res );

		if ( $row !== false ) {
			return reset( $row );
		} else {
			return false;
		}
	}

	public function selectFieldValues(
		$table, $var, $cond = '', $fname = __METHOD__, $options = [], $join_conds = []
	) {
		if ( $var === '*' ) { // sanity
			throw new DBUnexpectedError( $this, "Cannot use a * field" );
		} elseif ( !is_string( $var ) ) { // sanity
			throw new DBUnexpectedError( $this, "Cannot use an array of fields" );
		}

		if ( !is_array( $options ) ) {
			$options = [ $options ];
		}

		$res = $this->select( $table, $var, $cond, $fname, $options, $join_conds );
		if ( $res === false ) {
			return false;
		}

		$values = [];
		foreach ( $res as $row ) {
			$values[] = $row->$var;
		}

		return $values;
	}

	/**
	 * Returns an optional USE INDEX clause to go after the table, and a
	 * string to go at the end of the query.
	 *
	 * @param array $options Associative array of options to be turned into
	 *   an SQL query, valid keys are listed in the function.
	 * @return array
	 * @see Database::select()
	 */
	protected function makeSelectOptions( $options ) {
		$preLimitTail = $postLimitTail = '';
		$startOpts = '';

		$noKeyOptions = [];

		foreach ( $options as $key => $option ) {
			if ( is_numeric( $key ) ) {
				$noKeyOptions[$option] = true;
			}
		}

		$preLimitTail .= $this->makeGroupByWithHaving( $options );

		$preLimitTail .= $this->makeOrderBy( $options );

		if ( isset( $noKeyOptions['FOR UPDATE'] ) ) {
			$postLimitTail .= ' FOR UPDATE';
		}

		if ( isset( $noKeyOptions['LOCK IN SHARE MODE'] ) ) {
			$postLimitTail .= ' LOCK IN SHARE MODE';
		}

		if ( isset( $noKeyOptions['DISTINCT'] ) || isset( $noKeyOptions['DISTINCTROW'] ) ) {
			$startOpts .= 'DISTINCT';
		}

		# Various MySQL extensions
		if ( isset( $noKeyOptions['STRAIGHT_JOIN'] ) ) {
			$startOpts .= ' /*! STRAIGHT_JOIN */';
		}

		if ( isset( $noKeyOptions['HIGH_PRIORITY'] ) ) {
			$startOpts .= ' HIGH_PRIORITY';
		}

		if ( isset( $noKeyOptions['SQL_BIG_RESULT'] ) ) {
			$startOpts .= ' SQL_BIG_RESULT';
		}

		if ( isset( $noKeyOptions['SQL_BUFFER_RESULT'] ) ) {
			$startOpts .= ' SQL_BUFFER_RESULT';
		}

		if ( isset( $noKeyOptions['SQL_SMALL_RESULT'] ) ) {
			$startOpts .= ' SQL_SMALL_RESULT';
		}

		if ( isset( $noKeyOptions['SQL_CALC_FOUND_ROWS'] ) ) {
			$startOpts .= ' SQL_CALC_FOUND_ROWS';
		}

		if ( isset( $noKeyOptions['SQL_CACHE'] ) ) {
			$startOpts .= ' SQL_CACHE';
		}

		if ( isset( $noKeyOptions['SQL_NO_CACHE'] ) ) {
			$startOpts .= ' SQL_NO_CACHE';
		}

		if ( isset( $options['USE INDEX'] ) && is_string( $options['USE INDEX'] ) ) {
			$useIndex = $this->useIndexClause( $options['USE INDEX'] );
		} else {
			$useIndex = '';
		}
		if ( isset( $options['IGNORE INDEX'] ) && is_string( $options['IGNORE INDEX'] ) ) {
			$ignoreIndex = $this->ignoreIndexClause( $options['IGNORE INDEX'] );
		} else {
			$ignoreIndex = '';
		}

		return [ $startOpts, $useIndex, $preLimitTail, $postLimitTail, $ignoreIndex ];
	}

	/**
	 * Returns an optional GROUP BY with an optional HAVING
	 *
	 * @param array $options Associative array of options
	 * @return string
	 * @see Database::select()
	 * @since 1.21
	 */
	protected function makeGroupByWithHaving( $options ) {
		$sql = '';
		if ( isset( $options['GROUP BY'] ) ) {
			$gb = is_array( $options['GROUP BY'] )
				? implode( ',', $options['GROUP BY'] )
				: $options['GROUP BY'];
			$sql .= ' GROUP BY ' . $gb;
		}
		if ( isset( $options['HAVING'] ) ) {
			$having = is_array( $options['HAVING'] )
				? $this->makeList( $options['HAVING'], self::LIST_AND )
				: $options['HAVING'];
			$sql .= ' HAVING ' . $having;
		}

		return $sql;
	}

	/**
	 * Returns an optional ORDER BY
	 *
	 * @param array $options Associative array of options
	 * @return string
	 * @see Database::select()
	 * @since 1.21
	 */
	protected function makeOrderBy( $options ) {
		if ( isset( $options['ORDER BY'] ) ) {
			$ob = is_array( $options['ORDER BY'] )
				? implode( ',', $options['ORDER BY'] )
				: $options['ORDER BY'];

			return ' ORDER BY ' . $ob;
		}

		return '';
	}

	public function select( $table, $vars, $conds = '', $fname = __METHOD__,
		$options = [], $join_conds = [] ) {
		$sql = $this->selectSQLText( $table, $vars, $conds, $fname, $options, $join_conds );

		return $this->query( $sql, $fname );
	}

	public function selectSQLText( $table, $vars, $conds = '', $fname = __METHOD__,
		$options = [], $join_conds = []
	) {
		if ( is_array( $vars ) ) {
			$vars = implode( ',', $this->fieldNamesWithAlias( $vars ) );
		}

		$options = (array)$options;
		$useIndexes = ( isset( $options['USE INDEX'] ) && is_array( $options['USE INDEX'] ) )
			? $options['USE INDEX']
			: [];
		$ignoreIndexes = (
			isset( $options['IGNORE INDEX'] ) &&
			is_array( $options['IGNORE INDEX'] )
		)
			? $options['IGNORE INDEX']
			: [];

		if ( is_array( $table ) ) {
			$from = ' FROM ' .
				$this->tableNamesWithIndexClauseOrJOIN(
					$table, $useIndexes, $ignoreIndexes, $join_conds );
		} elseif ( $table != '' ) {
			if ( $table[0] == ' ' ) {
				$from = ' FROM ' . $table;
			} else {
				$from = ' FROM ' .
					$this->tableNamesWithIndexClauseOrJOIN(
						[ $table ], $useIndexes, $ignoreIndexes, [] );
			}
		} else {
			$from = '';
		}

		list( $startOpts, $useIndex, $preLimitTail, $postLimitTail, $ignoreIndex ) =
			$this->makeSelectOptions( $options );

		if ( !empty( $conds ) ) {
			if ( is_array( $conds ) ) {
				$conds = $this->makeList( $conds, self::LIST_AND );
			}
			$sql = "SELECT $startOpts $vars $from $useIndex $ignoreIndex " .
				"WHERE $conds $preLimitTail";
		} else {
			$sql = "SELECT $startOpts $vars $from $useIndex $ignoreIndex $preLimitTail";
		}

		if ( isset( $options['LIMIT'] ) ) {
			$sql = $this->limitResult( $sql, $options['LIMIT'],
				isset( $options['OFFSET'] ) ? $options['OFFSET'] : false );
		}
		$sql = "$sql $postLimitTail";

		if ( isset( $options['EXPLAIN'] ) ) {
			$sql = 'EXPLAIN ' . $sql;
		}

		return $sql;
	}

	public function selectRow( $table, $vars, $conds, $fname = __METHOD__,
		$options = [], $join_conds = []
	) {
		$options = (array)$options;
		$options['LIMIT'] = 1;
		$res = $this->select( $table, $vars, $conds, $fname, $options, $join_conds );

		if ( $res === false ) {
			return false;
		}

		if ( !$this->numRows( $res ) ) {
			return false;
		}

		$obj = $this->fetchObject( $res );

		return $obj;
	}

	public function estimateRowCount(
		$table, $vars = '*', $conds = '', $fname = __METHOD__, $options = []
	) {
		$rows = 0;
		$res = $this->select( $table, [ 'rowcount' => 'COUNT(*)' ], $conds, $fname, $options );

		if ( $res ) {
			$row = $this->fetchRow( $res );
			$rows = ( isset( $row['rowcount'] ) ) ? (int)$row['rowcount'] : 0;
		}

		return $rows;
	}

	public function selectRowCount(
		$tables, $vars = '*', $conds = '', $fname = __METHOD__, $options = [], $join_conds = []
	) {
		$rows = 0;
		$sql = $this->selectSQLText( $tables, '1', $conds, $fname, $options, $join_conds );
		// The identifier quotes is primarily for MSSQL.
		$rowCountCol = $this->addIdentifierQuotes( "rowcount" );
		$tableName = $this->addIdentifierQuotes( "tmp_count" );
		$res = $this->query( "SELECT COUNT(*) AS $rowCountCol FROM ($sql) $tableName", $fname );

		if ( $res ) {
			$row = $this->fetchRow( $res );
			$rows = ( isset( $row['rowcount'] ) ) ? (int)$row['rowcount'] : 0;
		}

		return $rows;
	}

	/**
	 * Removes most variables from an SQL query and replaces them with X or N for numbers.
	 * It's only slightly flawed. Don't use for anything important.
	 *
	 * @param string $sql A SQL Query
	 *
	 * @return string
	 */
	protected static function generalizeSQL( $sql ) {
		# This does the same as the regexp below would do, but in such a way
		# as to avoid crashing php on some large strings.
		# $sql = preg_replace( "/'([^\\\\']|\\\\.)*'|\"([^\\\\\"]|\\\\.)*\"/", "'X'", $sql );

		$sql = str_replace( "\\\\", '', $sql );
		$sql = str_replace( "\\'", '', $sql );
		$sql = str_replace( "\\\"", '', $sql );
		$sql = preg_replace( "/'.*'/s", "'X'", $sql );
		$sql = preg_replace( '/".*"/s', "'X'", $sql );

		# All newlines, tabs, etc replaced by single space
		$sql = preg_replace( '/\s+/', ' ', $sql );

		# All numbers => N,
		# except the ones surrounded by characters, e.g. l10n
		$sql = preg_replace( '/-?\d+(,-?\d+)+/s', 'N,...,N', $sql );
		$sql = preg_replace( '/(?<![a-zA-Z])-?\d+(?![a-zA-Z])/s', 'N', $sql );

		return $sql;
	}

	public function fieldExists( $table, $field, $fname = __METHOD__ ) {
		$info = $this->fieldInfo( $table, $field );

		return (bool)$info;
	}

	public function indexExists( $table, $index, $fname = __METHOD__ ) {
		if ( !$this->tableExists( $table ) ) {
			return null;
		}

		$info = $this->indexInfo( $table, $index, $fname );
		if ( is_null( $info ) ) {
			return null;
		} else {
			return $info !== false;
		}
	}

	public function tableExists( $table, $fname = __METHOD__ ) {
		$tableRaw = $this->tableName( $table, 'raw' );
		if ( isset( $this->mSessionTempTables[$tableRaw] ) ) {
			return true; // already known to exist
		}

		$table = $this->tableName( $table );
		$ignoreErrors = true;
		$res = $this->query( "SELECT 1 FROM $table LIMIT 1", $fname, $ignoreErrors );

		return (bool)$res;
	}

	public function indexUnique( $table, $index ) {
		$indexInfo = $this->indexInfo( $table, $index );

		if ( !$indexInfo ) {
			return null;
		}

		return !$indexInfo[0]->Non_unique;
	}

	/**
	 * Helper for Database::insert().
	 *
	 * @param array $options
	 * @return string
	 */
	protected function makeInsertOptions( $options ) {
		return implode( ' ', $options );
	}

	public function insert( $table, $a, $fname = __METHOD__, $options = [] ) {
		# No rows to insert, easy just return now
		if ( !count( $a ) ) {
			return true;
		}

		$table = $this->tableName( $table );

		if ( !is_array( $options ) ) {
			$options = [ $options ];
		}

		$fh = null;
		if ( isset( $options['fileHandle'] ) ) {
			$fh = $options['fileHandle'];
		}
		$options = $this->makeInsertOptions( $options );

		if ( isset( $a[0] ) && is_array( $a[0] ) ) {
			$multi = true;
			$keys = array_keys( $a[0] );
		} else {
			$multi = false;
			$keys = array_keys( $a );
		}

		$sql = 'INSERT ' . $options .
			" INTO $table (" . implode( ',', $keys ) . ') VALUES ';

		if ( $multi ) {
			$first = true;
			foreach ( $a as $row ) {
				if ( $first ) {
					$first = false;
				} else {
					$sql .= ',';
				}
				$sql .= '(' . $this->makeList( $row ) . ')';
			}
		} else {
			$sql .= '(' . $this->makeList( $a ) . ')';
		}

		if ( $fh !== null && false === fwrite( $fh, $sql ) ) {
			return false;
		} elseif ( $fh !== null ) {
			return true;
		}

		return (bool)$this->query( $sql, $fname );
	}

	/**
	 * Make UPDATE options array for Database::makeUpdateOptions
	 *
	 * @param array $options
	 * @return array
	 */
	protected function makeUpdateOptionsArray( $options ) {
		if ( !is_array( $options ) ) {
			$options = [ $options ];
		}

		$opts = [];

		if ( in_array( 'IGNORE', $options ) ) {
			$opts[] = 'IGNORE';
		}

		return $opts;
	}

	/**
	 * Make UPDATE options for the Database::update function
	 *
	 * @param array $options The options passed to Database::update
	 * @return string
	 */
	protected function makeUpdateOptions( $options ) {
		$opts = $this->makeUpdateOptionsArray( $options );

		return implode( ' ', $opts );
	}

	public function update( $table, $values, $conds, $fname = __METHOD__, $options = [] ) {
		$table = $this->tableName( $table );
		$opts = $this->makeUpdateOptions( $options );
		$sql = "UPDATE $opts $table SET " . $this->makeList( $values, self::LIST_SET );

		if ( $conds !== [] && $conds !== '*' ) {
			$sql .= " WHERE " . $this->makeList( $conds, self::LIST_AND );
		}

		return (bool)$this->query( $sql, $fname );
	}

	public function makeList( $a, $mode = self::LIST_COMMA ) {
		if ( !is_array( $a ) ) {
			throw new DBUnexpectedError( $this, __METHOD__ . ' called with incorrect parameters' );
		}

		$first = true;
		$list = '';

		foreach ( $a as $field => $value ) {
			if ( !$first ) {
				if ( $mode == self::LIST_AND ) {
					$list .= ' AND ';
				} elseif ( $mode == self::LIST_OR ) {
					$list .= ' OR ';
				} else {
					$list .= ',';
				}
			} else {
				$first = false;
			}

			if ( ( $mode == self::LIST_AND || $mode == self::LIST_OR ) && is_numeric( $field ) ) {
				$list .= "($value)";
			} elseif ( $mode == self::LIST_SET && is_numeric( $field ) ) {
				$list .= "$value";
			} elseif (
				( $mode == self::LIST_AND || $mode == self::LIST_OR ) && is_array( $value )
			) {
				// Remove null from array to be handled separately if found
				$includeNull = false;
				foreach ( array_keys( $value, null, true ) as $nullKey ) {
					$includeNull = true;
					unset( $value[$nullKey] );
				}
				if ( count( $value ) == 0 && !$includeNull ) {
					throw new InvalidArgumentException(
						__METHOD__ . ": empty input for field $field" );
				} elseif ( count( $value ) == 0 ) {
					// only check if $field is null
					$list .= "$field IS NULL";
				} else {
					// IN clause contains at least one valid element
					if ( $includeNull ) {
						// Group subconditions to ensure correct precedence
						$list .= '(';
					}
					if ( count( $value ) == 1 ) {
						// Special-case single values, as IN isn't terribly efficient
						// Don't necessarily assume the single key is 0; we don't
						// enforce linear numeric ordering on other arrays here.
						$value = array_values( $value )[0];
						$list .= $field . " = " . $this->addQuotes( $value );
					} else {
						$list .= $field . " IN (" . $this->makeList( $value ) . ") ";
					}
					// if null present in array, append IS NULL
					if ( $includeNull ) {
						$list .= " OR $field IS NULL)";
					}
				}
			} elseif ( $value === null ) {
				if ( $mode == self::LIST_AND || $mode == self::LIST_OR ) {
					$list .= "$field IS ";
				} elseif ( $mode == self::LIST_SET ) {
					$list .= "$field = ";
				}
				$list .= 'NULL';
			} else {
				if (
					$mode == self::LIST_AND || $mode == self::LIST_OR || $mode == self::LIST_SET
				) {
					$list .= "$field = ";
				}
				$list .= $mode == self::LIST_NAMES ? $value : $this->addQuotes( $value );
			}
		}

		return $list;
	}

	public function makeWhereFrom2d( $data, $baseKey, $subKey ) {
		$conds = [];

		foreach ( $data as $base => $sub ) {
			if ( count( $sub ) ) {
				$conds[] = $this->makeList(
					[ $baseKey => $base, $subKey => array_keys( $sub ) ],
					self::LIST_AND );
			}
		}

		if ( $conds ) {
			return $this->makeList( $conds, self::LIST_OR );
		} else {
			// Nothing to search for...
			return false;
		}
	}

	public function aggregateValue( $valuedata, $valuename = 'value' ) {
		return $valuename;
	}

	public function bitNot( $field ) {
		return "(~$field)";
	}

	public function bitAnd( $fieldLeft, $fieldRight ) {
		return "($fieldLeft & $fieldRight)";
	}

	public function bitOr( $fieldLeft, $fieldRight ) {
		return "($fieldLeft | $fieldRight)";
	}

	public function buildConcat( $stringList ) {
		return 'CONCAT(' . implode( ',', $stringList ) . ')';
	}

	public function buildGroupConcatField(
		$delim, $table, $field, $conds = '', $join_conds = []
	) {
		$fld = "GROUP_CONCAT($field SEPARATOR " . $this->addQuotes( $delim ) . ')';

		return '(' . $this->selectSQLText( $table, $fld, $conds, null, [], $join_conds ) . ')';
	}

	public function buildStringCast( $field ) {
		return $field;
	}

	public function selectDB( $db ) {
		# Stub. Shouldn't cause serious problems if it's not overridden, but
		# if your database engine supports a concept similar to MySQL's
		# databases you may as well.
		$this->mDBname = $db;

		return true;
	}

	public function getDBname() {
		return $this->mDBname;
	}

	public function getServer() {
		return $this->mServer;
	}

	public function tableName( $name, $format = 'quoted' ) {
		# Skip the entire process when we have a string quoted on both ends.
		# Note that we check the end so that we will still quote any use of
		# use of `database`.table. But won't break things if someone wants
		# to query a database table with a dot in the name.
		if ( $this->isQuotedIdentifier( $name ) ) {
			return $name;
		}

		# Lets test for any bits of text that should never show up in a table
		# name. Basically anything like JOIN or ON which are actually part of
		# SQL queries, but may end up inside of the table value to combine
		# sql. Such as how the API is doing.
		# Note that we use a whitespace test rather than a \b test to avoid
		# any remote case where a word like on may be inside of a table name
		# surrounded by symbols which may be considered word breaks.
		if ( preg_match( '/(^|\s)(DISTINCT|JOIN|ON|AS)(\s|$)/i', $name ) !== 0 ) {
			return $name;
		}

		# Split database and table into proper variables.
		# We reverse the explode so that database.table and table both output
		# the correct table.
		$dbDetails = explode( '.', $name, 3 );
		if ( count( $dbDetails ) == 3 ) {
			list( $database, $schema, $table ) = $dbDetails;
			# We don't want any prefix added in this case
			$prefix = '';
		} elseif ( count( $dbDetails ) == 2 ) {
			list( $database, $table ) = $dbDetails;
			# We don't want any prefix added in this case
			$prefix = '';
			# In dbs that support it, $database may actually be the schema
			# but that doesn't affect any of the functionality here
			$schema = '';
		} else {
			list( $table ) = $dbDetails;
			if ( isset( $this->tableAliases[$table] ) ) {
				$database = $this->tableAliases[$table]['dbname'];
				$schema = is_string( $this->tableAliases[$table]['schema'] )
					? $this->tableAliases[$table]['schema']
					: $this->mSchema;
				$prefix = is_string( $this->tableAliases[$table]['prefix'] )
					? $this->tableAliases[$table]['prefix']
					: $this->mTablePrefix;
			} else {
				$database = '';
				$schema = $this->mSchema; # Default schema
				$prefix = $this->mTablePrefix; # Default prefix
			}
		}

		# Quote $table and apply the prefix if not quoted.
		# $tableName might be empty if this is called from Database::replaceVars()
		$tableName = "{$prefix}{$table}";
		if ( $format === 'quoted'
			&& !$this->isQuotedIdentifier( $tableName )
			&& $tableName !== ''
		) {
			$tableName = $this->addIdentifierQuotes( $tableName );
		}

		# Quote $schema and $database and merge them with the table name if needed
		$tableName = $this->prependDatabaseOrSchema( $schema, $tableName, $format );
		$tableName = $this->prependDatabaseOrSchema( $database, $tableName, $format );
<<<<<<< HEAD

		return $tableName;
	}

=======

		return $tableName;
	}

>>>>>>> a112e4fa
	/**
	 * @param string|null $namespace Database or schema
	 * @param string $relation Name of table, view, sequence, etc...
	 * @param string $format One of (raw, quoted)
	 * @return string Relation name with quoted and merged $namespace as needed
	 */
	private function prependDatabaseOrSchema( $namespace, $relation, $format ) {
		if ( strlen( $namespace ) ) {
			if ( $format === 'quoted' && !$this->isQuotedIdentifier( $namespace ) ) {
				$namespace = $this->addIdentifierQuotes( $namespace );
			}
			$relation = $namespace . '.' . $relation;
		}

		return $relation;
	}

	public function tableNames() {
		$inArray = func_get_args();
		$retVal = [];

		foreach ( $inArray as $name ) {
			$retVal[$name] = $this->tableName( $name );
		}

		return $retVal;
	}

	public function tableNamesN() {
		$inArray = func_get_args();
		$retVal = [];

		foreach ( $inArray as $name ) {
			$retVal[] = $this->tableName( $name );
		}

		return $retVal;
	}

	/**
	 * Get an aliased table name
	 * e.g. tableName AS newTableName
	 *
	 * @param string $name Table name, see tableName()
	 * @param string|bool $alias Alias (optional)
	 * @return string SQL name for aliased table. Will not alias a table to its own name
	 */
	protected function tableNameWithAlias( $name, $alias = false ) {
		if ( !$alias || $alias == $name ) {
			return $this->tableName( $name );
		} else {
			return $this->tableName( $name ) . ' ' . $this->addIdentifierQuotes( $alias );
		}
	}

	/**
	 * Gets an array of aliased table names
	 *
	 * @param array $tables [ [alias] => table ]
	 * @return string[] See tableNameWithAlias()
	 */
	protected function tableNamesWithAlias( $tables ) {
		$retval = [];
		foreach ( $tables as $alias => $table ) {
			if ( is_numeric( $alias ) ) {
				$alias = $table;
			}
			$retval[] = $this->tableNameWithAlias( $table, $alias );
		}

		return $retval;
	}

	/**
	 * Get an aliased field name
	 * e.g. fieldName AS newFieldName
	 *
	 * @param string $name Field name
	 * @param string|bool $alias Alias (optional)
	 * @return string SQL name for aliased field. Will not alias a field to its own name
	 */
	protected function fieldNameWithAlias( $name, $alias = false ) {
		if ( !$alias || (string)$alias === (string)$name ) {
			return $name;
		} else {
			return $name . ' AS ' . $this->addIdentifierQuotes( $alias ); // PostgreSQL needs AS
		}
	}

	/**
	 * Gets an array of aliased field names
	 *
	 * @param array $fields [ [alias] => field ]
	 * @return string[] See fieldNameWithAlias()
	 */
	protected function fieldNamesWithAlias( $fields ) {
		$retval = [];
		foreach ( $fields as $alias => $field ) {
			if ( is_numeric( $alias ) ) {
				$alias = $field;
			}
			$retval[] = $this->fieldNameWithAlias( $field, $alias );
		}

		return $retval;
	}

	/**
	 * Get the aliased table name clause for a FROM clause
	 * which might have a JOIN and/or USE INDEX or IGNORE INDEX clause
	 *
	 * @param array $tables ( [alias] => table )
	 * @param array $use_index Same as for select()
	 * @param array $ignore_index Same as for select()
	 * @param array $join_conds Same as for select()
	 * @return string
	 */
	protected function tableNamesWithIndexClauseOrJOIN(
		$tables, $use_index = [], $ignore_index = [], $join_conds = []
	) {
		$ret = [];
		$retJOIN = [];
		$use_index = (array)$use_index;
		$ignore_index = (array)$ignore_index;
		$join_conds = (array)$join_conds;

		foreach ( $tables as $alias => $table ) {
			if ( !is_string( $alias ) ) {
				// No alias? Set it equal to the table name
				$alias = $table;
			}
			// Is there a JOIN clause for this table?
			if ( isset( $join_conds[$alias] ) ) {
				list( $joinType, $conds ) = $join_conds[$alias];
				$tableClause = $joinType;
				$tableClause .= ' ' . $this->tableNameWithAlias( $table, $alias );
				if ( isset( $use_index[$alias] ) ) { // has USE INDEX?
					$use = $this->useIndexClause( implode( ',', (array)$use_index[$alias] ) );
					if ( $use != '' ) {
						$tableClause .= ' ' . $use;
					}
				}
				if ( isset( $ignore_index[$alias] ) ) { // has IGNORE INDEX?
					$ignore = $this->ignoreIndexClause(
						implode( ',', (array)$ignore_index[$alias] ) );
					if ( $ignore != '' ) {
						$tableClause .= ' ' . $ignore;
					}
				}
				$on = $this->makeList( (array)$conds, self::LIST_AND );
				if ( $on != '' ) {
					$tableClause .= ' ON (' . $on . ')';
				}

				$retJOIN[] = $tableClause;
			} elseif ( isset( $use_index[$alias] ) ) {
				// Is there an INDEX clause for this table?
				$tableClause = $this->tableNameWithAlias( $table, $alias );
				$tableClause .= ' ' . $this->useIndexClause(
						implode( ',', (array)$use_index[$alias] )
					);

				$ret[] = $tableClause;
			} elseif ( isset( $ignore_index[$alias] ) ) {
				// Is there an INDEX clause for this table?
				$tableClause = $this->tableNameWithAlias( $table, $alias );
				$tableClause .= ' ' . $this->ignoreIndexClause(
						implode( ',', (array)$ignore_index[$alias] )
					);

				$ret[] = $tableClause;
			} else {
				$tableClause = $this->tableNameWithAlias( $table, $alias );

				$ret[] = $tableClause;
			}
		}

		// We can't separate explicit JOIN clauses with ',', use ' ' for those
		$implicitJoins = !empty( $ret ) ? implode( ',', $ret ) : "";
		$explicitJoins = !empty( $retJOIN ) ? implode( ' ', $retJOIN ) : "";

		// Compile our final table clause
		return implode( ' ', [ $implicitJoins, $explicitJoins ] );
	}

	/**
	 * Allows for index remapping in queries where this is not consistent across DBMS
	 *
	 * @param string $index
	 * @return string
	 */
	protected function indexName( $index ) {
		// Backwards-compatibility hack
		$renamed = [
			'ar_usertext_timestamp' => 'usertext_timestamp',
			'un_user_id' => 'user_id',
			'un_user_ip' => 'user_ip',
		];

		if ( isset( $renamed[$index] ) ) {
			return $renamed[$index];
		} else {
			return $index;
		}
	}

	public function addQuotes( $s ) {
		if ( $s instanceof Blob ) {
			$s = $s->fetch();
		}
		if ( $s === null ) {
			return 'NULL';
		} elseif ( is_bool( $s ) ) {
			return (int)$s;
		} else {
			# This will also quote numeric values. This should be harmless,
			# and protects against weird problems that occur when they really
			# _are_ strings such as article titles and string->number->string
			# conversion is not 1:1.
			return "'" . $this->strencode( $s ) . "'";
		}
	}

	/**
	 * Quotes an identifier using `backticks` or "double quotes" depending on the database type.
	 * MySQL uses `backticks` while basically everything else uses double quotes.
	 * Since MySQL is the odd one out here the double quotes are our generic
	 * and we implement backticks in DatabaseMysql.
	 *
	 * @param string $s
	 * @return string
	 */
	public function addIdentifierQuotes( $s ) {
		return '"' . str_replace( '"', '""', $s ) . '"';
	}

	/**
	 * Returns if the given identifier looks quoted or not according to
	 * the database convention for quoting identifiers .
	 *
	 * @note Do not use this to determine if untrusted input is safe.
	 *   A malicious user can trick this function.
	 * @param string $name
	 * @return bool
	 */
	public function isQuotedIdentifier( $name ) {
		return $name[0] == '"' && substr( $name, -1, 1 ) == '"';
	}

	/**
	 * @param string $s
	 * @return string
	 */
	protected function escapeLikeInternal( $s, $escapeChar = '`' ) {
		return str_replace( [ $escapeChar, '%', '_' ],
			[ "{$escapeChar}{$escapeChar}", "{$escapeChar}%", "{$escapeChar}_" ],
			$s );
	}

	public function buildLike() {
		$params = func_get_args();

		if ( count( $params ) > 0 && is_array( $params[0] ) ) {
			$params = $params[0];
		}

		$s = '';

		// We use ` instead of \ as the default LIKE escape character, since addQuotes()
		// may escape backslashes, creating problems of double escaping. The `
		// character has good cross-DBMS compatibility, avoiding special operators
		// in MS SQL like ^ and %
		$escapeChar = '`';

		foreach ( $params as $value ) {
			if ( $value instanceof LikeMatch ) {
				$s .= $value->toString();
			} else {
				$s .= $this->escapeLikeInternal( $value, $escapeChar );
			}
		}

		return ' LIKE ' . $this->addQuotes( $s ) . ' ESCAPE ' . $this->addQuotes( $escapeChar ) . ' ';
	}

	public function anyChar() {
		return new LikeMatch( '_' );
	}

	public function anyString() {
		return new LikeMatch( '%' );
	}

	public function nextSequenceValue( $seqName ) {
		return null;
	}

	/**
	 * USE INDEX clause. Unlikely to be useful for anything but MySQL. This
	 * is only needed because a) MySQL must be as efficient as possible due to
	 * its use on Wikipedia, and b) MySQL 4.0 is kind of dumb sometimes about
	 * which index to pick. Anyway, other databases might have different
	 * indexes on a given table. So don't bother overriding this unless you're
	 * MySQL.
	 * @param string $index
	 * @return string
	 */
	public function useIndexClause( $index ) {
		return '';
	}

	/**
	 * IGNORE INDEX clause. Unlikely to be useful for anything but MySQL. This
	 * is only needed because a) MySQL must be as efficient as possible due to
	 * its use on Wikipedia, and b) MySQL 4.0 is kind of dumb sometimes about
	 * which index to pick. Anyway, other databases might have different
	 * indexes on a given table. So don't bother overriding this unless you're
	 * MySQL.
	 * @param string $index
	 * @return string
	 */
	public function ignoreIndexClause( $index ) {
		return '';
	}

	public function replace( $table, $uniqueIndexes, $rows, $fname = __METHOD__ ) {
		$quotedTable = $this->tableName( $table );

		if ( count( $rows ) == 0 ) {
			return;
		}

		# Single row case
		if ( !is_array( reset( $rows ) ) ) {
			$rows = [ $rows ];
		}

		// @FXIME: this is not atomic, but a trx would break affectedRows()
		foreach ( $rows as $row ) {
			# Delete rows which collide
			if ( $uniqueIndexes ) {
				$sql = "DELETE FROM $quotedTable WHERE ";
				$first = true;
				foreach ( $uniqueIndexes as $index ) {
					if ( $first ) {
						$first = false;
						$sql .= '( ';
					} else {
						$sql .= ' ) OR ( ';
					}
					if ( is_array( $index ) ) {
						$first2 = true;
						foreach ( $index as $col ) {
							if ( $first2 ) {
								$first2 = false;
							} else {
								$sql .= ' AND ';
							}
							$sql .= $col . '=' . $this->addQuotes( $row[$col] );
						}
					} else {
						$sql .= $index . '=' . $this->addQuotes( $row[$index] );
					}
				}
				$sql .= ' )';
				$this->query( $sql, $fname );
			}

			# Now insert the row
			$this->insert( $table, $row, $fname );
		}
	}

	/**
	 * REPLACE query wrapper for MySQL and SQLite, which have a native REPLACE
	 * statement.
	 *
	 * @param string $table Table name
	 * @param array|string $rows Row(s) to insert
	 * @param string $fname Caller function name
	 *
	 * @return ResultWrapper
	 */
	protected function nativeReplace( $table, $rows, $fname ) {
		$table = $this->tableName( $table );

		# Single row case
		if ( !is_array( reset( $rows ) ) ) {
			$rows = [ $rows ];
		}

		$sql = "REPLACE INTO $table (" . implode( ',', array_keys( $rows[0] ) ) . ') VALUES ';
		$first = true;

		foreach ( $rows as $row ) {
			if ( $first ) {
				$first = false;
			} else {
				$sql .= ',';
			}

			$sql .= '(' . $this->makeList( $row ) . ')';
		}

		return $this->query( $sql, $fname );
	}

	public function upsert( $table, array $rows, array $uniqueIndexes, array $set,
		$fname = __METHOD__
	) {
		if ( !count( $rows ) ) {
			return true; // nothing to do
		}

		if ( !is_array( reset( $rows ) ) ) {
			$rows = [ $rows ];
		}

		if ( count( $uniqueIndexes ) ) {
			$clauses = []; // list WHERE clauses that each identify a single row
			foreach ( $rows as $row ) {
				foreach ( $uniqueIndexes as $index ) {
					$index = is_array( $index ) ? $index : [ $index ]; // columns
					$rowKey = []; // unique key to this row
					foreach ( $index as $column ) {
						$rowKey[$column] = $row[$column];
					}
					$clauses[] = $this->makeList( $rowKey, self::LIST_AND );
				}
			}
			$where = [ $this->makeList( $clauses, self::LIST_OR ) ];
		} else {
			$where = false;
		}

		$useTrx = !$this->mTrxLevel;
		if ( $useTrx ) {
			$this->begin( $fname, self::TRANSACTION_INTERNAL );
		}
		try {
			# Update any existing conflicting row(s)
			if ( $where !== false ) {
				$ok = $this->update( $table, $set, $where, $fname );
			} else {
				$ok = true;
			}
			# Now insert any non-conflicting row(s)
			$ok = $this->insert( $table, $rows, $fname, [ 'IGNORE' ] ) && $ok;
		} catch ( Exception $e ) {
			if ( $useTrx ) {
				$this->rollback( $fname, self::FLUSHING_INTERNAL );
			}
			throw $e;
		}
		if ( $useTrx ) {
			$this->commit( $fname, self::FLUSHING_INTERNAL );
		}

		return $ok;
	}

	public function deleteJoin( $delTable, $joinTable, $delVar, $joinVar, $conds,
		$fname = __METHOD__
	) {
		if ( !$conds ) {
			throw new DBUnexpectedError( $this, __METHOD__ . ' called with empty $conds' );
		}

		$delTable = $this->tableName( $delTable );
		$joinTable = $this->tableName( $joinTable );
		$sql = "DELETE FROM $delTable WHERE $delVar IN (SELECT $joinVar FROM $joinTable ";
		if ( $conds != '*' ) {
			$sql .= 'WHERE ' . $this->makeList( $conds, self::LIST_AND );
		}
		$sql .= ')';

		$this->query( $sql, $fname );
	}

	public function textFieldSize( $table, $field ) {
		$table = $this->tableName( $table );
		$sql = "SHOW COLUMNS FROM $table LIKE \"$field\";";
		$res = $this->query( $sql, __METHOD__ );
		$row = $this->fetchObject( $res );

		$m = [];

		if ( preg_match( '/\((.*)\)/', $row->Type, $m ) ) {
			$size = $m[1];
		} else {
			$size = -1;
		}

		return $size;
	}

	public function delete( $table, $conds, $fname = __METHOD__ ) {
		if ( !$conds ) {
			throw new DBUnexpectedError( $this, __METHOD__ . ' called with no conditions' );
		}

		$table = $this->tableName( $table );
		$sql = "DELETE FROM $table";

		if ( $conds != '*' ) {
			if ( is_array( $conds ) ) {
				$conds = $this->makeList( $conds, self::LIST_AND );
			}
			$sql .= ' WHERE ' . $conds;
		}

		return $this->query( $sql, $fname );
	}

	public function insertSelect(
		$destTable, $srcTable, $varMap, $conds,
		$fname = __METHOD__, $insertOptions = [], $selectOptions = []
	) {
		if ( $this->cliMode ) {
			// For massive migrations with downtime, we don't want to select everything
			// into memory and OOM, so do all this native on the server side if possible.
			return $this->nativeInsertSelect(
				$destTable,
				$srcTable,
				$varMap,
				$conds,
				$fname,
				$insertOptions,
				$selectOptions
			);
		}

		// For web requests, do a locking SELECT and then INSERT. This puts the SELECT burden
		// on only the master (without needing row-based-replication). It also makes it easy to
		// know how big the INSERT is going to be.
		$fields = [];
		foreach ( $varMap as $dstColumn => $sourceColumnOrSql ) {
			$fields[] = $this->fieldNameWithAlias( $sourceColumnOrSql, $dstColumn );
		}
		$selectOptions[] = 'FOR UPDATE';
		$res = $this->select( $srcTable, implode( ',', $fields ), $conds, $fname, $selectOptions );
		if ( !$res ) {
			return false;
		}

		$rows = [];
		foreach ( $res as $row ) {
			$rows[] = (array)$row;
		}

		return $this->insert( $destTable, $rows, $fname, $insertOptions );
	}

	protected function nativeInsertSelect( $destTable, $srcTable, $varMap, $conds,
		$fname = __METHOD__,
		$insertOptions = [], $selectOptions = []
	) {
		$destTable = $this->tableName( $destTable );

		if ( !is_array( $insertOptions ) ) {
			$insertOptions = [ $insertOptions ];
		}

		$insertOptions = $this->makeInsertOptions( $insertOptions );

		if ( !is_array( $selectOptions ) ) {
			$selectOptions = [ $selectOptions ];
		}

		list( $startOpts, $useIndex, $tailOpts, $ignoreIndex ) = $this->makeSelectOptions(
			$selectOptions );

		if ( is_array( $srcTable ) ) {
			$srcTable = implode( ',', array_map( [ $this, 'tableName' ], $srcTable ) );
		} else {
			$srcTable = $this->tableName( $srcTable );
		}

		$sql = "INSERT $insertOptions" .
			" INTO $destTable (" . implode( ',', array_keys( $varMap ) ) . ')' .
			" SELECT $startOpts " . implode( ',', $varMap ) .
			" FROM $srcTable $useIndex $ignoreIndex ";

		if ( $conds != '*' ) {
			if ( is_array( $conds ) ) {
				$conds = $this->makeList( $conds, self::LIST_AND );
			}
			$sql .= " WHERE $conds";
		}

		$sql .= " $tailOpts";

		return $this->query( $sql, $fname );
	}

	/**
	 * Construct a LIMIT query with optional offset. This is used for query
	 * pages. The SQL should be adjusted so that only the first $limit rows
	 * are returned. If $offset is provided as well, then the first $offset
	 * rows should be discarded, and the next $limit rows should be returned.
	 * If the result of the query is not ordered, then the rows to be returned
	 * are theoretically arbitrary.
	 *
	 * $sql is expected to be a SELECT, if that makes a difference.
	 *
	 * The version provided by default works in MySQL and SQLite. It will very
	 * likely need to be overridden for most other DBMSes.
	 *
	 * @param string $sql SQL query we will append the limit too
	 * @param int $limit The SQL limit
	 * @param int|bool $offset The SQL offset (default false)
	 * @throws DBUnexpectedError
	 * @return string
	 */
	public function limitResult( $sql, $limit, $offset = false ) {
		if ( !is_numeric( $limit ) ) {
			throw new DBUnexpectedError( $this,
				"Invalid non-numeric limit passed to limitResult()\n" );
		}

		return "$sql LIMIT "
		. ( ( is_numeric( $offset ) && $offset != 0 ) ? "{$offset}," : "" )
		. "{$limit} ";
	}

	public function unionSupportsOrderAndLimit() {
		return true; // True for almost every DB supported
	}

	public function unionQueries( $sqls, $all ) {
		$glue = $all ? ') UNION ALL (' : ') UNION (';

		return '(' . implode( $glue, $sqls ) . ')';
	}

	public function conditional( $cond, $trueVal, $falseVal ) {
		if ( is_array( $cond ) ) {
			$cond = $this->makeList( $cond, self::LIST_AND );
		}

		return " (CASE WHEN $cond THEN $trueVal ELSE $falseVal END) ";
	}

	public function strreplace( $orig, $old, $new ) {
		return "REPLACE({$orig}, {$old}, {$new})";
	}

	public function getServerUptime() {
		return 0;
	}

	public function wasDeadlock() {
		return false;
	}

	public function wasLockTimeout() {
		return false;
	}

	public function wasErrorReissuable() {
		return false;
	}

	public function wasReadOnlyError() {
		return false;
	}

	/**
	 * Do not use this method outside of Database/DBError classes
	 *
	 * @param integer|string $errno
	 * @return bool Whether the given query error was a connection drop
	 */
	public function wasConnectionError( $errno ) {
		return false;
	}

	public function deadlockLoop() {
		$args = func_get_args();
		$function = array_shift( $args );
		$tries = self::DEADLOCK_TRIES;

		$this->begin( __METHOD__ );

		$retVal = null;
		/** @var Exception $e */
		$e = null;
		do {
			try {
				$retVal = call_user_func_array( $function, $args );
				break;
			} catch ( DBQueryError $e ) {
				if ( $this->wasDeadlock() ) {
					// Retry after a randomized delay
					usleep( mt_rand( self::DEADLOCK_DELAY_MIN, self::DEADLOCK_DELAY_MAX ) );
				} else {
					// Throw the error back up
					throw $e;
				}
			}
		} while ( --$tries > 0 );

		if ( $tries <= 0 ) {
			// Too many deadlocks; give up
			$this->rollback( __METHOD__ );
			throw $e;
		} else {
			$this->commit( __METHOD__ );

			return $retVal;
		}
	}

	public function masterPosWait( DBMasterPos $pos, $timeout ) {
		# Real waits are implemented in the subclass.
		return 0;
	}

	public function getReplicaPos() {
		# Stub
		return false;
	}

	public function getMasterPos() {
		# Stub
		return false;
	}

	public function serverIsReadOnly() {
		return false;
	}

	final public function onTransactionResolution( callable $callback, $fname = __METHOD__ ) {
		if ( !$this->mTrxLevel ) {
			throw new DBUnexpectedError( $this, "No transaction is active." );
		}
		$this->mTrxEndCallbacks[] = [ $callback, $fname ];
	}

	final public function onTransactionIdle( callable $callback, $fname = __METHOD__ ) {
		$this->mTrxIdleCallbacks[] = [ $callback, $fname ];
		if ( !$this->mTrxLevel ) {
			$this->runOnTransactionIdleCallbacks( self::TRIGGER_IDLE );
		}
	}

	final public function onTransactionPreCommitOrIdle( callable $callback, $fname = __METHOD__ ) {
		if ( $this->mTrxLevel ) {
			$this->mTrxPreCommitCallbacks[] = [ $callback, $fname ];
		} else {
			// If no transaction is active, then make one for this callback
			$this->startAtomic( __METHOD__ );
			try {
				call_user_func( $callback );
				$this->endAtomic( __METHOD__ );
			} catch ( Exception $e ) {
				$this->rollback( __METHOD__, self::FLUSHING_INTERNAL );
				throw $e;
			}
		}
	}

	final public function setTransactionListener( $name, callable $callback = null ) {
		if ( $callback ) {
			$this->mTrxRecurringCallbacks[$name] = $callback;
		} else {
			unset( $this->mTrxRecurringCallbacks[$name] );
		}
	}

	/**
	 * Whether to disable running of post-COMMIT/ROLLBACK callbacks
	 *
	 * This method should not be used outside of Database/LoadBalancer
	 *
	 * @param bool $suppress
	 * @since 1.28
	 */
	final public function setTrxEndCallbackSuppression( $suppress ) {
		$this->mTrxEndCallbacksSuppressed = $suppress;
	}

	/**
	 * Actually run and consume any "on transaction idle/resolution" callbacks.
	 *
	 * This method should not be used outside of Database/LoadBalancer
	 *
	 * @param integer $trigger IDatabase::TRIGGER_* constant
	 * @since 1.20
	 * @throws Exception
	 */
	public function runOnTransactionIdleCallbacks( $trigger ) {
		if ( $this->mTrxEndCallbacksSuppressed ) {
			return;
		}

		$autoTrx = $this->getFlag( self::DBO_TRX ); // automatic begin() enabled?
		/** @var Exception $e */
		$e = null; // first exception
		do { // callbacks may add callbacks :)
			$callbacks = array_merge(
				$this->mTrxIdleCallbacks,
				$this->mTrxEndCallbacks // include "transaction resolution" callbacks
			);
			$this->mTrxIdleCallbacks = []; // consumed (and recursion guard)
			$this->mTrxEndCallbacks = []; // consumed (recursion guard)
			foreach ( $callbacks as $callback ) {
				try {
					list( $phpCallback ) = $callback;
					$this->clearFlag( self::DBO_TRX ); // make each query its own transaction
					call_user_func_array( $phpCallback, [ $trigger ] );
					if ( $autoTrx ) {
						$this->setFlag( self::DBO_TRX ); // restore automatic begin()
					} else {
						$this->clearFlag( self::DBO_TRX ); // restore auto-commit
					}
				} catch ( Exception $ex ) {
					call_user_func( $this->errorLogger, $ex );
					$e = $e ?: $ex;
					// Some callbacks may use startAtomic/endAtomic, so make sure
					// their transactions are ended so other callbacks don't fail
					if ( $this->trxLevel() ) {
						$this->rollback( __METHOD__, self::FLUSHING_INTERNAL );
					}
				}
			}
		} while ( count( $this->mTrxIdleCallbacks ) );

		if ( $e instanceof Exception ) {
			throw $e; // re-throw any first exception
		}
	}

	/**
	 * Actually run and consume any "on transaction pre-commit" callbacks.
	 *
	 * This method should not be used outside of Database/LoadBalancer
	 *
	 * @since 1.22
	 * @throws Exception
	 */
	public function runOnTransactionPreCommitCallbacks() {
		$e = null; // first exception
		do { // callbacks may add callbacks :)
			$callbacks = $this->mTrxPreCommitCallbacks;
			$this->mTrxPreCommitCallbacks = []; // consumed (and recursion guard)
			foreach ( $callbacks as $callback ) {
				try {
					list( $phpCallback ) = $callback;
					call_user_func( $phpCallback );
				} catch ( Exception $ex ) {
					call_user_func( $this->errorLogger, $ex );
					$e = $e ?: $ex;
				}
			}
		} while ( count( $this->mTrxPreCommitCallbacks ) );

		if ( $e instanceof Exception ) {
			throw $e; // re-throw any first exception
		}
	}

	/**
	 * Actually run any "transaction listener" callbacks.
	 *
	 * This method should not be used outside of Database/LoadBalancer
	 *
	 * @param integer $trigger IDatabase::TRIGGER_* constant
	 * @throws Exception
	 * @since 1.20
	 */
	public function runTransactionListenerCallbacks( $trigger ) {
		if ( $this->mTrxEndCallbacksSuppressed ) {
			return;
		}

		/** @var Exception $e */
		$e = null; // first exception

		foreach ( $this->mTrxRecurringCallbacks as $phpCallback ) {
			try {
				$phpCallback( $trigger, $this );
			} catch ( Exception $ex ) {
				call_user_func( $this->errorLogger, $ex );
				$e = $e ?: $ex;
			}
		}

		if ( $e instanceof Exception ) {
			throw $e; // re-throw any first exception
		}
	}

	final public function startAtomic( $fname = __METHOD__ ) {
		if ( !$this->mTrxLevel ) {
			$this->begin( $fname, self::TRANSACTION_INTERNAL );
			// If DBO_TRX is set, a series of startAtomic/endAtomic pairs will result
			// in all changes being in one transaction to keep requests transactional.
			if ( !$this->getFlag( self::DBO_TRX ) ) {
				$this->mTrxAutomaticAtomic = true;
			}
		}

		$this->mTrxAtomicLevels[] = $fname;
	}

	final public function endAtomic( $fname = __METHOD__ ) {
		if ( !$this->mTrxLevel ) {
			throw new DBUnexpectedError( $this, "No atomic transaction is open (got $fname)." );
		}
		if ( !$this->mTrxAtomicLevels ||
			array_pop( $this->mTrxAtomicLevels ) !== $fname
		) {
			throw new DBUnexpectedError( $this, "Invalid atomic section ended (got $fname)." );
		}

		if ( !$this->mTrxAtomicLevels && $this->mTrxAutomaticAtomic ) {
			$this->commit( $fname, self::FLUSHING_INTERNAL );
		}
	}

	final public function doAtomicSection( $fname, callable $callback ) {
		$this->startAtomic( $fname );
		try {
			$res = call_user_func_array( $callback, [ $this, $fname ] );
		} catch ( Exception $e ) {
			$this->rollback( $fname, self::FLUSHING_INTERNAL );
			throw $e;
		}
		$this->endAtomic( $fname );

		return $res;
	}

	final public function begin( $fname = __METHOD__, $mode = self::TRANSACTION_EXPLICIT ) {
		// Protect against mismatched atomic section, transaction nesting, and snapshot loss
		if ( $this->mTrxLevel ) {
			if ( $this->mTrxAtomicLevels ) {
				$levels = implode( ', ', $this->mTrxAtomicLevels );
				$msg = "$fname: Got explicit BEGIN while atomic section(s) $levels are open.";
				throw new DBUnexpectedError( $this, $msg );
			} elseif ( !$this->mTrxAutomatic ) {
				$msg = "$fname: Explicit transaction already active (from {$this->mTrxFname}).";
				throw new DBUnexpectedError( $this, $msg );
			} else {
				// @TODO: make this an exception at some point
				$msg = "$fname: Implicit transaction already active (from {$this->mTrxFname}).";
				$this->queryLogger->error( $msg );
				return; // join the main transaction set
			}
		} elseif ( $this->getFlag( self::DBO_TRX ) && $mode !== self::TRANSACTION_INTERNAL ) {
			// @TODO: make this an exception at some point
			$msg = "$fname: Implicit transaction expected (DBO_TRX set).";
			$this->queryLogger->error( $msg );
			return; // let any writes be in the main transaction
		}

		// Avoid fatals if close() was called
		$this->assertOpen();

		$this->doBegin( $fname );
		$this->mTrxTimestamp = microtime( true );
		$this->mTrxFname = $fname;
		$this->mTrxDoneWrites = false;
		$this->mTrxAutomaticAtomic = false;
		$this->mTrxAtomicLevels = [];
		$this->mTrxShortId = sprintf( '%06x', mt_rand( 0, 0xffffff ) );
		$this->mTrxWriteDuration = 0.0;
		$this->mTrxWriteQueryCount = 0;
		$this->mTrxWriteAdjDuration = 0.0;
		$this->mTrxWriteAdjQueryCount = 0;
		$this->mTrxWriteCallers = [];
		// First SELECT after BEGIN will establish the snapshot in REPEATABLE-READ.
		// Get an estimate of the replica DB lag before then, treating estimate staleness
		// as lag itself just to be safe
		$status = $this->getApproximateLagStatus();
		$this->mTrxReplicaLag = $status['lag'] + ( microtime( true ) - $status['since'] );
		// T147697: make explicitTrxActive() return true until begin() finishes. This way, no
		// caller will think its OK to muck around with the transaction just because startAtomic()
		// has not yet completed (e.g. setting mTrxAtomicLevels).
		$this->mTrxAutomatic = ( $mode === self::TRANSACTION_INTERNAL );
	}

	/**
	 * Issues the BEGIN command to the database server.
	 *
	 * @see Database::begin()
	 * @param string $fname
	 */
	protected function doBegin( $fname ) {
		$this->query( 'BEGIN', $fname );
		$this->mTrxLevel = 1;
	}

	final public function commit( $fname = __METHOD__, $flush = '' ) {
		if ( $this->mTrxLevel && $this->mTrxAtomicLevels ) {
			// There are still atomic sections open. This cannot be ignored
			$levels = implode( ', ', $this->mTrxAtomicLevels );
			throw new DBUnexpectedError(
				$this,
				"$fname: Got COMMIT while atomic sections $levels are still open."
			);
		}

		if ( $flush === self::FLUSHING_INTERNAL || $flush === self::FLUSHING_ALL_PEERS ) {
			if ( !$this->mTrxLevel ) {
				return; // nothing to do
			} elseif ( !$this->mTrxAutomatic ) {
				throw new DBUnexpectedError(
					$this,
					"$fname: Flushing an explicit transaction, getting out of sync."
				);
			}
		} else {
			if ( !$this->mTrxLevel ) {
				$this->queryLogger->error(
					"$fname: No transaction to commit, something got out of sync." );
				return; // nothing to do
			} elseif ( $this->mTrxAutomatic ) {
				// @TODO: make this an exception at some point
				$msg = "$fname: Explicit commit of implicit transaction.";
				$this->queryLogger->error( $msg );
				return; // wait for the main transaction set commit round
			}
		}

		// Avoid fatals if close() was called
		$this->assertOpen();

		$this->runOnTransactionPreCommitCallbacks();
		$writeTime = $this->pendingWriteQueryDuration( self::ESTIMATE_DB_APPLY );
		$this->doCommit( $fname );
		if ( $this->mTrxDoneWrites ) {
			$this->mLastWriteTime = microtime( true );
			$this->trxProfiler->transactionWritingOut(
				$this->mServer, $this->mDBname, $this->mTrxShortId, $writeTime );
		}

		$this->runOnTransactionIdleCallbacks( self::TRIGGER_COMMIT );
		$this->runTransactionListenerCallbacks( self::TRIGGER_COMMIT );
	}

	/**
	 * Issues the COMMIT command to the database server.
	 *
	 * @see Database::commit()
	 * @param string $fname
	 */
	protected function doCommit( $fname ) {
		if ( $this->mTrxLevel ) {
			$this->query( 'COMMIT', $fname );
			$this->mTrxLevel = 0;
		}
	}

	final public function rollback( $fname = __METHOD__, $flush = '' ) {
		if ( $flush === self::FLUSHING_INTERNAL || $flush === self::FLUSHING_ALL_PEERS ) {
			if ( !$this->mTrxLevel ) {
				return; // nothing to do
			}
		} else {
			if ( !$this->mTrxLevel ) {
				$this->queryLogger->error(
					"$fname: No transaction to rollback, something got out of sync." );
				return; // nothing to do
			} elseif ( $this->getFlag( self::DBO_TRX ) ) {
				throw new DBUnexpectedError(
					$this,
					"$fname: Expected mass rollback of all peer databases (DBO_TRX set)."
				);
			}
		}

		// Avoid fatals if close() was called
		$this->assertOpen();

		$this->doRollback( $fname );
		$this->mTrxAtomicLevels = [];
		if ( $this->mTrxDoneWrites ) {
			$this->trxProfiler->transactionWritingOut(
				$this->mServer, $this->mDBname, $this->mTrxShortId );
		}

		$this->mTrxIdleCallbacks = []; // clear
		$this->mTrxPreCommitCallbacks = []; // clear
		$this->runOnTransactionIdleCallbacks( self::TRIGGER_ROLLBACK );
		$this->runTransactionListenerCallbacks( self::TRIGGER_ROLLBACK );
	}

	/**
	 * Issues the ROLLBACK command to the database server.
	 *
	 * @see Database::rollback()
	 * @param string $fname
	 */
	protected function doRollback( $fname ) {
		if ( $this->mTrxLevel ) {
			# Disconnects cause rollback anyway, so ignore those errors
			$ignoreErrors = true;
			$this->query( 'ROLLBACK', $fname, $ignoreErrors );
			$this->mTrxLevel = 0;
		}
	}

	public function flushSnapshot( $fname = __METHOD__ ) {
		if ( $this->writesOrCallbacksPending() || $this->explicitTrxActive() ) {
			// This only flushes transactions to clear snapshots, not to write data
			$fnames = implode( ', ', $this->pendingWriteAndCallbackCallers() );
			throw new DBUnexpectedError(
				$this,
				"$fname: Cannot flush snapshot because writes are pending ($fnames)."
			);
		}

		$this->commit( $fname, self::FLUSHING_INTERNAL );
	}

	public function explicitTrxActive() {
		return $this->mTrxLevel && ( $this->mTrxAtomicLevels || !$this->mTrxAutomatic );
	}

	public function duplicateTableStructure(
		$oldName, $newName, $temporary = false, $fname = __METHOD__
	) {
		throw new RuntimeException( __METHOD__ . ' is not implemented in descendant class' );
	}

	public function listTables( $prefix = null, $fname = __METHOD__ ) {
		throw new RuntimeException( __METHOD__ . ' is not implemented in descendant class' );
	}

	public function listViews( $prefix = null, $fname = __METHOD__ ) {
		throw new RuntimeException( __METHOD__ . ' is not implemented in descendant class' );
	}

	public function timestamp( $ts = 0 ) {
		$t = new ConvertibleTimestamp( $ts );
		// Let errors bubble up to avoid putting garbage in the DB
		return $t->getTimestamp( TS_MW );
	}

	public function timestampOrNull( $ts = null ) {
		if ( is_null( $ts ) ) {
			return null;
		} else {
			return $this->timestamp( $ts );
		}
	}

	/**
	 * Take the result from a query, and wrap it in a ResultWrapper if
	 * necessary. Boolean values are passed through as is, to indicate success
	 * of write queries or failure.
	 *
	 * Once upon a time, Database::query() returned a bare MySQL result
	 * resource, and it was necessary to call this function to convert it to
	 * a wrapper. Nowadays, raw database objects are never exposed to external
	 * callers, so this is unnecessary in external code.
	 *
	 * @param bool|ResultWrapper|resource|object $result
	 * @return bool|ResultWrapper
	 */
	protected function resultObject( $result ) {
		if ( !$result ) {
			return false;
		} elseif ( $result instanceof ResultWrapper ) {
			return $result;
		} elseif ( $result === true ) {
			// Successful write query
			return $result;
		} else {
			return new ResultWrapper( $this, $result );
		}
	}

	public function ping( &$rtt = null ) {
		// Avoid hitting the server if it was hit recently
		if ( $this->isOpen() && ( microtime( true ) - $this->lastPing ) < self::PING_TTL ) {
			if ( !func_num_args() || $this->mRTTEstimate > 0 ) {
				$rtt = $this->mRTTEstimate;
				return true; // don't care about $rtt
			}
		}

		// This will reconnect if possible or return false if not
		$this->clearFlag( self::DBO_TRX, self::REMEMBER_PRIOR );
		$ok = ( $this->query( self::PING_QUERY, __METHOD__, true ) !== false );
		$this->restoreFlags( self::RESTORE_PRIOR );

		if ( $ok ) {
			$rtt = $this->mRTTEstimate;
		}

		return $ok;
	}

	/**
	 * @return bool
	 */
	protected function reconnect() {
		$this->closeConnection();
		$this->mOpened = false;
		$this->mConn = false;
		try {
			$this->open( $this->mServer, $this->mUser, $this->mPassword, $this->mDBname );
			$this->lastPing = microtime( true );
			$ok = true;
		} catch ( DBConnectionError $e ) {
			$ok = false;
		}

		return $ok;
	}

	public function getSessionLagStatus() {
		return $this->getTransactionLagStatus() ?: $this->getApproximateLagStatus();
	}

	/**
	 * Get the replica DB lag when the current transaction started
	 *
	 * This is useful when transactions might use snapshot isolation
	 * (e.g. REPEATABLE-READ in innodb), so the "real" lag of that data
	 * is this lag plus transaction duration. If they don't, it is still
	 * safe to be pessimistic. This returns null if there is no transaction.
	 *
	 * @return array|null ('lag': seconds or false on error, 'since': UNIX timestamp of BEGIN)
	 * @since 1.27
	 */
	protected function getTransactionLagStatus() {
		return $this->mTrxLevel
			? [ 'lag' => $this->mTrxReplicaLag, 'since' => $this->trxTimestamp() ]
			: null;
	}

	/**
	 * Get a replica DB lag estimate for this server
	 *
	 * @return array ('lag': seconds or false on error, 'since': UNIX timestamp of estimate)
	 * @since 1.27
	 */
	protected function getApproximateLagStatus() {
		return [
			'lag'   => $this->getLBInfo( 'replica' ) ? $this->getLag() : 0,
			'since' => microtime( true )
		];
	}

	/**
	 * Merge the result of getSessionLagStatus() for several DBs
	 * using the most pessimistic values to estimate the lag of
	 * any data derived from them in combination
	 *
	 * This is information is useful for caching modules
	 *
	 * @see WANObjectCache::set()
	 * @see WANObjectCache::getWithSetCallback()
	 *
	 * @param IDatabase $db1
	 * @param IDatabase ...
	 * @return array Map of values:
	 *   - lag: highest lag of any of the DBs or false on error (e.g. replication stopped)
	 *   - since: oldest UNIX timestamp of any of the DB lag estimates
	 *   - pending: whether any of the DBs have uncommitted changes
	 * @since 1.27
	 */
	public static function getCacheSetOptions( IDatabase $db1 ) {
		$res = [ 'lag' => 0, 'since' => INF, 'pending' => false ];
		foreach ( func_get_args() as $db ) {
			/** @var IDatabase $db */
			$status = $db->getSessionLagStatus();
			if ( $status['lag'] === false ) {
				$res['lag'] = false;
			} elseif ( $res['lag'] !== false ) {
				$res['lag'] = max( $res['lag'], $status['lag'] );
			}
			$res['since'] = min( $res['since'], $status['since'] );
			$res['pending'] = $res['pending'] ?: $db->writesPending();
		}

		return $res;
	}

	public function getLag() {
		return 0;
	}

	public function maxListLen() {
		return 0;
	}

	public function encodeBlob( $b ) {
		return $b;
	}

	public function decodeBlob( $b ) {
		if ( $b instanceof Blob ) {
			$b = $b->fetch();
		}
		return $b;
	}

	public function setSessionOptions( array $options ) {
	}

	public function sourceFile(
		$filename,
		callable $lineCallback = null,
		callable $resultCallback = null,
		$fname = false,
		callable $inputCallback = null
	) {
		MediaWiki\suppressWarnings();
		$fp = fopen( $filename, 'r' );
		MediaWiki\restoreWarnings();

		if ( false === $fp ) {
			throw new RuntimeException( "Could not open \"{$filename}\".\n" );
		}

		if ( !$fname ) {
			$fname = __METHOD__ . "( $filename )";
		}

		try {
			$error = $this->sourceStream(
				$fp, $lineCallback, $resultCallback, $fname, $inputCallback );
		} catch ( Exception $e ) {
			fclose( $fp );
			throw $e;
		}

		fclose( $fp );

		return $error;
	}

	public function setSchemaVars( $vars ) {
		$this->mSchemaVars = $vars;
	}

	public function sourceStream(
		$fp,
		callable $lineCallback = null,
		callable $resultCallback = null,
		$fname = __METHOD__,
		callable $inputCallback = null
	) {
		$cmd = '';

		while ( !feof( $fp ) ) {
			if ( $lineCallback ) {
				call_user_func( $lineCallback );
			}

			$line = trim( fgets( $fp ) );

			if ( $line == '' ) {
				continue;
			}

			if ( '-' == $line[0] && '-' == $line[1] ) {
				continue;
			}

			if ( $cmd != '' ) {
				$cmd .= ' ';
			}

			$done = $this->streamStatementEnd( $cmd, $line );

			$cmd .= "$line\n";

			if ( $done || feof( $fp ) ) {
				$cmd = $this->replaceVars( $cmd );

				if ( !$inputCallback || call_user_func( $inputCallback, $cmd ) ) {
					$res = $this->query( $cmd, $fname );

					if ( $resultCallback ) {
						call_user_func( $resultCallback, $res, $this );
					}

					if ( false === $res ) {
						$err = $this->lastError();

						return "Query \"{$cmd}\" failed with error code \"$err\".\n";
					}
				}
				$cmd = '';
			}
		}

		return true;
	}

	/**
	 * Called by sourceStream() to check if we've reached a statement end
	 *
	 * @param string &$sql SQL assembled so far
	 * @param string &$newLine New line about to be added to $sql
	 * @return bool Whether $newLine contains end of the statement
	 */
	public function streamStatementEnd( &$sql, &$newLine ) {
		if ( $this->delimiter ) {
			$prev = $newLine;
			$newLine = preg_replace(
				'/' . preg_quote( $this->delimiter, '/' ) . '$/', '', $newLine );
			if ( $newLine != $prev ) {
				return true;
			}
		}

		return false;
	}

	/**
	 * Database independent variable replacement. Replaces a set of variables
	 * in an SQL statement with their contents as given by $this->getSchemaVars().
	 *
	 * Supports '{$var}' `{$var}` and / *$var* / (without the spaces) style variables.
	 *
	 * - '{$var}' should be used for text and is passed through the database's
	 *   addQuotes method.
	 * - `{$var}` should be used for identifiers (e.g. table and database names).
	 *   It is passed through the database's addIdentifierQuotes method which
	 *   can be overridden if the database uses something other than backticks.
	 * - / *_* / or / *$wgDBprefix* / passes the name that follows through the
	 *   database's tableName method.
	 * - / *i* / passes the name that follows through the database's indexName method.
	 * - In all other cases, / *$var* / is left unencoded. Except for table options,
	 *   its use should be avoided. In 1.24 and older, string encoding was applied.
	 *
	 * @param string $ins SQL statement to replace variables in
	 * @return string The new SQL statement with variables replaced
	 */
	protected function replaceVars( $ins ) {
		$vars = $this->getSchemaVars();
		return preg_replace_callback(
			'!
				/\* (\$wgDBprefix|[_i]) \*/ (\w*) | # 1-2. tableName, indexName
				\'\{\$ (\w+) }\'                  | # 3. addQuotes
				`\{\$ (\w+) }`                    | # 4. addIdentifierQuotes
				/\*\$ (\w+) \*/                     # 5. leave unencoded
			!x',
			function ( $m ) use ( $vars ) {
				// Note: Because of <https://bugs.php.net/bug.php?id=51881>,
				// check for both nonexistent keys *and* the empty string.
				if ( isset( $m[1] ) && $m[1] !== '' ) {
					if ( $m[1] === 'i' ) {
						return $this->indexName( $m[2] );
					} else {
						return $this->tableName( $m[2] );
					}
				} elseif ( isset( $m[3] ) && $m[3] !== '' && array_key_exists( $m[3], $vars ) ) {
					return $this->addQuotes( $vars[$m[3]] );
				} elseif ( isset( $m[4] ) && $m[4] !== '' && array_key_exists( $m[4], $vars ) ) {
					return $this->addIdentifierQuotes( $vars[$m[4]] );
				} elseif ( isset( $m[5] ) && $m[5] !== '' && array_key_exists( $m[5], $vars ) ) {
					return $vars[$m[5]];
				} else {
					return $m[0];
				}
			},
			$ins
		);
	}

	/**
	 * Get schema variables. If none have been set via setSchemaVars(), then
	 * use some defaults from the current object.
	 *
	 * @return array
	 */
	protected function getSchemaVars() {
		if ( $this->mSchemaVars ) {
			return $this->mSchemaVars;
		} else {
			return $this->getDefaultSchemaVars();
		}
	}

	/**
	 * Get schema variables to use if none have been set via setSchemaVars().
	 *
	 * Override this in derived classes to provide variables for tables.sql
	 * and SQL patch files.
	 *
	 * @return array
	 */
	protected function getDefaultSchemaVars() {
		return [];
	}

	public function lockIsFree( $lockName, $method ) {
		return true;
	}

	public function lock( $lockName, $method, $timeout = 5 ) {
		$this->mNamedLocksHeld[$lockName] = 1;

		return true;
	}

	public function unlock( $lockName, $method ) {
		unset( $this->mNamedLocksHeld[$lockName] );

		return true;
	}

	public function getScopedLockAndFlush( $lockKey, $fname, $timeout ) {
		if ( $this->writesOrCallbacksPending() ) {
			// This only flushes transactions to clear snapshots, not to write data
			$fnames = implode( ', ', $this->pendingWriteAndCallbackCallers() );
			throw new DBUnexpectedError(
				$this,
				"$fname: Cannot flush pre-lock snapshot because writes are pending ($fnames)."
			);
		}

		if ( !$this->lock( $lockKey, $fname, $timeout ) ) {
			return null;
		}

		$unlocker = new ScopedCallback( function () use ( $lockKey, $fname ) {
			if ( $this->trxLevel() ) {
				// There is a good chance an exception was thrown, causing any early return
				// from the caller. Let any error handler get a chance to issue rollback().
				// If there isn't one, let the error bubble up and trigger server-side rollback.
				$this->onTransactionResolution(
					function () use ( $lockKey, $fname ) {
						$this->unlock( $lockKey, $fname );
					},
					$fname
				);
			} else {
				$this->unlock( $lockKey, $fname );
			}
		} );

		$this->commit( $fname, self::FLUSHING_INTERNAL );

		return $unlocker;
	}

	public function namedLocksEnqueue() {
		return false;
	}

	public function tableLocksHaveTransactionScope() {
		return true;
	}

	final public function lockTables( array $read, array $write, $method ) {
		if ( $this->writesOrCallbacksPending() ) {
			throw new DBUnexpectedError( $this, "Transaction writes or callbacks still pending." );
		}

		if ( $this->tableLocksHaveTransactionScope() ) {
			$this->startAtomic( $method );
		}

		return $this->doLockTables( $read, $write, $method );
	}

	protected function doLockTables( array $read, array $write, $method ) {
		return true;
	}

	final public function unlockTables( $method ) {
		if ( $this->tableLocksHaveTransactionScope() ) {
			$this->endAtomic( $method );

			return true; // locks released on COMMIT/ROLLBACK
		}

		return $this->doUnlockTables( $method );
	}

	protected function doUnlockTables( $method ) {
		return true;
	}

	/**
	 * Delete a table
	 * @param string $tableName
	 * @param string $fName
	 * @return bool|ResultWrapper
	 * @since 1.18
	 */
	public function dropTable( $tableName, $fName = __METHOD__ ) {
		if ( !$this->tableExists( $tableName, $fName ) ) {
			return false;
		}
		$sql = "DROP TABLE " . $this->tableName( $tableName ) . " CASCADE";

		return $this->query( $sql, $fName );
	}

	public function getInfinity() {
		return 'infinity';
	}

	public function encodeExpiry( $expiry ) {
		return ( $expiry == '' || $expiry == 'infinity' || $expiry == $this->getInfinity() )
			? $this->getInfinity()
			: $this->timestamp( $expiry );
	}

	public function decodeExpiry( $expiry, $format = TS_MW ) {
		if ( $expiry == '' || $expiry == 'infinity' || $expiry == $this->getInfinity() ) {
			return 'infinity';
		}

		return ConvertibleTimestamp::convert( $format, $expiry );
	}

	public function setBigSelects( $value = true ) {
		// no-op
	}

	public function isReadOnly() {
		return ( $this->getReadOnlyReason() !== false );
	}

	/**
	 * @return string|bool Reason this DB is read-only or false if it is not
	 */
	protected function getReadOnlyReason() {
		$reason = $this->getLBInfo( 'readOnlyReason' );

		return is_string( $reason ) ? $reason : false;
	}

	public function setTableAliases( array $aliases ) {
		$this->tableAliases = $aliases;
	}

	/**
	 * @return bool Whether a DB user is required to access the DB
	 * @since 1.28
	 */
	protected function requiresDatabaseUser() {
		return true;
	}

	/**
	 * Get the underlying binding handle, mConn
	 *
	 * Makes sure that mConn is set (disconnects and ping() failure can unset it).
	 * This catches broken callers than catch and ignore disconnection exceptions.
	 * Unlike checking isOpen(), this is safe to call inside of open().
	 *
	 * @return resource|object
	 * @throws DBUnexpectedError
	 * @since 1.26
	 */
	protected function getBindingHandle() {
		if ( !$this->mConn ) {
			throw new DBUnexpectedError(
				$this,
				'DB connection was already closed or the connection dropped.'
			);
		}

		return $this->mConn;
	}

	/**
	 * @since 1.19
	 * @return string
	 */
	public function __toString() {
		return (string)$this->mConn;
	}

	/**
	 * Make sure that copies do not share the same client binding handle
	 * @throws DBConnectionError
	 */
	public function __clone() {
		$this->connLogger->warning(
			"Cloning " . static::class . " is not recomended; forking connection:\n" .
			( new RuntimeException() )->getTraceAsString()
		);

		if ( $this->isOpen() ) {
			// Open a new connection resource without messing with the old one
			$this->mOpened = false;
			$this->mConn = false;
			$this->mTrxEndCallbacks = []; // don't copy
			$this->handleSessionLoss(); // no trx or locks anymore
			$this->open( $this->mServer, $this->mUser, $this->mPassword, $this->mDBname );
			$this->lastPing = microtime( true );
		}
	}

	/**
	 * Called by serialize. Throw an exception when DB connection is serialized.
	 * This causes problems on some database engines because the connection is
	 * not restored on unserialize.
	 */
	public function __sleep() {
		throw new RuntimeException( 'Database serialization may cause problems, since ' .
			'the connection is not restored on wakeup.' );
	}

	/**
	 * Run a few simple sanity checks and close dangling connections
	 */
	public function __destruct() {
		if ( $this->mTrxLevel && $this->mTrxDoneWrites ) {
			trigger_error( "Uncommitted DB writes (transaction from {$this->mTrxFname})." );
		}

		$danglingWriters = $this->pendingWriteAndCallbackCallers();
		if ( $danglingWriters ) {
			$fnames = implode( ', ', $danglingWriters );
			trigger_error( "DB transaction writes or callbacks still pending ($fnames)." );
		}

		if ( $this->mConn ) {
			// Avoid connection leaks for sanity. Normally, resources close at script completion.
			// The connection might already be closed in zend/hhvm by now, so suppress warnings.
			\MediaWiki\suppressWarnings();
			$this->closeConnection();
			\MediaWiki\restoreWarnings();
			$this->mConn = false;
			$this->mOpened = false;
		}
	}

	/**
	 * @deprecated since 1.28 use SearchEngineFactory::getSearchEngineClass instead
	 * @return string
	 */
	public function getSearchEngine() {
		wfDeprecated( __METHOD__, '1.28' );
		return SearchEngineFactory::getSearchEngineClass( $this );
	}
}

class_alias( Database::class, 'DatabaseBase' ); // b/c for old name
class_alias( Database::class, 'Database' ); // b/c global alias<|MERGE_RESOLUTION|>--- conflicted
+++ resolved
@@ -1772,17 +1772,10 @@
 		# Quote $schema and $database and merge them with the table name if needed
 		$tableName = $this->prependDatabaseOrSchema( $schema, $tableName, $format );
 		$tableName = $this->prependDatabaseOrSchema( $database, $tableName, $format );
-<<<<<<< HEAD
 
 		return $tableName;
 	}
 
-=======
-
-		return $tableName;
-	}
-
->>>>>>> a112e4fa
 	/**
 	 * @param string|null $namespace Database or schema
 	 * @param string $relation Name of table, view, sequence, etc...
@@ -1976,18 +1969,7 @@
 	 * @return string
 	 */
 	protected function indexName( $index ) {
-		// Backwards-compatibility hack
-		$renamed = [
-			'ar_usertext_timestamp' => 'usertext_timestamp',
-			'un_user_id' => 'user_id',
-			'un_user_ip' => 'user_ip',
-		];
-
-		if ( isset( $renamed[$index] ) ) {
-			return $renamed[$index];
-		} else {
-			return $index;
-		}
+		return $index;
 	}
 
 	public function addQuotes( $s ) {
@@ -3515,15 +3497,6 @@
 			$this->mOpened = false;
 		}
 	}
-
-	/**
-	 * @deprecated since 1.28 use SearchEngineFactory::getSearchEngineClass instead
-	 * @return string
-	 */
-	public function getSearchEngine() {
-		wfDeprecated( __METHOD__, '1.28' );
-		return SearchEngineFactory::getSearchEngineClass( $this );
-	}
 }
 
 class_alias( Database::class, 'DatabaseBase' ); // b/c for old name
