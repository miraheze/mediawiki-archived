<?php
/**
 * This program is free software; you can redistribute it and/or modify
 * it under the terms of the GNU General Public License as published by
 * the Free Software Foundation; either version 2 of the License, or
 * (at your option) any later version.
 *
 * This program is distributed in the hope that it will be useful,
 * but WITHOUT ANY WARRANTY; without even the implied warranty of
 * MERCHANTABILITY or FITNESS FOR A PARTICULAR PURPOSE. See the
 * GNU General Public License for more details.
 *
 * You should have received a copy of the GNU General Public License along
 * with this program; if not, write to the Free Software Foundation, Inc.,
 * 51 Franklin Street, Fifth Floor, Boston, MA 02110-1301, USA.
 * http://www.gnu.org/copyleft/gpl.html
 *
 * @file
 */
namespace Wikimedia\Rdbms;

use Exception;
use RuntimeException;

/**
 * Advanced database interface for IDatabase handles that include maintenance methods
 *
 * This is useful for type-hints used by installer, upgrader, and background scripts
 * that will make use of lower-level and longer-running queries, including schema changes.
 *
 * @ingroup Database
 * @since 1.28
 */
interface IMaintainableDatabase extends IDatabase {
	/**
	 * Returns the size of a text field, or -1 for "unlimited"
	 *
	 * @param string $table
	 * @param string $field
	 * @return int
	 */
	public function textFieldSize( $table, $field );

	/**
	 * Read and execute SQL commands from a file.
	 *
	 * Returns true on success, error string or exception on failure (depending
	 * on object's error ignore settings).
	 *
	 * @param string $filename File name to open
	 * @param callable|null $lineCallback Optional function called before reading each line
	 * @param callable|null $resultCallback Optional function called for each MySQL result
	 * @param string|false $fname Calling function name or false if name should be
	 *   generated dynamically using $filename
	 * @param callable|null $inputCallback Optional function called for each
	 *   complete line sent
	 * @return bool|string
	 * @throws Exception
	 */
	public function sourceFile(
		$filename,
		callable $lineCallback = null,
		callable $resultCallback = null,
		$fname = false,
		callable $inputCallback = null
	);

	/**
	 * Read and execute commands from an open file handle.
	 *
	 * Returns true on success, error string or exception on failure (depending
	 * on object's error ignore settings).
	 *
	 * @param resource $fp File handle
	 * @param callable|null $lineCallback Optional function called before reading each query
	 * @param callable|null $resultCallback Optional function called for each MySQL result
	 * @param string $fname Calling function name
	 * @param callable|null $inputCallback Optional function called for each complete query sent
	 * @return bool|string
	 */
	public function sourceStream(
		$fp,
		callable $lineCallback = null,
		callable $resultCallback = null,
		$fname = __METHOD__,
		callable $inputCallback = null
	);

	/**
	 * Called by sourceStream() to check if we've reached a statement end
	 *
	 * @param string &$sql SQL assembled so far
	 * @param string &$newLine New line about to be added to $sql
	 * @return bool Whether $newLine contains end of the statement
	 */
	public function streamStatementEnd( &$sql, &$newLine );

	/**
	 * Delete a table
	 *
	 * @param string $table
	 * @param string $fname
	 * @return bool Whether the table already existed
	 * @throws DBError If an error occurs
	 */
	public function dropTable( $table, $fname = __METHOD__ );

	/**
	 * Delete all data in a table(s) and reset any sequences owned by that table(s)
	 *
	 * @param string|string[] $tables
	 * @param string $fname
	 * @throws DBError If an error occurs
	 * @since 1.35
	 */
	public function truncate( $tables, $fname = __METHOD__ );

	/**
	 * Perform a deadlock-prone transaction.
	 *
	 * This function invokes a callback function to perform a set of write
	 * queries. If a deadlock occurs during the processing, the transaction
	 * will be rolled back and the callback function will be called again.
	 *
	 * Avoid using this method outside of Job or Maintenance classes.
	 *
	 * Usage:
	 *   $dbw->deadlockLoop( callback, ... );
	 *
	 * Extra arguments are passed through to the specified callback function.
	 * This method requires that no transactions are already active to avoid
	 * causing premature commits or exceptions.
	 *
	 * Returns whatever the callback function returned on its successful,
	 * iteration, or false on error, for example if the retry limit was
	 * reached.
	 *
	 * @param mixed ...$args
	 * @return mixed
	 * @throws DBUnexpectedError
	 * @throws Exception
	 */
	public function deadlockLoop( ...$args );

	/**
	 * Lists all the VIEWs in the database
	 *
	 * @param string|null $prefix Only show VIEWs with this prefix, eg. unit_test_
	 * @param string $fname Name of calling function
	 * @throws RuntimeException
	 * @return array
	 */
	public function listViews( $prefix = null, $fname = __METHOD__ );

	/**
	 * Creates a new table with structure copied from existing table
	 *
	 * Note that unlike most database abstraction functions, this function does not
	 * automatically append database prefix, because it works at a lower abstraction level.
	 * The table names passed to this function shall not be quoted (this function calls
	 * addIdentifierQuotes() when needed).
	 *
	 * @param string $oldName Name of table whose structure should be copied
	 * @param string $newName Name of table to be created
	 * @param bool $temporary Whether the new table should be temporary
	 * @param string $fname Calling function name
	 * @return bool True if operation was successful
	 * @throws RuntimeException
	 */
	public function duplicateTableStructure(
		$oldName, $newName, $temporary = false, $fname = __METHOD__
	);

	/**
<<<<<<< HEAD
	 * Checks if table locks acquired by lockTables() are transaction-bound in their scope
	 *
	 * Transaction-bound table locks will be released when the current transaction terminates.
	 * Table locks that are not bound to a transaction are not effected by BEGIN/COMMIT/ROLLBACK
	 * and will last until either lockTables()/unlockTables() is called or the TCP connection to
	 * the database is closed.
	 *
	 * @return bool
	 * @since 1.29
	 */
	public function tableLocksHaveTransactionScope();

	/**
	 * Lock specific tables
	 *
	 * Any pending transaction should be resolved before calling this method, since:
	 *   a) Doing so resets any REPEATABLE-READ snapshot of the data to a fresh one.
	 *   b) Previous row and table locks from the transaction or session may be released
	 *      by LOCK TABLES, which may be unsafe for the changes in such a transaction.
	 *   c) The main use case of lockTables() is to avoid deadlocks and timeouts by locking
	 *      entire tables in order to do long-running, batched, and lag-aware, updates. Batching
	 *      and replication lag checks do not work when all the updates happen in a transaction.
	 *
	 * Always get all relevant table locks up-front in one call, since LOCK TABLES might release
	 * any prior table locks on some RDBMes (e.g MySQL).
	 *
	 * For compatibility, callers should check tableLocksHaveTransactionScope() before using
	 * this method. If locks are scoped specifically to transactions then caller must either:
	 *   - a) Start a new transaction and acquire table locks for the scope of that transaction,
	 *        doing all row updates within that transaction. It will not be possible to update
	 *        rows in batches; this might result in high replication lag.
	 *   - b) Forgo table locks entirely and avoid calling this method. Careful use of hints like
	 *        LOCK IN SHARE MODE and FOR UPDATE and the use of query batching may be preferable
	 *        to using table locks with a potentially large transaction. Use of MySQL and Postges
	 *        style REPEATABLE-READ (Snapshot Isolation with or without First-Committer-Rule) can
	 *        also be considered for certain tasks that require a consistent view of entire tables.
	 *
	 * If session scoped locks are not supported, then calling lockTables() will trigger
	 * startAtomic(), with unlockTables() triggering endAtomic(). This will automatically
	 * start a transaction if one is not already present and cause the locks to be released
	 * when the transaction finishes (normally during the unlockTables() call).
	 *
	 * In any case, avoid using begin()/commit() in code that runs while such table locks are
	 * acquired, as that breaks in case when a transaction is needed. The startAtomic() and
	 * endAtomic() methods are safe, however, since they will join any existing transaction.
	 *
	 * @param array $read Array of tables to lock for read access
	 * @param array $write Array of tables to lock for write access
	 * @param string $method Name of caller
	 * @return bool
	 * @since 1.29
	 * @deprecated Since 1.38
	 */
	public function lockTables( array $read, array $write, $method );

	/**
	 * Unlock all tables locked via lockTables()
	 *
	 * If table locks are scoped to transactions, then locks might not be released until the
	 * transaction ends, which could happen after this method is called.
	 *
	 * @param string $method The caller
	 * @return bool
	 * @deprecated Since 1.38
	 * @since 1.29
	 */
	public function unlockTables( $method );

	/**
=======
>>>>>>> 3d0ae94b
	 * List all tables on the database
	 *
	 * @param string|null $prefix Only show tables with this prefix, e.g. mw_
	 * @param string $fname Calling function name
	 * @throws DBError
	 * @return array
	 */
	public function listTables( $prefix = null, $fname = __METHOD__ );

	/**
	 * Determines if a given index is unique
	 *
	 * @param string $table
	 * @param string $index
	 * @param string $fname Calling function name
	 *
	 * @return bool
	 */
	public function indexUnique( $table, $index, $fname = __METHOD__ );

	/**
	 * Get information about a field
	 * Returns false if the field doesn't exist
	 *
	 * @param string $table Table name
	 * @param string $field Field name
	 *
	 * @return false|Field
	 */
	public function fieldInfo( $table, $field );

	/**
	 * Determines whether a field exists in a table
	 *
	 * @param string $table Table name
	 * @param string $field Field to check on that table
	 * @param string $fname Calling function name (optional)
	 * @return bool Whether $table has field $field
	 * @throws DBError If an error occurs, {@see query}
	 */
	public function fieldExists( $table, $field, $fname = __METHOD__ );

	/**
	 * Determines whether an index exists
	 *
	 * @param string $table
	 * @param string $index
	 * @param string $fname
	 * @return bool|null
	 * @throws DBError If an error occurs, {@see query}
	 */
	public function indexExists( $table, $index, $fname = __METHOD__ );

	/**
	 * Query whether a given table exists
	 *
	 * @param string $table
	 * @param string $fname
	 * @return bool
	 * @throws DBError If an error occurs, {@see query}
	 */
	public function tableExists( $table, $fname = __METHOD__ );
}

class_alias( IMaintainableDatabase::class, 'IMaintainableDatabase' );<|MERGE_RESOLUTION|>--- conflicted
+++ resolved
@@ -172,78 +172,6 @@
 	);
 
 	/**
-<<<<<<< HEAD
-	 * Checks if table locks acquired by lockTables() are transaction-bound in their scope
-	 *
-	 * Transaction-bound table locks will be released when the current transaction terminates.
-	 * Table locks that are not bound to a transaction are not effected by BEGIN/COMMIT/ROLLBACK
-	 * and will last until either lockTables()/unlockTables() is called or the TCP connection to
-	 * the database is closed.
-	 *
-	 * @return bool
-	 * @since 1.29
-	 */
-	public function tableLocksHaveTransactionScope();
-
-	/**
-	 * Lock specific tables
-	 *
-	 * Any pending transaction should be resolved before calling this method, since:
-	 *   a) Doing so resets any REPEATABLE-READ snapshot of the data to a fresh one.
-	 *   b) Previous row and table locks from the transaction or session may be released
-	 *      by LOCK TABLES, which may be unsafe for the changes in such a transaction.
-	 *   c) The main use case of lockTables() is to avoid deadlocks and timeouts by locking
-	 *      entire tables in order to do long-running, batched, and lag-aware, updates. Batching
-	 *      and replication lag checks do not work when all the updates happen in a transaction.
-	 *
-	 * Always get all relevant table locks up-front in one call, since LOCK TABLES might release
-	 * any prior table locks on some RDBMes (e.g MySQL).
-	 *
-	 * For compatibility, callers should check tableLocksHaveTransactionScope() before using
-	 * this method. If locks are scoped specifically to transactions then caller must either:
-	 *   - a) Start a new transaction and acquire table locks for the scope of that transaction,
-	 *        doing all row updates within that transaction. It will not be possible to update
-	 *        rows in batches; this might result in high replication lag.
-	 *   - b) Forgo table locks entirely and avoid calling this method. Careful use of hints like
-	 *        LOCK IN SHARE MODE and FOR UPDATE and the use of query batching may be preferable
-	 *        to using table locks with a potentially large transaction. Use of MySQL and Postges
-	 *        style REPEATABLE-READ (Snapshot Isolation with or without First-Committer-Rule) can
-	 *        also be considered for certain tasks that require a consistent view of entire tables.
-	 *
-	 * If session scoped locks are not supported, then calling lockTables() will trigger
-	 * startAtomic(), with unlockTables() triggering endAtomic(). This will automatically
-	 * start a transaction if one is not already present and cause the locks to be released
-	 * when the transaction finishes (normally during the unlockTables() call).
-	 *
-	 * In any case, avoid using begin()/commit() in code that runs while such table locks are
-	 * acquired, as that breaks in case when a transaction is needed. The startAtomic() and
-	 * endAtomic() methods are safe, however, since they will join any existing transaction.
-	 *
-	 * @param array $read Array of tables to lock for read access
-	 * @param array $write Array of tables to lock for write access
-	 * @param string $method Name of caller
-	 * @return bool
-	 * @since 1.29
-	 * @deprecated Since 1.38
-	 */
-	public function lockTables( array $read, array $write, $method );
-
-	/**
-	 * Unlock all tables locked via lockTables()
-	 *
-	 * If table locks are scoped to transactions, then locks might not be released until the
-	 * transaction ends, which could happen after this method is called.
-	 *
-	 * @param string $method The caller
-	 * @return bool
-	 * @deprecated Since 1.38
-	 * @since 1.29
-	 */
-	public function unlockTables( $method );
-
-	/**
-=======
->>>>>>> 3d0ae94b
 	 * List all tables on the database
 	 *
 	 * @param string|null $prefix Only show tables with this prefix, e.g. mw_
