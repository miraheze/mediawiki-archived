--- conflicted
+++ resolved
@@ -43,12 +43,7 @@
 	}
 
 	protected function getWeightScale( $index, IDatabase $conn = null ) {
-<<<<<<< HEAD
-		if ( !$conn ) {
-			// @phan-suppress-next-line PhanTypeMismatchArgumentReal
-=======
 		if ( $conn === null ) {
->>>>>>> 9b8a1684
 			return parent::getWeightScale( $index, $conn );
 		}
 
