--- conflicted
+++ resolved
@@ -202,11 +202,7 @@
 	 * pointers of the input arrays to keep track of the current position
 	 * without referring to the keys.
 	 *
-<<<<<<< HEAD
-	 * @since 1.34.2
-=======
 	 * @since 1.34.3
->>>>>>> 22c6bd06
 	 *
 	 * @param array ...$inputArrays
 	 * @return array
