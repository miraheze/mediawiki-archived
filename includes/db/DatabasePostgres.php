<?php
/**
 * This is the Postgres database abstraction layer.
 *
 * This program is free software; you can redistribute it and/or modify
 * it under the terms of the GNU General Public License as published by
 * the Free Software Foundation; either version 2 of the License, or
 * (at your option) any later version.
 *
 * This program is distributed in the hope that it will be useful,
 * but WITHOUT ANY WARRANTY; without even the implied warranty of
 * MERCHANTABILITY or FITNESS FOR A PARTICULAR PURPOSE. See the
 * GNU General Public License for more details.
 *
 * You should have received a copy of the GNU General Public License along
 * with this program; if not, write to the Free Software Foundation, Inc.,
 * 51 Franklin Street, Fifth Floor, Boston, MA 02110-1301, USA.
 * http://www.gnu.org/copyleft/gpl.html
 *
 * @file
 * @ingroup Database
 */

class PostgresField implements Field {
	private $name, $tablename, $type, $nullable, $max_length, $deferred, $deferrable, $conname,
		$has_default, $default;

	/**
	 * @param DatabaseBase $db
	 * @param string $table
	 * @param string $field
	 * @return null|PostgresField
	 */
	static function fromText( $db, $table, $field ) {
		$q = <<<SQL
SELECT
 attnotnull, attlen, conname AS conname,
 atthasdef,
 adsrc,
 COALESCE(condeferred, 'f') AS deferred,
 COALESCE(condeferrable, 'f') AS deferrable,
 CASE WHEN typname = 'int2' THEN 'smallint'
  WHEN typname = 'int4' THEN 'integer'
  WHEN typname = 'int8' THEN 'bigint'
  WHEN typname = 'bpchar' THEN 'char'
 ELSE typname END AS typname
FROM pg_class c
JOIN pg_namespace n ON (n.oid = c.relnamespace)
JOIN pg_attribute a ON (a.attrelid = c.oid)
JOIN pg_type t ON (t.oid = a.atttypid)
LEFT JOIN pg_constraint o ON (o.conrelid = c.oid AND a.attnum = ANY(o.conkey) AND o.contype = 'f')
LEFT JOIN pg_attrdef d on c.oid=d.adrelid and a.attnum=d.adnum
WHERE relkind = 'r'
AND nspname=%s
AND relname=%s
AND attname=%s;
SQL;

		$table = $db->tableName( $table, 'raw' );
		$res = $db->query(
			sprintf( $q,
				$db->addQuotes( $db->getCoreSchema() ),
				$db->addQuotes( $table ),
				$db->addQuotes( $field )
			)
		);
		$row = $db->fetchObject( $res );
		if ( !$row ) {
			return null;
		}
		$n = new PostgresField;
		$n->type = $row->typname;
		$n->nullable = ( $row->attnotnull == 'f' );
		$n->name = $field;
		$n->tablename = $table;
		$n->max_length = $row->attlen;
		$n->deferrable = ( $row->deferrable == 't' );
		$n->deferred = ( $row->deferred == 't' );
		$n->conname = $row->conname;
		$n->has_default = ( $row->atthasdef === 't' );
		$n->default = $row->adsrc;

		return $n;
	}

	function name() {
		return $this->name;
	}

	function tableName() {
		return $this->tablename;
	}

	function type() {
		return $this->type;
	}

	function isNullable() {
		return $this->nullable;
	}

	function maxLength() {
		return $this->max_length;
	}

	function is_deferrable() {
		return $this->deferrable;
	}

	function is_deferred() {
		return $this->deferred;
	}

	function conname() {
		return $this->conname;
	}

	/**
	 * @since 1.19
	 * @return bool|mixed
	 */
	function defaultValue() {
		if ( $this->has_default ) {
			return $this->default;
		} else {
			return false;
		}
	}
}

/**
 * Manage savepoints within a transaction
 * @ingroup Database
 * @since 1.19
 */
class SavepointPostgres {
	/** @var DatabasePostgres Establish a savepoint within a transaction */
	protected $dbw;
	protected $id;
	protected $didbegin;

	/**
	 * @param DatabaseBase $dbw
	 * @param int $id
	 */
	public function __construct( $dbw, $id ) {
		$this->dbw = $dbw;
		$this->id = $id;
		$this->didbegin = false;
		/* If we are not in a transaction, we need to be for savepoint trickery */
		if ( !$dbw->trxLevel() ) {
			$dbw->begin( "FOR SAVEPOINT" );
			$this->didbegin = true;
		}
	}

	public function __destruct() {
		if ( $this->didbegin ) {
			$this->dbw->rollback();
			$this->didbegin = false;
		}
	}

	public function commit() {
		if ( $this->didbegin ) {
			$this->dbw->commit();
			$this->didbegin = false;
		}
	}

	protected function query( $keyword, $msg_ok, $msg_failed ) {
		if ( $this->dbw->doQuery( $keyword . " " . $this->id ) !== false ) {
		} else {
			wfDebug( sprintf( $msg_failed, $this->id ) );
		}
	}

	public function savepoint() {
		$this->query( "SAVEPOINT",
			"Transaction state: savepoint \"%s\" established.\n",
			"Transaction state: establishment of savepoint \"%s\" FAILED.\n"
		);
	}

	public function release() {
		$this->query( "RELEASE",
			"Transaction state: savepoint \"%s\" released.\n",
			"Transaction state: release of savepoint \"%s\" FAILED.\n"
		);
	}

	public function rollback() {
		$this->query( "ROLLBACK TO",
			"Transaction state: savepoint \"%s\" rolled back.\n",
			"Transaction state: rollback of savepoint \"%s\" FAILED.\n"
		);
	}

	public function __toString() {
		return (string)$this->id;
	}
}

/**
 * @ingroup Database
 */
class DatabasePostgres extends Database {
	/** @var resource */
	protected $mLastResult = null;

	/** @var int The number of rows affected as an integer */
	protected $mAffectedRows = null;

	/** @var int */
	private $mInsertId = null;

	/** @var float|string */
	private $numericVersion = null;

	/** @var string Connect string to open a PostgreSQL connection */
	private $connectString;

	/** @var string */
	private $mCoreSchema;

	function getType() {
		return 'postgres';
	}

	function cascadingDeletes() {
		return true;
	}

	function cleanupTriggers() {
		return true;
	}

	function strictIPs() {
		return true;
	}

	function realTimestamps() {
		return true;
	}

	function implicitGroupby() {
		return false;
	}

	function implicitOrderby() {
		return false;
	}

	function searchableIPs() {
		return true;
	}

	function functionalIndexes() {
		return true;
	}

	function hasConstraint( $name ) {
		$sql = "SELECT 1 FROM pg_catalog.pg_constraint c, pg_catalog.pg_namespace n " .
			"WHERE c.connamespace = n.oid AND conname = '" .
			pg_escape_string( $this->mConn, $name ) . "' AND n.nspname = '" .
			pg_escape_string( $this->mConn, $this->getCoreSchema() ) . "'";
		$res = $this->doQuery( $sql );

		return $this->numRows( $res );
	}

	/**
	 * Usually aborts on failure
	 * @param string $server
	 * @param string $user
	 * @param string $password
	 * @param string $dbName
	 * @throws DBConnectionError|Exception
	 * @return DatabaseBase|null
	 */
	function open( $server, $user, $password, $dbName ) {
		# Test for Postgres support, to avoid suppressed fatal error
		if ( !function_exists( 'pg_connect' ) ) {
			throw new DBConnectionError(
				$this,
				"Postgres functions missing, have you compiled PHP with the --with-pgsql\n" .
				"option? (Note: if you recently installed PHP, you may need to restart your\n" .
				"webserver and database)\n"
			);
		}

		global $wgDBport;

		if ( !strlen( $user ) ) { # e.g. the class is being loaded
			return null;
		}

		$this->mServer = $server;
		$port = $wgDBport;
		$this->mUser = $user;
		$this->mPassword = $password;
		$this->mDBname = $dbName;

		$connectVars = [
			'dbname' => $dbName,
			'user' => $user,
			'password' => $password
		];
		if ( $server != false && $server != '' ) {
			$connectVars['host'] = $server;
		}
		if ( $port != false && $port != '' ) {
			$connectVars['port'] = $port;
		}
		if ( $this->mFlags & DBO_SSL ) {
			$connectVars['sslmode'] = 1;
		}

		$this->connectString = $this->makeConnectionString( $connectVars, PGSQL_CONNECT_FORCE_NEW );
		$this->close();
		$this->installErrorHandler();

		try {
			$this->mConn = pg_connect( $this->connectString );
		} catch ( Exception $ex ) {
			$this->restoreErrorHandler();
			throw $ex;
		}

		$phpError = $this->restoreErrorHandler();

		if ( !$this->mConn ) {
			wfDebug( "DB connection error\n" );
			wfDebug( "Server: $server, Database: $dbName, User: $user, Password: " .
				substr( $password, 0, 3 ) . "...\n" );
			wfDebug( $this->lastError() . "\n" );
			throw new DBConnectionError( $this, str_replace( "\n", ' ', $phpError ) );
		}

		$this->mOpened = true;

		global $wgCommandLineMode;
		# If called from the command-line (e.g. importDump), only show errors
		if ( $wgCommandLineMode ) {
			$this->doQuery( "SET client_min_messages = 'ERROR'" );
		}

		$this->query( "SET client_encoding='UTF8'", __METHOD__ );
		$this->query( "SET datestyle = 'ISO, YMD'", __METHOD__ );
		$this->query( "SET timezone = 'GMT'", __METHOD__ );
		$this->query( "SET standard_conforming_strings = on", __METHOD__ );
		if ( $this->getServerVersion() >= 9.0 ) {
			$this->query( "SET bytea_output = 'escape'", __METHOD__ ); // PHP bug 53127
		}

		global $wgDBmwschema;
		$this->determineCoreSchema( $wgDBmwschema );

		return $this->mConn;
	}

	/**
	 * Postgres doesn't support selectDB in the same way MySQL does. So if the
	 * DB name doesn't match the open connection, open a new one
	 * @param string $db
	 * @return bool
	 */
	function selectDB( $db ) {
		if ( $this->mDBname !== $db ) {
			return (bool)$this->open( $this->mServer, $this->mUser, $this->mPassword, $db );
		} else {
			return true;
		}
	}

	function makeConnectionString( $vars ) {
		$s = '';
		foreach ( $vars as $name => $value ) {
			$s .= "$name='" . str_replace( "'", "\\'", $value ) . "' ";
		}

		return $s;
	}

	/**
	 * Closes a database connection, if it is open
	 * Returns success, true if already closed
	 * @return bool
	 */
	protected function closeConnection() {
		return pg_close( $this->mConn );
	}

	public function doQuery( $sql ) {
		$sql = mb_convert_encoding( $sql, 'UTF-8' );
		// Clear previously left over PQresult
		while ( $res = pg_get_result( $this->mConn ) ) {
			pg_free_result( $res );
		}
<<<<<<< HEAD
		while ( $res = pg_get_result( $this->mConn ) ) {
			pg_free_result( $res );
		}
		$this->mTransactionState->check();
=======
>>>>>>> a51acbb6
		if ( pg_send_query( $this->mConn, $sql ) === false ) {
			throw new DBUnexpectedError( $this, "Unable to post new query to PostgreSQL\n" );
		}
		$this->mLastResult = pg_get_result( $this->mConn );
		$this->mAffectedRows = null;
		if ( pg_result_error( $this->mLastResult ) ) {
			return false;
		}

		return $this->mLastResult;
	}

	protected function dumpError() {
		$diags = [
			PGSQL_DIAG_SEVERITY,
			PGSQL_DIAG_SQLSTATE,
			PGSQL_DIAG_MESSAGE_PRIMARY,
			PGSQL_DIAG_MESSAGE_DETAIL,
			PGSQL_DIAG_MESSAGE_HINT,
			PGSQL_DIAG_STATEMENT_POSITION,
			PGSQL_DIAG_INTERNAL_POSITION,
			PGSQL_DIAG_INTERNAL_QUERY,
			PGSQL_DIAG_CONTEXT,
			PGSQL_DIAG_SOURCE_FILE,
			PGSQL_DIAG_SOURCE_LINE,
			PGSQL_DIAG_SOURCE_FUNCTION
		];
		foreach ( $diags as $d ) {
			wfDebug( sprintf( "PgSQL ERROR(%d): %s\n",
				$d, pg_result_error_field( $this->mLastResult, $d ) ) );
		}
	}

	function reportQueryError( $error, $errno, $sql, $fname, $tempIgnore = false ) {
		if ( $tempIgnore ) {
			/* Check for constraint violation */
			if ( $errno === '23505' ) {
				parent::reportQueryError( $error, $errno, $sql, $fname, $tempIgnore );

				return;
			}
		}
		/* Transaction stays in the ERROR state until rolled back */
		if ( $this->mTrxLevel ) {
			$ignore = $this->ignoreErrors( true );
			$this->rollback( __METHOD__ );
			$this->ignoreErrors( $ignore );
		}
		parent::reportQueryError( $error, $errno, $sql, $fname, false );
	}

	function queryIgnore( $sql, $fname = __METHOD__ ) {
		return $this->query( $sql, $fname, true );
	}

	/**
	 * @param stdClass|ResultWrapper $res
	 * @throws DBUnexpectedError
	 */
	function freeResult( $res ) {
		if ( $res instanceof ResultWrapper ) {
			$res = $res->result;
		}
		MediaWiki\suppressWarnings();
		$ok = pg_free_result( $res );
		MediaWiki\restoreWarnings();
		if ( !$ok ) {
			throw new DBUnexpectedError( $this, "Unable to free Postgres result\n" );
		}
	}

	/**
	 * @param ResultWrapper|stdClass $res
	 * @return stdClass
	 * @throws DBUnexpectedError
	 */
	function fetchObject( $res ) {
		if ( $res instanceof ResultWrapper ) {
			$res = $res->result;
		}
		MediaWiki\suppressWarnings();
		$row = pg_fetch_object( $res );
		MediaWiki\restoreWarnings();
		# @todo FIXME: HACK HACK HACK HACK debug

		# @todo hashar: not sure if the following test really trigger if the object
		#          fetching failed.
		if ( pg_last_error( $this->mConn ) ) {
			throw new DBUnexpectedError(
				$this,
				'SQL error: ' . htmlspecialchars( pg_last_error( $this->mConn ) )
			);
		}

		return $row;
	}

	function fetchRow( $res ) {
		if ( $res instanceof ResultWrapper ) {
			$res = $res->result;
		}
		MediaWiki\suppressWarnings();
		$row = pg_fetch_array( $res );
		MediaWiki\restoreWarnings();
		if ( pg_last_error( $this->mConn ) ) {
			throw new DBUnexpectedError(
				$this,
				'SQL error: ' . htmlspecialchars( pg_last_error( $this->mConn ) )
			);
		}

		return $row;
	}

	function numRows( $res ) {
		if ( $res instanceof ResultWrapper ) {
			$res = $res->result;
		}
		MediaWiki\suppressWarnings();
		$n = pg_num_rows( $res );
		MediaWiki\restoreWarnings();
		if ( pg_last_error( $this->mConn ) ) {
			throw new DBUnexpectedError(
				$this,
				'SQL error: ' . htmlspecialchars( pg_last_error( $this->mConn ) )
			);
		}

		return $n;
	}

	function numFields( $res ) {
		if ( $res instanceof ResultWrapper ) {
			$res = $res->result;
		}

		return pg_num_fields( $res );
	}

	function fieldName( $res, $n ) {
		if ( $res instanceof ResultWrapper ) {
			$res = $res->result;
		}

		return pg_field_name( $res, $n );
	}

	/**
	 * Return the result of the last call to nextSequenceValue();
	 * This must be called after nextSequenceValue().
	 *
	 * @return int|null
	 */
	function insertId() {
		return $this->mInsertId;
	}

	/**
	 * @param mixed $res
	 * @param int $row
	 * @return bool
	 */
	function dataSeek( $res, $row ) {
		if ( $res instanceof ResultWrapper ) {
			$res = $res->result;
		}

		return pg_result_seek( $res, $row );
	}

	function lastError() {
		if ( $this->mConn ) {
			if ( $this->mLastResult ) {
				return pg_result_error( $this->mLastResult );
			} else {
				return pg_last_error();
			}
		} else {
			return 'No database connection';
		}
	}

	function lastErrno() {
		if ( $this->mLastResult ) {
			return pg_result_error_field( $this->mLastResult, PGSQL_DIAG_SQLSTATE );
		} else {
			return false;
		}
	}

	function affectedRows() {
		if ( !is_null( $this->mAffectedRows ) ) {
			// Forced result for simulated queries
			return $this->mAffectedRows;
		}
		if ( empty( $this->mLastResult ) ) {
			return 0;
		}

		return pg_affected_rows( $this->mLastResult );
	}

	/**
	 * Estimate rows in dataset
	 * Returns estimated count, based on EXPLAIN output
	 * This is not necessarily an accurate estimate, so use sparingly
	 * Returns -1 if count cannot be found
	 * Takes same arguments as Database::select()
	 *
	 * @param string $table
	 * @param string $vars
	 * @param string $conds
	 * @param string $fname
	 * @param array $options
	 * @return int
	 */
	function estimateRowCount( $table, $vars = '*', $conds = '',
		$fname = __METHOD__, $options = []
	) {
		$options['EXPLAIN'] = true;
		$res = $this->select( $table, $vars, $conds, $fname, $options );
		$rows = -1;
		if ( $res ) {
			$row = $this->fetchRow( $res );
			$count = [];
			if ( preg_match( '/rows=(\d+)/', $row[0], $count ) ) {
				$rows = (int)$count[1];
			}
		}

		return $rows;
	}

	/**
	 * Returns information about an index
	 * If errors are explicitly ignored, returns NULL on failure
	 *
	 * @param string $table
	 * @param string $index
	 * @param string $fname
	 * @return bool|null
	 */
	function indexInfo( $table, $index, $fname = __METHOD__ ) {
		$sql = "SELECT indexname FROM pg_indexes WHERE tablename='$table'";
		$res = $this->query( $sql, $fname );
		if ( !$res ) {
			return null;
		}
		foreach ( $res as $row ) {
			if ( $row->indexname == $this->indexName( $index ) ) {
				return $row;
			}
		}

		return false;
	}

	/**
	 * Returns is of attributes used in index
	 *
	 * @since 1.19
	 * @param string $index
	 * @param bool|string $schema
	 * @return array
	 */
	function indexAttributes( $index, $schema = false ) {
		if ( $schema === false ) {
			$schema = $this->getCoreSchema();
		}
		/*
		 * A subquery would be not needed if we didn't care about the order
		 * of attributes, but we do
		 */
		$sql = <<<__INDEXATTR__

			SELECT opcname,
				attname,
				i.indoption[s.g] as option,
				pg_am.amname
			FROM
				(SELECT generate_series(array_lower(isub.indkey,1), array_upper(isub.indkey,1)) AS g
					FROM
						pg_index isub
					JOIN pg_class cis
						ON cis.oid=isub.indexrelid
					JOIN pg_namespace ns
						ON cis.relnamespace = ns.oid
					WHERE cis.relname='$index' AND ns.nspname='$schema') AS s,
				pg_attribute,
				pg_opclass opcls,
				pg_am,
				pg_class ci
				JOIN pg_index i
					ON ci.oid=i.indexrelid
				JOIN pg_class ct
					ON ct.oid = i.indrelid
				JOIN pg_namespace n
					ON ci.relnamespace = n.oid
				WHERE
					ci.relname='$index' AND n.nspname='$schema'
					AND	attrelid = ct.oid
					AND	i.indkey[s.g] = attnum
					AND	i.indclass[s.g] = opcls.oid
					AND	pg_am.oid = opcls.opcmethod
__INDEXATTR__;
		$res = $this->query( $sql, __METHOD__ );
		$a = [];
		if ( $res ) {
			foreach ( $res as $row ) {
				$a[] = [
					$row->attname,
					$row->opcname,
					$row->amname,
					$row->option ];
			}
		} else {
			return null;
		}

		return $a;
	}

	function indexUnique( $table, $index, $fname = __METHOD__ ) {
		$sql = "SELECT indexname FROM pg_indexes WHERE tablename='{$table}'" .
			" AND indexdef LIKE 'CREATE UNIQUE%(" .
			$this->strencode( $this->indexName( $index ) ) .
			")'";
		$res = $this->query( $sql, $fname );
		if ( !$res ) {
			return null;
		}

		return $res->numRows() > 0;
	}

	/**
	 * Change the FOR UPDATE option as necessary based on the join conditions. Then pass
	 * to the parent function to get the actual SQL text.
	 *
	 * In Postgres when using FOR UPDATE, only the main table and tables that are inner joined
	 * can be locked. That means tables in an outer join cannot be FOR UPDATE locked. Trying to do
	 * so causes a DB error. This wrapper checks which tables can be locked and adjusts it accordingly.
	 *
	 * MySQL uses "ORDER BY NULL" as an optimization hint, but that syntax is illegal in PostgreSQL.
	 * @see DatabaseBase::selectSQLText
	 */
	function selectSQLText( $table, $vars, $conds = '', $fname = __METHOD__,
		$options = [], $join_conds = []
	) {
		if ( is_array( $options ) ) {
			$forUpdateKey = array_search( 'FOR UPDATE', $options, true );
			if ( $forUpdateKey !== false && $join_conds ) {
				unset( $options[$forUpdateKey] );

				foreach ( $join_conds as $table_cond => $join_cond ) {
					if ( 0 === preg_match( '/^(?:LEFT|RIGHT|FULL)(?: OUTER)? JOIN$/i', $join_cond[0] ) ) {
						$options['FOR UPDATE'][] = $table_cond;
					}
				}
			}

			if ( isset( $options['ORDER BY'] ) && $options['ORDER BY'] == 'NULL' ) {
				unset( $options['ORDER BY'] );
			}
		}

		return parent::selectSQLText( $table, $vars, $conds, $fname, $options, $join_conds );
	}

	/**
	 * INSERT wrapper, inserts an array into a table
	 *
	 * $args may be a single associative array, or an array of these with numeric keys,
	 * for multi-row insert (Postgres version 8.2 and above only).
	 *
	 * @param string $table Name of the table to insert to.
	 * @param array $args Items to insert into the table.
	 * @param string $fname Name of the function, for profiling
	 * @param array|string $options String or array. Valid options: IGNORE
	 * @return bool Success of insert operation. IGNORE always returns true.
	 */
	function insert( $table, $args, $fname = __METHOD__, $options = [] ) {
		if ( !count( $args ) ) {
			return true;
		}

		$table = $this->tableName( $table );
		if ( !isset( $this->numericVersion ) ) {
			$this->getServerVersion();
		}

		if ( !is_array( $options ) ) {
			$options = [ $options ];
		}

		if ( isset( $args[0] ) && is_array( $args[0] ) ) {
			$multi = true;
			$keys = array_keys( $args[0] );
		} else {
			$multi = false;
			$keys = array_keys( $args );
		}

		// If IGNORE is set, we use savepoints to emulate mysql's behavior
		$savepoint = null;
		if ( in_array( 'IGNORE', $options ) ) {
			$savepoint = new SavepointPostgres( $this, 'mw' );
			$olde = error_reporting( 0 );
			// For future use, we may want to track the number of actual inserts
			// Right now, insert (all writes) simply return true/false
			$numrowsinserted = 0;
		}

		$sql = "INSERT INTO $table (" . implode( ',', $keys ) . ') VALUES ';

		if ( $multi ) {
			if ( $this->numericVersion >= 8.2 && !$savepoint ) {
				$first = true;
				foreach ( $args as $row ) {
					if ( $first ) {
						$first = false;
					} else {
						$sql .= ',';
					}
					$sql .= '(' . $this->makeList( $row ) . ')';
				}
				$res = (bool)$this->query( $sql, $fname, $savepoint );
			} else {
				$res = true;
				$origsql = $sql;
				foreach ( $args as $row ) {
					$tempsql = $origsql;
					$tempsql .= '(' . $this->makeList( $row ) . ')';

					if ( $savepoint ) {
						$savepoint->savepoint();
					}

					$tempres = (bool)$this->query( $tempsql, $fname, $savepoint );

					if ( $savepoint ) {
						$bar = pg_result_error( $this->mLastResult );
						if ( $bar != false ) {
							$savepoint->rollback();
						} else {
							$savepoint->release();
							$numrowsinserted++;
						}
					}

					// If any of them fail, we fail overall for this function call
					// Note that this will be ignored if IGNORE is set
					if ( !$tempres ) {
						$res = false;
					}
				}
			}
		} else {
			// Not multi, just a lone insert
			if ( $savepoint ) {
				$savepoint->savepoint();
			}

			$sql .= '(' . $this->makeList( $args ) . ')';
			$res = (bool)$this->query( $sql, $fname, $savepoint );
			if ( $savepoint ) {
				$bar = pg_result_error( $this->mLastResult );
				if ( $bar != false ) {
					$savepoint->rollback();
				} else {
					$savepoint->release();
					$numrowsinserted++;
				}
			}
		}
		if ( $savepoint ) {
			error_reporting( $olde );
			$savepoint->commit();

			// Set the affected row count for the whole operation
			$this->mAffectedRows = $numrowsinserted;

			// IGNORE always returns true
			return true;
		}

		return $res;
	}

	/**
	 * INSERT SELECT wrapper
	 * $varMap must be an associative array of the form array( 'dest1' => 'source1', ...)
	 * Source items may be literals rather then field names, but strings should
	 * be quoted with Database::addQuotes()
	 * $conds may be "*" to copy the whole table
	 * srcTable may be an array of tables.
	 * @todo FIXME: Implement this a little better (seperate select/insert)?
	 *
	 * @param string $destTable
	 * @param array|string $srcTable
	 * @param array $varMap
	 * @param array $conds
	 * @param string $fname
	 * @param array $insertOptions
	 * @param array $selectOptions
	 * @return bool
	 */
	function insertSelect( $destTable, $srcTable, $varMap, $conds, $fname = __METHOD__,
		$insertOptions = [], $selectOptions = [] ) {
		$destTable = $this->tableName( $destTable );

		if ( !is_array( $insertOptions ) ) {
			$insertOptions = [ $insertOptions ];
		}

		/*
		 * If IGNORE is set, we use savepoints to emulate mysql's behavior
		 * Ignore LOW PRIORITY option, since it is MySQL-specific
		 */
		$savepoint = null;
		if ( in_array( 'IGNORE', $insertOptions ) ) {
			$savepoint = new SavepointPostgres( $this, 'mw' );
			$olde = error_reporting( 0 );
			$numrowsinserted = 0;
			$savepoint->savepoint();
		}

		if ( !is_array( $selectOptions ) ) {
			$selectOptions = [ $selectOptions ];
		}
		list( $startOpts, $useIndex, $tailOpts ) = $this->makeSelectOptions( $selectOptions );
		if ( is_array( $srcTable ) ) {
			$srcTable = implode( ',', array_map( [ &$this, 'tableName' ], $srcTable ) );
		} else {
			$srcTable = $this->tableName( $srcTable );
		}

		$sql = "INSERT INTO $destTable (" . implode( ',', array_keys( $varMap ) ) . ')' .
			" SELECT $startOpts " . implode( ',', $varMap ) .
			" FROM $srcTable $useIndex";

		if ( $conds != '*' ) {
			$sql .= ' WHERE ' . $this->makeList( $conds, LIST_AND );
		}

		$sql .= " $tailOpts";

		$res = (bool)$this->query( $sql, $fname, $savepoint );
		if ( $savepoint ) {
			$bar = pg_result_error( $this->mLastResult );
			if ( $bar != false ) {
				$savepoint->rollback();
			} else {
				$savepoint->release();
				$numrowsinserted++;
			}
			error_reporting( $olde );
			$savepoint->commit();

			// Set the affected row count for the whole operation
			$this->mAffectedRows = $numrowsinserted;

			// IGNORE always returns true
			return true;
		}

		return $res;
	}

	function tableName( $name, $format = 'quoted' ) {
		# Replace reserved words with better ones
		switch ( $name ) {
			case 'user':
				return $this->realTableName( 'mwuser', $format );
			case 'text':
				return $this->realTableName( 'pagecontent', $format );
			default:
				return $this->realTableName( $name, $format );
		}
	}

	/* Don't cheat on installer */
	function realTableName( $name, $format = 'quoted' ) {
		return parent::tableName( $name, $format );
	}

	/**
	 * Return the next in a sequence, save the value for retrieval via insertId()
	 *
	 * @param string $seqName
	 * @return int|null
	 */
	function nextSequenceValue( $seqName ) {
		$safeseq = str_replace( "'", "''", $seqName );
		$res = $this->query( "SELECT nextval('$safeseq')" );
		$row = $this->fetchRow( $res );
		$this->mInsertId = $row[0];

		return $this->mInsertId;
	}

	/**
	 * Return the current value of a sequence. Assumes it has been nextval'ed in this session.
	 *
	 * @param string $seqName
	 * @return int
	 */
	function currentSequenceValue( $seqName ) {
		$safeseq = str_replace( "'", "''", $seqName );
		$res = $this->query( "SELECT currval('$safeseq')" );
		$row = $this->fetchRow( $res );
		$currval = $row[0];

		return $currval;
	}

	# Returns the size of a text field, or -1 for "unlimited"
	function textFieldSize( $table, $field ) {
		$table = $this->tableName( $table );
		$sql = "SELECT t.typname as ftype,a.atttypmod as size
			FROM pg_class c, pg_attribute a, pg_type t
			WHERE relname='$table' AND a.attrelid=c.oid AND
				a.atttypid=t.oid and a.attname='$field'";
		$res = $this->query( $sql );
		$row = $this->fetchObject( $res );
		if ( $row->ftype == 'varchar' ) {
			$size = $row->size - 4;
		} else {
			$size = $row->size;
		}

		return $size;
	}

	function limitResult( $sql, $limit, $offset = false ) {
		return "$sql LIMIT $limit " . ( is_numeric( $offset ) ? " OFFSET {$offset} " : '' );
	}

	function wasDeadlock() {
		return $this->lastErrno() == '40P01';
	}

	function duplicateTableStructure( $oldName, $newName, $temporary = false, $fname = __METHOD__ ) {
		$newName = $this->addIdentifierQuotes( $newName );
		$oldName = $this->addIdentifierQuotes( $oldName );

		return $this->query( 'CREATE ' . ( $temporary ? 'TEMPORARY ' : '' ) . " TABLE $newName " .
			"(LIKE $oldName INCLUDING DEFAULTS)", $fname );
	}

	function listTables( $prefix = null, $fname = __METHOD__ ) {
		$eschema = $this->addQuotes( $this->getCoreSchema() );
		$result = $this->query( "SELECT tablename FROM pg_tables WHERE schemaname = $eschema", $fname );
		$endArray = [];

		foreach ( $result as $table ) {
			$vars = get_object_vars( $table );
			$table = array_pop( $vars );
			if ( !$prefix || strpos( $table, $prefix ) === 0 ) {
				$endArray[] = $table;
			}
		}

		return $endArray;
	}

	function timestamp( $ts = 0 ) {
		return wfTimestamp( TS_POSTGRES, $ts );
	}

	/**
	 * Posted by cc[plus]php[at]c2se[dot]com on 25-Mar-2009 09:12
	 * to http://www.php.net/manual/en/ref.pgsql.php
	 *
	 * Parsing a postgres array can be a tricky problem, he's my
	 * take on this, it handles multi-dimensional arrays plus
	 * escaping using a nasty regexp to determine the limits of each
	 * data-item.
	 *
	 * This should really be handled by PHP PostgreSQL module
	 *
	 * @since 1.19
	 * @param string $text Postgreql array returned in a text form like {a,b}
	 * @param string $output
	 * @param int $limit
	 * @param int $offset
	 * @return string
	 */
	function pg_array_parse( $text, &$output, $limit = false, $offset = 1 ) {
		if ( false === $limit ) {
			$limit = strlen( $text ) - 1;
			$output = [];
		}
		if ( '{}' == $text ) {
			return $output;
		}
		do {
			if ( '{' != $text[$offset] ) {
				preg_match( "/(\\{?\"([^\"\\\\]|\\\\.)*\"|[^,{}]+)+([,}]+)/",
					$text, $match, 0, $offset );
				$offset += strlen( $match[0] );
				$output[] = ( '"' != $match[1][0]
					? $match[1]
					: stripcslashes( substr( $match[1], 1, -1 ) ) );
				if ( '},' == $match[3] ) {
					return $output;
				}
			} else {
				$offset = $this->pg_array_parse( $text, $output, $limit, $offset + 1 );
			}
		} while ( $limit > $offset );

		return $output;
	}

	/**
	 * Return aggregated value function call
	 * @param array $valuedata
	 * @param string $valuename
	 * @return array
	 */
	public function aggregateValue( $valuedata, $valuename = 'value' ) {
		return $valuedata;
	}

	/**
	 * @return string Wikitext of a link to the server software's web site
	 */
	public function getSoftwareLink() {
		return '[{{int:version-db-postgres-url}} PostgreSQL]';
	}

	/**
	 * Return current schema (executes SELECT current_schema())
	 * Needs transaction
	 *
	 * @since 1.19
	 * @return string Default schema for the current session
	 */
	function getCurrentSchema() {
		$res = $this->query( "SELECT current_schema()", __METHOD__ );
		$row = $this->fetchRow( $res );

		return $row[0];
	}

	/**
	 * Return list of schemas which are accessible without schema name
	 * This is list does not contain magic keywords like "$user"
	 * Needs transaction
	 *
	 * @see getSearchPath()
	 * @see setSearchPath()
	 * @since 1.19
	 * @return array List of actual schemas for the current sesson
	 */
	function getSchemas() {
		$res = $this->query( "SELECT current_schemas(false)", __METHOD__ );
		$row = $this->fetchRow( $res );
		$schemas = [];

		/* PHP pgsql support does not support array type, "{a,b}" string is returned */

		return $this->pg_array_parse( $row[0], $schemas );
	}

	/**
	 * Return search patch for schemas
	 * This is different from getSchemas() since it contain magic keywords
	 * (like "$user").
	 * Needs transaction
	 *
	 * @since 1.19
	 * @return array How to search for table names schemas for the current user
	 */
	function getSearchPath() {
		$res = $this->query( "SHOW search_path", __METHOD__ );
		$row = $this->fetchRow( $res );

		/* PostgreSQL returns SHOW values as strings */

		return explode( ",", $row[0] );
	}

	/**
	 * Update search_path, values should already be sanitized
	 * Values may contain magic keywords like "$user"
	 * @since 1.19
	 *
	 * @param array $search_path List of schemas to be searched by default
	 */
	function setSearchPath( $search_path ) {
		$this->query( "SET search_path = " . implode( ", ", $search_path ) );
	}

	/**
	 * Determine default schema for MediaWiki core
	 * Adjust this session schema search path if desired schema exists
	 * and is not alread there.
	 *
	 * We need to have name of the core schema stored to be able
	 * to query database metadata.
	 *
	 * This will be also called by the installer after the schema is created
	 *
	 * @since 1.19
	 *
	 * @param string $desiredSchema
	 */
	function determineCoreSchema( $desiredSchema ) {
		$this->begin( __METHOD__ );
		if ( $this->schemaExists( $desiredSchema ) ) {
			if ( in_array( $desiredSchema, $this->getSchemas() ) ) {
				$this->mCoreSchema = $desiredSchema;
				wfDebug( "Schema \"" . $desiredSchema . "\" already in the search path\n" );
			} else {
				/**
				 * Prepend our schema (e.g. 'mediawiki') in front
				 * of the search path
				 * Fixes bug 15816
				 */
				$search_path = $this->getSearchPath();
				array_unshift( $search_path,
					$this->addIdentifierQuotes( $desiredSchema ) );
				$this->setSearchPath( $search_path );
				$this->mCoreSchema = $desiredSchema;
				wfDebug( "Schema \"" . $desiredSchema . "\" added to the search path\n" );
			}
		} else {
			$this->mCoreSchema = $this->getCurrentSchema();
			wfDebug( "Schema \"" . $desiredSchema . "\" not found, using current \"" .
				$this->mCoreSchema . "\"\n" );
		}
		/* Commit SET otherwise it will be rollbacked on error or IGNORE SELECT */
		$this->commit( __METHOD__ );
	}

	/**
	 * Return schema name fore core MediaWiki tables
	 *
	 * @since 1.19
	 * @return string Core schema name
	 */
	function getCoreSchema() {
		return $this->mCoreSchema;
	}

	/**
	 * @return string Version information from the database
	 */
	function getServerVersion() {
		if ( !isset( $this->numericVersion ) ) {
			$versionInfo = pg_version( $this->mConn );
			if ( version_compare( $versionInfo['client'], '7.4.0', 'lt' ) ) {
				// Old client, abort install
				$this->numericVersion = '7.3 or earlier';
			} elseif ( isset( $versionInfo['server'] ) ) {
				// Normal client
				$this->numericVersion = $versionInfo['server'];
			} else {
				// Bug 16937: broken pgsql extension from PHP<5.3
				$this->numericVersion = pg_parameter_status( $this->mConn, 'server_version' );
			}
		}

		return $this->numericVersion;
	}

	/**
	 * Query whether a given relation exists (in the given schema, or the
	 * default mw one if not given)
	 * @param string $table
	 * @param array|string $types
	 * @param bool|string $schema
	 * @return bool
	 */
	function relationExists( $table, $types, $schema = false ) {
		if ( !is_array( $types ) ) {
			$types = [ $types ];
		}
		if ( !$schema ) {
			$schema = $this->getCoreSchema();
		}
		$table = $this->realTableName( $table, 'raw' );
		$etable = $this->addQuotes( $table );
		$eschema = $this->addQuotes( $schema );
		$sql = "SELECT 1 FROM pg_catalog.pg_class c, pg_catalog.pg_namespace n "
			. "WHERE c.relnamespace = n.oid AND c.relname = $etable AND n.nspname = $eschema "
			. "AND c.relkind IN ('" . implode( "','", $types ) . "')";
		$res = $this->query( $sql );
		$count = $res ? $res->numRows() : 0;

		return (bool)$count;
	}

	/**
	 * For backward compatibility, this function checks both tables and
	 * views.
	 * @param string $table
	 * @param string $fname
	 * @param bool|string $schema
	 * @return bool
	 */
	function tableExists( $table, $fname = __METHOD__, $schema = false ) {
		return $this->relationExists( $table, [ 'r', 'v' ], $schema );
	}

	function sequenceExists( $sequence, $schema = false ) {
		return $this->relationExists( $sequence, 'S', $schema );
	}

	function triggerExists( $table, $trigger ) {
		$q = <<<SQL
	SELECT 1 FROM pg_class, pg_namespace, pg_trigger
		WHERE relnamespace=pg_namespace.oid AND relkind='r'
			  AND tgrelid=pg_class.oid
			  AND nspname=%s AND relname=%s AND tgname=%s
SQL;
		$res = $this->query(
			sprintf(
				$q,
				$this->addQuotes( $this->getCoreSchema() ),
				$this->addQuotes( $table ),
				$this->addQuotes( $trigger )
			)
		);
		if ( !$res ) {
			return null;
		}
		$rows = $res->numRows();

		return $rows;
	}

	function ruleExists( $table, $rule ) {
		$exists = $this->selectField( 'pg_rules', 'rulename',
			[
				'rulename' => $rule,
				'tablename' => $table,
				'schemaname' => $this->getCoreSchema()
			]
		);

		return $exists === $rule;
	}

	function constraintExists( $table, $constraint ) {
		$sql = sprintf( "SELECT 1 FROM information_schema.table_constraints " .
			"WHERE constraint_schema = %s AND table_name = %s AND constraint_name = %s",
			$this->addQuotes( $this->getCoreSchema() ),
			$this->addQuotes( $table ),
			$this->addQuotes( $constraint )
		);
		$res = $this->query( $sql );
		if ( !$res ) {
			return null;
		}
		$rows = $res->numRows();

		return $rows;
	}

	/**
	 * Query whether a given schema exists. Returns true if it does, false if it doesn't.
	 * @param string $schema
	 * @return bool
	 */
	function schemaExists( $schema ) {
		$exists = $this->selectField( '"pg_catalog"."pg_namespace"', 1,
			[ 'nspname' => $schema ], __METHOD__ );

		return (bool)$exists;
	}

	/**
	 * Returns true if a given role (i.e. user) exists, false otherwise.
	 * @param string $roleName
	 * @return bool
	 */
	function roleExists( $roleName ) {
		$exists = $this->selectField( '"pg_catalog"."pg_roles"', 1,
			[ 'rolname' => $roleName ], __METHOD__ );

		return (bool)$exists;
	}

	function fieldInfo( $table, $field ) {
		return PostgresField::fromText( $this, $table, $field );
	}

	/**
	 * pg_field_type() wrapper
	 * @param ResultWrapper|resource $res ResultWrapper or PostgreSQL query result resource
	 * @param int $index Field number, starting from 0
	 * @return string
	 */
	function fieldType( $res, $index ) {
		if ( $res instanceof ResultWrapper ) {
			$res = $res->result;
		}

		return pg_field_type( $res, $index );
	}

	/**
	 * @param string $b
	 * @return Blob
	 */
	function encodeBlob( $b ) {
		return new PostgresBlob( pg_escape_bytea( $b ) );
	}

	function decodeBlob( $b ) {
		if ( $b instanceof PostgresBlob ) {
			$b = $b->fetch();
		} elseif ( $b instanceof Blob ) {
			return $b->fetch();
		}

		return pg_unescape_bytea( $b );
	}

	function strencode( $s ) {
		// Should not be called by us

		return pg_escape_string( $this->mConn, $s );
	}

	/**
	 * @param null|bool|Blob $s
	 * @return int|string
	 */
	function addQuotes( $s ) {
		if ( is_null( $s ) ) {
			return 'NULL';
		} elseif ( is_bool( $s ) ) {
			return intval( $s );
		} elseif ( $s instanceof Blob ) {
			if ( $s instanceof PostgresBlob ) {
				$s = $s->fetch();
			} else {
				$s = pg_escape_bytea( $this->mConn, $s->fetch() );
			}
			return "'$s'";
		}

		return "'" . pg_escape_string( $this->mConn, $s ) . "'";
	}

	/**
	 * Postgres specific version of replaceVars.
	 * Calls the parent version in Database.php
	 *
	 * @param string $ins SQL string, read from a stream (usually tables.sql)
	 * @return string SQL string
	 */
	protected function replaceVars( $ins ) {
		$ins = parent::replaceVars( $ins );

		if ( $this->numericVersion >= 8.3 ) {
			// Thanks for not providing backwards-compatibility, 8.3
			$ins = preg_replace( "/to_tsvector\s*\(\s*'default'\s*,/", 'to_tsvector(', $ins );
		}

		if ( $this->numericVersion <= 8.1 ) { // Our minimum version
			$ins = str_replace( 'USING gin', 'USING gist', $ins );
		}

		return $ins;
	}

	/**
	 * Various select options
	 *
	 * @param array $options An associative array of options to be turned into
	 *   an SQL query, valid keys are listed in the function.
	 * @return array
	 */
	function makeSelectOptions( $options ) {
		$preLimitTail = $postLimitTail = '';
		$startOpts = $useIndex = '';

		$noKeyOptions = [];
		foreach ( $options as $key => $option ) {
			if ( is_numeric( $key ) ) {
				$noKeyOptions[$option] = true;
			}
		}

		$preLimitTail .= $this->makeGroupByWithHaving( $options );

		$preLimitTail .= $this->makeOrderBy( $options );

		// if ( isset( $options['LIMIT'] ) ) {
		// 	$tailOpts .= $this->limitResult( '', $options['LIMIT'],
		// 		isset( $options['OFFSET'] ) ? $options['OFFSET']
		// 		: false );
		// }

		if ( isset( $options['FOR UPDATE'] ) ) {
			$postLimitTail .= ' FOR UPDATE OF ' .
				implode( ', ', array_map( [ &$this, 'tableName' ], $options['FOR UPDATE'] ) );
		} elseif ( isset( $noKeyOptions['FOR UPDATE'] ) ) {
			$postLimitTail .= ' FOR UPDATE';
		}

		if ( isset( $noKeyOptions['DISTINCT'] ) || isset( $noKeyOptions['DISTINCTROW'] ) ) {
			$startOpts .= 'DISTINCT';
		}

		return [ $startOpts, $useIndex, $preLimitTail, $postLimitTail ];
	}

	function getDBname() {
		return $this->mDBname;
	}

	function getServer() {
		return $this->mServer;
	}

	function buildConcat( $stringList ) {
		return implode( ' || ', $stringList );
	}

	public function buildGroupConcatField(
		$delimiter, $table, $field, $conds = '', $options = [], $join_conds = []
	) {
		$fld = "array_to_string(array_agg($field)," . $this->addQuotes( $delimiter ) . ')';

		return '(' . $this->selectSQLText( $table, $fld, $conds, null, [], $join_conds ) . ')';
	}

	public function getSearchEngine() {
		return 'SearchPostgres';
	}

	public function streamStatementEnd( &$sql, &$newLine ) {
		# Allow dollar quoting for function declarations
		if ( substr( $newLine, 0, 4 ) == '$mw$' ) {
			if ( $this->delimiter ) {
				$this->delimiter = false;
			} else {
				$this->delimiter = ';';
			}
		}

		return parent::streamStatementEnd( $sql, $newLine );
	}

	/**
	 * Check to see if a named lock is available. This is non-blocking.
	 * See http://www.postgresql.org/docs/8.2/static/functions-admin.html#FUNCTIONS-ADVISORY-LOCKS
	 *
	 * @param string $lockName Name of lock to poll
	 * @param string $method Name of method calling us
	 * @return bool
	 * @since 1.20
	 */
	public function lockIsFree( $lockName, $method ) {
		$key = $this->addQuotes( $this->bigintFromLockName( $lockName ) );
		$result = $this->query( "SELECT (CASE(pg_try_advisory_lock($key))
			WHEN 'f' THEN 'f' ELSE pg_advisory_unlock($key) END) AS lockstatus", $method );
		$row = $this->fetchObject( $result );

		return ( $row->lockstatus === 't' );
	}

	/**
	 * See http://www.postgresql.org/docs/8.2/static/functions-admin.html#FUNCTIONS-ADVISORY-LOCKS
	 * @param string $lockName
	 * @param string $method
	 * @param int $timeout
	 * @return bool
	 */
	public function lock( $lockName, $method, $timeout = 5 ) {
		$key = $this->addQuotes( $this->bigintFromLockName( $lockName ) );
		for ( $attempts = 1; $attempts <= $timeout; ++$attempts ) {
			$result = $this->query(
				"SELECT pg_try_advisory_lock($key) AS lockstatus", $method );
			$row = $this->fetchObject( $result );
			if ( $row->lockstatus === 't' ) {
				parent::lock( $lockName, $method, $timeout ); // record
				return true;
			} else {
				sleep( 1 );
			}
		}

		wfDebug( __METHOD__ . " failed to acquire lock\n" );

		return false;
	}

	/**
	 * See http://www.postgresql.org/docs/8.2/static/functions-admin.html#FUNCTIONS-ADVISORY-LOCKSFROM
	 * PG DOCS: http://www.postgresql.org/docs/8.2/static/functions-admin.html#FUNCTIONS-ADVISORY-LOCKS
	 * @param string $lockName
	 * @param string $method
	 * @return bool
	 */
	public function unlock( $lockName, $method ) {
		$key = $this->addQuotes( $this->bigintFromLockName( $lockName ) );
		$result = $this->query( "SELECT pg_advisory_unlock($key) as lockstatus", $method );
		$row = $this->fetchObject( $result );

		if ( $row->lockstatus === 't' ) {
			parent::unlock( $lockName, $method ); // record
			return true;
		}

		wfDebug( __METHOD__ . " failed to release lock\n" );

		return false;
	}

	/**
	 * @param string $lockName
	 * @return string Integer
	 */
	private function bigintFromLockName( $lockName ) {
		return Wikimedia\base_convert( substr( sha1( $lockName ), 0, 15 ), 16, 10 );
	}
} // end DatabasePostgres class

class PostgresBlob extends Blob {
}<|MERGE_RESOLUTION|>--- conflicted
+++ resolved
@@ -397,13 +397,6 @@
 		while ( $res = pg_get_result( $this->mConn ) ) {
 			pg_free_result( $res );
 		}
-<<<<<<< HEAD
-		while ( $res = pg_get_result( $this->mConn ) ) {
-			pg_free_result( $res );
-		}
-		$this->mTransactionState->check();
-=======
->>>>>>> a51acbb6
 		if ( pg_send_query( $this->mConn, $sql ) === false ) {
 			throw new DBUnexpectedError( $this, "Unable to post new query to PostgreSQL\n" );
 		}
