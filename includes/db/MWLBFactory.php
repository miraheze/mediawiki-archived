--- conflicted
+++ resolved
@@ -87,12 +87,6 @@
 					if ( in_array( $server['type'], $typesWithSchema, true ) ) {
 						$server += [ 'schema' => $mainConfig->get( 'DBmwschema' ) ];
 					}
-<<<<<<< HEAD
-					if ( in_array( $server['type'], $typesWithSchema, true ) ) {
-						$server += [ 'schema' => $mainConfig->get( 'DBmwschema' ) ];
-					}
-=======
->>>>>>> a112e4fa
 
 					$server += [
 						'tablePrefix' => $mainConfig->get( 'DBprefix' ),
