--- conflicted
+++ resolved
@@ -76,11 +76,7 @@
 		$html = null,
 		$customAttribs = [],
 		$query = [],
-<<<<<<< HEAD
-		$options = [ 'known', 'noclasses' ]
-=======
 		$options = [ 'known' ]
->>>>>>> 0ddb8064
 	) {
 		return Linker::linkKnown(
 			$target,
