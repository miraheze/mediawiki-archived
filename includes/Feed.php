--- conflicted
+++ resolved
@@ -294,12 +294,8 @@
 		header( "Content-type: $mimetype; charset=UTF-8" );
 
 		// Set a sane filename
-<<<<<<< HEAD
-		$exts = MimeMagic::singleton()->getExtensionsForType( $mimetype );
-=======
 		$exts = MediaWiki\MediaWikiServices::getInstance()->getMimeAnalyzer()
 			->getExtensionsForType( $mimetype );
->>>>>>> eb4d2059
 		$ext = $exts ? strtok( $exts, ' ' ) : 'xml';
 		header( "Content-Disposition: inline; filename=\"feed.{$ext}\"" );
 
