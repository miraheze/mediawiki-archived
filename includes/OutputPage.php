--- conflicted
+++ resolved
@@ -1929,13 +1929,10 @@
 	private function addWikiTextTitleInternal(
 		$text, Title $title, $linestart, $tidy, $interface, $wrapperClass = null
 	) {
-<<<<<<< HEAD
-=======
 		if ( !$tidy ) {
 			wfDeprecated( 'disabling tidy', '1.32' );
 		}
 
->>>>>>> c733c855
 		$parserOutput = $this->parseInternal(
 			$text, $title, $linestart, $tidy, $interface, /*language*/null
 		);
@@ -2093,10 +2090,7 @@
 	 *  parseAsInterface() if $interface is true.
 	 */
 	public function parse( $text, $linestart = true, $interface = false, $language = null ) {
-<<<<<<< HEAD
-=======
 		wfDeprecated( __METHOD__, '1.33' );
->>>>>>> c733c855
 		return $this->parseInternal(
 			$text, $this->getTitle(), $linestart, /*tidy*/false, $interface, $language
 		)->getText( [
@@ -2179,10 +2173,7 @@
 	 *   Parser::stripOuterParagraph($outputPage->parseAsContent(...)).
 	 */
 	public function parseInline( $text, $linestart = true, $interface = false ) {
-<<<<<<< HEAD
-=======
 		wfDeprecated( __METHOD__, '1.33' );
->>>>>>> c733c855
 		$parsed = $this->parseInternal(
 			$text, $this->getTitle(), $linestart, /*tidy*/false, $interface, /*language*/null
 		)->getText( [
@@ -2196,11 +2187,7 @@
 	 * Parse wikitext and return the HTML (internal implementation helper)
 	 *
 	 * @param string $text
-<<<<<<< HEAD
-	 * @param Title The title to use
-=======
 	 * @param Title $title The title to use
->>>>>>> c733c855
 	 * @param bool $linestart Is this the start of a line?
 	 * @param bool $tidy Whether the output should be tidied
 	 * @param bool $interface Use interface language (instead of content language) while parsing
