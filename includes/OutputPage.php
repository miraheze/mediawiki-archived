--- conflicted
+++ resolved
@@ -3394,17 +3394,9 @@
 		if ( $title->isMainPage() ) {
 			$vars['wgIsMainPage'] = true;
 		}
-<<<<<<< HEAD
-		if ( $relevantUser && ( !$relevantUser->isHidden() ||
-			$services->getPermissionManager()->userHasRight( $user, 'hideuser' ) )
-		) {
-			// T120883 if the user is hidden and the viewer cannot see
-			// hidden users, pretend like it does not exist at all.
-=======
 
 		$relevantUser = $sk->getRelevantUser();
 		if ( $relevantUser ) {
->>>>>>> 30164539
 			$vars['wgRelevantUserName'] = $relevantUser->getName();
 		}
 		// End of stable config vars
