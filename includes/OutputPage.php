<?php
/**
 * Preparation for the final page rendering.
 *
 * This program is free software; you can redistribute it and/or modify
 * it under the terms of the GNU General Public License as published by
 * the Free Software Foundation; either version 2 of the License, or
 * (at your option) any later version.
 *
 * This program is distributed in the hope that it will be useful,
 * but WITHOUT ANY WARRANTY; without even the implied warranty of
 * MERCHANTABILITY or FITNESS FOR A PARTICULAR PURPOSE. See the
 * GNU General Public License for more details.
 *
 * You should have received a copy of the GNU General Public License along
 * with this program; if not, write to the Free Software Foundation, Inc.,
 * 51 Franklin Street, Fifth Floor, Boston, MA 02110-1301, USA.
 * http://www.gnu.org/copyleft/gpl.html
 *
 * @file
 */

use MediaWiki\Logger\LoggerFactory;
use MediaWiki\MediaWikiServices;
use MediaWiki\Session\SessionManager;
use WrappedString\WrappedString;
use WrappedString\WrappedStringList;

/**
 * This class should be covered by a general architecture document which does
 * not exist as of January 2011.  This is one of the Core classes and should
 * be read at least once by any new developers.
 *
 * This class is used to prepare the final rendering. A skin is then
 * applied to the output parameters (links, javascript, html, categories ...).
 *
 * @todo FIXME: Another class handles sending the whole page to the client.
 *
 * Some comments comes from a pairing session between Zak Greant and Antoine Musso
 * in November 2010.
 *
 * @todo document
 */
class OutputPage extends ContextSource {
	/** @var array Should be private. Used with addMeta() which adds "<meta>" */
	protected $mMetatags = [];

	/** @var array */
	protected $mLinktags = [];

	/** @var bool */
	protected $mCanonicalUrl = false;

	/**
	 * @var array Additional stylesheets. Looks like this is for extensions.
	 *   Might be replaced by ResourceLoader.
	 */
	protected $mExtStyles = [];

	/**
	 * @var string Should be private - has getter and setter. Contains
	 *   the HTML title */
	public $mPagetitle = '';

	/**
	 * @var string Contains all of the "<body>" content. Should be private we
	 *   got set/get accessors and the append() method.
	 */
	public $mBodytext = '';

	/** @var string Stores contents of "<title>" tag */
	private $mHTMLtitle = '';

	/**
	 * @var bool Is the displayed content related to the source of the
	 *   corresponding wiki article.
	 */
	private $mIsarticle = false;

	/** @var bool Stores "article flag" toggle. */
	private $mIsArticleRelated = true;

	/**
	 * @var bool We have to set isPrintable(). Some pages should
	 * never be printed (ex: redirections).
	 */
	private $mPrintable = false;

	/**
	 * @var array Contains the page subtitle. Special pages usually have some
	 *   links here. Don't confuse with site subtitle added by skins.
	 */
	private $mSubtitle = [];

	/** @var string */
	public $mRedirect = '';

	/** @var int */
	protected $mStatusCode;

	/**
	 * @var string Used for sending cache control.
	 *   The whole caching system should probably be moved into its own class.
	 */
	protected $mLastModified = '';

	/** @var array */
	protected $mCategoryLinks = [];

	/** @var array */
	protected $mCategories = [
		'hidden' => [],
		'normal' => [],
	];

	/** @var array */
	protected $mIndicators = [];

	/** @var array Array of Interwiki Prefixed (non DB key) Titles (e.g. 'fr:Test page') */
	private $mLanguageLinks = [];

	/**
	 * Used for JavaScript (predates ResourceLoader)
	 * @todo We should split JS / CSS.
	 * mScripts content is inserted as is in "<head>" by Skin. This might
	 * contain either a link to a stylesheet or inline CSS.
	 */
	private $mScripts = '';

	/** @var string Inline CSS styles. Use addInlineStyle() sparingly */
	protected $mInlineStyles = '';

	/**
	 * @var string Used by skin template.
	 * Example: $tpl->set( 'displaytitle', $out->mPageLinkTitle );
	 */
	public $mPageLinkTitle = '';

	/** @var array Array of elements in "<head>". Parser might add its own headers! */
	protected $mHeadItems = [];

	/** @var array */
	protected $mModules = [];

	/** @var array */
	protected $mModuleScripts = [];

	/** @var array */
	protected $mModuleStyles = [];

	/** @var ResourceLoader */
	protected $mResourceLoader;

	/** @var ResourceLoaderClientHtml */
	private $rlClient;

	/** @var ResourceLoaderContext */
	private $rlClientContext;

	/** @var string */
	private $rlUserModuleState;

	/** @var array */
	private $rlExemptStyleModules;

	/** @var array */
	protected $mJsConfigVars = [];

	/** @var array */
	protected $mTemplateIds = [];

	/** @var array */
	protected $mImageTimeKeys = [];

	/** @var string */
	public $mRedirectCode = '';

	protected $mFeedLinksAppendQuery = null;

	/** @var array
	 * What level of 'untrustworthiness' is allowed in CSS/JS modules loaded on this page?
	 * @see ResourceLoaderModule::$origin
	 * ResourceLoaderModule::ORIGIN_ALL is assumed unless overridden;
	 */
	protected $mAllowedModules = [
		ResourceLoaderModule::TYPE_COMBINED => ResourceLoaderModule::ORIGIN_ALL,
	];

	/** @var bool Whether output is disabled.  If this is true, the 'output' method will do nothing. */
	protected $mDoNothing = false;

	// Parser related.

	/** @var int */
	protected $mContainsNewMagic = 0;

	/**
	 * lazy initialised, use parserOptions()
	 * @var ParserOptions
	 */
	protected $mParserOptions = null;

	/**
	 * Handles the Atom / RSS links.
	 * We probably only support Atom in 2011.
	 * @see $wgAdvertisedFeedTypes
	 */
	private $mFeedLinks = [];

	// Gwicke work on squid caching? Roughly from 2003.
	protected $mEnableClientCache = true;

	/** @var bool Flag if output should only contain the body of the article. */
	private $mArticleBodyOnly = false;

	/** @var bool */
	protected $mNewSectionLink = false;

	/** @var bool */
	protected $mHideNewSectionLink = false;

	/**
	 * @var bool Comes from the parser. This was probably made to load CSS/JS
	 * only if we had "<gallery>". Used directly in CategoryPage.php.
	 * Looks like ResourceLoader can replace this.
	 */
	public $mNoGallery = false;

	/** @var string */
	private $mPageTitleActionText = '';

	/** @var int Cache stuff. Looks like mEnableClientCache */
	protected $mCdnMaxage = 0;
	/** @var int Upper limit on mCdnMaxage */
	protected $mCdnMaxageLimit = INF;

	/**
	 * @var bool Controls if anti-clickjacking / frame-breaking headers will
	 * be sent. This should be done for pages where edit actions are possible.
	 * Setters: $this->preventClickjacking() and $this->allowClickjacking().
	 */
	protected $mPreventClickjacking = true;

	/** @var int To include the variable {{REVISIONID}} */
	private $mRevisionId = null;

	/** @var string */
	private $mRevisionTimestamp = null;

	/** @var array */
	protected $mFileVersion = null;

	/**
	 * @var array An array of stylesheet filenames (relative from skins path),
	 * with options for CSS media, IE conditions, and RTL/LTR direction.
	 * For internal use; add settings in the skin via $this->addStyle()
	 *
	 * Style again! This seems like a code duplication since we already have
	 * mStyles. This is what makes Open Source amazing.
	 */
	protected $styles = [];

	private $mIndexPolicy = 'index';
	private $mFollowPolicy = 'follow';
	private $mVaryHeader = [
		'Accept-Encoding' => [ 'match=gzip' ],
	];

	/**
	 * If the current page was reached through a redirect, $mRedirectedFrom contains the Title
	 * of the redirect.
	 *
	 * @var Title
	 */
	private $mRedirectedFrom = null;

	/**
	 * Additional key => value data
	 */
	private $mProperties = [];

	/**
	 * @var string|null ResourceLoader target for load.php links. If null, will be omitted
	 */
	private $mTarget = null;

	/**
	 * @var bool Whether parser output should contain table of contents
	 */
	private $mEnableTOC = true;

	/**
	 * @var bool Whether parser output should contain section edit links
	 */
	private $mEnableSectionEditLinks = true;

	/**
	 * @var string|null The URL to send in a <link> element with rel=copyright
	 */
	private $copyrightUrl;

<<<<<<< HEAD
=======
	/** @var array Profiling data */
	private $limitReportJSData = [];

	/**
	 * Link: header contents
	 */
	private $mLinkHeader = [];

>>>>>>> a112e4fa
	/**
	 * Constructor for OutputPage. This should not be called directly.
	 * Instead a new RequestContext should be created and it will implicitly create
	 * a OutputPage tied to that context.
	 * @param IContextSource|null $context
	 */
	function __construct( IContextSource $context = null ) {
		if ( $context === null ) {
			# Extensions should use `new RequestContext` instead of `new OutputPage` now.
			wfDeprecated( __METHOD__, '1.18' );
		} else {
			$this->setContext( $context );
		}
	}

	/**
	 * Redirect to $url rather than displaying the normal page
	 *
	 * @param string $url URL
	 * @param string $responsecode HTTP status code
	 */
	public function redirect( $url, $responsecode = '302' ) {
		# Strip newlines as a paranoia check for header injection in PHP<5.1.2
		$this->mRedirect = str_replace( "\n", '', $url );
		$this->mRedirectCode = $responsecode;
	}

	/**
	 * Get the URL to redirect to, or an empty string if not redirect URL set
	 *
	 * @return string
	 */
	public function getRedirect() {
		return $this->mRedirect;
	}

	/**
	 * Set the copyright URL to send with the output.
	 * Empty string to omit, null to reset.
	 *
	 * @since 1.26
	 *
	 * @param string|null $url
	 */
	public function setCopyrightUrl( $url ) {
		$this->copyrightUrl = $url;
	}

	/**
	 * Set the HTTP status code to send with the output.
	 *
	 * @param int $statusCode
	 */
	public function setStatusCode( $statusCode ) {
		$this->mStatusCode = $statusCode;
	}

	/**
	 * Add a new "<meta>" tag
	 * To add an http-equiv meta tag, precede the name with "http:"
	 *
	 * @param string $name Tag name
	 * @param string $val Tag value
	 */
	function addMeta( $name, $val ) {
		array_push( $this->mMetatags, [ $name, $val ] );
	}

	/**
	 * Returns the current <meta> tags
	 *
	 * @since 1.25
	 * @return array
	 */
	public function getMetaTags() {
		return $this->mMetatags;
	}

	/**
	 * Add a new \<link\> tag to the page header.
	 *
	 * Note: use setCanonicalUrl() for rel=canonical.
	 *
	 * @param array $linkarr Associative array of attributes.
	 */
	function addLink( array $linkarr ) {
		array_push( $this->mLinktags, $linkarr );
	}

	/**
	 * Returns the current <link> tags
	 *
	 * @since 1.25
	 * @return array
	 */
	public function getLinkTags() {
		return $this->mLinktags;
	}

	/**
	 * Add a new \<link\> with "rel" attribute set to "meta"
	 *
	 * @param array $linkarr Associative array mapping attribute names to their
	 *                 values, both keys and values will be escaped, and the
	 *                 "rel" attribute will be automatically added
	 */
	function addMetadataLink( array $linkarr ) {
		$linkarr['rel'] = $this->getMetadataAttribute();
		$this->addLink( $linkarr );
	}

	/**
	 * Set the URL to be used for the <link rel=canonical>. This should be used
	 * in preference to addLink(), to avoid duplicate link tags.
	 * @param string $url
	 */
	function setCanonicalUrl( $url ) {
		$this->mCanonicalUrl = $url;
	}

	/**
	 * Returns the URL to be used for the <link rel=canonical> if
	 * one is set.
	 *
	 * @since 1.25
	 * @return bool|string
	 */
	public function getCanonicalUrl() {
		return $this->mCanonicalUrl;
	}

	/**
	 * Get the value of the "rel" attribute for metadata links
	 *
	 * @return string
	 */
	public function getMetadataAttribute() {
		# note: buggy CC software only reads first "meta" link
		static $haveMeta = false;
		if ( $haveMeta ) {
			return 'alternate meta';
		} else {
			$haveMeta = true;
			return 'meta';
		}
	}

	/**
	 * Add raw HTML to the list of scripts (including \<script\> tag, etc.)
	 * Internal use only. Use OutputPage::addModules() or OutputPage::addJsConfigVars()
	 * if possible.
	 *
	 * @param string $script Raw HTML
	 */
	function addScript( $script ) {
		$this->mScripts .= $script;
	}

	/**
	 * Register and add a stylesheet from an extension directory.
	 *
	 * @deprecated since 1.27 use addModuleStyles() or addStyle() instead
	 * @param string $url Path to sheet.  Provide either a full url (beginning
	 *             with 'http', etc) or a relative path from the document root
	 *             (beginning with '/').  Otherwise it behaves identically to
	 *             addStyle() and draws from the /skins folder.
	 */
	public function addExtensionStyle( $url ) {
		wfDeprecated( __METHOD__, '1.27' );
		array_push( $this->mExtStyles, $url );
	}

	/**
	 * Get all styles added by extensions
	 *
	 * @deprecated since 1.27
	 * @return array
	 */
	function getExtStyle() {
		wfDeprecated( __METHOD__, '1.27' );
		return $this->mExtStyles;
	}

	/**
	 * Add a JavaScript file out of skins/common, or a given relative path.
	 * Internal use only. Use OutputPage::addModules() if possible.
	 *
	 * @param string $file Filename in skins/common or complete on-server path
	 *              (/foo/bar.js)
	 * @param string $version Style version of the file. Defaults to $wgStyleVersion
	 */
	public function addScriptFile( $file, $version = null ) {
		// See if $file parameter is an absolute URL or begins with a slash
		if ( substr( $file, 0, 1 ) == '/' || preg_match( '#^[a-z]*://#i', $file ) ) {
			$path = $file;
		} else {
			$path = $this->getConfig()->get( 'StylePath' ) . "/common/{$file}";
		}
		if ( is_null( $version ) ) {
			$version = $this->getConfig()->get( 'StyleVersion' );
		}
		$this->addScript( Html::linkedScript( wfAppendQuery( $path, $version ) ) );
	}

	/**
	 * Add a self-contained script tag with the given contents
	 * Internal use only. Use OutputPage::addModules() if possible.
	 *
	 * @param string $script JavaScript text, no script tags
	 */
	public function addInlineScript( $script ) {
		$this->mScripts .= Html::inlineScript( $script );
	}

	/**
	 * Filter an array of modules to remove insufficiently trustworthy members, and modules
	 * which are no longer registered (eg a page is cached before an extension is disabled)
	 * @param array $modules
	 * @param string|null $position If not null, only return modules with this position
	 * @param string $type
	 * @return array
	 */
	protected function filterModules( array $modules, $position = null,
		$type = ResourceLoaderModule::TYPE_COMBINED
	) {
		$resourceLoader = $this->getResourceLoader();
		$filteredModules = [];
		foreach ( $modules as $val ) {
			$module = $resourceLoader->getModule( $val );
			if ( $module instanceof ResourceLoaderModule
				&& $module->getOrigin() <= $this->getAllowedModules( $type )
				&& ( is_null( $position ) || $module->getPosition() == $position )
			) {
				if ( $this->mTarget && !in_array( $this->mTarget, $module->getTargets() ) ) {
					$this->warnModuleTargetFilter( $module->getName() );
					continue;
				}
				$filteredModules[] = $val;
			}
		}
		return $filteredModules;
	}

	private function warnModuleTargetFilter( $moduleName ) {
		static $warnings = [];
		if ( isset( $warnings[$this->mTarget][$moduleName] ) ) {
			return;
		}
		$warnings[$this->mTarget][$moduleName] = true;
		$this->getResourceLoader()->getLogger()->debug(
			'Module "{module}" not loadable on target "{target}".',
			[
				'module' => $moduleName,
				'target' => $this->mTarget,
			]
		);
	}

	/**
	 * Get the list of modules to include on this page
	 *
	 * @param bool $filter Whether to filter out insufficiently trustworthy modules
	 * @param string|null $position If not null, only return modules with this position
	 * @param string $param
	 * @return array Array of module names
	 */
	public function getModules( $filter = false, $position = null, $param = 'mModules',
		$type = ResourceLoaderModule::TYPE_COMBINED
	) {
		$modules = array_values( array_unique( $this->$param ) );
		return $filter
			? $this->filterModules( $modules, $position, $type )
			: $modules;
	}

	/**
	 * Add one or more modules recognized by ResourceLoader. Modules added
	 * through this function will be loaded by ResourceLoader when the
	 * page loads.
	 *
	 * @param string|array $modules Module name (string) or array of module names
	 */
	public function addModules( $modules ) {
		$this->mModules = array_merge( $this->mModules, (array)$modules );
	}

	/**
	 * Get the list of module JS to include on this page
	 *
	 * @param bool $filter
	 * @param string|null $position
	 * @return array Array of module names
	 */
	public function getModuleScripts( $filter = false, $position = null ) {
		return $this->getModules( $filter, $position, 'mModuleScripts',
			ResourceLoaderModule::TYPE_SCRIPTS
		);
	}

	/**
	 * Add only JS of one or more modules recognized by ResourceLoader. Module
	 * scripts added through this function will be loaded by ResourceLoader when
	 * the page loads.
	 *
	 * @param string|array $modules Module name (string) or array of module names
	 */
	public function addModuleScripts( $modules ) {
		$this->mModuleScripts = array_merge( $this->mModuleScripts, (array)$modules );
	}

	/**
	 * Get the list of module CSS to include on this page
	 *
	 * @param bool $filter
	 * @param string|null $position
	 * @return array Array of module names
	 */
	public function getModuleStyles( $filter = false, $position = null ) {
		return $this->getModules( $filter, $position, 'mModuleStyles',
			ResourceLoaderModule::TYPE_STYLES
		);
	}

	/**
	 * Add only CSS of one or more modules recognized by ResourceLoader.
	 *
	 * Module styles added through this function will be added using standard link CSS
	 * tags, rather than as a combined Javascript and CSS package. Thus, they will
	 * load when JavaScript is disabled (unless CSS also happens to be disabled).
	 *
	 * @param string|array $modules Module name (string) or array of module names
	 */
	public function addModuleStyles( $modules ) {
		$this->mModuleStyles = array_merge( $this->mModuleStyles, (array)$modules );
	}

	/**
	 * @return null|string ResourceLoader target
	 */
	public function getTarget() {
		return $this->mTarget;
	}

	/**
	 * Sets ResourceLoader target for load.php links. If null, will be omitted
	 *
	 * @param string|null $target
	 */
	public function setTarget( $target ) {
		$this->mTarget = $target;
	}

	/**
	 * Get an array of head items
	 *
	 * @return array
	 */
	function getHeadItemsArray() {
		return $this->mHeadItems;
	}

	/**
	 * Add or replace a head item to the output
	 *
	 * Whenever possible, use more specific options like ResourceLoader modules,
	 * OutputPage::addLink(), OutputPage::addMetaLink() and OutputPage::addFeedLink()
	 * Fallback options for those are: OutputPage::addStyle, OutputPage::addScript(),
	 * OutputPage::addInlineScript() and OutputPage::addInlineStyle()
	 * This would be your very LAST fallback.
	 *
	 * @param string $name Item name
	 * @param string $value Raw HTML
	 */
	public function addHeadItem( $name, $value ) {
		$this->mHeadItems[$name] = $value;
	}

	/**
	 * Add one or more head items to the output
	 *
	 * @since 1.28
	 * @param string|string[] $value Raw HTML
	 */
	public function addHeadItems( $values ) {
		$this->mHeadItems = array_merge( $this->mHeadItems, (array)$values );
	}

	/**
	 * Check if the header item $name is already set
	 *
	 * @param string $name Item name
	 * @return bool
	 */
	public function hasHeadItem( $name ) {
		return isset( $this->mHeadItems[$name] );
	}

	/**
	 * @deprecated since 1.28 Obsolete - wgUseETag experiment was removed.
	 * @param string $tag
	 */
	public function setETag( $tag ) {
	}

	/**
	 * Set whether the output should only contain the body of the article,
	 * without any skin, sidebar, etc.
	 * Used e.g. when calling with "action=render".
	 *
	 * @param bool $only Whether to output only the body of the article
	 */
	public function setArticleBodyOnly( $only ) {
		$this->mArticleBodyOnly = $only;
	}

	/**
	 * Return whether the output will contain only the body of the article
	 *
	 * @return bool
	 */
	public function getArticleBodyOnly() {
		return $this->mArticleBodyOnly;
	}

	/**
	 * Set an additional output property
	 * @since 1.21
	 *
	 * @param string $name
	 * @param mixed $value
	 */
	public function setProperty( $name, $value ) {
		$this->mProperties[$name] = $value;
	}

	/**
	 * Get an additional output property
	 * @since 1.21
	 *
	 * @param string $name
	 * @return mixed Property value or null if not found
	 */
	public function getProperty( $name ) {
		if ( isset( $this->mProperties[$name] ) ) {
			return $this->mProperties[$name];
		} else {
			return null;
		}
	}

	/**
	 * checkLastModified tells the client to use the client-cached page if
	 * possible. If successful, the OutputPage is disabled so that
	 * any future call to OutputPage->output() have no effect.
	 *
	 * Side effect: sets mLastModified for Last-Modified header
	 *
	 * @param string $timestamp
	 *
	 * @return bool True if cache-ok headers was sent.
	 */
	public function checkLastModified( $timestamp ) {
		if ( !$timestamp || $timestamp == '19700101000000' ) {
			wfDebug( __METHOD__ . ": CACHE DISABLED, NO TIMESTAMP\n" );
			return false;
		}
		$config = $this->getConfig();
		if ( !$config->get( 'CachePages' ) ) {
			wfDebug( __METHOD__ . ": CACHE DISABLED\n" );
			return false;
		}

		$timestamp = wfTimestamp( TS_MW, $timestamp );
		$modifiedTimes = [
			'page' => $timestamp,
			'user' => $this->getUser()->getTouched(),
			'epoch' => $config->get( 'CacheEpoch' )
		];
		if ( $config->get( 'UseSquid' ) ) {
			// T46570: the core page itself may not change, but resources might
			$modifiedTimes['sepoch'] = wfTimestamp( TS_MW, time() - $config->get( 'SquidMaxage' ) );
		}
		Hooks::run( 'OutputPageCheckLastModified', [ &$modifiedTimes, $this ] );

		$maxModified = max( $modifiedTimes );
		$this->mLastModified = wfTimestamp( TS_RFC2822, $maxModified );

		$clientHeader = $this->getRequest()->getHeader( 'If-Modified-Since' );
		if ( $clientHeader === false ) {
			wfDebug( __METHOD__ . ": client did not send If-Modified-Since header", 'private' );
			return false;
		}

		# IE sends sizes after the date like this:
		# Wed, 20 Aug 2003 06:51:19 GMT; length=5202
		# this breaks strtotime().
		$clientHeader = preg_replace( '/;.*$/', '', $clientHeader );

		MediaWiki\suppressWarnings(); // E_STRICT system time bitching
		$clientHeaderTime = strtotime( $clientHeader );
		MediaWiki\restoreWarnings();
		if ( !$clientHeaderTime ) {
			wfDebug( __METHOD__
				. ": unable to parse the client's If-Modified-Since header: $clientHeader\n" );
			return false;
		}
		$clientHeaderTime = wfTimestamp( TS_MW, $clientHeaderTime );

		# Make debug info
		$info = '';
		foreach ( $modifiedTimes as $name => $value ) {
			if ( $info !== '' ) {
				$info .= ', ';
			}
			$info .= "$name=" . wfTimestamp( TS_ISO_8601, $value );
		}

		wfDebug( __METHOD__ . ": client sent If-Modified-Since: " .
			wfTimestamp( TS_ISO_8601, $clientHeaderTime ), 'private' );
		wfDebug( __METHOD__ . ": effective Last-Modified: " .
			wfTimestamp( TS_ISO_8601, $maxModified ), 'private' );
		if ( $clientHeaderTime < $maxModified ) {
			wfDebug( __METHOD__ . ": STALE, $info", 'private' );
			return false;
		}

		# Not modified
		# Give a 304 Not Modified response code and disable body output
		wfDebug( __METHOD__ . ": NOT MODIFIED, $info", 'private' );
		ini_set( 'zlib.output_compression', 0 );
		$this->getRequest()->response()->statusHeader( 304 );
		$this->sendCacheControl();
		$this->disable();

		// Don't output a compressed blob when using ob_gzhandler;
		// it's technically against HTTP spec and seems to confuse
		// Firefox when the response gets split over two packets.
		wfClearOutputBuffers();

		return true;
	}

	/**
	 * Override the last modified timestamp
	 *
	 * @param string $timestamp New timestamp, in a format readable by
	 *        wfTimestamp()
	 */
	public function setLastModified( $timestamp ) {
		$this->mLastModified = wfTimestamp( TS_RFC2822, $timestamp );
	}

	/**
	 * Set the robot policy for the page: <http://www.robotstxt.org/meta.html>
	 *
	 * @param string $policy The literal string to output as the contents of
	 *   the meta tag.  Will be parsed according to the spec and output in
	 *   standardized form.
	 * @return null
	 */
	public function setRobotPolicy( $policy ) {
		$policy = Article::formatRobotPolicy( $policy );

		if ( isset( $policy['index'] ) ) {
			$this->setIndexPolicy( $policy['index'] );
		}
		if ( isset( $policy['follow'] ) ) {
			$this->setFollowPolicy( $policy['follow'] );
		}
	}

	/**
	 * Set the index policy for the page, but leave the follow policy un-
	 * touched.
	 *
	 * @param string $policy Either 'index' or 'noindex'.
	 * @return null
	 */
	public function setIndexPolicy( $policy ) {
		$policy = trim( $policy );
		if ( in_array( $policy, [ 'index', 'noindex' ] ) ) {
			$this->mIndexPolicy = $policy;
		}
	}

	/**
	 * Set the follow policy for the page, but leave the index policy un-
	 * touched.
	 *
	 * @param string $policy Either 'follow' or 'nofollow'.
	 * @return null
	 */
	public function setFollowPolicy( $policy ) {
		$policy = trim( $policy );
		if ( in_array( $policy, [ 'follow', 'nofollow' ] ) ) {
			$this->mFollowPolicy = $policy;
		}
	}

	/**
	 * Set the new value of the "action text", this will be added to the
	 * "HTML title", separated from it with " - ".
	 *
	 * @param string $text New value of the "action text"
	 */
	public function setPageTitleActionText( $text ) {
		$this->mPageTitleActionText = $text;
	}

	/**
	 * Get the value of the "action text"
	 *
	 * @return string
	 */
	public function getPageTitleActionText() {
		return $this->mPageTitleActionText;
	}

	/**
	 * "HTML title" means the contents of "<title>".
	 * It is stored as plain, unescaped text and will be run through htmlspecialchars in the skin file.
	 *
	 * @param string|Message $name
	 */
	public function setHTMLTitle( $name ) {
		if ( $name instanceof Message ) {
			$this->mHTMLtitle = $name->setContext( $this->getContext() )->text();
		} else {
			$this->mHTMLtitle = $name;
		}
	}

	/**
	 * Return the "HTML title", i.e. the content of the "<title>" tag.
	 *
	 * @return string
	 */
	public function getHTMLTitle() {
		return $this->mHTMLtitle;
	}

	/**
	 * Set $mRedirectedFrom, the Title of the page which redirected us to the current page.
	 *
	 * @param Title $t
	 */
	public function setRedirectedFrom( $t ) {
		$this->mRedirectedFrom = $t;
	}

	/**
	 * "Page title" means the contents of \<h1\>. It is stored as a valid HTML
	 * fragment. This function allows good tags like \<sup\> in the \<h1\> tag,
	 * but not bad tags like \<script\>. This function automatically sets
	 * \<title\> to the same content as \<h1\> but with all tags removed. Bad
	 * tags that were escaped in \<h1\> will still be escaped in \<title\>, and
	 * good tags like \<i\> will be dropped entirely.
	 *
	 * @param string|Message $name
	 */
	public function setPageTitle( $name ) {
		if ( $name instanceof Message ) {
			$name = $name->setContext( $this->getContext() )->text();
		}

		# change "<script>foo&bar</script>" to "&lt;script&gt;foo&amp;bar&lt;/script&gt;"
		# but leave "<i>foobar</i>" alone
		$nameWithTags = Sanitizer::normalizeCharReferences( Sanitizer::removeHTMLtags( $name ) );
		$this->mPagetitle = $nameWithTags;

		# change "<i>foo&amp;bar</i>" to "foo&bar"
		$this->setHTMLTitle(
			$this->msg( 'pagetitle' )->rawParams( Sanitizer::stripAllTags( $nameWithTags ) )
				->inContentLanguage()
		);
	}

	/**
	 * Return the "page title", i.e. the content of the \<h1\> tag.
	 *
	 * @return string
	 */
	public function getPageTitle() {
		return $this->mPagetitle;
	}

	/**
	 * Set the Title object to use
	 *
	 * @param Title $t
	 */
	public function setTitle( Title $t ) {
		$this->getContext()->setTitle( $t );
	}

	/**
	 * Replace the subtitle with $str
	 *
	 * @param string|Message $str New value of the subtitle. String should be safe HTML.
	 */
	public function setSubtitle( $str ) {
		$this->clearSubtitle();
		$this->addSubtitle( $str );
	}

	/**
	 * Add $str to the subtitle
	 *
	 * @param string|Message $str String or Message to add to the subtitle. String should be safe HTML.
	 */
	public function addSubtitle( $str ) {
		if ( $str instanceof Message ) {
			$this->mSubtitle[] = $str->setContext( $this->getContext() )->parse();
		} else {
			$this->mSubtitle[] = $str;
		}
	}

	/**
	 * Build message object for a subtitle containing a backlink to a page
	 *
	 * @param Title $title Title to link to
	 * @param array $query Array of additional parameters to include in the link
	 * @return Message
	 * @since 1.25
	 */
	public static function buildBacklinkSubtitle( Title $title, $query = [] ) {
		if ( $title->isRedirect() ) {
			$query['redirect'] = 'no';
		}
		$linkRenderer = MediaWikiServices::getInstance()->getLinkRenderer();
		return wfMessage( 'backlinksubtitle' )
			->rawParams( $linkRenderer->makeLink( $title, null, [], $query ) );
	}

	/**
	 * Add a subtitle containing a backlink to a page
	 *
	 * @param Title $title Title to link to
	 * @param array $query Array of additional parameters to include in the link
	 */
	public function addBacklinkSubtitle( Title $title, $query = [] ) {
		$this->addSubtitle( self::buildBacklinkSubtitle( $title, $query ) );
	}

	/**
	 * Clear the subtitles
	 */
	public function clearSubtitle() {
		$this->mSubtitle = [];
	}

	/**
	 * Get the subtitle
	 *
	 * @return string
	 */
	public function getSubtitle() {
		return implode( "<br />\n\t\t\t\t", $this->mSubtitle );
	}

	/**
	 * Set the page as printable, i.e. it'll be displayed with all
	 * print styles included
	 */
	public function setPrintable() {
		$this->mPrintable = true;
	}

	/**
	 * Return whether the page is "printable"
	 *
	 * @return bool
	 */
	public function isPrintable() {
		return $this->mPrintable;
	}

	/**
	 * Disable output completely, i.e. calling output() will have no effect
	 */
	public function disable() {
		$this->mDoNothing = true;
	}

	/**
	 * Return whether the output will be completely disabled
	 *
	 * @return bool
	 */
	public function isDisabled() {
		return $this->mDoNothing;
	}

	/**
	 * Show an "add new section" link?
	 *
	 * @return bool
	 */
	public function showNewSectionLink() {
		return $this->mNewSectionLink;
	}

	/**
	 * Forcibly hide the new section link?
	 *
	 * @return bool
	 */
	public function forceHideNewSectionLink() {
		return $this->mHideNewSectionLink;
	}

	/**
	 * Add or remove feed links in the page header
	 * This is mainly kept for backward compatibility, see OutputPage::addFeedLink()
	 * for the new version
	 * @see addFeedLink()
	 *
	 * @param bool $show True: add default feeds, false: remove all feeds
	 */
	public function setSyndicated( $show = true ) {
		if ( $show ) {
			$this->setFeedAppendQuery( false );
		} else {
			$this->mFeedLinks = [];
		}
	}

	/**
	 * Add default feeds to the page header
	 * This is mainly kept for backward compatibility, see OutputPage::addFeedLink()
	 * for the new version
	 * @see addFeedLink()
	 *
	 * @param string $val Query to append to feed links or false to output
	 *        default links
	 */
	public function setFeedAppendQuery( $val ) {
		$this->mFeedLinks = [];

		foreach ( $this->getConfig()->get( 'AdvertisedFeedTypes' ) as $type ) {
			$query = "feed=$type";
			if ( is_string( $val ) ) {
				$query .= '&' . $val;
			}
			$this->mFeedLinks[$type] = $this->getTitle()->getLocalURL( $query );
		}
	}

	/**
	 * Add a feed link to the page header
	 *
	 * @param string $format Feed type, should be a key of $wgFeedClasses
	 * @param string $href URL
	 */
	public function addFeedLink( $format, $href ) {
		if ( in_array( $format, $this->getConfig()->get( 'AdvertisedFeedTypes' ) ) ) {
			$this->mFeedLinks[$format] = $href;
		}
	}

	/**
	 * Should we output feed links for this page?
	 * @return bool
	 */
	public function isSyndicated() {
		return count( $this->mFeedLinks ) > 0;
	}

	/**
	 * Return URLs for each supported syndication format for this page.
	 * @return array Associating format keys with URLs
	 */
	public function getSyndicationLinks() {
		return $this->mFeedLinks;
	}

	/**
	 * Will currently always return null
	 *
	 * @return null
	 */
	public function getFeedAppendQuery() {
		return $this->mFeedLinksAppendQuery;
	}

	/**
	 * Set whether the displayed content is related to the source of the
	 * corresponding article on the wiki
	 * Setting true will cause the change "article related" toggle to true
	 *
	 * @param bool $v
	 */
	public function setArticleFlag( $v ) {
		$this->mIsarticle = $v;
		if ( $v ) {
			$this->mIsArticleRelated = $v;
		}
	}

	/**
	 * Return whether the content displayed page is related to the source of
	 * the corresponding article on the wiki
	 *
	 * @return bool
	 */
	public function isArticle() {
		return $this->mIsarticle;
	}

	/**
	 * Set whether this page is related an article on the wiki
	 * Setting false will cause the change of "article flag" toggle to false
	 *
	 * @param bool $v
	 */
	public function setArticleRelated( $v ) {
		$this->mIsArticleRelated = $v;
		if ( !$v ) {
			$this->mIsarticle = false;
		}
	}

	/**
	 * Return whether this page is related an article on the wiki
	 *
	 * @return bool
	 */
	public function isArticleRelated() {
		return $this->mIsArticleRelated;
	}

	/**
	 * Add new language links
	 *
	 * @param string[] $newLinkArray Array of interwiki-prefixed (non DB key) titles
	 *                               (e.g. 'fr:Test page')
	 */
	public function addLanguageLinks( array $newLinkArray ) {
		$this->mLanguageLinks += $newLinkArray;
	}

	/**
	 * Reset the language links and add new language links
	 *
	 * @param string[] $newLinkArray Array of interwiki-prefixed (non DB key) titles
	 *                               (e.g. 'fr:Test page')
	 */
	public function setLanguageLinks( array $newLinkArray ) {
		$this->mLanguageLinks = $newLinkArray;
	}

	/**
	 * Get the list of language links
	 *
	 * @return string[] Array of interwiki-prefixed (non DB key) titles (e.g. 'fr:Test page')
	 */
	public function getLanguageLinks() {
		return $this->mLanguageLinks;
	}

	/**
	 * Add an array of categories, with names in the keys
	 *
	 * @param array $categories Mapping category name => sort key
	 */
	public function addCategoryLinks( array $categories ) {
		global $wgContLang;

		if ( !is_array( $categories ) || count( $categories ) == 0 ) {
			return;
		}

		$res = $this->addCategoryLinksToLBAndGetResult( $categories );

		# Set all the values to 'normal'.
		$categories = array_fill_keys( array_keys( $categories ), 'normal' );

		# Mark hidden categories
		foreach ( $res as $row ) {
			if ( isset( $row->pp_value ) ) {
				$categories[$row->page_title] = 'hidden';
			}
		}

		// Avoid PHP 7.1 warning of passing $this by reference
		$outputPage = $this;
		# Add the remaining categories to the skin
		if ( Hooks::run(
			'OutputPageMakeCategoryLinks',
			[ &$outputPage, $categories, &$this->mCategoryLinks ] )
		) {
			$linkRenderer = MediaWikiServices::getInstance()->getLinkRenderer();
			foreach ( $categories as $category => $type ) {
				// array keys will cast numeric category names to ints, so cast back to string
				$category = (string)$category;
				$origcategory = $category;
				$title = Title::makeTitleSafe( NS_CATEGORY, $category );
				if ( !$title ) {
					continue;
				}
				$wgContLang->findVariantLink( $category, $title, true );
				if ( $category != $origcategory && array_key_exists( $category, $categories ) ) {
					continue;
				}
				$text = $wgContLang->convertHtml( $title->getText() );
				$this->mCategories[$type][] = $title->getText();
				$this->mCategoryLinks[$type][] = $linkRenderer->makeLink( $title, new HtmlArmor( $text ) );
			}
		}
	}

	/**
	 * @param array $categories
	 * @return bool|ResultWrapper
	 */
	protected function addCategoryLinksToLBAndGetResult( array $categories ) {
		# Add the links to a LinkBatch
		$arr = [ NS_CATEGORY => $categories ];
		$lb = new LinkBatch;
		$lb->setArray( $arr );

		# Fetch existence plus the hiddencat property
		$dbr = wfGetDB( DB_REPLICA );
		$fields = array_merge(
			LinkCache::getSelectFields(),
			[ 'page_namespace', 'page_title', 'pp_value' ]
		);

		$res = $dbr->select( [ 'page', 'page_props' ],
			$fields,
			$lb->constructSet( 'page', $dbr ),
			__METHOD__,
			[],
			[ 'page_props' => [ 'LEFT JOIN', [
				'pp_propname' => 'hiddencat',
				'pp_page = page_id'
			] ] ]
		);

		# Add the results to the link cache
		$lb->addResultToCache( LinkCache::singleton(), $res );

		return $res;
	}

	/**
	 * Reset the category links (but not the category list) and add $categories
	 *
	 * @param array $categories Mapping category name => sort key
	 */
	public function setCategoryLinks( array $categories ) {
		$this->mCategoryLinks = [];
		$this->addCategoryLinks( $categories );
	}

	/**
	 * Get the list of category links, in a 2-D array with the following format:
	 * $arr[$type][] = $link, where $type is either "normal" or "hidden" (for
	 * hidden categories) and $link a HTML fragment with a link to the category
	 * page
	 *
	 * @return array
	 */
	public function getCategoryLinks() {
		return $this->mCategoryLinks;
	}

	/**
	 * Get the list of category names this page belongs to.
	 *
	 * @param string $type The type of categories which should be returned. Possible values:
	 *  * all: all categories of all types
	 *  * hidden: only the hidden categories
	 *  * normal: all categories, except hidden categories
	 * @return array Array of strings
	 */
	public function getCategories( $type = 'all' ) {
		if ( $type === 'all' ) {
			$allCategories = [];
			foreach ( $this->mCategories as $categories ) {
				$allCategories = array_merge( $allCategories, $categories );
			}
			return $allCategories;
		}
		if ( !isset( $this->mCategories[$type] ) ) {
			throw new InvalidArgumentException( 'Invalid category type given: ' . $type );
		}
		return $this->mCategories[$type];
	}

	/**
	 * Add an array of indicators, with their identifiers as array
	 * keys and HTML contents as values.
	 *
	 * In case of duplicate keys, existing values are overwritten.
	 *
	 * @param array $indicators
	 * @since 1.25
	 */
	public function setIndicators( array $indicators ) {
		$this->mIndicators = $indicators + $this->mIndicators;
		// Keep ordered by key
		ksort( $this->mIndicators );
	}

	/**
	 * Get the indicators associated with this page.
	 *
	 * The array will be internally ordered by item keys.
	 *
	 * @return array Keys: identifiers, values: HTML contents
	 * @since 1.25
	 */
	public function getIndicators() {
		return $this->mIndicators;
	}

	/**
	 * Adds help link with an icon via page indicators.
	 * Link target can be overridden by a local message containing a wikilink:
	 * the message key is: lowercase action or special page name + '-helppage'.
	 * @param string $to Target MediaWiki.org page title or encoded URL.
	 * @param bool $overrideBaseUrl Whether $url is a full URL, to avoid MW.o.
	 * @since 1.25
	 */
	public function addHelpLink( $to, $overrideBaseUrl = false ) {
		$this->addModuleStyles( 'mediawiki.helplink' );
		$text = $this->msg( 'helppage-top-gethelp' )->escaped();

		if ( $overrideBaseUrl ) {
			$helpUrl = $to;
		} else {
			$toUrlencoded = wfUrlencode( str_replace( ' ', '_', $to ) );
			$helpUrl = "//www.mediawiki.org/wiki/Special:MyLanguage/$toUrlencoded";
		}

		$link = Html::rawElement(
			'a',
			[
				'href' => $helpUrl,
				'target' => '_blank',
				'class' => 'mw-helplink',
			],
			$text
		);

		$this->setIndicators( [ 'mw-helplink' => $link ] );
	}

	/**
	 * Do not allow scripts which can be modified by wiki users to load on this page;
	 * only allow scripts bundled with, or generated by, the software.
	 * Site-wide styles are controlled by a config setting, since they can be
	 * used to create a custom skin/theme, but not user-specific ones.
	 *
	 * @todo this should be given a more accurate name
	 */
	public function disallowUserJs() {
		$this->reduceAllowedModules(
			ResourceLoaderModule::TYPE_SCRIPTS,
			ResourceLoaderModule::ORIGIN_CORE_INDIVIDUAL
		);

		// Site-wide styles are controlled by a config setting, see T73621
		// for background on why. User styles are never allowed.
		if ( $this->getConfig()->get( 'AllowSiteCSSOnRestrictedPages' ) ) {
			$styleOrigin = ResourceLoaderModule::ORIGIN_USER_SITEWIDE;
		} else {
			$styleOrigin = ResourceLoaderModule::ORIGIN_CORE_INDIVIDUAL;
		}
		$this->reduceAllowedModules(
			ResourceLoaderModule::TYPE_STYLES,
			$styleOrigin
		);
	}

	/**
	 * Show what level of JavaScript / CSS untrustworthiness is allowed on this page
	 * @see ResourceLoaderModule::$origin
	 * @param string $type ResourceLoaderModule TYPE_ constant
	 * @return int ResourceLoaderModule ORIGIN_ class constant
	 */
	public function getAllowedModules( $type ) {
		if ( $type == ResourceLoaderModule::TYPE_COMBINED ) {
			return min( array_values( $this->mAllowedModules ) );
		} else {
			return isset( $this->mAllowedModules[$type] )
				? $this->mAllowedModules[$type]
				: ResourceLoaderModule::ORIGIN_ALL;
		}
	}

	/**
	 * Limit the highest level of CSS/JS untrustworthiness allowed.
	 *
	 * If passed the same or a higher level than the current level of untrustworthiness set, the
	 * level will remain unchanged.
	 *
	 * @param string $type
	 * @param int $level ResourceLoaderModule class constant
	 */
	public function reduceAllowedModules( $type, $level ) {
		$this->mAllowedModules[$type] = min( $this->getAllowedModules( $type ), $level );
	}

	/**
	 * Prepend $text to the body HTML
	 *
	 * @param string $text HTML
	 */
	public function prependHTML( $text ) {
		$this->mBodytext = $text . $this->mBodytext;
	}

	/**
	 * Append $text to the body HTML
	 *
	 * @param string $text HTML
	 */
	public function addHTML( $text ) {
		$this->mBodytext .= $text;
	}

	/**
	 * Shortcut for adding an Html::element via addHTML.
	 *
	 * @since 1.19
	 *
	 * @param string $element
	 * @param array $attribs
	 * @param string $contents
	 */
	public function addElement( $element, array $attribs = [], $contents = '' ) {
		$this->addHTML( Html::element( $element, $attribs, $contents ) );
	}

	/**
	 * Clear the body HTML
	 */
	public function clearHTML() {
		$this->mBodytext = '';
	}

	/**
	 * Get the body HTML
	 *
	 * @return string HTML
	 */
	public function getHTML() {
		return $this->mBodytext;
	}

	/**
	 * Get/set the ParserOptions object to use for wikitext parsing
	 *
	 * @param ParserOptions|null $options Either the ParserOption to use or null to only get the
	 *   current ParserOption object
	 * @return ParserOptions
	 */
	public function parserOptions( $options = null ) {
		if ( $options !== null && !empty( $options->isBogus ) ) {
			// Someone is trying to set a bogus pre-$wgUser PO. Check if it has
			// been changed somehow, and keep it if so.
			$anonPO = ParserOptions::newFromAnon();
			$anonPO->setEditSection( false );
			$anonPO->setAllowUnsafeRawHtml( false );
			if ( !$options->matches( $anonPO ) ) {
				wfLogWarning( __METHOD__ . ': Setting a changed bogus ParserOptions: ' . wfGetAllCallers( 5 ) );
				$options->isBogus = false;
			}
		}

		if ( !$this->mParserOptions ) {
			if ( !$this->getContext()->getUser()->isSafeToLoad() ) {
				// $wgUser isn't unstubbable yet, so don't try to get a
				// ParserOptions for it. And don't cache this ParserOptions
				// either.
				$po = ParserOptions::newFromAnon();
				$po->setEditSection( false );
				$po->setAllowUnsafeRawHtml( false );
				$po->isBogus = true;
				if ( $options !== null ) {
					$this->mParserOptions = empty( $options->isBogus ) ? $options : null;
				}
				return $po;
			}

			$this->mParserOptions = ParserOptions::newFromContext( $this->getContext() );
			$this->mParserOptions->setEditSection( false );
			$this->mParserOptions->setAllowUnsafeRawHtml( false );
		}

		if ( $options !== null && !empty( $options->isBogus ) ) {
			// They're trying to restore the bogus pre-$wgUser PO. Do the right
			// thing.
			return wfSetVar( $this->mParserOptions, null, true );
		} else {
			return wfSetVar( $this->mParserOptions, $options );
		}
	}

	/**
	 * Set the revision ID which will be seen by the wiki text parser
	 * for things such as embedded {{REVISIONID}} variable use.
	 *
	 * @param int|null $revid An positive integer, or null
	 * @return mixed Previous value
	 */
	public function setRevisionId( $revid ) {
		$val = is_null( $revid ) ? null : intval( $revid );
		return wfSetVar( $this->mRevisionId, $val );
	}

	/**
	 * Get the displayed revision ID
	 *
	 * @return int
	 */
	public function getRevisionId() {
		return $this->mRevisionId;
	}

	/**
	 * Set the timestamp of the revision which will be displayed. This is used
	 * to avoid a extra DB call in Skin::lastModified().
	 *
	 * @param string|null $timestamp
	 * @return mixed Previous value
	 */
	public function setRevisionTimestamp( $timestamp ) {
		return wfSetVar( $this->mRevisionTimestamp, $timestamp );
	}

	/**
	 * Get the timestamp of displayed revision.
	 * This will be null if not filled by setRevisionTimestamp().
	 *
	 * @return string|null
	 */
	public function getRevisionTimestamp() {
		return $this->mRevisionTimestamp;
	}

	/**
	 * Set the displayed file version
	 *
	 * @param File|bool $file
	 * @return mixed Previous value
	 */
	public function setFileVersion( $file ) {
		$val = null;
		if ( $file instanceof File && $file->exists() ) {
			$val = [ 'time' => $file->getTimestamp(), 'sha1' => $file->getSha1() ];
		}
		return wfSetVar( $this->mFileVersion, $val, true );
	}

	/**
	 * Get the displayed file version
	 *
	 * @return array|null ('time' => MW timestamp, 'sha1' => sha1)
	 */
	public function getFileVersion() {
		return $this->mFileVersion;
	}

	/**
	 * Get the templates used on this page
	 *
	 * @return array (namespace => dbKey => revId)
	 * @since 1.18
	 */
	public function getTemplateIds() {
		return $this->mTemplateIds;
	}

	/**
	 * Get the files used on this page
	 *
	 * @return array (dbKey => array('time' => MW timestamp or null, 'sha1' => sha1 or ''))
	 * @since 1.18
	 */
	public function getFileSearchOptions() {
		return $this->mImageTimeKeys;
	}

	/**
	 * Convert wikitext to HTML and add it to the buffer
	 * Default assumes that the current page title will be used.
	 *
	 * @param string $text
	 * @param bool $linestart Is this the start of a line?
	 * @param bool $interface Is this text in the user interface language?
	 * @throws MWException
	 */
	public function addWikiText( $text, $linestart = true, $interface = true ) {
		$title = $this->getTitle(); // Work around E_STRICT
		if ( !$title ) {
			throw new MWException( 'Title is null' );
		}
		$this->addWikiTextTitle( $text, $title, $linestart, /*tidy*/false, $interface );
	}

	/**
	 * Add wikitext with a custom Title object
	 *
	 * @param string $text Wikitext
	 * @param Title $title
	 * @param bool $linestart Is this the start of a line?
	 */
	public function addWikiTextWithTitle( $text, &$title, $linestart = true ) {
		$this->addWikiTextTitle( $text, $title, $linestart );
	}

	/**
	 * Add wikitext with a custom Title object and tidy enabled.
	 *
	 * @param string $text Wikitext
	 * @param Title $title
	 * @param bool $linestart Is this the start of a line?
	 */
	function addWikiTextTitleTidy( $text, &$title, $linestart = true ) {
		$this->addWikiTextTitle( $text, $title, $linestart, true );
	}

	/**
	 * Add wikitext with tidy enabled
	 *
	 * @param string $text Wikitext
	 * @param bool $linestart Is this the start of a line?
	 */
	public function addWikiTextTidy( $text, $linestart = true ) {
		$title = $this->getTitle();
		$this->addWikiTextTitleTidy( $text, $title, $linestart );
	}

	/**
	 * Add wikitext with a custom Title object
	 *
	 * @param string $text Wikitext
	 * @param Title $title
	 * @param bool $linestart Is this the start of a line?
	 * @param bool $tidy Whether to use tidy
	 * @param bool $interface Whether it is an interface message
	 *   (for example disables conversion)
	 */
	public function addWikiTextTitle( $text, Title $title, $linestart,
		$tidy = false, $interface = false
	) {
		global $wgParser;

		$popts = $this->parserOptions();
		$oldTidy = $popts->setTidy( $tidy );
		$popts->setInterfaceMessage( (bool)$interface );

		$parserOutput = $wgParser->getFreshParser()->parse(
			$text, $title, $popts,
			$linestart, true, $this->mRevisionId
		);

		$popts->setTidy( $oldTidy );

		$this->addParserOutput( $parserOutput );
	}

	/**
	 * Add a ParserOutput object, but without Html.
	 *
	 * @deprecated since 1.24, use addParserOutputMetadata() instead.
	 * @param ParserOutput $parserOutput
	 */
	public function addParserOutputNoText( $parserOutput ) {
		wfDeprecated( __METHOD__, '1.24' );
		$this->addParserOutputMetadata( $parserOutput );
	}

	/**
	 * Add all metadata associated with a ParserOutput object, but without the actual HTML. This
	 * includes categories, language links, ResourceLoader modules, effects of certain magic words,
	 * and so on.
	 *
	 * @since 1.24
	 * @param ParserOutput $parserOutput
	 */
	public function addParserOutputMetadata( $parserOutput ) {
		$this->mLanguageLinks += $parserOutput->getLanguageLinks();
		$this->addCategoryLinks( $parserOutput->getCategories() );
		$this->setIndicators( $parserOutput->getIndicators() );
		$this->mNewSectionLink = $parserOutput->getNewSection();
		$this->mHideNewSectionLink = $parserOutput->getHideNewSection();

		if ( !$parserOutput->isCacheable() ) {
			$this->enableClientCache( false );
		}
		$this->mNoGallery = $parserOutput->getNoGallery();
		$this->mHeadItems = array_merge( $this->mHeadItems, $parserOutput->getHeadItems() );
		$this->addModules( $parserOutput->getModules() );
		$this->addModuleScripts( $parserOutput->getModuleScripts() );
		$this->addModuleStyles( $parserOutput->getModuleStyles() );
		$this->addJsConfigVars( $parserOutput->getJsConfigVars() );
		$this->mPreventClickjacking = $this->mPreventClickjacking
			|| $parserOutput->preventClickjacking();

		// Template versioning...
		foreach ( (array)$parserOutput->getTemplateIds() as $ns => $dbks ) {
			if ( isset( $this->mTemplateIds[$ns] ) ) {
				$this->mTemplateIds[$ns] = $dbks + $this->mTemplateIds[$ns];
			} else {
				$this->mTemplateIds[$ns] = $dbks;
			}
		}
		// File versioning...
		foreach ( (array)$parserOutput->getFileSearchOptions() as $dbk => $data ) {
			$this->mImageTimeKeys[$dbk] = $data;
		}

		// Hooks registered in the object
		$parserOutputHooks = $this->getConfig()->get( 'ParserOutputHooks' );
		foreach ( $parserOutput->getOutputHooks() as $hookInfo ) {
			list( $hookName, $data ) = $hookInfo;
			if ( isset( $parserOutputHooks[$hookName] ) ) {
				call_user_func( $parserOutputHooks[$hookName], $this, $parserOutput, $data );
			}
		}

		// enable OOUI if requested via ParserOutput
		if ( $parserOutput->getEnableOOUI() ) {
			$this->enableOOUI();
		}

<<<<<<< HEAD
=======
		// Include parser limit report
		if ( !$this->limitReportJSData ) {
			$this->limitReportJSData = $parserOutput->getLimitReportJSData();
		}

>>>>>>> a112e4fa
		// Link flags are ignored for now, but may in the future be
		// used to mark individual language links.
		$linkFlags = [];
		// Avoid PHP 7.1 warning of passing $this by reference
		$outputPage = $this;
		Hooks::run( 'LanguageLinks', [ $this->getTitle(), &$this->mLanguageLinks, &$linkFlags ] );
		Hooks::run( 'OutputPageParserOutput', [ &$outputPage, $parserOutput ] );
	}

	/**
	 * Add the HTML and enhancements for it (like ResourceLoader modules) associated with a
	 * ParserOutput object, without any other metadata.
	 *
	 * @since 1.24
	 * @param ParserOutput $parserOutput
	 */
	public function addParserOutputContent( $parserOutput ) {
		$this->addParserOutputText( $parserOutput );

		$this->addModules( $parserOutput->getModules() );
		$this->addModuleScripts( $parserOutput->getModuleScripts() );
		$this->addModuleStyles( $parserOutput->getModuleStyles() );

		$this->addJsConfigVars( $parserOutput->getJsConfigVars() );
	}

	/**
	 * Add the HTML associated with a ParserOutput object, without any metadata.
	 *
	 * @since 1.24
	 * @param ParserOutput $parserOutput
	 */
	public function addParserOutputText( $parserOutput ) {
		$text = $parserOutput->getText();
		// Avoid PHP 7.1 warning of passing $this by reference
		$outputPage = $this;
		Hooks::run( 'OutputPageBeforeHTML', [ &$outputPage, &$text ] );
		$this->addHTML( $text );
	}

	/**
	 * Add everything from a ParserOutput object.
	 *
	 * @param ParserOutput $parserOutput
	 */
	function addParserOutput( $parserOutput ) {
		$this->addParserOutputMetadata( $parserOutput );
		$parserOutput->setTOCEnabled( $this->mEnableTOC );

		// Touch section edit links only if not previously disabled
		if ( $parserOutput->getEditSectionTokens() ) {
			$parserOutput->setEditSectionTokens( $this->mEnableSectionEditLinks );
		}

		$this->addParserOutputText( $parserOutput );
	}

	/**
	 * Add the output of a QuickTemplate to the output buffer
	 *
	 * @param QuickTemplate $template
	 */
	public function addTemplate( &$template ) {
		$this->addHTML( $template->getHTML() );
	}

	/**
	 * Parse wikitext and return the HTML.
	 *
	 * @param string $text
	 * @param bool $linestart Is this the start of a line?
	 * @param bool $interface Use interface language ($wgLang instead of
	 *   $wgContLang) while parsing language sensitive magic words like GRAMMAR and PLURAL.
	 *   This also disables LanguageConverter.
	 * @param Language $language Target language object, will override $interface
	 * @throws MWException
	 * @return string HTML
	 */
	public function parse( $text, $linestart = true, $interface = false, $language = null ) {
		global $wgParser;

		if ( is_null( $this->getTitle() ) ) {
			throw new MWException( 'Empty $mTitle in ' . __METHOD__ );
		}

		$popts = $this->parserOptions();
		if ( $interface ) {
			$popts->setInterfaceMessage( true );
		}
		if ( $language !== null ) {
			$oldLang = $popts->setTargetLanguage( $language );
		}

		$parserOutput = $wgParser->getFreshParser()->parse(
			$text, $this->getTitle(), $popts,
			$linestart, true, $this->mRevisionId
		);

		if ( $interface ) {
			$popts->setInterfaceMessage( false );
		}
		if ( $language !== null ) {
			$popts->setTargetLanguage( $oldLang );
		}

		return $parserOutput->getText();
	}

	/**
	 * Parse wikitext, strip paragraphs, and return the HTML.
	 *
	 * @param string $text
	 * @param bool $linestart Is this the start of a line?
	 * @param bool $interface Use interface language ($wgLang instead of
	 *   $wgContLang) while parsing language sensitive magic
	 *   words like GRAMMAR and PLURAL
	 * @return string HTML
	 */
	public function parseInline( $text, $linestart = true, $interface = false ) {
		$parsed = $this->parse( $text, $linestart, $interface );
		return Parser::stripOuterParagraph( $parsed );
	}

	/**
	 * @param $maxage
	 * @deprecated since 1.27 Use setCdnMaxage() instead
	 */
	public function setSquidMaxage( $maxage ) {
		$this->setCdnMaxage( $maxage );
	}

	/**
	 * Set the value of the "s-maxage" part of the "Cache-control" HTTP header
	 *
	 * @param int $maxage Maximum cache time on the CDN, in seconds.
	 */
	public function setCdnMaxage( $maxage ) {
		$this->mCdnMaxage = min( $maxage, $this->mCdnMaxageLimit );
	}

	/**
	 * Lower the value of the "s-maxage" part of the "Cache-control" HTTP header
	 *
	 * @param int $maxage Maximum cache time on the CDN, in seconds
	 * @since 1.27
	 */
	public function lowerCdnMaxage( $maxage ) {
		$this->mCdnMaxageLimit = min( $maxage, $this->mCdnMaxageLimit );
		$this->setCdnMaxage( $this->mCdnMaxage );
	}

	/**
	 * Get TTL in [$minTTL,$maxTTL] in pass it to lowerCdnMaxage()
	 *
	 * This sets and returns $minTTL if $mtime is false or null. Otherwise,
	 * the TTL is higher the older the $mtime timestamp is. Essentially, the
	 * TTL is 90% of the age of the object, subject to the min and max.
	 *
	 * @param string|integer|float|bool|null $mtime Last-Modified timestamp
	 * @param integer $minTTL Mimimum TTL in seconds [default: 1 minute]
	 * @param integer $maxTTL Maximum TTL in seconds [default: $wgSquidMaxage]
	 * @return integer TTL in seconds
	 * @since 1.28
	 */
	public function adaptCdnTTL( $mtime, $minTTL = 0, $maxTTL = 0 ) {
		$minTTL = $minTTL ?: IExpiringStore::TTL_MINUTE;
		$maxTTL = $maxTTL ?: $this->getConfig()->get( 'SquidMaxage' );

		if ( $mtime === null || $mtime === false ) {
			return $minTTL; // entity does not exist
		}

		$age = time() - wfTimestamp( TS_UNIX, $mtime );
		$adaptiveTTL = max( .9 * $age, $minTTL );
		$adaptiveTTL = min( $adaptiveTTL, $maxTTL );

		$this->lowerCdnMaxage( (int)$adaptiveTTL );

		return $adaptiveTTL;
	}

	/**
	 * Use enableClientCache(false) to force it to send nocache headers
	 *
	 * @param bool $state
	 *
	 * @return bool
	 */
	public function enableClientCache( $state ) {
		return wfSetVar( $this->mEnableClientCache, $state );
	}

	/**
	 * Get the list of cookies that will influence on the cache
	 *
	 * @return array
	 */
	function getCacheVaryCookies() {
		static $cookies;
		if ( $cookies === null ) {
			$config = $this->getConfig();
			$cookies = array_merge(
				SessionManager::singleton()->getVaryCookies(),
				[
					'forceHTTPS',
				],
				$config->get( 'CacheVaryCookies' )
			);
			Hooks::run( 'GetCacheVaryCookies', [ $this, &$cookies ] );
		}
		return $cookies;
	}

	/**
	 * Check if the request has a cache-varying cookie header
	 * If it does, it's very important that we don't allow public caching
	 *
	 * @return bool
	 */
	function haveCacheVaryCookies() {
		$request = $this->getRequest();
		foreach ( $this->getCacheVaryCookies() as $cookieName ) {
			if ( $request->getCookie( $cookieName, '', '' ) !== '' ) {
				wfDebug( __METHOD__ . ": found $cookieName\n" );
				return true;
			}
		}
		wfDebug( __METHOD__ . ": no cache-varying cookies found\n" );
		return false;
	}

	/**
	 * Add an HTTP header that will influence on the cache
	 *
	 * @param string $header Header name
	 * @param string[]|null $option Options for the Key header. See
	 * https://datatracker.ietf.org/doc/draft-fielding-http-key/
	 * for the list of valid options.
	 */
	public function addVaryHeader( $header, array $option = null ) {
		if ( !array_key_exists( $header, $this->mVaryHeader ) ) {
			$this->mVaryHeader[$header] = [];
		}
		if ( !is_array( $option ) ) {
			$option = [];
		}
		$this->mVaryHeader[$header] = array_unique( array_merge( $this->mVaryHeader[$header], $option ) );
	}

	/**
	 * Return a Vary: header on which to vary caches. Based on the keys of $mVaryHeader,
	 * such as Accept-Encoding or Cookie
	 *
	 * @return string
	 */
	public function getVaryHeader() {
		// If we vary on cookies, let's make sure it's always included here too.
		if ( $this->getCacheVaryCookies() ) {
			$this->addVaryHeader( 'Cookie' );
		}

		foreach ( SessionManager::singleton()->getVaryHeaders() as $header => $options ) {
			$this->addVaryHeader( $header, $options );
		}
		return 'Vary: ' . implode( ', ', array_keys( $this->mVaryHeader ) );
	}

	/**
	 * Add an HTTP Link: header
	 *
	 * @param string $header Header value
	 */
	public function addLinkHeader( $header ) {
		$this->mLinkHeader[] = $header;
	}

	/**
	 * Return a Link: header. Based on the values of $mLinkHeader.
	 *
	 * @return string
	 */
	public function getLinkHeader() {
		if ( !$this->mLinkHeader ) {
			return false;
		}

		return 'Link: ' . implode( ',', $this->mLinkHeader );
	}

	/**
	 * Get a complete Key header
	 *
	 * @return string
	 */
	public function getKeyHeader() {
		$cvCookies = $this->getCacheVaryCookies();

		$cookiesOption = [];
		foreach ( $cvCookies as $cookieName ) {
			$cookiesOption[] = 'param=' . $cookieName;
		}
		$this->addVaryHeader( 'Cookie', $cookiesOption );

		foreach ( SessionManager::singleton()->getVaryHeaders() as $header => $options ) {
			$this->addVaryHeader( $header, $options );
		}

		$headers = [];
		foreach ( $this->mVaryHeader as $header => $option ) {
			$newheader = $header;
			if ( is_array( $option ) && count( $option ) > 0 ) {
				$newheader .= ';' . implode( ';', $option );
			}
			$headers[] = $newheader;
		}
		$key = 'Key: ' . implode( ',', $headers );

		return $key;
	}

	/**
	 * T23672: Add Accept-Language to Vary and Key headers
	 * if there's no 'variant' parameter existed in GET.
	 *
	 * For example:
	 *   /w/index.php?title=Main_page should always be served; but
	 *   /w/index.php?title=Main_page&variant=zh-cn should never be served.
	 */
	function addAcceptLanguage() {
		$title = $this->getTitle();
		if ( !$title instanceof Title ) {
			return;
		}

		$lang = $title->getPageLanguage();
		if ( !$this->getRequest()->getCheck( 'variant' ) && $lang->hasVariants() ) {
			$variants = $lang->getVariants();
			$aloption = [];
			foreach ( $variants as $variant ) {
				if ( $variant === $lang->getCode() ) {
					continue;
				} else {
					$aloption[] = 'substr=' . $variant;

					// IE and some other browsers use BCP 47 standards in
					// their Accept-Language header, like "zh-CN" or "zh-Hant".
					// We should handle these too.
					$variantBCP47 = wfBCP47( $variant );
					if ( $variantBCP47 !== $variant ) {
						$aloption[] = 'substr=' . $variantBCP47;
					}
				}
			}
			$this->addVaryHeader( 'Accept-Language', $aloption );
		}
	}

	/**
	 * Set a flag which will cause an X-Frame-Options header appropriate for
	 * edit pages to be sent. The header value is controlled by
	 * $wgEditPageFrameOptions.
	 *
	 * This is the default for special pages. If you display a CSRF-protected
	 * form on an ordinary view page, then you need to call this function.
	 *
	 * @param bool $enable
	 */
	public function preventClickjacking( $enable = true ) {
		$this->mPreventClickjacking = $enable;
	}

	/**
	 * Turn off frame-breaking. Alias for $this->preventClickjacking(false).
	 * This can be called from pages which do not contain any CSRF-protected
	 * HTML form.
	 */
	public function allowClickjacking() {
		$this->mPreventClickjacking = false;
	}

	/**
	 * Get the prevent-clickjacking flag
	 *
	 * @since 1.24
	 * @return bool
	 */
	public function getPreventClickjacking() {
		return $this->mPreventClickjacking;
	}

	/**
	 * Get the X-Frame-Options header value (without the name part), or false
	 * if there isn't one. This is used by Skin to determine whether to enable
	 * JavaScript frame-breaking, for clients that don't support X-Frame-Options.
	 *
	 * @return string|false
	 */
	public function getFrameOptions() {
		$config = $this->getConfig();
		if ( $config->get( 'BreakFrames' ) ) {
			return 'DENY';
		} elseif ( $this->mPreventClickjacking && $config->get( 'EditPageFrameOptions' ) ) {
			return $config->get( 'EditPageFrameOptions' );
		}
		return false;
	}

	/**
	 * Send cache control HTTP headers
	 */
	public function sendCacheControl() {
		$response = $this->getRequest()->response();
		$config = $this->getConfig();

		$this->addVaryHeader( 'Cookie' );
		$this->addAcceptLanguage();

		# don't serve compressed data to clients who can't handle it
		# maintain different caches for logged-in users and non-logged in ones
		$response->header( $this->getVaryHeader() );

		if ( $config->get( 'UseKeyHeader' ) ) {
			$response->header( $this->getKeyHeader() );
		}

		if ( $this->mEnableClientCache ) {
			if (
				$config->get( 'UseSquid' ) &&
				!$response->hasCookies() &&
				!SessionManager::getGlobalSession()->isPersistent() &&
				!$this->isPrintable() &&
				$this->mCdnMaxage != 0 &&
				!$this->haveCacheVaryCookies()
			) {
				if ( $config->get( 'UseESI' ) ) {
					# We'll purge the proxy cache explicitly, but require end user agents
					# to revalidate against the proxy on each visit.
					# Surrogate-Control controls our CDN, Cache-Control downstream caches
					wfDebug( __METHOD__ .
						": proxy caching with ESI; {$this->mLastModified} **", 'private' );
					# start with a shorter timeout for initial testing
					# header( 'Surrogate-Control: max-age=2678400+2678400, content="ESI/1.0"');
					$response->header(
						"Surrogate-Control: max-age={$config->get( 'SquidMaxage' )}" .
						"+{$this->mCdnMaxage}, content=\"ESI/1.0\""
					);
					$response->header( 'Cache-Control: s-maxage=0, must-revalidate, max-age=0' );
				} else {
					# We'll purge the proxy cache for anons explicitly, but require end user agents
					# to revalidate against the proxy on each visit.
					# IMPORTANT! The CDN needs to replace the Cache-Control header with
					# Cache-Control: s-maxage=0, must-revalidate, max-age=0
					wfDebug( __METHOD__ .
						": local proxy caching; {$this->mLastModified} **", 'private' );
					# start with a shorter timeout for initial testing
					# header( "Cache-Control: s-maxage=2678400, must-revalidate, max-age=0" );
					$response->header( "Cache-Control: " .
						"s-maxage={$this->mCdnMaxage}, must-revalidate, max-age=0" );
				}
			} else {
				# We do want clients to cache if they can, but they *must* check for updates
				# on revisiting the page.
				wfDebug( __METHOD__ . ": private caching; {$this->mLastModified} **", 'private' );
				$response->header( 'Expires: ' . gmdate( 'D, d M Y H:i:s', 0 ) . ' GMT' );
				$response->header( "Cache-Control: private, must-revalidate, max-age=0" );
			}
			if ( $this->mLastModified ) {
				$response->header( "Last-Modified: {$this->mLastModified}" );
			}
		} else {
			wfDebug( __METHOD__ . ": no caching **", 'private' );

			# In general, the absence of a last modified header should be enough to prevent
			# the client from using its cache. We send a few other things just to make sure.
			$response->header( 'Expires: ' . gmdate( 'D, d M Y H:i:s', 0 ) . ' GMT' );
			$response->header( 'Cache-Control: no-cache, no-store, max-age=0, must-revalidate' );
			$response->header( 'Pragma: no-cache' );
		}
	}

	/**
	 * Finally, all the text has been munged and accumulated into
	 * the object, let's actually output it:
	 *
	 * @param bool $return Set to true to get the result as a string rather than sending it
	 * @return string|null
	 * @throws Exception
	 * @throws FatalError
	 * @throws MWException
	 */
	public function output( $return = false ) {
		global $wgContLang;

		if ( $this->mDoNothing ) {
			return $return ? '' : null;
		}

		$response = $this->getRequest()->response();
		$config = $this->getConfig();

		if ( $this->mRedirect != '' ) {
			# Standards require redirect URLs to be absolute
			$this->mRedirect = wfExpandUrl( $this->mRedirect, PROTO_CURRENT );

			$redirect = $this->mRedirect;
			$code = $this->mRedirectCode;

			if ( Hooks::run( "BeforePageRedirect", [ $this, &$redirect, &$code ] ) ) {
				if ( $code == '301' || $code == '303' ) {
					if ( !$config->get( 'DebugRedirects' ) ) {
						$response->statusHeader( $code );
					}
					$this->mLastModified = wfTimestamp( TS_RFC2822 );
				}
				if ( $config->get( 'VaryOnXFP' ) ) {
					$this->addVaryHeader( 'X-Forwarded-Proto' );
				}
				$this->sendCacheControl();

				$response->header( "Content-Type: text/html; charset=utf-8" );
				if ( $config->get( 'DebugRedirects' ) ) {
					$url = htmlspecialchars( $redirect );
					print "<!DOCTYPE html>\n<html>\n<head>\n<title>Redirect</title>\n</head>\n<body>\n";
					print "<p>Location: <a href=\"$url\">$url</a></p>\n";
					print "</body>\n</html>\n";
				} else {
					$response->header( 'Location: ' . $redirect );
				}
			}

			return $return ? '' : null;
		} elseif ( $this->mStatusCode ) {
			$response->statusHeader( $this->mStatusCode );
		}

		# Buffer output; final headers may depend on later processing
		ob_start();

		$response->header( 'Content-type: ' . $config->get( 'MimeType' ) . '; charset=UTF-8' );
		$response->header( 'Content-language: ' . $wgContLang->getHtmlCode() );

		// Avoid Internet Explorer "compatibility view" in IE 8-10, so that
		// jQuery etc. can work correctly.
		$response->header( 'X-UA-Compatible: IE=Edge' );

		$this->addLogoPreloadLinkHeaders();
		$linkHeader = $this->getLinkHeader();
		if ( $linkHeader ) {
			$response->header( $linkHeader );
		}

		// Prevent framing, if requested
		$frameOptions = $this->getFrameOptions();
		if ( $frameOptions ) {
			$response->header( "X-Frame-Options: $frameOptions" );
		}

		if ( $this->mArticleBodyOnly ) {
			echo $this->mBodytext;
		} else {
			// Enable safe mode if requested
			if ( $this->getRequest()->getBool( 'safemode' ) ) {
				$this->disallowUserJs();
			}

			$sk = $this->getSkin();
			// add skin specific modules
			$modules = $sk->getDefaultModules();

			// Enforce various default modules for all pages and all skins
			$coreModules = [
				// Keep this list as small as possible
				'site',
				'mediawiki.page.startup',
				'mediawiki.user',
			];

			// Support for high-density display images if enabled
			if ( $config->get( 'ResponsiveImages' ) ) {
				$coreModules[] = 'mediawiki.hidpi';
			}

			$this->addModules( $coreModules );
			foreach ( $modules as $group ) {
				$this->addModules( $group );
			}
			MWDebug::addModules( $this );

			// Avoid PHP 7.1 warning of passing $this by reference
			$outputPage = $this;
			// Hook that allows last minute changes to the output page, e.g.
			// adding of CSS or Javascript by extensions.
			Hooks::run( 'BeforePageDisplay', [ &$outputPage, &$sk ] );

			try {
				$sk->outputPage();
			} catch ( Exception $e ) {
				ob_end_clean(); // bug T129657
				throw $e;
			}
		}

		try {
			// This hook allows last minute changes to final overall output by modifying output buffer
			Hooks::run( 'AfterFinalPageOutput', [ $this ] );
		} catch ( Exception $e ) {
			ob_end_clean(); // bug T129657
			throw $e;
		}

		$this->sendCacheControl();

		if ( $return ) {
			return ob_get_clean();
		} else {
			ob_end_flush();
			return null;
		}
	}

	/**
	 * Prepare this object to display an error page; disable caching and
	 * indexing, clear the current text and redirect, set the page's title
	 * and optionally an custom HTML title (content of the "<title>" tag).
	 *
	 * @param string|Message $pageTitle Will be passed directly to setPageTitle()
	 * @param string|Message $htmlTitle Will be passed directly to setHTMLTitle();
	 *                   optional, if not passed the "<title>" attribute will be
	 *                   based on $pageTitle
	 */
	public function prepareErrorPage( $pageTitle, $htmlTitle = false ) {
		$this->setPageTitle( $pageTitle );
		if ( $htmlTitle !== false ) {
			$this->setHTMLTitle( $htmlTitle );
		}
		$this->setRobotPolicy( 'noindex,nofollow' );
		$this->setArticleRelated( false );
		$this->enableClientCache( false );
		$this->mRedirect = '';
		$this->clearSubtitle();
		$this->clearHTML();
	}

	/**
	 * Output a standard error page
	 *
	 * showErrorPage( 'titlemsg', 'pagetextmsg' );
	 * showErrorPage( 'titlemsg', 'pagetextmsg', [ 'param1', 'param2' ] );
	 * showErrorPage( 'titlemsg', $messageObject );
	 * showErrorPage( $titleMessageObject, $messageObject );
	 *
	 * @param string|Message $title Message key (string) for page title, or a Message object
	 * @param string|Message $msg Message key (string) for page text, or a Message object
	 * @param array $params Message parameters; ignored if $msg is a Message object
	 */
	public function showErrorPage( $title, $msg, $params = [] ) {
		if ( !$title instanceof Message ) {
			$title = $this->msg( $title );
		}

		$this->prepareErrorPage( $title );

		if ( $msg instanceof Message ) {
			if ( $params !== [] ) {
				trigger_error( 'Argument ignored: $params. The message parameters argument '
					. 'is discarded when the $msg argument is a Message object instead of '
					. 'a string.', E_USER_NOTICE );
			}
			$this->addHTML( $msg->parseAsBlock() );
		} else {
			$this->addWikiMsgArray( $msg, $params );
		}

		$this->returnToMain();
	}

	/**
	 * Output a standard permission error page
	 *
	 * @param array $errors Error message keys or [key, param...] arrays
	 * @param string $action Action that was denied or null if unknown
	 */
	public function showPermissionsErrorPage( array $errors, $action = null ) {
		foreach ( $errors as $key => $error ) {
			$errors[$key] = (array)$error;
		}

		// For some action (read, edit, create and upload), display a "login to do this action"
		// error if all of the following conditions are met:
		// 1. the user is not logged in
		// 2. the only error is insufficient permissions (i.e. no block or something else)
		// 3. the error can be avoided simply by logging in
		if ( in_array( $action, [ 'read', 'edit', 'createpage', 'createtalk', 'upload' ] )
			&& $this->getUser()->isAnon() && count( $errors ) == 1 && isset( $errors[0][0] )
			&& ( $errors[0][0] == 'badaccess-groups' || $errors[0][0] == 'badaccess-group0' )
			&& ( User::groupHasPermission( 'user', $action )
			|| User::groupHasPermission( 'autoconfirmed', $action ) )
		) {
			$displayReturnto = null;

			# Due to T34276, if a user does not have read permissions,
			# $this->getTitle() will just give Special:Badtitle, which is
			# not especially useful as a returnto parameter. Use the title
			# from the request instead, if there was one.
			$request = $this->getRequest();
			$returnto = Title::newFromText( $request->getVal( 'title', '' ) );
			if ( $action == 'edit' ) {
				$msg = 'whitelistedittext';
				$displayReturnto = $returnto;
			} elseif ( $action == 'createpage' || $action == 'createtalk' ) {
				$msg = 'nocreatetext';
			} elseif ( $action == 'upload' ) {
				$msg = 'uploadnologintext';
			} else { # Read
				$msg = 'loginreqpagetext';
				$displayReturnto = Title::newMainPage();
			}

			$query = [];

			if ( $returnto ) {
				$query['returnto'] = $returnto->getPrefixedText();

				if ( !$request->wasPosted() ) {
					$returntoquery = $request->getValues();
					unset( $returntoquery['title'] );
					unset( $returntoquery['returnto'] );
					unset( $returntoquery['returntoquery'] );
					$query['returntoquery'] = wfArrayToCgi( $returntoquery );
				}
			}
			$linkRenderer = MediaWikiServices::getInstance()->getLinkRenderer();
			$loginLink = $linkRenderer->makeKnownLink(
				SpecialPage::getTitleFor( 'Userlogin' ),
				$this->msg( 'loginreqlink' )->text(),
				[],
				$query
			);

			$this->prepareErrorPage( $this->msg( 'loginreqtitle' ) );
			$this->addHTML( $this->msg( $msg )->rawParams( $loginLink )->parse() );

			# Don't return to a page the user can't read otherwise
			# we'll end up in a pointless loop
			if ( $displayReturnto && $displayReturnto->userCan( 'read', $this->getUser() ) ) {
				$this->returnToMain( null, $displayReturnto );
			}
		} else {
			$this->prepareErrorPage( $this->msg( 'permissionserrors' ) );
			$this->addWikiText( $this->formatPermissionsErrorMessage( $errors, $action ) );
		}
	}

	/**
	 * Display an error page indicating that a given version of MediaWiki is
	 * required to use it
	 *
	 * @param mixed $version The version of MediaWiki needed to use the page
	 */
	public function versionRequired( $version ) {
		$this->prepareErrorPage( $this->msg( 'versionrequired', $version ) );

		$this->addWikiMsg( 'versionrequiredtext', $version );
		$this->returnToMain();
	}

	/**
	 * Format a list of error messages
	 *
	 * @param array $errors Array of arrays returned by Title::getUserPermissionsErrors
	 * @param string $action Action that was denied or null if unknown
	 * @return string The wikitext error-messages, formatted into a list.
	 */
	public function formatPermissionsErrorMessage( array $errors, $action = null ) {
		if ( $action == null ) {
			$text = $this->msg( 'permissionserrorstext', count( $errors ) )->plain() . "\n\n";
		} else {
			$action_desc = $this->msg( "action-$action" )->plain();
			$text = $this->msg(
				'permissionserrorstext-withaction',
				count( $errors ),
				$action_desc
			)->plain() . "\n\n";
		}

		if ( count( $errors ) > 1 ) {
			$text .= '<ul class="permissions-errors">' . "\n";

			foreach ( $errors as $error ) {
				$text .= '<li>';
				$text .= call_user_func_array( [ $this, 'msg' ], $error )->plain();
				$text .= "</li>\n";
			}
			$text .= '</ul>';
		} else {
			$text .= "<div class=\"permissions-errors\">\n" .
					call_user_func_array( [ $this, 'msg' ], reset( $errors ) )->plain() .
					"\n</div>";
		}

		return $text;
	}

	/**
	 * Display a page stating that the Wiki is in read-only mode.
	 * Should only be called after wfReadOnly() has returned true.
	 *
	 * Historically, this function was used to show the source of the page that the user
	 * was trying to edit and _also_ permissions error messages. The relevant code was
	 * moved into EditPage in 1.19 (r102024 / d83c2a431c2a) and removed here in 1.25.
	 *
	 * @deprecated since 1.25; throw the exception directly
	 * @throws ReadOnlyError
	 */
	public function readOnlyPage() {
		if ( func_num_args() > 0 ) {
			throw new MWException( __METHOD__ . ' no longer accepts arguments since 1.25.' );
		}

		throw new ReadOnlyError;
	}

	/**
	 * Turn off regular page output and return an error response
	 * for when rate limiting has triggered.
	 *
	 * @deprecated since 1.25; throw the exception directly
	 */
	public function rateLimited() {
		wfDeprecated( __METHOD__, '1.25' );
		throw new ThrottledError;
	}

	/**
	 * Show a warning about replica DB lag
	 *
	 * If the lag is higher than $wgSlaveLagCritical seconds,
	 * then the warning is a bit more obvious. If the lag is
	 * lower than $wgSlaveLagWarning, then no warning is shown.
	 *
	 * @param int $lag Slave lag
	 */
	public function showLagWarning( $lag ) {
		$config = $this->getConfig();
		if ( $lag >= $config->get( 'SlaveLagWarning' ) ) {
			$lag = floor( $lag ); // floor to avoid nano seconds to display
			$message = $lag < $config->get( 'SlaveLagCritical' )
				? 'lag-warn-normal'
				: 'lag-warn-high';
			$wrap = Html::rawElement( 'div', [ 'class' => "mw-{$message}" ], "\n$1\n" );
			$this->wrapWikiMsg( "$wrap\n", [ $message, $this->getLanguage()->formatNum( $lag ) ] );
		}
	}

	public function showFatalError( $message ) {
		$this->prepareErrorPage( $this->msg( 'internalerror' ) );

		$this->addHTML( $message );
	}

	public function showUnexpectedValueError( $name, $val ) {
		$this->showFatalError( $this->msg( 'unexpected', $name, $val )->text() );
	}

	public function showFileCopyError( $old, $new ) {
		$this->showFatalError( $this->msg( 'filecopyerror', $old, $new )->text() );
	}

	public function showFileRenameError( $old, $new ) {
		$this->showFatalError( $this->msg( 'filerenameerror', $old, $new )->text() );
	}

	public function showFileDeleteError( $name ) {
		$this->showFatalError( $this->msg( 'filedeleteerror', $name )->text() );
	}

	public function showFileNotFoundError( $name ) {
		$this->showFatalError( $this->msg( 'filenotfound', $name )->text() );
	}

	/**
	 * Add a "return to" link pointing to a specified title
	 *
	 * @param Title $title Title to link
	 * @param array $query Query string parameters
	 * @param string $text Text of the link (input is not escaped)
	 * @param array $options Options array to pass to Linker
	 */
	public function addReturnTo( $title, array $query = [], $text = null, $options = [] ) {
		$linkRenderer = MediaWikiServices::getInstance()
			->getLinkRendererFactory()->createFromLegacyOptions( $options );
		$link = $this->msg( 'returnto' )->rawParams(
			$linkRenderer->makeLink( $title, $text, [], $query ) )->escaped();
		$this->addHTML( "<p id=\"mw-returnto\">{$link}</p>\n" );
	}

	/**
	 * Add a "return to" link pointing to a specified title,
	 * or the title indicated in the request, or else the main page
	 *
	 * @param mixed $unused
	 * @param Title|string $returnto Title or String to return to
	 * @param string $returntoquery Query string for the return to link
	 */
	public function returnToMain( $unused = null, $returnto = null, $returntoquery = null ) {
		if ( $returnto == null ) {
			$returnto = $this->getRequest()->getText( 'returnto' );
		}

		if ( $returntoquery == null ) {
			$returntoquery = $this->getRequest()->getText( 'returntoquery' );
		}

		if ( $returnto === '' ) {
			$returnto = Title::newMainPage();
		}

		if ( is_object( $returnto ) ) {
			$titleObj = $returnto;
		} else {
			$titleObj = Title::newFromText( $returnto );
		}
		// We don't want people to return to external interwiki. That
		// might potentially be used as part of a phishing scheme
		if ( !is_object( $titleObj ) || $titleObj->isExternal() ) {
			$titleObj = Title::newMainPage();
		}

		$this->addReturnTo( $titleObj, wfCgiToArray( $returntoquery ) );
	}

	private function getRlClientContext() {
		if ( !$this->rlClientContext ) {
			$query = ResourceLoader::makeLoaderQuery(
				[], // modules; not relevant
				$this->getLanguage()->getCode(),
				$this->getSkin()->getSkinName(),
				$this->getUser()->isLoggedIn() ? $this->getUser()->getName() : null,
				null, // version; not relevant
				ResourceLoader::inDebugMode(),
				null, // only; not relevant
				$this->isPrintable(),
				$this->getRequest()->getBool( 'handheld' )
			);
			$this->rlClientContext = new ResourceLoaderContext(
				$this->getResourceLoader(),
				new FauxRequest( $query )
			);
		}
		return $this->rlClientContext;
	}

	/**
	 * Call this to freeze the module queue and JS config and create a formatter.
	 *
	 * Depending on the Skin, this may get lazy-initialised in either headElement() or
	 * getBottomScripts(). See SkinTemplate::prepareQuickTemplate(). Calling this too early may
	 * cause unexpected side-effects since disallowUserJs() may be called at any time to change
	 * the module filters retroactively. Skins and extension hooks may also add modules until very
	 * late in the request lifecycle.
	 *
	 * @return ResourceLoaderClientHtml
	 */
	public function getRlClient() {
		if ( !$this->rlClient ) {
			$context = $this->getRlClientContext();
			$rl = $this->getResourceLoader();
			$this->addModules( [
				'user.options',
				'user.tokens',
			] );
			$this->addModuleStyles( [
				'site.styles',
				'noscript',
				'user.styles',
			] );
			$this->getSkin()->setupSkinUserCss( $this );

			// Prepare exempt modules for buildExemptModules()
			$exemptGroups = [ 'site' => [], 'noscript' => [], 'private' => [], 'user' => [] ];
			$exemptStates = [];
			$moduleStyles = $this->getModuleStyles( /*filter*/ true );

			// Preload getTitleInfo for isKnownEmpty calls below and in ResourceLoaderClientHtml
			// Separate user-specific batch for improved cache-hit ratio.
			$userBatch = [ 'user.styles', 'user' ];
			$siteBatch = array_diff( $moduleStyles, $userBatch );
			$dbr = wfGetDB( DB_REPLICA );
			ResourceLoaderWikiModule::preloadTitleInfo( $context, $dbr, $siteBatch );
			ResourceLoaderWikiModule::preloadTitleInfo( $context, $dbr, $userBatch );

			// Filter out modules handled by buildExemptModules()
			$moduleStyles = array_filter( $moduleStyles,
				function ( $name ) use ( $rl, $context, &$exemptGroups, &$exemptStates ) {
					$module = $rl->getModule( $name );
					if ( $module ) {
						if ( $name === 'user.styles' && $this->isUserCssPreview() ) {
							$exemptStates[$name] = 'ready';
							// Special case in buildExemptModules()
							return false;
						}
						$group = $module->getGroup();
						if ( isset( $exemptGroups[$group] ) ) {
							$exemptStates[$name] = 'ready';
							if ( !$module->isKnownEmpty( $context ) ) {
								// E.g. Don't output empty <styles>
								$exemptGroups[$group][] = $name;
							}
							return false;
						}
					}
					return true;
				}
			);
			$this->rlExemptStyleModules = $exemptGroups;

			$isUserModuleFiltered = !$this->filterModules( [ 'user' ] );
			// If this page filters out 'user', makeResourceLoaderLink will drop it.
			// Avoid indefinite "loading" state or untrue "ready" state (T145368).
			if ( !$isUserModuleFiltered ) {
				// Manually handled by getBottomScripts()
				$userModule = $rl->getModule( 'user' );
				$userState = $userModule->isKnownEmpty( $context ) && !$this->isUserJsPreview()
					? 'ready'
					: 'loading';
				$this->rlUserModuleState = $exemptStates['user'] = $userState;
			}

			$rlClient = new ResourceLoaderClientHtml( $context, $this->getTarget() );
			$rlClient->setConfig( $this->getJSVars() );
			$rlClient->setModules( $this->getModules( /*filter*/ true ) );
			$rlClient->setModuleStyles( $moduleStyles );
			$rlClient->setModuleScripts( $this->getModuleScripts( /*filter*/ true ) );
			$rlClient->setExemptStates( $exemptStates );
			$this->rlClient = $rlClient;
		}
		return $this->rlClient;
	}

	/**
	 * @param Skin $sk The given Skin
	 * @param bool $includeStyle Unused
	 * @return string The doctype, opening "<html>", and head element.
	 */
	public function headElement( Skin $sk, $includeStyle = true ) {
		global $wgContLang;

		$userdir = $this->getLanguage()->getDir();
		$sitedir = $wgContLang->getDir();

		$pieces = [];
		$pieces[] = Html::htmlHeader( Sanitizer::mergeAttributes(
			$this->getRlClient()->getDocumentAttributes(),
			$sk->getHtmlElementAttributes()
		) );
		$pieces[] = Html::openElement( 'head' );

		if ( $this->getHTMLTitle() == '' ) {
			$this->setHTMLTitle( $this->msg( 'pagetitle', $this->getPageTitle() )->inContentLanguage() );
		}

		if ( !Html::isXmlMimeType( $this->getConfig()->get( 'MimeType' ) ) ) {
			// Add <meta charset="UTF-8">
			// This should be before <title> since it defines the charset used by
			// text including the text inside <title>.
			// The spec recommends defining XHTML5's charset using the XML declaration
			// instead of meta.
			// Our XML declaration is output by Html::htmlHeader.
			// https://html.spec.whatwg.org/multipage/semantics.html#attr-meta-http-equiv-content-type
			// https://html.spec.whatwg.org/multipage/semantics.html#charset
			$pieces[] = Html::element( 'meta', [ 'charset' => 'UTF-8' ] );
		}

		$pieces[] = Html::element( 'title', null, $this->getHTMLTitle() );
		$pieces[] = $this->getRlClient()->getHeadHtml();
		$pieces[] = $this->buildExemptModules();
		$pieces = array_merge( $pieces, array_values( $this->getHeadLinksArray() ) );
		$pieces = array_merge( $pieces, array_values( $this->mHeadItems ) );
		$pieces[] = Html::closeElement( 'head' );

		$bodyClasses = [];
		$bodyClasses[] = 'mediawiki';

		# Classes for LTR/RTL directionality support
		$bodyClasses[] = $userdir;
		$bodyClasses[] = "sitedir-$sitedir";

		$underline = $this->getUser()->getOption( 'underline' );
		if ( $underline < 2 ) {
			// The following classes can be used here:
			// * mw-underline-always
			// * mw-underline-never
			$bodyClasses[] = 'mw-underline-' . ( $underline ? 'always' : 'never' );
		}

		if ( $this->getLanguage()->capitalizeAllNouns() ) {
			# A <body> class is probably not the best way to do this . . .
			$bodyClasses[] = 'capitalize-all-nouns';
		}

		// Parser feature migration class
		// The idea is that this will eventually be removed, after the wikitext
		// which requires it is cleaned up.
		$bodyClasses[] = 'mw-hide-empty-elt';

		$bodyClasses[] = $sk->getPageClasses( $this->getTitle() );
		$bodyClasses[] = 'skin-' . Sanitizer::escapeClass( $sk->getSkinName() );
		$bodyClasses[] =
			'action-' . Sanitizer::escapeClass( Action::getActionName( $this->getContext() ) );

		$bodyAttrs = [];
		// While the implode() is not strictly needed, it's used for backwards compatibility
		// (this used to be built as a string and hooks likely still expect that).
		$bodyAttrs['class'] = implode( ' ', $bodyClasses );

		// Allow skins and extensions to add body attributes they need
		$sk->addToBodyAttributes( $this, $bodyAttrs );
		Hooks::run( 'OutputPageBodyAttributes', [ $this, $sk, &$bodyAttrs ] );

		$pieces[] = Html::openElement( 'body', $bodyAttrs );

		return self::combineWrappedStrings( $pieces );
	}

	/**
	 * Get a ResourceLoader object associated with this OutputPage
	 *
	 * @return ResourceLoader
	 */
	public function getResourceLoader() {
		if ( is_null( $this->mResourceLoader ) ) {
			$this->mResourceLoader = new ResourceLoader(
				$this->getConfig(),
				LoggerFactory::getInstance( 'resourceloader' )
			);
		}
		return $this->mResourceLoader;
	}

	/**
	 * Explicily load or embed modules on a page.
	 *
	 * @param array|string $modules One or more module names
	 * @param string $only ResourceLoaderModule TYPE_ class constant
	 * @param array $extraQuery [optional] Array with extra query parameters for the request
	 * @return string|WrappedStringList HTML
	 */
	public function makeResourceLoaderLink( $modules, $only, array $extraQuery = [] ) {
		// Apply 'target' and 'origin' filters
		$modules = $this->filterModules( (array)$modules, null, $only );

		return ResourceLoaderClientHtml::makeLoad(
			$this->getRlClientContext(),
			$modules,
			$only,
			$extraQuery
		);
	}

	/**
	 * Combine WrappedString chunks and filter out empty ones
	 *
	 * @param array $chunks
	 * @return string|WrappedStringList HTML
	 */
	protected static function combineWrappedStrings( array $chunks ) {
		// Filter out empty values
		$chunks = array_filter( $chunks, 'strlen' );
		return WrappedString::join( "\n", $chunks );
	}

	private function isUserJsPreview() {
		return $this->getConfig()->get( 'AllowUserJs' )
			&& $this->getTitle()
			&& $this->getTitle()->isJsSubpage()
			&& $this->userCanPreview();
	}

	private function isUserCssPreview() {
		return $this->getConfig()->get( 'AllowUserCss' )
			&& $this->getTitle()
			&& $this->getTitle()->isCssSubpage()
			&& $this->userCanPreview();
	}

	/**
	 * JS stuff to put at the bottom of the `<body>`. These are modules with position 'bottom',
	 * legacy scripts ($this->mScripts), and user JS.
	 *
	 * @return string|WrappedStringList HTML
	 */
	public function getBottomScripts() {
		$chunks = [];
		$chunks[] = $this->getRlClient()->getBodyHtml();

		// Legacy non-ResourceLoader scripts
		$chunks[] = $this->mScripts;

		// Exempt 'user' module
		// - May need excludepages for live preview. (T28283)
		// - Must use TYPE_COMBINED so its response is handled by mw.loader.implement() which
		//   ensures execution is scheduled after the "site" module.
		// - Don't load if module state is already resolved as "ready".
		if ( $this->rlUserModuleState === 'loading' ) {
			if ( $this->isUserJsPreview() ) {
				$chunks[] = $this->makeResourceLoaderLink( 'user', ResourceLoaderModule::TYPE_COMBINED,
					[ 'excludepage' => $this->getTitle()->getPrefixedDBkey() ]
				);
				$chunks[] = ResourceLoader::makeInlineScript(
					Xml::encodeJsCall( 'mw.loader.using', [
						[ 'user', 'site' ],
						new XmlJsCode(
							'function () {'
								. Xml::encodeJsCall( '$.globalEval', [
									$this->getRequest()->getText( 'wpTextbox1' )
								] )
								. '}'
						)
					] )
				);
				// FIXME: If the user is previewing, say, ./vector.js, his ./common.js will be loaded
				// asynchronously and may arrive *after* the inline script here. So the previewed code
				// may execute before ./common.js runs. Normally, ./common.js runs before ./vector.js.
				// Similarly, when previewing ./common.js and the user module does arrive first,
				// it will arrive without common.js and the inline script runs after.
				// Thus running common after the excluded subpage.
			} else {
				// Load normally
				$chunks[] = $this->makeResourceLoaderLink( 'user', ResourceLoaderModule::TYPE_COMBINED );
			}
		}

<<<<<<< HEAD
=======
		if ( $this->limitReportJSData ) {
			$chunks[] = ResourceLoader::makeInlineScript(
				ResourceLoader::makeConfigSetScript(
					[ 'wgPageParseReport' => $this->limitReportJSData ]
				)
			);
		}

>>>>>>> a112e4fa
		return self::combineWrappedStrings( $chunks );
	}

	/**
	 * Get the javascript config vars to include on this page
	 *
	 * @return array Array of javascript config vars
	 * @since 1.23
	 */
	public function getJsConfigVars() {
		return $this->mJsConfigVars;
	}

	/**
	 * Add one or more variables to be set in mw.config in JavaScript
	 *
	 * @param string|array $keys Key or array of key/value pairs
	 * @param mixed $value [optional] Value of the configuration variable
	 */
	public function addJsConfigVars( $keys, $value = null ) {
		if ( is_array( $keys ) ) {
			foreach ( $keys as $key => $value ) {
				$this->mJsConfigVars[$key] = $value;
			}
			return;
		}

		$this->mJsConfigVars[$keys] = $value;
	}

	/**
	 * Get an array containing the variables to be set in mw.config in JavaScript.
	 *
	 * Do not add things here which can be evaluated in ResourceLoaderStartUpModule
	 * - in other words, page-independent/site-wide variables (without state).
	 * You will only be adding bloat to the html page and causing page caches to
	 * have to be purged on configuration changes.
	 * @return array
	 */
	public function getJSVars() {
		global $wgContLang;

		$curRevisionId = 0;
		$articleId = 0;
		$canonicalSpecialPageName = false; # T23115

		$title = $this->getTitle();
		$ns = $title->getNamespace();
		$canonicalNamespace = MWNamespace::exists( $ns )
			? MWNamespace::getCanonicalName( $ns )
			: $title->getNsText();

		$sk = $this->getSkin();
		// Get the relevant title so that AJAX features can use the correct page name
		// when making API requests from certain special pages (T36972).
		$relevantTitle = $sk->getRelevantTitle();
		$relevantUser = $sk->getRelevantUser();

		if ( $ns == NS_SPECIAL ) {
			list( $canonicalSpecialPageName, /*...*/ ) =
				SpecialPageFactory::resolveAlias( $title->getDBkey() );
		} elseif ( $this->canUseWikiPage() ) {
			$wikiPage = $this->getWikiPage();
			$curRevisionId = $wikiPage->getLatest();
			$articleId = $wikiPage->getId();
		}

		$lang = $title->getPageViewLanguage();

		// Pre-process information
		$separatorTransTable = $lang->separatorTransformTable();
		$separatorTransTable = $separatorTransTable ? $separatorTransTable : [];
		$compactSeparatorTransTable = [
			implode( "\t", array_keys( $separatorTransTable ) ),
			implode( "\t", $separatorTransTable ),
		];
		$digitTransTable = $lang->digitTransformTable();
		$digitTransTable = $digitTransTable ? $digitTransTable : [];
		$compactDigitTransTable = [
			implode( "\t", array_keys( $digitTransTable ) ),
			implode( "\t", $digitTransTable ),
		];

		$user = $this->getUser();

		$vars = [
			'wgCanonicalNamespace' => $canonicalNamespace,
			'wgCanonicalSpecialPageName' => $canonicalSpecialPageName,
			'wgNamespaceNumber' => $title->getNamespace(),
			'wgPageName' => $title->getPrefixedDBkey(),
			'wgTitle' => $title->getText(),
			'wgCurRevisionId' => $curRevisionId,
			'wgRevisionId' => (int)$this->getRevisionId(),
			'wgArticleId' => $articleId,
			'wgIsArticle' => $this->isArticle(),
			'wgIsRedirect' => $title->isRedirect(),
			'wgAction' => Action::getActionName( $this->getContext() ),
			'wgUserName' => $user->isAnon() ? null : $user->getName(),
			'wgUserGroups' => $user->getEffectiveGroups(),
			'wgCategories' => $this->getCategories(),
			'wgBreakFrames' => $this->getFrameOptions() == 'DENY',
			'wgPageContentLanguage' => $lang->getCode(),
			'wgPageContentModel' => $title->getContentModel(),
			'wgSeparatorTransformTable' => $compactSeparatorTransTable,
			'wgDigitTransformTable' => $compactDigitTransTable,
			'wgDefaultDateFormat' => $lang->getDefaultDateFormat(),
			'wgMonthNames' => $lang->getMonthNamesArray(),
			'wgMonthNamesShort' => $lang->getMonthAbbreviationsArray(),
			'wgRelevantPageName' => $relevantTitle->getPrefixedDBkey(),
			'wgRelevantArticleId' => $relevantTitle->getArticleID(),
			'wgRequestId' => WebRequest::getRequestId(),
		];

		if ( $user->isLoggedIn() ) {
			$vars['wgUserId'] = $user->getId();
			$vars['wgUserEditCount'] = $user->getEditCount();
			$userReg = $user->getRegistration();
			$vars['wgUserRegistration'] = $userReg ? wfTimestamp( TS_UNIX, $userReg ) * 1000 : null;
			// Get the revision ID of the oldest new message on the user's talk
			// page. This can be used for constructing new message alerts on
			// the client side.
			$vars['wgUserNewMsgRevisionId'] = $user->getNewMessageRevisionId();
		}

		if ( $wgContLang->hasVariants() ) {
			$vars['wgUserVariant'] = $wgContLang->getPreferredVariant();
		}
		// Same test as SkinTemplate
		$vars['wgIsProbablyEditable'] = $title->quickUserCan( 'edit', $user )
			&& ( $title->exists() || $title->quickUserCan( 'create', $user ) );

		foreach ( $title->getRestrictionTypes() as $type ) {
			$vars['wgRestriction' . ucfirst( $type )] = $title->getRestrictions( $type );
		}

		if ( $title->isMainPage() ) {
			$vars['wgIsMainPage'] = true;
		}

		if ( $this->mRedirectedFrom ) {
			$vars['wgRedirectedFrom'] = $this->mRedirectedFrom->getPrefixedDBkey();
		}

		if ( $relevantUser ) {
			$vars['wgRelevantUserName'] = $relevantUser->getName();
		}

		// Allow extensions to add their custom variables to the mw.config map.
		// Use the 'ResourceLoaderGetConfigVars' hook if the variable is not
		// page-dependant but site-wide (without state).
		// Alternatively, you may want to use OutputPage->addJsConfigVars() instead.
		Hooks::run( 'MakeGlobalVariablesScript', [ &$vars, $this ] );

		// Merge in variables from addJsConfigVars last
		return array_merge( $vars, $this->getJsConfigVars() );
	}

	/**
	 * To make it harder for someone to slip a user a fake
	 * user-JavaScript or user-CSS preview, a random token
	 * is associated with the login session. If it's not
	 * passed back with the preview request, we won't render
	 * the code.
	 *
	 * @return bool
	 */
	public function userCanPreview() {
		$request = $this->getRequest();
		if (
			$request->getVal( 'action' ) !== 'submit' ||
			!$request->getCheck( 'wpPreview' ) ||
			!$request->wasPosted()
		) {
			return false;
		}

		$user = $this->getUser();

		if ( !$user->isLoggedIn() ) {
			// Anons have predictable edit tokens
			return false;
		}
		if ( !$user->matchEditToken( $request->getVal( 'wpEditToken' ) ) ) {
			return false;
		}

		$title = $this->getTitle();
		if ( !$title->isJsSubpage() && !$title->isCssSubpage() ) {
			return false;
		}
		if ( !$title->isSubpageOf( $user->getUserPage() ) ) {
			// Don't execute another user's CSS or JS on preview (T85855)
			return false;
		}

		$errors = $title->getUserPermissionsErrors( 'edit', $user );
		if ( count( $errors ) !== 0 ) {
			return false;
		}

		return true;
	}

	/**
	 * @return array Array in format "link name or number => 'link html'".
	 */
	public function getHeadLinksArray() {
		global $wgVersion;

		$tags = [];
		$config = $this->getConfig();

		$canonicalUrl = $this->mCanonicalUrl;

		$tags['meta-generator'] = Html::element( 'meta', [
			'name' => 'generator',
			'content' => "MediaWiki $wgVersion",
		] );

		if ( $config->get( 'ReferrerPolicy' ) !== false ) {
			$tags['meta-referrer'] = Html::element( 'meta', [
				'name' => 'referrer',
				'content' => $config->get( 'ReferrerPolicy' )
			] );
		}

		$p = "{$this->mIndexPolicy},{$this->mFollowPolicy}";
		if ( $p !== 'index,follow' ) {
			// http://www.robotstxt.org/wc/meta-user.html
			// Only show if it's different from the default robots policy
			$tags['meta-robots'] = Html::element( 'meta', [
				'name' => 'robots',
				'content' => $p,
			] );
		}

		foreach ( $this->mMetatags as $tag ) {
			if ( strncasecmp( $tag[0], 'http:', 5 ) === 0 ) {
				$a = 'http-equiv';
				$tag[0] = substr( $tag[0], 5 );
			} elseif ( strncasecmp( $tag[0], 'og:', 3 ) === 0 ) {
				$a = 'property';
			} else {
				$a = 'name';
			}
			$tagName = "meta-{$tag[0]}";
			if ( isset( $tags[$tagName] ) ) {
				$tagName .= $tag[1];
			}
			$tags[$tagName] = Html::element( 'meta',
				[
					$a => $tag[0],
					'content' => $tag[1]
				]
			);
		}

		foreach ( $this->mLinktags as $tag ) {
			$tags[] = Html::element( 'link', $tag );
		}

		# Universal edit button
		if ( $config->get( 'UniversalEditButton' ) && $this->isArticleRelated() ) {
			$user = $this->getUser();
			if ( $this->getTitle()->quickUserCan( 'edit', $user )
				&& ( $this->getTitle()->exists() ||
					$this->getTitle()->quickUserCan( 'create', $user ) )
			) {
				// Original UniversalEditButton
				$msg = $this->msg( 'edit' )->text();
				$tags['universal-edit-button'] = Html::element( 'link', [
					'rel' => 'alternate',
					'type' => 'application/x-wiki',
					'title' => $msg,
					'href' => $this->getTitle()->getEditURL(),
				] );
				// Alternate edit link
				$tags['alternative-edit'] = Html::element( 'link', [
					'rel' => 'edit',
					'title' => $msg,
					'href' => $this->getTitle()->getEditURL(),
				] );
			}
		}

		# Generally the order of the favicon and apple-touch-icon links
		# should not matter, but Konqueror (3.5.9 at least) incorrectly
		# uses whichever one appears later in the HTML source. Make sure
		# apple-touch-icon is specified first to avoid this.
		if ( $config->get( 'AppleTouchIcon' ) !== false ) {
			$tags['apple-touch-icon'] = Html::element( 'link', [
				'rel' => 'apple-touch-icon',
				'href' => $config->get( 'AppleTouchIcon' )
			] );
		}

		if ( $config->get( 'Favicon' ) !== false ) {
			$tags['favicon'] = Html::element( 'link', [
				'rel' => 'shortcut icon',
				'href' => $config->get( 'Favicon' )
			] );
		}

		# OpenSearch description link
		$tags['opensearch'] = Html::element( 'link', [
			'rel' => 'search',
			'type' => 'application/opensearchdescription+xml',
			'href' => wfScript( 'opensearch_desc' ),
			'title' => $this->msg( 'opensearch-desc' )->inContentLanguage()->text(),
		] );

		if ( $config->get( 'EnableAPI' ) ) {
			# Real Simple Discovery link, provides auto-discovery information
			# for the MediaWiki API (and potentially additional custom API
			# support such as WordPress or Twitter-compatible APIs for a
			# blogging extension, etc)
			$tags['rsd'] = Html::element( 'link', [
				'rel' => 'EditURI',
				'type' => 'application/rsd+xml',
				// Output a protocol-relative URL here if $wgServer is protocol-relative.
				// Whether RSD accepts relative or protocol-relative URLs is completely
				// undocumented, though.
				'href' => wfExpandUrl( wfAppendQuery(
					wfScript( 'api' ),
					[ 'action' => 'rsd' ] ),
					PROTO_RELATIVE
				),
			] );
		}

		# Language variants
		if ( !$config->get( 'DisableLangConversion' ) ) {
			$lang = $this->getTitle()->getPageLanguage();
			if ( $lang->hasVariants() ) {
				$variants = $lang->getVariants();
				foreach ( $variants as $variant ) {
					$tags["variant-$variant"] = Html::element( 'link', [
						'rel' => 'alternate',
						'hreflang' => wfBCP47( $variant ),
						'href' => $this->getTitle()->getLocalURL(
							[ 'variant' => $variant ] )
						]
					);
				}
				# x-default link per https://support.google.com/webmasters/answer/189077?hl=en
				$tags["variant-x-default"] = Html::element( 'link', [
					'rel' => 'alternate',
					'hreflang' => 'x-default',
					'href' => $this->getTitle()->getLocalURL() ] );
			}
		}

		# Copyright
		if ( $this->copyrightUrl !== null ) {
			$copyright = $this->copyrightUrl;
		} else {
			$copyright = '';
			if ( $config->get( 'RightsPage' ) ) {
				$copy = Title::newFromText( $config->get( 'RightsPage' ) );

				if ( $copy ) {
					$copyright = $copy->getLocalURL();
				}
			}

			if ( !$copyright && $config->get( 'RightsUrl' ) ) {
				$copyright = $config->get( 'RightsUrl' );
			}
		}

		if ( $copyright ) {
			$tags['copyright'] = Html::element( 'link', [
				'rel' => 'copyright',
				'href' => $copyright ]
			);
		}

		# Feeds
		if ( $config->get( 'Feed' ) ) {
			$feedLinks = [];

			foreach ( $this->getSyndicationLinks() as $format => $link ) {
				# Use the page name for the title.  In principle, this could
				# lead to issues with having the same name for different feeds
				# corresponding to the same page, but we can't avoid that at
				# this low a level.

				$feedLinks[] = $this->feedLink(
					$format,
					$link,
					# Used messages: 'page-rss-feed' and 'page-atom-feed' (for an easier grep)
					$this->msg(
						"page-{$format}-feed", $this->getTitle()->getPrefixedText()
					)->text()
				);
			}

			# Recent changes feed should appear on every page (except recentchanges,
			# that would be redundant). Put it after the per-page feed to avoid
			# changing existing behavior. It's still available, probably via a
			# menu in your browser. Some sites might have a different feed they'd
			# like to promote instead of the RC feed (maybe like a "Recent New Articles"
			# or "Breaking news" one). For this, we see if $wgOverrideSiteFeed is defined.
			# If so, use it instead.
			$sitename = $config->get( 'Sitename' );
			if ( $config->get( 'OverrideSiteFeed' ) ) {
				foreach ( $config->get( 'OverrideSiteFeed' ) as $type => $feedUrl ) {
					// Note, this->feedLink escapes the url.
					$feedLinks[] = $this->feedLink(
						$type,
						$feedUrl,
						$this->msg( "site-{$type}-feed", $sitename )->text()
					);
				}
			} elseif ( !$this->getTitle()->isSpecial( 'Recentchanges' ) ) {
				$rctitle = SpecialPage::getTitleFor( 'Recentchanges' );
				foreach ( $config->get( 'AdvertisedFeedTypes' ) as $format ) {
					$feedLinks[] = $this->feedLink(
						$format,
						$rctitle->getLocalURL( [ 'feed' => $format ] ),
						# For grep: 'site-rss-feed', 'site-atom-feed'
						$this->msg( "site-{$format}-feed", $sitename )->text()
					);
				}
			}

			# Allow extensions to change the list pf feeds. This hook is primarily for changing,
			# manipulating or removing existing feed tags. If you want to add new feeds, you should
			# use OutputPage::addFeedLink() instead.
			Hooks::run( 'AfterBuildFeedLinks', [ &$feedLinks ] );

			$tags += $feedLinks;
		}

		# Canonical URL
		if ( $config->get( 'EnableCanonicalServerLink' ) ) {
			if ( $canonicalUrl !== false ) {
				$canonicalUrl = wfExpandUrl( $canonicalUrl, PROTO_CANONICAL );
			} else {
				if ( $this->isArticleRelated() ) {
					// This affects all requests where "setArticleRelated" is true. This is
					// typically all requests that show content (query title, curid, oldid, diff),
					// and all wikipage actions (edit, delete, purge, info, history etc.).
					// It does not apply to File pages and Special pages.
					// 'history' and 'info' actions address page metadata rather than the page
					// content itself, so they may not be canonicalized to the view page url.
					// TODO: this ought to be better encapsulated in the Action class.
					$action = Action::getActionName( $this->getContext() );
					if ( in_array( $action, [ 'history', 'info' ] ) ) {
						$query = "action={$action}";
					} else {
						$query = '';
					}
					$canonicalUrl = $this->getTitle()->getCanonicalURL( $query );
				} else {
					$reqUrl = $this->getRequest()->getRequestURL();
					$canonicalUrl = wfExpandUrl( $reqUrl, PROTO_CANONICAL );
				}
			}
		}
		if ( $canonicalUrl !== false ) {
			$tags[] = Html::element( 'link', [
				'rel' => 'canonical',
				'href' => $canonicalUrl
			] );
		}

		return $tags;
	}

	/**
	 * @return string HTML tag links to be put in the header.
	 * @deprecated since 1.24 Use OutputPage::headElement or if you have to,
	 *   OutputPage::getHeadLinksArray directly.
	 */
	public function getHeadLinks() {
		wfDeprecated( __METHOD__, '1.24' );
		return implode( "\n", $this->getHeadLinksArray() );
	}

	/**
	 * Generate a "<link rel/>" for a feed.
	 *
	 * @param string $type Feed type
	 * @param string $url URL to the feed
	 * @param string $text Value of the "title" attribute
	 * @return string HTML fragment
	 */
	private function feedLink( $type, $url, $text ) {
		return Html::element( 'link', [
			'rel' => 'alternate',
			'type' => "application/$type+xml",
			'title' => $text,
			'href' => $url ]
		);
	}

	/**
	 * Add a local or specified stylesheet, with the given media options.
	 * Internal use only. Use OutputPage::addModuleStyles() if possible.
	 *
	 * @param string $style URL to the file
	 * @param string $media To specify a media type, 'screen', 'printable', 'handheld' or any.
	 * @param string $condition For IE conditional comments, specifying an IE version
	 * @param string $dir Set to 'rtl' or 'ltr' for direction-specific sheets
	 */
	public function addStyle( $style, $media = '', $condition = '', $dir = '' ) {
		$options = [];
		if ( $media ) {
			$options['media'] = $media;
		}
		if ( $condition ) {
			$options['condition'] = $condition;
		}
		if ( $dir ) {
			$options['dir'] = $dir;
		}
		$this->styles[$style] = $options;
	}

	/**
	 * Adds inline CSS styles
	 * Internal use only. Use OutputPage::addModuleStyles() if possible.
	 *
	 * @param mixed $style_css Inline CSS
	 * @param string $flip Set to 'flip' to flip the CSS if needed
	 */
	public function addInlineStyle( $style_css, $flip = 'noflip' ) {
		if ( $flip === 'flip' && $this->getLanguage()->isRTL() ) {
			# If wanted, and the interface is right-to-left, flip the CSS
			$style_css = CSSJanus::transform( $style_css, true, false );
		}
		$this->mInlineStyles .= Html::inlineStyle( $style_css );
	}

	/**
	 * Build exempt modules and legacy non-ResourceLoader styles.
	 *
	 * @return string|WrappedStringList HTML
	 */
	protected function buildExemptModules() {
		global $wgContLang;

		$chunks = [];
		// Things that go after the ResourceLoaderDynamicStyles marker
		$append = [];

		// Exempt 'user' styles module (may need 'excludepages' for live preview)
		if ( $this->isUserCssPreview() ) {
			$append[] = $this->makeResourceLoaderLink(
				'user.styles',
				ResourceLoaderModule::TYPE_STYLES,
				[ 'excludepage' => $this->getTitle()->getPrefixedDBkey() ]
			);

			// Load the previewed CSS. Janus it if needed.
			// User-supplied CSS is assumed to in the wiki's content language.
			$previewedCSS = $this->getRequest()->getText( 'wpTextbox1' );
			if ( $this->getLanguage()->getDir() !== $wgContLang->getDir() ) {
				$previewedCSS = CSSJanus::transform( $previewedCSS, true, false );
			}
			$append[] = Html::inlineStyle( $previewedCSS );
		}

		// We want site, private and user styles to override dynamically added styles from
		// general modules, but we want dynamically added styles to override statically added
		// style modules. So the order has to be:
		// - page style modules (formatted by ResourceLoaderClientHtml::getHeadHtml())
		// - dynamically loaded styles (added by mw.loader before ResourceLoaderDynamicStyles)
		// - ResourceLoaderDynamicStyles marker
		// - site/private/user styles

		// Add legacy styles added through addStyle()/addInlineStyle() here
		$chunks[] = implode( '', $this->buildCssLinksArray() ) . $this->mInlineStyles;

		$chunks[] = Html::element(
			'meta',
			[ 'name' => 'ResourceLoaderDynamicStyles', 'content' => '' ]
		);

		foreach ( $this->rlExemptStyleModules as $group => $moduleNames ) {
			$chunks[] = $this->makeResourceLoaderLink( $moduleNames,
				ResourceLoaderModule::TYPE_STYLES
			);
		}

		return self::combineWrappedStrings( array_merge( $chunks, $append ) );
	}

	/**
	 * @return array
	 */
	public function buildCssLinksArray() {
		$links = [];

		// Add any extension CSS
		foreach ( $this->mExtStyles as $url ) {
			$this->addStyle( $url );
		}
		$this->mExtStyles = [];

		foreach ( $this->styles as $file => $options ) {
			$link = $this->styleLink( $file, $options );
			if ( $link ) {
				$links[$file] = $link;
			}
		}
		return $links;
	}

	/**
	 * Generate \<link\> tags for stylesheets
	 *
	 * @param string $style URL to the file
	 * @param array $options Option, can contain 'condition', 'dir', 'media' keys
	 * @return string HTML fragment
	 */
	protected function styleLink( $style, array $options ) {
		if ( isset( $options['dir'] ) ) {
			if ( $this->getLanguage()->getDir() != $options['dir'] ) {
				return '';
			}
		}

		if ( isset( $options['media'] ) ) {
			$media = self::transformCssMedia( $options['media'] );
			if ( is_null( $media ) ) {
				return '';
			}
		} else {
			$media = 'all';
		}

		if ( substr( $style, 0, 1 ) == '/' ||
			substr( $style, 0, 5 ) == 'http:' ||
			substr( $style, 0, 6 ) == 'https:' ) {
			$url = $style;
		} else {
			$config = $this->getConfig();
			$url = $config->get( 'StylePath' ) . '/' . $style . '?' .
				$config->get( 'StyleVersion' );
		}

		$link = Html::linkedStyle( $url, $media );

		if ( isset( $options['condition'] ) ) {
			$condition = htmlspecialchars( $options['condition'] );
			$link = "<!--[if $condition]>$link<![endif]-->";
		}
		return $link;
	}

	/**
	 * Transform path to web-accessible static resource.
	 *
	 * This is used to add a validation hash as query string.
	 * This aids various behaviors:
	 *
	 * - Put long Cache-Control max-age headers on responses for improved
	 *   cache performance.
	 * - Get the correct version of a file as expected by the current page.
	 * - Instantly get the updated version of a file after deployment.
	 *
	 * Avoid using this for urls included in HTML as otherwise clients may get different
	 * versions of a resource when navigating the site depending on when the page was cached.
	 * If changes to the url propagate, this is not a problem (e.g. if the url is in
	 * an external stylesheet).
	 *
	 * @since 1.27
	 * @param Config $config
	 * @param string $path Path-absolute URL to file (from document root, must start with "/")
	 * @return string URL
	 */
	public static function transformResourcePath( Config $config, $path ) {
		global $IP;

		$localDir = $IP;
		$remotePathPrefix = $config->get( 'ResourceBasePath' );
		if ( $remotePathPrefix === '' ) {
			// The configured base path is required to be empty string for
			// wikis in the domain root
			$remotePath = '/';
		} else {
			$remotePath = $remotePathPrefix;
		}
		if ( strpos( $path, $remotePath ) !== 0 || substr( $path, 0, 2 ) === '//' ) {
			// - Path is outside wgResourceBasePath, ignore.
			// - Path is protocol-relative. Fixes T155310. Not supported by RelPath lib.
			return $path;
		}
		// For files in resources, extensions/ or skins/, ResourceBasePath is preferred here.
		// For other misc files in $IP, we'll fallback to that as well. There is, however, a fourth
		// supported dir/path pair in the configuration (wgUploadDirectory, wgUploadPath)
		// which is not expected to be in wgResourceBasePath on CDNs. (T155146)
		$uploadPath = $config->get( 'UploadPath' );
		if ( strpos( $path, $uploadPath ) === 0 ) {
			$localDir = $config->get( 'UploadDirectory' );
			$remotePathPrefix = $remotePath = $uploadPath;
		}

		$path = RelPath\getRelativePath( $path, $remotePath );
		return self::transformFilePath( $remotePathPrefix, $localDir, $path );
	}

	/**
	 * Utility method for transformResourceFilePath().
	 *
	 * Caller is responsible for ensuring the file exists. Emits a PHP warning otherwise.
	 *
	 * @since 1.27
	 * @param string $remotePath URL path prefix that points to $localPath
	 * @param string $localPath File directory exposed at $remotePath
	 * @param string $file Path to target file relative to $localPath
	 * @return string URL
	 */
	public static function transformFilePath( $remotePathPrefix, $localPath, $file ) {
		$hash = md5_file( "$localPath/$file" );
		if ( $hash === false ) {
			wfLogWarning( __METHOD__ . ": Failed to hash $localPath/$file" );
			$hash = '';
		}
		return "$remotePathPrefix/$file?" . substr( $hash, 0, 5 );
	}

	/**
	 * Transform "media" attribute based on request parameters
	 *
	 * @param string $media Current value of the "media" attribute
	 * @return string Modified value of the "media" attribute, or null to skip
	 * this stylesheet
	 */
	public static function transformCssMedia( $media ) {
		global $wgRequest;

		// https://www.w3.org/TR/css3-mediaqueries/#syntax
		$screenMediaQueryRegex = '/^(?:only\s+)?screen\b/i';

		// Switch in on-screen display for media testing
		$switches = [
			'printable' => 'print',
			'handheld' => 'handheld',
		];
		foreach ( $switches as $switch => $targetMedia ) {
			if ( $wgRequest->getBool( $switch ) ) {
				if ( $media == $targetMedia ) {
					$media = '';
				} elseif ( preg_match( $screenMediaQueryRegex, $media ) === 1 ) {
					/* This regex will not attempt to understand a comma-separated media_query_list
					 *
					 * Example supported values for $media:
					 * 'screen', 'only screen', 'screen and (min-width: 982px)' ),
					 * Example NOT supported value for $media:
					 * '3d-glasses, screen, print and resolution > 90dpi'
					 *
					 * If it's a print request, we never want any kind of screen stylesheets
					 * If it's a handheld request (currently the only other choice with a switch),
					 * we don't want simple 'screen' but we might want screen queries that
					 * have a max-width or something, so we'll pass all others on and let the
					 * client do the query.
					 */
					if ( $targetMedia == 'print' || $media == 'screen' ) {
						return null;
					}
				}
			}
		}

		return $media;
	}

	/**
	 * Add a wikitext-formatted message to the output.
	 * This is equivalent to:
	 *
	 *    $wgOut->addWikiText( wfMessage( ... )->plain() )
	 */
	public function addWikiMsg( /*...*/ ) {
		$args = func_get_args();
		$name = array_shift( $args );
		$this->addWikiMsgArray( $name, $args );
	}

	/**
	 * Add a wikitext-formatted message to the output.
	 * Like addWikiMsg() except the parameters are taken as an array
	 * instead of a variable argument list.
	 *
	 * @param string $name
	 * @param array $args
	 */
	public function addWikiMsgArray( $name, $args ) {
		$this->addHTML( $this->msg( $name, $args )->parseAsBlock() );
	}

	/**
	 * This function takes a number of message/argument specifications, wraps them in
	 * some overall structure, and then parses the result and adds it to the output.
	 *
	 * In the $wrap, $1 is replaced with the first message, $2 with the second,
	 * and so on. The subsequent arguments may be either
	 * 1) strings, in which case they are message names, or
	 * 2) arrays, in which case, within each array, the first element is the message
	 *    name, and subsequent elements are the parameters to that message.
	 *
	 * Don't use this for messages that are not in the user's interface language.
	 *
	 * For example:
	 *
	 *    $wgOut->wrapWikiMsg( "<div class='error'>\n$1\n</div>", 'some-error' );
	 *
	 * Is equivalent to:
	 *
	 *    $wgOut->addWikiText( "<div class='error'>\n"
	 *        . wfMessage( 'some-error' )->plain() . "\n</div>" );
	 *
	 * The newline after the opening div is needed in some wikitext. See T21226.
	 *
	 * @param string $wrap
	 */
	public function wrapWikiMsg( $wrap /*, ...*/ ) {
		$msgSpecs = func_get_args();
		array_shift( $msgSpecs );
		$msgSpecs = array_values( $msgSpecs );
		$s = $wrap;
		foreach ( $msgSpecs as $n => $spec ) {
			if ( is_array( $spec ) ) {
				$args = $spec;
				$name = array_shift( $args );
				if ( isset( $args['options'] ) ) {
					unset( $args['options'] );
					wfDeprecated(
						'Adding "options" to ' . __METHOD__ . ' is no longer supported',
						'1.20'
					);
				}
			} else {
				$args = [];
				$name = $spec;
			}
			$s = str_replace( '$' . ( $n + 1 ), $this->msg( $name, $args )->plain(), $s );
		}
		$this->addWikiText( $s );
	}

	/**
	 * Enables/disables TOC, doesn't override __NOTOC__
	 * @param bool $flag
	 * @since 1.22
	 */
	public function enableTOC( $flag = true ) {
		$this->mEnableTOC = $flag;
	}

	/**
	 * @return bool
	 * @since 1.22
	 */
	public function isTOCEnabled() {
		return $this->mEnableTOC;
	}

	/**
	 * Enables/disables section edit links, doesn't override __NOEDITSECTION__
	 * @param bool $flag
	 * @since 1.23
	 */
	public function enableSectionEditLinks( $flag = true ) {
		$this->mEnableSectionEditLinks = $flag;
	}

	/**
	 * @return bool
	 * @since 1.23
	 */
	public function sectionEditLinksEnabled() {
		return $this->mEnableSectionEditLinks;
	}

	/**
	 * Helper function to setup the PHP implementation of OOUI to use in this request.
	 *
	 * @since 1.26
	 * @param String $skinName The Skin name to determine the correct OOUI theme
	 * @param String $dir Language direction
	 */
	public static function setupOOUI( $skinName = '', $dir = 'ltr' ) {
		$themes = ExtensionRegistry::getInstance()->getAttribute( 'SkinOOUIThemes' );
		// Make keys (skin names) lowercase for case-insensitive matching.
		$themes = array_change_key_case( $themes, CASE_LOWER );
		$theme = isset( $themes[$skinName] ) ? $themes[$skinName] : 'MediaWiki';
		// For example, 'OOUI\MediaWikiTheme'.
		$themeClass = "OOUI\\{$theme}Theme";
		OOUI\Theme::setSingleton( new $themeClass() );
		OOUI\Element::setDefaultDir( $dir );
	}

	/**
	 * Add ResourceLoader module styles for OOUI and set up the PHP implementation of it for use with
	 * MediaWiki and this OutputPage instance.
	 *
	 * @since 1.25
	 */
	public function enableOOUI() {
		self::setupOOUI(
			strtolower( $this->getSkin()->getSkinName() ),
			$this->getLanguage()->getDir()
		);
		$this->addModuleStyles( [
			'oojs-ui-core.styles',
			'oojs-ui.styles.icons',
			'oojs-ui.styles.indicators',
			'oojs-ui.styles.textures',
			'mediawiki.widgets.styles',
		] );
	}
<<<<<<< HEAD
=======

	/**
	 * Add Link headers for preloading the wiki's logo.
	 *
	 * @since 1.26
	 */
	protected function addLogoPreloadLinkHeaders() {
		$logo = ResourceLoaderSkinModule::getLogo( $this->getConfig() );

		$tags = [];
		$logosPerDppx = [];
		$logos = [];

		if ( !is_array( $logo ) ) {
			// No media queries required if we only have one variant
			$this->addLinkHeader( '<' . $logo . '>;rel=preload;as=image' );
			return;
		}

		foreach ( $logo as $dppx => $src ) {
			// Keys are in this format: "1.5x"
			$dppx = substr( $dppx, 0, -1 );
			$logosPerDppx[$dppx] = $src;
		}

		// Because PHP can't have floats as array keys
		uksort( $logosPerDppx, function ( $a , $b ) {
			$a = floatval( $a );
			$b = floatval( $b );

			if ( $a == $b ) {
				return 0;
			}
			// Sort from smallest to largest (e.g. 1x, 1.5x, 2x)
			return ( $a < $b ) ? -1 : 1;
		} );

		foreach ( $logosPerDppx as $dppx => $src ) {
			$logos[] = [ 'dppx' => $dppx, 'src' => $src ];
		}

		$logosCount = count( $logos );
		// Logic must match ResourceLoaderSkinModule:
		// - 1x applies to resolution < 1.5dppx
		// - 1.5x applies to resolution >= 1.5dppx && < 2dppx
		// - 2x applies to resolution >= 2dppx
		// Note that min-resolution and max-resolution are both inclusive.
		for ( $i = 0; $i < $logosCount; $i++ ) {
			if ( $i === 0 ) {
				// Smallest dppx
				// min-resolution is ">=" (larger than or equal to)
				// "not min-resolution" is essentially "<"
				$media_query = 'not all and (min-resolution: ' . $logos[ 1 ]['dppx'] . 'dppx)';
			} elseif ( $i !== $logosCount - 1 ) {
				// In between
				// Media query expressions can only apply "not" to the entire expression
				// (e.g. can't express ">= 1.5 and not >= 2).
				// Workaround: Use <= 1.9999 in place of < 2.
				$upper_bound = floatval( $logos[ $i + 1 ]['dppx'] ) - 0.000001;
				$media_query = '(min-resolution: ' . $logos[ $i ]['dppx'] .
					'dppx) and (max-resolution: ' . $upper_bound . 'dppx)';
			} else {
				// Largest dppx
				$media_query = '(min-resolution: ' . $logos[ $i ]['dppx'] . 'dppx)';
			}

			$this->addLinkHeader(
				'<' . $logos[$i]['src'] . '>;rel=preload;as=image;media=' . $media_query
			);
		}
	}
>>>>>>> a112e4fa
}<|MERGE_RESOLUTION|>--- conflicted
+++ resolved
@@ -299,8 +299,6 @@
 	 */
 	private $copyrightUrl;
 
-<<<<<<< HEAD
-=======
 	/** @var array Profiling data */
 	private $limitReportJSData = [];
 
@@ -309,7 +307,6 @@
 	 */
 	private $mLinkHeader = [];
 
->>>>>>> a112e4fa
 	/**
 	 * Constructor for OutputPage. This should not be called directly.
 	 * Instead a new RequestContext should be created and it will implicitly create
@@ -1836,19 +1833,16 @@
 			}
 		}
 
-		// enable OOUI if requested via ParserOutput
+		// Enable OOUI if requested via ParserOutput
 		if ( $parserOutput->getEnableOOUI() ) {
 			$this->enableOOUI();
 		}
 
-<<<<<<< HEAD
-=======
 		// Include parser limit report
 		if ( !$this->limitReportJSData ) {
 			$this->limitReportJSData = $parserOutput->getLimitReportJSData();
 		}
 
->>>>>>> a112e4fa
 		// Link flags are ignored for now, but may in the future be
 		// used to mark individual language links.
 		$linkFlags = [];
@@ -3081,8 +3075,6 @@
 			}
 		}
 
-<<<<<<< HEAD
-=======
 		if ( $this->limitReportJSData ) {
 			$chunks[] = ResourceLoader::makeInlineScript(
 				ResourceLoader::makeConfigSetScript(
@@ -3091,7 +3083,6 @@
 			);
 		}
 
->>>>>>> a112e4fa
 		return self::combineWrappedStrings( $chunks );
 	}
 
@@ -4007,8 +3998,6 @@
 			'mediawiki.widgets.styles',
 		] );
 	}
-<<<<<<< HEAD
-=======
 
 	/**
 	 * Add Link headers for preloading the wiki's logo.
@@ -4080,5 +4069,4 @@
 			);
 		}
 	}
->>>>>>> a112e4fa
 }