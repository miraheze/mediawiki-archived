--- conflicted
+++ resolved
@@ -18,7 +18,7 @@
  *
  * @todo document
  */
-class OutputPage extends ContextSource {
+class OutputPage {
 	/// Should be private. Used with addMeta() which adds <meta>
 	var $mMetatags = array();
 
@@ -47,13 +47,7 @@
 	var $mHTMLtitle = '';
 
 	/// Should be private. Is the displayed content related to the source of the corresponding wiki article.
-	var $mIsarticle = false;
-
-	/**
-	 * Should be private. Has get/set methods properly documented.
-	 * Stores "article flag" toggle.
-	 */
-	var $mIsArticleRelated = true;
+	var $mIsarticle = true;
 
 	/**
 	 * Should be private. We have to set isPrintable(). Some pages should
@@ -131,9 +125,9 @@
 	var $mTemplateIds = array();
 	var $mImageTimeKeys = array();
 
-	var $mRedirectCode = '';
-
-	var $mFeedLinksAppendQuery = null;
+    var $mRedirectCode = '';
+
+    var $mFeedLinksAppendQuery = null;
 
 	# What level of 'untrustworthiness' is allowed in CSS/JS modules loaded on this page?
 	# @see ResourceLoaderModule::$origin
@@ -151,6 +145,12 @@
 	// Parser related.
 	var $mContainsOldMagic = 0, $mContainsNewMagic = 0;
 
+	/**
+	 * Should be private. Has get/set methods properly documented.
+	 * Stores "article flag" toggle.
+	 */
+	var $mIsArticleRelated = true;
+
 	/// lazy initialised, use parserOptions()
 	protected $mParserOptions = null;
 
@@ -195,6 +195,8 @@
 	var $mRevisionId = null;
 
 	var $mFileVersion = null;
+
+	private $mContext;
 
 	/**
 	 * An array of stylesheet filenames (relative from skins path), with options
@@ -224,16 +226,7 @@
 	 * a OutputPage tied to that context.
 	 */
 	function __construct( RequestContext $context = null ) {
-<<<<<<< HEAD
 		$this->mContext = $context;
-=======
-		if ( $context === null ) {
-			# Extensions should use `new RequestContext` instead of `new OutputPage` now.
-			wfDeprecated( __METHOD__ );
-		} else {
-			$this->setContext( $context );
-		}
->>>>>>> 907ef110
 	}
 
 	/**
@@ -472,7 +465,7 @@
 	 *
 	 * @param $filter
 	 * @param $position
-	 *
+	 * 
 	 * @return Array of module names
 	 */
 	public function getModuleStyles( $filter = false, $position = null ) {
@@ -511,15 +504,6 @@
 	 */
 	public function addModuleMessages( $modules ) {
 		$this->mModuleMessages = array_merge( $this->mModuleMessages, (array)$modules );
-	}
-
-	/**
-	 * Get an array of head items
-	 *
-	 * @return Array
-	 */
-	function getHeadItemsArray() {
-		return $this->mHeadItems;
 	}
 
 	/**
@@ -800,14 +784,65 @@
 	}
 
 	/**
+	 * Get the RequestContext used in this instance
+	 *
+	 * @return RequestContext
+	 */
+	private function getContext() {
+		if ( !isset($this->mContext) ) {
+			wfDebug( __METHOD__ . " called and \$mContext is null. Using RequestContext::getMain(); for sanity\n" );
+			$this->mContext = RequestContext::getMain();
+		}
+		return $this->mContext;
+	}
+
+	/**
+	 * Get the WebRequest being used for this instance
+	 *
+	 * @return WebRequest
+	 * @since 1.18
+	 */
+	public function getRequest() {
+		return $this->getContext()->getRequest();
+	}
+
+	/**
 	 * Set the Title object to use
 	 *
 	 * @param $t Title object
 	 */
-	public function setTitle( Title $t ) {
+	public function setTitle( $t ) {
 		$this->getContext()->setTitle( $t );
 	}
 
+	/**
+	 * Get the Title object used in this instance
+	 *
+	 * @return Title
+	 */
+	public function getTitle() {
+		return $this->getContext()->getTitle();
+	}
+
+	/**
+	 * Get the User object used in this instance
+	 *
+	 * @return User
+	 * @since 1.18
+	 */
+	public function getUser() {
+		return $this->getContext()->getUser();
+	}
+
+	/**
+	 * Get the Skin object used to render this instance
+	 *
+	 * @return Skin
+	 * @since 1.18
+	 */
+	public function getSkin() {
+		return $this->getContext()->getSkin();
+	}
 
 	/**
 	 * Replace the subtile with $str
@@ -1240,7 +1275,6 @@
 	public function parserOptions( $options = null ) {
 		if ( !$this->mParserOptions ) {
 			$this->mParserOptions = new ParserOptions;
-			$this->mParserOptions->setEditSection( false );
 		}
 		return wfSetVar( $this->mParserOptions, $options );
 	}
@@ -1402,9 +1436,6 @@
 		$this->mNoGallery = $parserOutput->getNoGallery();
 		$this->mHeadItems = array_merge( $this->mHeadItems, $parserOutput->getHeadItems() );
 		$this->addModules( $parserOutput->getModules() );
-		$this->addModuleScripts( $parserOutput->getModuleScripts() );
-		$this->addModuleStyles( $parserOutput->getModuleStyles() );
-		$this->addModuleMessages( $parserOutput->getModuleMessages() );
 
 		// Template versioning...
 		foreach ( (array)$parserOutput->getTemplateIds() as $ns => $dbks ) {
@@ -1790,7 +1821,7 @@
 	 *
 	 * @param $code Integer: status code
 	 * @return String or null: message or null if $code is not in the list of
-	 *         messages
+	 *         messages 
 	 *
 	 * @deprecated since 1.18 Use HttpStatus::getMessage() instead.
 	 */
@@ -1897,9 +1928,12 @@
 	/**
 	 * Output a standard error page
 	 *
+	 * showErrorPage( 'titlemsg', 'pagetextmsg', array( 'param1', 'param2' ) );
+	 * showErrorPage( 'titlemsg', $messageObject );
+	 * 
 	 * @param $title String: message key for page title
-	 * @param $msg String: message key for page text
-	 * @param $params Array: message parameters
+	 * @param $msg Mixed: message key (string) for page text, or a Message object
+	 * @param $params Array: message parameters; ignored if $msg is a Message object
 	 */
 	public function showErrorPage( $title, $msg, $params = array() ) {
 		if ( $this->getTitle() ) {
@@ -1913,7 +1947,11 @@
 		$this->mRedirect = '';
 		$this->mBodytext = '';
 
-		$this->addWikiMsgArray( $msg, $params );
+		if ( $msg instanceof Message ){
+			$this->addHTML( $msg->parse() );
+		} else {
+			$this->addWikiMsgArray( $msg, $params );
+		}
 
 		$this->returnToMain();
 	}
@@ -2052,9 +2090,6 @@
 	 * @param $action    String: action that was denied or null if unknown
 	 */
 	public function readOnlyPage( $source = null, $protected = false, $reasons = array(), $action = null ) {
-		global $wgUser, $wgEnableInterwikiTranscluding, $wgEnableInterwikiTemplatesTracking;
-		$skin = $wgUser->getSkin();
-
 		$this->setRobotPolicy( 'noindex,nofollow' );
 		$this->setArticleRelated( false );
 
@@ -2100,12 +2135,6 @@
 $templates
 </div>
 " );
-			if ( $wgEnableInterwikiTranscluding && $wgEnableInterwikiTemplatesTracking ) {
-				$this->addHTML( "<div class='distantTemplatesUsed'>
-{$skin->formatDistantTemplates( $article->getUsedDistantTemplates( ) )}
-</div>
-" );
-		}
 		}
 
 		# If the title doesn't exist, it's fairly pointless to print a return
@@ -2228,24 +2257,16 @@
 	 * @return String: The doctype, opening <html>, and head element.
 	 */
 	public function headElement( Skin $sk, $includeStyle = true ) {
-<<<<<<< HEAD
 		global $wgLang, $wgContLang, $wgUseTrackbacks;
 		$userdir = $wgLang->getDir();
-=======
-		global $wgContLang, $wgUseTrackbacks;
-		$userdir = $this->getLang()->getDir();
->>>>>>> 907ef110
 		$sitedir = $wgContLang->getDir();
 
 		if ( $sk->commonPrintStylesheet() ) {
 			$this->addModuleStyles( 'mediawiki.legacy.wikiprintable' );
 		}
-
-<<<<<<< HEAD
+		$sk->setupUserCss( $this );
+
 		$ret = Html::htmlHeader( array( 'lang' => $wgLang->getCode(), 'dir' => $userdir ) );
-=======
-		$ret = Html::htmlHeader( array( 'lang' => $this->getLang()->getCode(), 'dir' => $userdir, 'class' => 'client-nojs' ) );
->>>>>>> 907ef110
 
 		if ( $this->getHTMLTitle() == '' ) {
 			$this->setHTMLTitle( wfMsg( 'pagetitle', $this->getPageTitle() ) );
@@ -2260,9 +2281,9 @@
 		$ret .= Html::element( 'title', null, $this->getHTMLTitle() ) . "\n";
 
 		$ret .= implode( "\n", array(
-			$this->getHeadLinks( null, true ),
-			$this->buildCssLinks(),
-			$this->getHeadScripts(),
+			$this->getHeadLinks( $sk, true ),
+			$this->buildCssLinks( $sk ),
+			$this->getHeadScripts( $sk ),
 			$this->getHeadItems()
 		) );
 
@@ -2277,6 +2298,20 @@
 
 		$bodyAttrs = array();
 
+		# Crazy edit-on-double-click stuff
+		$action = $this->getRequest()->getVal( 'action', 'view' );
+
+		if (
+			$this->getTitle()->getNamespace() != NS_SPECIAL &&
+			in_array( $action, array( 'view', 'purge' ) ) &&
+			$this->getUser()->getOption( 'editondblclick' )
+		)
+		{
+			$editUrl = $this->getTitle()->getLocalUrl( $sk->editUrlOptions() );
+			$bodyAttrs['ondblclick'] = "document.location = '" .
+				Xml::escapeJsString( $editUrl ) . "'";
+		}
+
 		# Classes for LTR/RTL directionality support
 		$bodyAttrs['class'] = "mediawiki $userdir sitedir-$sitedir";
 
@@ -2299,13 +2334,8 @@
 	 * Add the default ResourceLoader modules to this object
 	 */
 	private function addDefaultModules() {
-<<<<<<< HEAD
 		global $wgIncludeLegacyJavaScript, $wgUseAjax, 
 			$wgAjaxWatch, $wgEnableMWSuggest;
-=======
-		global $wgIncludeLegacyJavaScript, $wgUseAjax,
-			$wgAjaxWatch, $wgEnableMWSuggest, $wgUseAJAXCategories;
->>>>>>> 907ef110
 
 		// Add base resources
 		$this->addModules( array(
@@ -2336,24 +2366,6 @@
 		if ( $this->getUser()->getBoolOption( 'editsectiononrightclick' ) ) {
 			$this->addModules( 'mediawiki.action.view.rightClickEdit' );
 		}
-<<<<<<< HEAD
-=======
-
-		# Crazy edit-on-double-click stuff
-		if ( $this->isArticle() && $this->getUser()->getOption( 'editondblclick' ) ) {
-			$this->addModules( 'mediawiki.action.view.dblClickEdit' );
-		}
-
-		if ( $wgUseAJAXCategories ) {
-			global $wgAJAXCategoriesNamespaces;
-
-			$title = $this->getTitle();
-
-			if( empty( $wgAJAXCategoriesNamespaces ) || in_array( $title->getNamespace(), $wgAJAXCategoriesNamespaces ) ) {
-				$this->addModules( 'mediawiki.page.ajaxCategories.init' );
-			}
-		}
->>>>>>> 907ef110
 	}
 
 	/**
@@ -2370,23 +2382,23 @@
 
 	/**
 	 * TODO: Document
-	 * @param $modules Array/string with the module name(s)
+	 * @param $skin Skin
+	 * @param $modules Array/string with the module name
 	 * @param $only String ResourceLoaderModule TYPE_ class constant
 	 * @param $useESI boolean
-	 * @param $extraQuery Array with extra query parameters to add to each request. array( param => value )
 	 * @return string html <script> and <style> tags
 	 */
-	protected function makeResourceLoaderLink( $modules, $only, $useESI = false, array $extraQuery = array() ) {
+	protected function makeResourceLoaderLink( Skin $skin, $modules, $only, $useESI = false ) {
 		global $wgLoadScript, $wgResourceLoaderUseESI,
 			$wgResourceLoaderInlinePrivateModules;
+		// Lazy-load ResourceLoader
+		// TODO: Should this be a static function of ResourceLoader instead?
 		$baseQuery = array(
 			'lang' => $this->getContext()->getLang()->getCode(),
 			'debug' => ResourceLoader::inDebugMode() ? 'true' : 'false',
-			'skin' => $this->getSkin()->getSkinName(),
-		) + $extraQuery;
-		if ( $only !== ResourceLoaderModule::TYPE_COMBINED ) {
-			$baseQuery['only'] = $only;
-		}
+			'skin' => $skin->getSkinName(),
+			'only' => $only,
+		);
 		// Propagate printable and handheld parameters if present
 		if ( $this->isPrintable() ) {
 			$baseQuery['printable'] = 1;
@@ -2409,7 +2421,7 @@
 				// Recursively call us for every item
 				$links = '';
 				foreach ( $modules as $name ) {
-					$links .= $this->makeResourceLoaderLink( $name, $only, $useESI );
+					$links .= $this->makeResourceLoaderLink( $skin, $name, $only, $useESI );
 				}
 				return $links;
 			}
@@ -2474,7 +2486,6 @@
 						)
 					);
 				}
-				$links .= "\n";
 				continue;
 			}
 			// Special handling for the user group; because users might change their stuff
@@ -2527,11 +2538,12 @@
 	 * JS stuff to put in the <head>. This is the startup module, config
 	 * vars and modules marked with position 'top'
 	 *
+	 * @param $sk Skin object to use
 	 * @return String: HTML fragment
 	 */
-	function getHeadScripts() {
+	function getHeadScripts( Skin $sk ) {
 		// Startup - this will immediately load jquery and mediawiki modules
-		$scripts = $this->makeResourceLoaderLink( 'startup', ResourceLoaderModule::TYPE_SCRIPTS, true );
+		$scripts = $this->makeResourceLoaderLink( $sk, 'startup', ResourceLoaderModule::TYPE_SCRIPTS, true );
 
 		// Load config before anything else
 		$scripts .= Html::inlineScript(
@@ -2542,8 +2554,8 @@
 
 		// Script and Messages "only" requests marked for top inclusion
 		// Messages should go first
-		$scripts .= $this->makeResourceLoaderLink( $this->getModuleMessages( true, 'top' ), ResourceLoaderModule::TYPE_MESSAGES );
-		$scripts .= $this->makeResourceLoaderLink( $this->getModuleScripts( true, 'top' ), ResourceLoaderModule::TYPE_SCRIPTS );
+		$scripts .= $this->makeResourceLoaderLink( $sk, $this->getModuleMessages( true, 'top' ), ResourceLoaderModule::TYPE_MESSAGES );
+		$scripts .= $this->makeResourceLoaderLink( $sk, $this->getModuleScripts( true, 'top' ), ResourceLoaderModule::TYPE_SCRIPTS );
 
 		// Modules requests - let the client calculate dependencies and batch requests as it likes
 		// Only load modules that have marked themselves for loading at the top
@@ -2563,15 +2575,17 @@
 	 * JS stuff to put at the bottom of the <body>: modules marked with position 'bottom',
 	 * legacy scripts ($this->mScripts), user preferences, site JS and user JS
 	 *
+	 * @param $sk Skin
+	 *
 	 * @return string
 	 */
-	function getBottomScripts() {
+	function getBottomScripts( Skin $sk ) {
 		global $wgUseSiteJs, $wgAllowUserJs;
 
 		// Script and Messages "only" requests marked for bottom inclusion
 		// Messages should go first
-		$scripts = $this->makeResourceLoaderLink( $this->getModuleMessages( true, 'bottom' ), ResourceLoaderModule::TYPE_MESSAGES );
-		$scripts .= $this->makeResourceLoaderLink( $this->getModuleScripts( true, 'bottom' ), ResourceLoaderModule::TYPE_SCRIPTS );
+		$scripts = $this->makeResourceLoaderLink( $sk, $this->getModuleMessages( true, 'bottom' ), ResourceLoaderModule::TYPE_MESSAGES );
+		$scripts .= $this->makeResourceLoaderLink( $sk, $this->getModuleScripts( true, 'bottom' ), ResourceLoaderModule::TYPE_SCRIPTS );
 
 		// Modules requests - let the client calculate dependencies and batch requests as it likes
 		// Only load modules that have marked themselves for loading at the bottom
@@ -2591,7 +2605,7 @@
 
 		// Add site JS if enabled
 		if ( $wgUseSiteJs ) {
-			$scripts .= $this->makeResourceLoaderLink( 'site', ResourceLoaderModule::TYPE_SCRIPTS );
+			$scripts .= $this->makeResourceLoaderLink( $sk, 'site', ResourceLoaderModule::TYPE_SCRIPTS );
 			if( $this->getUser()->isLoggedIn() ){
 				$userScripts[] = 'user.groups';
 			}
@@ -2599,23 +2613,17 @@
 
 		// Add user JS if enabled
 		if ( $wgAllowUserJs && $this->getUser()->isLoggedIn() ) {
-			if( $this->getTitle() && $this->getTitle()->isJsSubpage() && $this->userCanPreview() ) {
+			$action = $this->getRequest()->getVal( 'action', 'view' );
+			if( $this->getTitle() && $this->getTitle()->isJsSubpage() && $sk->userCanPreview( $action ) ) {
 				# XXX: additional security check/prompt?
-				// We're on a preview of a JS subpage
-				// Exclude this page from the user module in case it's in there (bug 26283)
-				$scripts .= $this->makeResourceLoaderLink( 'user', ResourceLoaderModule::TYPE_SCRIPTS, false,
-					array( 'excludepage' => $this->getTitle()->getPrefixedDBkey() )
-				);
-				// Load the previewed JS
 				$scripts .= Html::inlineScript( "\n" . $this->getRequest()->getText( 'wpTextbox1' ) . "\n" ) . "\n";
 			} else {
-				// Include the user module normally
-				// We can't do $userScripts[] = 'user'; because the user module would end up
-				// being wrapped in a closure, so load it raw like 'site'
-				$scripts .= $this->makeResourceLoaderLink( 'user', ResourceLoaderModule::TYPE_SCRIPTS );
-			}
-		}
-		$scripts .= $this->makeResourceLoaderLink( $userScripts, ResourceLoaderModule::TYPE_COMBINED );
+				# @todo FIXME: This means that User:Me/Common.js doesn't load when previewing
+				# User:Me/Vector.js, and vice versa (bug26283)
+				$userScripts[] = 'user';
+			}
+		}
+		$scripts .= $this->makeResourceLoaderLink( $sk, $userScripts, ResourceLoaderModule::TYPE_SCRIPTS );
 
 		return $scripts;
 	}
@@ -2675,36 +2683,12 @@
 	}
 
 	/**
-	 * To make it harder for someone to slip a user a fake
-	 * user-JavaScript or user-CSS preview, a random token
-	 * is associated with the login session. If it's not
-	 * passed back with the preview request, we won't render
-	 * the code.
-	 *
-	 * @return bool
-	 */
-	public function userCanPreview() {
-		if ( $this->getRequest()->getVal( 'action' ) != 'submit'
-			|| !$this->getRequest()->wasPosted()
-			|| !$this->getUser()->matchEditToken(
-				$this->getRequest()->getVal( 'wpEditToken' ) )
-		) {
-			return false;
-		}
-		if ( !$this->getTitle()->isJsSubpage() && !$this->getTitle()->isCssSubpage() ) {
-			return false;
-		}
-
-		return !count( $this->getTitle()->getUserPermissionsErrors( 'edit', $this->getUser() ) );
-	}
-
-	/**
-	 * @param $unused Unused
+	 * @param $sk Skin
 	 * @param $addContentType bool
 	 *
 	 * @return string HTML tag links to be put in the header.
 	 */
-	public function getHeadLinks( $unused = null, $addContentType = false ) {
+	public function getHeadLinks( Skin $sk, $addContentType = false ) {
 		global $wgUniversalEditButton, $wgFavicon, $wgAppleTouchIcon, $wgEnableAPI,
 			$wgSitename, $wgVersion, $wgHtml5, $wgMimeType,
 			$wgFeed, $wgOverrideSiteFeed, $wgAdvertisedFeedTypes,
@@ -2978,53 +2962,17 @@
 	/**
 	 * Build a set of <link>s for the stylesheets specified in the $this->styles array.
 	 * These will be applied to various media & IE conditionals.
+	 * @param $sk Skin object
 	 *
 	 * @return string
 	 */
-	public function buildCssLinks() {
-		global $wgUseSiteCss, $wgAllowUserCss, $wgAllowUserCssPrefs;
-
-		$this->getSkin()->setupSkinUserCss( $this );
-
+	public function buildCssLinks( $sk ) {
+		$ret = '';
 		// Add ResourceLoader styles
 		// Split the styles into four groups
 		$styles = array( 'other' => array(), 'user' => array(), 'site' => array(), 'private' => array(), 'noscript' => array() );
-		$otherTags = ''; // Tags to append after the normal <link> tags
 		$resourceLoader = $this->getResourceLoader();
-
-		$moduleStyles = $this->getModuleStyles();
-
-		// Per-site custom styles
-		if ( $wgUseSiteCss ) {
-			$moduleStyles[] = 'site';
-			$moduleStyles[] = 'noscript';
-			if( $this->getUser()->isLoggedIn() ){
-				$moduleStyles[] = 'user.groups';
-			}
-		}
-
-		// Per-user custom styles
-		if ( $wgAllowUserCss ) {
-			if ( $this->getTitle()->isCssSubpage() && $this->userCanPreview() ) {
-				// We're on a preview of a CSS subpage
-				// Exclude this page from the user module in case it's in there (bug 26283)
-				$otherTags .= $this->makeResourceLoaderLink( 'user', ResourceLoaderModule::TYPE_STYLES, false,
-					array( 'excludepage' => $this->getTitle()->getPrefixedDBkey() )
-				);
-				// Load the previewed CSS
-				$otherTags .= Html::inlineStyle( $this->getRequest()->getText( 'wpTextbox1' ) );
-			} else {
-				// Load the user styles normally
-				$moduleStyles[] = 'user';
-			}
-		}
-
-		// Per-user preference styles
-		if ( $wgAllowUserCssPrefs ) {
-			$moduleStyles[] = 'user.options';
-		}
-
-		foreach ( $moduleStyles as $name ) {
+		foreach ( $this->getModuleStyles() as $name ) {
 			$group = $resourceLoader->getModule( $name )->getGroup();
 			// Modules in groups named "other" or anything different than "user", "site" or "private"
 			// will be placed in the "other" group
@@ -3035,7 +2983,7 @@
 		// dynamically added styles to override statically added styles from other modules. So the order
 		// has to be other, dynamic, site, private, user
 		// Add statically added styles for other modules
-		$ret = $this->makeResourceLoaderLink( $styles['other'], ResourceLoaderModule::TYPE_STYLES );
+		$ret .= $this->makeResourceLoaderLink( $sk, $styles['other'], ResourceLoaderModule::TYPE_STYLES );
 		// Add normal styles added through addStyle()/addInlineStyle() here
 		$ret .= implode( "\n", $this->buildCssLinksArray() ) . $this->mInlineStyles;
 		// Add marker tag to mark the place where the client-side loader should inject dynamic styles
@@ -3046,25 +2994,15 @@
 		// 'private' at present only contains user.options, so put that before 'user'
 		// Any future private modules will likely have a similar user-specific character
 		foreach ( array( 'site', 'noscript', 'private', 'user' ) as $group ) {
-			$ret .= $this->makeResourceLoaderLink( $styles[$group],
+			$ret .= $this->makeResourceLoaderLink( $sk, $styles[$group],
 					ResourceLoaderModule::TYPE_STYLES
 			);
 		}
-		
-		// Add stuff in $otherTags (previewed user CSS if applicable)
-		$ret .= $otherTags;
 		return $ret;
 	}
 
 	public function buildCssLinksArray() {
 		$links = array();
-
-		// Add any extension CSS
-		foreach ( $this->mExtStyles as $url ) {
-			$this->addStyle( $url );
-		}
-		$this->mExtStyles = array();
-
 		foreach( $this->styles as $file => $options ) {
 			$link = $this->styleLink( $file, $options );
 			if( $link ) {
@@ -3084,7 +3022,8 @@
 	 */
 	protected function styleLink( $style, $options ) {
 		if( isset( $options['dir'] ) ) {
-			if( $this->getLang()->getDir() != $options['dir'] ) {
+			global $wgLang;
+			if( $wgLang->getDir() != $options['dir'] ) {
 				return '';
 			}
 		}
