--- conflicted
+++ resolved
@@ -2921,47 +2921,6 @@
 		// Legacy non-ResourceLoader scripts
 		$chunks[] = $this->mScripts;
 
-<<<<<<< HEAD
-		// Legacy Scripts
-		$links[] = $this->mScripts;
-
-		// Add user JS if enabled
-		// This must use TYPE_COMBINED instead of only=scripts so that its request is handled by
-		// mw.loader.implement() which ensures that execution is scheduled after the "site" module.
-		if ( $this->getConfig()->get( 'AllowUserJs' )
-			&& $this->getTitle()
-			&& $this->getTitle()->isJsSubpage()
-			&& $this->userCanPreview()
-		) {
-			// We're on a preview of a JS subpage. Exclude this page from the user module (T28283)
-			// and include the draft contents as a raw script instead.
-			$links[] = $this->makeResourceLoaderLink( 'user', ResourceLoaderModule::TYPE_COMBINED,
-				[ 'excludepage' => $this->getTitle()->getPrefixedDBkey() ]
-			);
-			// Load the previewed JS
-			$links[] = ResourceLoader::makeInlineScript(
-				Xml::encodeJsCall( 'mw.loader.using', [
-					[ 'user', 'site' ],
-					new XmlJsCode(
-						'function () {'
-							. Xml::encodeJsCall( '$.globalEval', [
-								$this->getRequest()->getText( 'wpTextbox1' )
-							] )
-							. '}'
-					)
-				] )
-			);
-
-			// FIXME: If the user is previewing, say, ./vector.js, his ./common.js will be loaded
-			// asynchronously and may arrive *after* the inline script here. So the previewed code
-			// may execute before ./common.js runs. Normally, ./common.js runs before ./vector.js.
-			// Similarly, when previewing ./common.js and the user module does arrive first,
-			// it will arrive without common.js and the inline script runs after.
-			// Thus running common after the excluded subpage.
-		} else {
-			// Include the user module normally, i.e., raw to avoid it being wrapped in a closure.
-			$links[] = $this->makeResourceLoaderLink( 'user', ResourceLoaderModule::TYPE_COMBINED );
-=======
 		// Exempt 'user' module
 		// - May need excludepages for live preview. (T28283)
 		// - Must use TYPE_COMBINED so its response is handled by mw.loader.implement() which
@@ -2994,7 +2953,6 @@
 				// Load normally
 				$chunks[] = $this->makeResourceLoaderLink( 'user', ResourceLoaderModule::TYPE_COMBINED );
 			}
->>>>>>> 0ddb8064
 		}
 
 		return self::combineWrappedStrings( $chunks );
@@ -3175,11 +3133,7 @@
 
 		$user = $this->getUser();
 
-<<<<<<< HEAD
-		if ( !$this->getUser()->isLoggedIn() ) {
-=======
 		if ( !$user->isLoggedIn() ) {
->>>>>>> 0ddb8064
 			// Anons have predictable edit tokens
 			return false;
 		}
