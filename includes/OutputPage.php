--- conflicted
+++ resolved
@@ -4393,11 +4393,7 @@
 	 * @param string $dir Language direction
 	 */
 	public static function setupOOUI( $skinName = 'default', $dir = 'ltr' ) {
-<<<<<<< HEAD
-		$themes = ResourceLoaderOOUIFileModule::getSkinThemeMap();
-=======
 		$themes = RL\OOUIFileModule::getSkinThemeMap();
->>>>>>> 3d0ae94b
 		$theme = $themes[$skinName] ?? $themes['default'];
 		// For example, 'OOUI\WikimediaUITheme'.
 		$themeClass = "OOUI\\{$theme}Theme";
