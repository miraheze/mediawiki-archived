--- conflicted
+++ resolved
@@ -38,1372 +38,1362 @@
  * @ingroup Cache
  */
 class MessageCache {
-	const FOR_UPDATE = 1; // force message reload
-
-	/** How long to wait for memcached locks */
-	const WAIT_SEC = 15;
-	/** How long memcached locks last */
-	const LOCK_TTL = 30;
-
-	/**
-	 * Lifetime for cache, for keys stored in $wanCache, in seconds.
-	 * @var int
-	 */
-	const WAN_TTL = IExpiringStore::TTL_DAY;
-
-	/**
-	 * Process cache of loaded messages that are defined in MediaWiki namespace
-	 *
-	 * @var MapCacheLRU Map of (language code => key => " <MESSAGE>" or "!TOO BIG" or "!ERROR")
-	 */
-	protected $cache;
-
-	/**
-	 * Map of (lowercase message key => index) for all software defined messages
-	 *
-	 * @var array
-	 */
-	protected $overridable;
-
-	/**
-	 * @var bool[] Map of (language code => boolean)
-	 */
-	protected $cacheVolatile = [];
-
-	/**
-	 * Should mean that database cannot be used, but check
-	 * @var bool $mDisable
-	 */
-	protected $mDisable;
-
-	/**
-	 * Message cache has its own parser which it uses to transform messages
-	 * @var ParserOptions
-	 */
-	protected $mParserOptions;
-	/** @var Parser */
-	protected $mParser;
-
-	/**
-	 * @var bool $mInParser
-	 */
-	protected $mInParser = false;
-
-	/** @var WANObjectCache */
-	protected $wanCache;
-	/** @var BagOStuff */
-	protected $clusterCache;
-	/** @var BagOStuff */
-	protected $srvCache;
-	/** @var Language */
-	protected $contLang;
-
-	/**
-	 * Track which languages have been loaded by load().
-	 * @var array
-<<<<<<< HEAD
-	 */
-	private $loadedLanguages = [];
-
-	/**
-	 * Singleton instance
-	 *
-	 * @var MessageCache $instance
-=======
->>>>>>> e2509cbd
-	 */
-	private $loadedLanguages = [];
-
-	/**
-	 * Get the singleton instance of this class
-	 *
-	 * @deprecated in 1.34 inject an instance of this class instead of using global state
-	 * @since 1.18
-	 * @return MessageCache
-	 */
-	public static function singleton() {
-		return MediaWikiServices::getInstance()->getMessageCache();
-	}
-
-	/**
-	 * Normalize message key input
-	 *
-	 * @param string $key Input message key to be normalized
-	 * @return string Normalized message key
-	 */
-	public static function normalizeKey( $key ) {
-		$lckey = strtr( $key, ' ', '_' );
-		if ( ord( $lckey ) < 128 ) {
-			$lckey[0] = strtolower( $lckey[0] );
-		} else {
-			$lckey = MediaWikiServices::getInstance()->getContentLanguage()->lcfirst( $lckey );
-		}
-
-		return $lckey;
-	}
-
-	/**
-	 * @param WANObjectCache $wanCache
-	 * @param BagOStuff $clusterCache
-	 * @param BagOStuff $serverCache
-	 * @param bool $useDB Whether to look for message overrides (e.g. MediaWiki: pages)
-	 * @param Language|null $contLang Content language of site
-	 */
-	public function __construct(
-		WANObjectCache $wanCache,
-		BagOStuff $clusterCache,
-		BagOStuff $serverCache,
-		$useDB,
-		Language $contLang = null
-	) {
-		$this->wanCache = $wanCache;
-		$this->clusterCache = $clusterCache;
-		$this->srvCache = $serverCache;
-
-		$this->cache = new MapCacheLRU( 5 ); // limit size for sanity
-
-		$this->mDisable = !$useDB;
-		$this->contLang = $contLang ?? MediaWikiServices::getInstance()->getContentLanguage();
-	}
-
-	/**
-	 * ParserOptions is lazy initialised.
-	 *
-	 * @return ParserOptions
-	 */
-	function getParserOptions() {
-		global $wgUser;
-
-		if ( !$this->mParserOptions ) {
-			if ( !$wgUser || !$wgUser->isSafeToLoad() ) {
-				// $wgUser isn't available yet, so don't try to get a
-				// ParserOptions for it. And don't cache this ParserOptions
-				// either.
-				$po = ParserOptions::newFromAnon();
-				$po->setAllowUnsafeRawHtml( false );
-				$po->setTidy( true );
-				return $po;
-			}
-
-			$this->mParserOptions = new ParserOptions;
-			// Messages may take parameters that could come
-			// from malicious sources. As a precaution, disable
-			// the <html> parser tag when parsing messages.
-			$this->mParserOptions->setAllowUnsafeRawHtml( false );
-			// For the same reason, tidy the output!
-			$this->mParserOptions->setTidy( true );
-		}
-
-		return $this->mParserOptions;
-	}
-
-	/**
-	 * Try to load the cache from APC.
-	 *
-	 * @param string $code Optional language code, see documentation of load().
-	 * @return array|bool The cache array, or false if not in cache.
-	 */
-	protected function getLocalCache( $code ) {
-		$cacheKey = $this->srvCache->makeKey( __CLASS__, $code );
-
-		return $this->srvCache->get( $cacheKey );
-	}
-
-	/**
-	 * Save the cache to APC.
-	 *
-	 * @param string $code
-	 * @param array $cache The cache array
-	 */
-	protected function saveToLocalCache( $code, $cache ) {
-		$cacheKey = $this->srvCache->makeKey( __CLASS__, $code );
-		$this->srvCache->set( $cacheKey, $cache );
-	}
-
-	/**
-	 * Loads messages from caches or from database in this order:
-	 * (1) local message cache (if $wgUseLocalMessageCache is enabled)
-	 * (2) memcached
-	 * (3) from the database.
-	 *
-	 * When successfully loading from (2) or (3), all higher level caches are
-	 * updated for the newest version.
-	 *
-	 * Nothing is loaded if member variable mDisable is true, either manually
-	 * set by calling code or if message loading fails (is this possible?).
-	 *
-	 * Returns true if cache is already populated or it was successfully populated,
-	 * or false if populating empty cache fails. Also returns true if MessageCache
-	 * is disabled.
-	 *
-	 * @param string $code Language to which load messages
-	 * @param int|null $mode Use MessageCache::FOR_UPDATE to skip process cache [optional]
-	 * @throws InvalidArgumentException
-	 * @return bool
-	 */
-	protected function load( $code, $mode = null ) {
-		if ( !is_string( $code ) ) {
-			throw new InvalidArgumentException( "Missing language code" );
-		}
-
-		# Don't do double loading...
-		if ( isset( $this->loadedLanguages[$code] ) && $mode != self::FOR_UPDATE ) {
-			return true;
-		}
-
-		$this->overridable = array_flip( Language::getMessageKeysFor( $code ) );
-
-		# 8 lines of code just to say (once) that message cache is disabled
-		if ( $this->mDisable ) {
-			static $shownDisabled = false;
-			if ( !$shownDisabled ) {
-				wfDebug( __METHOD__ . ": disabled\n" );
-				$shownDisabled = true;
-			}
-
-			return true;
-		}
-
-		# Loading code starts
-		$success = false; # Keep track of success
-		$staleCache = false; # a cache array with expired data, or false if none has been loaded
-		$where = []; # Debug info, delayed to avoid spamming debug log too much
-
-		# Hash of the contents is stored in memcache, to detect if data-center cache
-		# or local cache goes out of date (e.g. due to replace() on some other server)
-		list( $hash, $hashVolatile ) = $this->getValidationHash( $code );
-		$this->cacheVolatile[$code] = $hashVolatile;
-
-		# Try the local cache and check against the cluster hash key...
-		$cache = $this->getLocalCache( $code );
-		if ( !$cache ) {
-			$where[] = 'local cache is empty';
-		} elseif ( !isset( $cache['HASH'] ) || $cache['HASH'] !== $hash ) {
-			$where[] = 'local cache has the wrong hash';
-			$staleCache = $cache;
-		} elseif ( $this->isCacheExpired( $cache ) ) {
-			$where[] = 'local cache is expired';
-			$staleCache = $cache;
-		} elseif ( $hashVolatile ) {
-			$where[] = 'local cache validation key is expired/volatile';
-			$staleCache = $cache;
-		} else {
-			$where[] = 'got from local cache';
-			$this->cache->set( $code, $cache );
-			$success = true;
-		}
-
-		if ( !$success ) {
-			$cacheKey = $this->clusterCache->makeKey( 'messages', $code );
-			# Try the global cache. If it is empty, try to acquire a lock. If
-			# the lock can't be acquired, wait for the other thread to finish
-			# and then try the global cache a second time.
-			for ( $failedAttempts = 0; $failedAttempts <= 1; $failedAttempts++ ) {
-				if ( $hashVolatile && $staleCache ) {
-					# Do not bother fetching the whole cache blob to avoid I/O.
-					# Instead, just try to get the non-blocking $statusKey lock
-					# below, and use the local stale value if it was not acquired.
-					$where[] = 'global cache is presumed expired';
-				} else {
-					$cache = $this->clusterCache->get( $cacheKey );
-					if ( !$cache ) {
-						$where[] = 'global cache is empty';
-					} elseif ( $this->isCacheExpired( $cache ) ) {
-						$where[] = 'global cache is expired';
-						$staleCache = $cache;
-					} elseif ( $hashVolatile ) {
-						# DB results are replica DB lag prone until the holdoff TTL passes.
-						# By then, updates should be reflected in loadFromDBWithLock().
-						# One thread regenerates the cache while others use old values.
-						$where[] = 'global cache is expired/volatile';
-						$staleCache = $cache;
-					} else {
-						$where[] = 'got from global cache';
-						$this->cache->set( $code, $cache );
-						$this->saveToCaches( $cache, 'local-only', $code );
-						$success = true;
-					}
-				}
-
-				if ( $success ) {
-					# Done, no need to retry
-					break;
-				}
-
-				# We need to call loadFromDB. Limit the concurrency to one process.
-				# This prevents the site from going down when the cache expires.
-				# Note that the DB slam protection lock here is non-blocking.
-				$loadStatus = $this->loadFromDBWithLock( $code, $where, $mode );
-				if ( $loadStatus === true ) {
-					$success = true;
-					break;
-				} elseif ( $staleCache ) {
-					# Use the stale cache while some other thread constructs the new one
-					$where[] = 'using stale cache';
-					$this->cache->set( $code, $staleCache );
-					$success = true;
-					break;
-				} elseif ( $failedAttempts > 0 ) {
-					# Already blocked once, so avoid another lock/unlock cycle.
-					# This case will typically be hit if memcached is down, or if
-					# loadFromDB() takes longer than LOCK_WAIT.
-					$where[] = "could not acquire status key.";
-					break;
-				} elseif ( $loadStatus === 'cantacquire' ) {
-					# Wait for the other thread to finish, then retry. Normally,
-					# the memcached get() will then yield the other thread's result.
-					$where[] = 'waited for other thread to complete';
-					$this->getReentrantScopedLock( $cacheKey );
-				} else {
-					# Disable cache; $loadStatus is 'disabled'
-					break;
-				}
-			}
-		}
-
-		if ( !$success ) {
-			$where[] = 'loading FAILED - cache is disabled';
-			$this->mDisable = true;
-			$this->cache->set( $code, [] );
-			wfDebugLog( 'MessageCacheError', __METHOD__ . ": Failed to load $code\n" );
-			# This used to throw an exception, but that led to nasty side effects like
-			# the whole wiki being instantly down if the memcached server died
-		} else {
-			# All good, just record the success
-			$this->loadedLanguages[$code] = true;
-		}
-
-		if ( !$this->cache->has( $code ) ) { // sanity
-			throw new LogicException( "Process cache for '$code' should be set by now." );
-		}
-
-		$info = implode( ', ', $where );
-		wfDebugLog( 'MessageCache', __METHOD__ . ": Loading $code... $info\n" );
-
-		return $success;
-	}
-
-	/**
-	 * @param string $code
-	 * @param array &$where List of wfDebug() comments
-	 * @param int|null $mode Use MessageCache::FOR_UPDATE to use DB_MASTER
-	 * @return bool|string True on success or one of ("cantacquire", "disabled")
-	 */
-	protected function loadFromDBWithLock( $code, array &$where, $mode = null ) {
-		# If cache updates on all levels fail, give up on message overrides.
-		# This is to avoid easy site outages; see $saveSuccess comments below.
-		$statusKey = $this->clusterCache->makeKey( 'messages', $code, 'status' );
-		$status = $this->clusterCache->get( $statusKey );
-		if ( $status === 'error' ) {
-			$where[] = "could not load; method is still globally disabled";
-			return 'disabled';
-		}
-
-		# Now let's regenerate
-		$where[] = 'loading from database';
-
-		# Lock the cache to prevent conflicting writes.
-		# This lock is non-blocking so stale cache can quickly be used.
-		# Note that load() will call a blocking getReentrantScopedLock()
-		# after this if it really need to wait for any current thread.
-		$cacheKey = $this->clusterCache->makeKey( 'messages', $code );
-		$scopedLock = $this->getReentrantScopedLock( $cacheKey, 0 );
-		if ( !$scopedLock ) {
-			$where[] = 'could not acquire main lock';
-			return 'cantacquire';
-		}
-
-		$cache = $this->loadFromDB( $code, $mode );
-		$this->cache->set( $code, $cache );
-		$saveSuccess = $this->saveToCaches( $cache, 'all', $code );
-
-		if ( !$saveSuccess ) {
-			/**
-			 * Cache save has failed.
-			 *
-			 * There are two main scenarios where this could be a problem:
-			 * - The cache is more than the maximum size (typically 1MB compressed).
-			 * - Memcached has no space remaining in the relevant slab class. This is
-			 *   unlikely with recent versions of memcached.
-			 *
-			 * Either way, if there is a local cache, nothing bad will happen. If there
-			 * is no local cache, disabling the message cache for all requests avoids
-			 * incurring a loadFromDB() overhead on every request, and thus saves the
-			 * wiki from complete downtime under moderate traffic conditions.
-			 */
-			if ( $this->srvCache instanceof EmptyBagOStuff ) {
-				$this->clusterCache->set( $statusKey, 'error', 60 * 5 );
-				$where[] = 'could not save cache, disabled globally for 5 minutes';
-			} else {
-				$where[] = "could not save global cache";
-			}
-		}
-
-		return true;
-	}
-
-	/**
-	 * Loads cacheable messages from the database. Messages bigger than
-	 * $wgMaxMsgCacheEntrySize are assigned a special value, and are loaded
-	 * on-demand from the database later.
-	 *
-	 * @param string $code Language code
-	 * @param int|null $mode Use MessageCache::FOR_UPDATE to skip process cache
-	 * @return array Loaded messages for storing in caches
-	 */
-	protected function loadFromDB( $code, $mode = null ) {
-		global $wgMaxMsgCacheEntrySize, $wgLanguageCode, $wgAdaptiveMessageCache;
-
-		// (T164666) The query here performs really poorly on WMF's
-		// contributions replicas. We don't have a way to say "any group except
-		// contributions", so for the moment let's specify 'api'.
-		// @todo: Get rid of this hack.
-		$dbr = wfGetDB( ( $mode == self::FOR_UPDATE ) ? DB_MASTER : DB_REPLICA, 'api' );
-
-		$cache = [];
-
-		$mostused = []; // list of "<cased message key>/<code>"
-		if ( $wgAdaptiveMessageCache && $code !== $wgLanguageCode ) {
-			if ( !$this->cache->has( $wgLanguageCode ) ) {
-				$this->load( $wgLanguageCode );
-			}
-			$mostused = array_keys( $this->cache->get( $wgLanguageCode ) );
-			foreach ( $mostused as $key => $value ) {
-				$mostused[$key] = "$value/$code";
-			}
-		}
-
-		// Get the list of software-defined messages in core/extensions
-		$overridable = array_flip( Language::getMessageKeysFor( $wgLanguageCode ) );
-
-		// Common conditions
-		$conds = [
-			'page_is_redirect' => 0,
-			'page_namespace' => NS_MEDIAWIKI,
-		];
-		if ( count( $mostused ) ) {
-			$conds['page_title'] = $mostused;
-		} elseif ( $code !== $wgLanguageCode ) {
-			$conds[] = 'page_title' . $dbr->buildLike( $dbr->anyString(), '/', $code );
-		} else {
-			# Effectively disallows use of '/' character in NS_MEDIAWIKI for uses
-			# other than language code.
-			$conds[] = 'page_title NOT' .
-				$dbr->buildLike( $dbr->anyString(), '/', $dbr->anyString() );
-		}
-
-		// Set the stubs for oversized software-defined messages in the main cache map
-		$res = $dbr->select(
-			'page',
-			[ 'page_title', 'page_latest' ],
-			array_merge( $conds, [ 'page_len > ' . intval( $wgMaxMsgCacheEntrySize ) ] ),
-			__METHOD__ . "($code)-big"
-		);
-		foreach ( $res as $row ) {
-			// Include entries/stubs for all keys in $mostused in adaptive mode
-			if ( $wgAdaptiveMessageCache || $this->isMainCacheable( $row->page_title, $overridable ) ) {
-				$cache[$row->page_title] = '!TOO BIG';
-			}
-			// At least include revision ID so page changes are reflected in the hash
-			$cache['EXCESSIVE'][$row->page_title] = $row->page_latest;
-		}
-
-		// Set the text for small software-defined messages in the main cache map
-		$revisionStore = MediaWikiServices::getInstance()->getRevisionStore();
-		$revQuery = $revisionStore->getQueryInfo( [ 'page', 'user' ] );
-
-		// T231196: MySQL/MariaDB (10.1.37) can sometimes irrationally decide that querying `actor` then
-		// `revision` then `page` is somehow better than starting with `page`. Tell it not to reorder the
-		// query (and also reorder it ourselves because as generated by RevisionStore it'll have
-		// `revision` first rather than `page`).
-		$revQuery['joins']['revision'] = $revQuery['joins']['page'];
-		unset( $revQuery['joins']['page'] );
-		// It isn't actually necesssary to reorder $revQuery['tables'] as Database does the right thing
-		// when join conditions are given for all joins, but Gergő is wary of relying on that so pull
-		// `page` to the start.
-		$revQuery['tables'] = array_merge(
-			[ 'page' ],
-			array_diff( $revQuery['tables'], [ 'page' ] )
-		);
-
-		$res = $dbr->select(
-			$revQuery['tables'],
-			$revQuery['fields'],
-			array_merge( $conds, [
-				'page_len <= ' . intval( $wgMaxMsgCacheEntrySize ),
-				'page_latest = rev_id' // get the latest revision only
-			] ),
-			__METHOD__ . "($code)-small",
-			[ 'STRAIGHT_JOIN' ],
-			$revQuery['joins']
-		);
-		foreach ( $res as $row ) {
-			// Include entries/stubs for all keys in $mostused in adaptive mode
-			if ( $wgAdaptiveMessageCache || $this->isMainCacheable( $row->page_title, $overridable ) ) {
-				try {
-					$rev = $revisionStore->newRevisionFromRow( $row );
-					$content = $rev->getContent( MediaWiki\Revision\SlotRecord::MAIN );
-					$text = $this->getMessageTextFromContent( $content );
-				} catch ( Exception $ex ) {
-					$text = false;
-				}
-
-				if ( !is_string( $text ) ) {
-					$entry = '!ERROR';
-					wfDebugLog(
-						'MessageCache',
-						__METHOD__
-						. ": failed to load message page text for {$row->page_title} ($code)"
-					);
-				} else {
-					$entry = ' ' . $text;
-				}
-				$cache[$row->page_title] = $entry;
-			} else {
-				// T193271: cache object gets too big and slow to generate.
-				// At least include revision ID so page changes are reflected in the hash.
-				$cache['EXCESSIVE'][$row->page_title] = $row->page_latest;
-			}
-		}
-
-		$cache['VERSION'] = MSG_CACHE_VERSION;
-		ksort( $cache );
-
-		# Hash for validating local cache (APC). No need to take into account
-		# messages larger than $wgMaxMsgCacheEntrySize, since those are only
-		# stored and fetched from memcache.
-		$cache['HASH'] = md5( serialize( $cache ) );
-		$cache['EXPIRY'] = wfTimestamp( TS_MW, time() + self::WAN_TTL );
-		unset( $cache['EXCESSIVE'] ); // only needed for hash
-
-		return $cache;
-	}
-
-	/**
-	 * @param string $name Message name (possibly with /code suffix)
-	 * @param array $overridable Map of (key => unused) for software-defined messages
-	 * @return bool
-	 */
-	private function isMainCacheable( $name, array $overridable ) {
-		// Convert first letter to lowercase, and strip /code suffix
-		$name = $this->contLang->lcfirst( $name );
-		$msg = preg_replace( '/\/[a-z0-9-]{2,}$/', '', $name );
-		// Include common conversion table pages. This also avoids problems with
-		// Installer::parse() bailing out due to disallowed DB queries (T207979).
-		return ( isset( $overridable[$msg] ) || strpos( $name, 'conversiontable/' ) === 0 );
-	}
-
-	/**
-	 * Updates cache as necessary when message page is changed
-	 *
-	 * @param string $title Message cache key with initial uppercase letter
-	 * @param string|bool $text New contents of the page (false if deleted)
-	 */
-	public function replace( $title, $text ) {
-		global $wgLanguageCode;
-
-		if ( $this->mDisable ) {
-			return;
-		}
-
-		list( $msg, $code ) = $this->figureMessage( $title );
-		if ( strpos( $title, '/' ) !== false && $code === $wgLanguageCode ) {
-			// Content language overrides do not use the /<code> suffix
-			return;
-		}
-
-		// (a) Update the process cache with the new message text
-		if ( $text === false ) {
-			// Page deleted
-			$this->cache->setField( $code, $title, '!NONEXISTENT' );
-		} else {
-			// Ignore $wgMaxMsgCacheEntrySize so the process cache is up to date
-			$this->cache->setField( $code, $title, ' ' . $text );
-		}
-
-		// (b) Update the shared caches in a deferred update with a fresh DB snapshot
-		DeferredUpdates::addUpdate(
-			new MessageCacheUpdate( $code, $title, $msg ),
-			DeferredUpdates::PRESEND
-		);
-	}
-
-	/**
-	 * @param string $code
-	 * @param array[] $replacements List of (title, message key) pairs
-	 * @throws MWException
-	 */
-	public function refreshAndReplaceInternal( $code, array $replacements ) {
-		global $wgMaxMsgCacheEntrySize;
-
-		// Allow one caller at a time to avoid race conditions
-		$scopedLock = $this->getReentrantScopedLock(
-			$this->clusterCache->makeKey( 'messages', $code )
-		);
-		if ( !$scopedLock ) {
-			foreach ( $replacements as list( $title ) ) {
-				LoggerFactory::getInstance( 'MessageCache' )->error(
-					__METHOD__ . ': could not acquire lock to update {title} ({code})',
-					[ 'title' => $title, 'code' => $code ] );
-			}
-
-			return;
-		}
-
-		// Load the existing cache to update it in the local DC cache.
-		// The other DCs will see a hash mismatch.
-		if ( $this->load( $code, self::FOR_UPDATE ) ) {
-			$cache = $this->cache->get( $code );
-		} else {
-			// Err? Fall back to loading from the database.
-			$cache = $this->loadFromDB( $code, self::FOR_UPDATE );
-		}
-		// Check if individual cache keys should exist and update cache accordingly
-		$newTextByTitle = []; // map of (title => content)
-		$newBigTitles = []; // map of (title => latest revision ID), like EXCESSIVE in loadFromDB()
-		foreach ( $replacements as list( $title ) ) {
-			$page = WikiPage::factory( Title::makeTitle( NS_MEDIAWIKI, $title ) );
-			$page->loadPageData( $page::READ_LATEST );
-			$text = $this->getMessageTextFromContent( $page->getContent() );
-			// Remember the text for the blob store update later on
-			$newTextByTitle[$title] = $text;
-			// Note that if $text is false, then $cache should have a !NONEXISTANT entry
-			if ( !is_string( $text ) ) {
-				$cache[$title] = '!NONEXISTENT';
-			} elseif ( strlen( $text ) > $wgMaxMsgCacheEntrySize ) {
-				$cache[$title] = '!TOO BIG';
-				$newBigTitles[$title] = $page->getLatest();
-			} else {
-				$cache[$title] = ' ' . $text;
-			}
-		}
-		// Update HASH for the new key. Incorporates various administrative keys,
-		// including the old HASH (and thereby the EXCESSIVE value from loadFromDB()
-		// and previous replace() calls), but that doesn't really matter since we
-		// only ever compare it for equality with a copy saved by saveToCaches().
-		$cache['HASH'] = md5( serialize( $cache + [ 'EXCESSIVE' => $newBigTitles ] ) );
-		// Update the too-big WAN cache entries now that we have the new HASH
-		foreach ( $newBigTitles as $title => $id ) {
-			// Match logic of loadCachedMessagePageEntry()
-			$this->wanCache->set(
-				$this->bigMessageCacheKey( $cache['HASH'], $title ),
-				' ' . $newTextByTitle[$title],
-				self::WAN_TTL
-			);
-		}
-		// Mark this cache as definitely being "latest" (non-volatile) so
-		// load() calls do not try to refresh the cache with replica DB data
-		$cache['LATEST'] = time();
-		// Update the process cache
-		$this->cache->set( $code, $cache );
-		// Pre-emptively update the local datacenter cache so things like edit filter and
-		// blacklist changes are reflected immediately; these often use MediaWiki: pages.
-		// The datacenter handling replace() calls should be the same one handling edits
-		// as they require HTTP POST.
-		$this->saveToCaches( $cache, 'all', $code );
-		// Release the lock now that the cache is saved
-		ScopedCallback::consume( $scopedLock );
-
-		// Relay the purge. Touching this check key expires cache contents
-		// and local cache (APC) validation hash across all datacenters.
-		$this->wanCache->touchCheckKey( $this->getCheckKey( $code ) );
-
-		// Purge the messages in the message blob store and fire any hook handlers
-		$blobStore = MediaWikiServices::getInstance()->getResourceLoader()->getMessageBlobStore();
-		foreach ( $replacements as list( $title, $msg ) ) {
-			$blobStore->updateMessage( $this->contLang->lcfirst( $msg ) );
-			Hooks::run( 'MessageCacheReplace', [ $title, $newTextByTitle[$title] ] );
-		}
-	}
-
-	/**
-	 * Is the given cache array expired due to time passing or a version change?
-	 *
-	 * @param array $cache
-	 * @return bool
-	 */
-	protected function isCacheExpired( $cache ) {
-		if ( !isset( $cache['VERSION'] ) || !isset( $cache['EXPIRY'] ) ) {
-			return true;
-		}
-		if ( $cache['VERSION'] != MSG_CACHE_VERSION ) {
-			return true;
-		}
-		if ( wfTimestampNow() >= $cache['EXPIRY'] ) {
-			return true;
-		}
-
-		return false;
-	}
-
-	/**
-	 * Shortcut to update caches.
-	 *
-	 * @param array $cache Cached messages with a version.
-	 * @param string $dest Either "local-only" to save to local caches only
-	 *   or "all" to save to all caches.
-	 * @param string|bool $code Language code (default: false)
-	 * @return bool
-	 */
-	protected function saveToCaches( array $cache, $dest, $code = false ) {
-		if ( $dest === 'all' ) {
-			$cacheKey = $this->clusterCache->makeKey( 'messages', $code );
-			$success = $this->clusterCache->set( $cacheKey, $cache );
-			$this->setValidationHash( $code, $cache );
-		} else {
-			$success = true;
-		}
-
-		$this->saveToLocalCache( $code, $cache );
-
-		return $success;
-	}
-
-	/**
-	 * Get the md5 used to validate the local APC cache
-	 *
-	 * @param string $code
-	 * @return array (hash or false, bool expiry/volatility status)
-	 */
-	protected function getValidationHash( $code ) {
-		$curTTL = null;
-		$value = $this->wanCache->get(
-			$this->wanCache->makeKey( 'messages', $code, 'hash', 'v1' ),
-			$curTTL,
-			[ $this->getCheckKey( $code ) ]
-		);
-
-		if ( $value ) {
-			$hash = $value['hash'];
-			if ( ( time() - $value['latest'] ) < WANObjectCache::TTL_MINUTE ) {
-				// Cache was recently updated via replace() and should be up-to-date.
-				// That method is only called in the primary datacenter and uses FOR_UPDATE.
-				// Also, it is unlikely that the current datacenter is *now* secondary one.
-				$expired = false;
-			} else {
-				// See if the "check" key was bumped after the hash was generated
-				$expired = ( $curTTL < 0 );
-			}
-		} else {
-			// No hash found at all; cache must regenerate to be safe
-			$hash = false;
-			$expired = true;
-		}
-
-		return [ $hash, $expired ];
-	}
-
-	/**
-	 * Set the md5 used to validate the local disk cache
-	 *
-	 * If $cache has a 'LATEST' UNIX timestamp key, then the hash will not
-	 * be treated as "volatile" by getValidationHash() for the next few seconds.
-	 * This is triggered when $cache is generated using FOR_UPDATE mode.
-	 *
-	 * @param string $code
-	 * @param array $cache Cached messages with a version
-	 */
-	protected function setValidationHash( $code, array $cache ) {
-		$this->wanCache->set(
-			$this->wanCache->makeKey( 'messages', $code, 'hash', 'v1' ),
-			[
-				'hash' => $cache['HASH'],
-				'latest' => $cache['LATEST'] ?? 0
-			],
-			WANObjectCache::TTL_INDEFINITE
-		);
-	}
-
-	/**
-	 * @param string $key A language message cache key that stores blobs
-	 * @param int $timeout Wait timeout in seconds
-	 * @return null|ScopedCallback
-	 */
-	protected function getReentrantScopedLock( $key, $timeout = self::WAIT_SEC ) {
-		return $this->clusterCache->getScopedLock( $key, $timeout, self::LOCK_TTL, __METHOD__ );
-	}
-
-	/**
-	 * Get a message from either the content language or the user language.
-	 *
-	 * First, assemble a list of languages to attempt getting the message from. This
-	 * chain begins with the requested language and its fallbacks and then continues with
-	 * the content language and its fallbacks. For each language in the chain, the following
-	 * process will occur (in this order):
-	 *  1. If a language-specific override, i.e., [[MW:msg/lang]], is available, use that.
-	 *     Note: for the content language, there is no /lang subpage.
-	 *  2. Fetch from the static CDB cache.
-	 *  3. If available, check the database for fallback language overrides.
-	 *
-	 * This process provides a number of guarantees. When changing this code, make sure all
-	 * of these guarantees are preserved.
-	 *  * If the requested language is *not* the content language, then the CDB cache for that
-	 *    specific language will take precedence over the root database page ([[MW:msg]]).
-	 *  * Fallbacks will be just that: fallbacks. A fallback language will never be reached if
-	 *    the message is available *anywhere* in the language for which it is a fallback.
-	 *
-	 * @param string $key The message key
-	 * @param bool $useDB If true, look for the message in the DB, false
-	 *   to use only the compiled l10n cache.
-	 * @param bool|string|object $langcode Code of the language to get the message for.
-	 *   - If string and a valid code, will create a standard language object
-	 *   - If string but not a valid code, will create a basic language object
-	 *   - If boolean and false, create object from the current users language
-	 *   - If boolean and true, create object from the wikis content language
-	 *   - If language object, use it as given
-	 *
-	 * @throws MWException When given an invalid key
-	 * @return string|bool False if the message doesn't exist, otherwise the
-	 *   message (which can be empty)
-	 */
-	function get( $key, $useDB = true, $langcode = true ) {
-		if ( is_int( $key ) ) {
-			// Fix numerical strings that somehow become ints
-			// on their way here
-			$key = (string)$key;
-		} elseif ( !is_string( $key ) ) {
-			throw new MWException( 'Non-string key given' );
-		} elseif ( $key === '' ) {
-			// Shortcut: the empty key is always missing
-			return false;
-		}
-
-		// Normalise title-case input (with some inlining)
-		$lckey = self::normalizeKey( $key );
-
-		Hooks::run( 'MessageCache::get', [ &$lckey ] );
-
-		// Loop through each language in the fallback list until we find something useful
-		$message = $this->getMessageFromFallbackChain(
-			wfGetLangObj( $langcode ),
-			$lckey,
-			!$this->mDisable && $useDB
-		);
-
-		// If we still have no message, maybe the key was in fact a full key so try that
-		if ( $message === false ) {
-			$parts = explode( '/', $lckey );
-			// We may get calls for things that are http-urls from sidebar
-			// Let's not load nonexistent languages for those
-			// They usually have more than one slash.
-			if ( count( $parts ) == 2 && $parts[1] !== '' ) {
-				$message = Language::getMessageFor( $parts[0], $parts[1] );
-				if ( $message === null ) {
-					$message = false;
-				}
-			}
-		}
-
-		// Post-processing if the message exists
-		if ( $message !== false ) {
-			// Fix whitespace
-			$message = str_replace(
-				[
-					# Fix for trailing whitespace, removed by textarea
-					'&#32;',
-					# Fix for NBSP, converted to space by firefox
-					'&nbsp;',
-					'&#160;',
-					'&shy;'
-				],
-				[
-					' ',
-					"\u{00A0}",
-					"\u{00A0}",
-					"\u{00AD}"
-				],
-				$message
-			);
-		}
-
-		return $message;
-	}
-
-	/**
-	 * Given a language, try and fetch messages from that language.
-	 *
-	 * Will also consider fallbacks of that language, the site language, and fallbacks for
-	 * the site language.
-	 *
-	 * @see MessageCache::get
-	 * @param Language|StubObject $lang Preferred language
-	 * @param string $lckey Lowercase key for the message (as for localisation cache)
-	 * @param bool $useDB Whether to include messages from the wiki database
-	 * @return string|bool The message, or false if not found
-	 */
-	protected function getMessageFromFallbackChain( $lang, $lckey, $useDB ) {
-		$alreadyTried = [];
-
-		// First try the requested language.
-		$message = $this->getMessageForLang( $lang, $lckey, $useDB, $alreadyTried );
-		if ( $message !== false ) {
-			return $message;
-		}
-
-		// Now try checking the site language.
-		$message = $this->getMessageForLang( $this->contLang, $lckey, $useDB, $alreadyTried );
-		return $message;
-	}
-
-	/**
-	 * Given a language, try and fetch messages from that language and its fallbacks.
-	 *
-	 * @see MessageCache::get
-	 * @param Language|StubObject $lang Preferred language
-	 * @param string $lckey Lowercase key for the message (as for localisation cache)
-	 * @param bool $useDB Whether to include messages from the wiki database
-	 * @param bool[] $alreadyTried Contains true for each language that has been tried already
-	 * @return string|bool The message, or false if not found
-	 */
-	private function getMessageForLang( $lang, $lckey, $useDB, &$alreadyTried ) {
-		$langcode = $lang->getCode();
-
-		// Try checking the database for the requested language
-		if ( $useDB ) {
-			$uckey = $this->contLang->ucfirst( $lckey );
-
-			if ( !isset( $alreadyTried[$langcode] ) ) {
-				$message = $this->getMsgFromNamespace(
-					$this->getMessagePageName( $langcode, $uckey ),
-					$langcode
-				);
-				if ( $message !== false ) {
-					return $message;
-				}
-				$alreadyTried[$langcode] = true;
-			}
-		} else {
-			$uckey = null;
-		}
-
-		// Check the CDB cache
-		$message = $lang->getMessage( $lckey );
-		if ( $message !== null ) {
-			return $message;
-		}
-
-		// Try checking the database for all of the fallback languages
-		if ( $useDB ) {
-			$fallbackChain = Language::getFallbacksFor( $langcode );
-
-			foreach ( $fallbackChain as $code ) {
-				if ( isset( $alreadyTried[$code] ) ) {
-					continue;
-				}
-
-				$message = $this->getMsgFromNamespace(
-					$this->getMessagePageName( $code, $uckey ), $code );
-
-				if ( $message !== false ) {
-					return $message;
-				}
-				$alreadyTried[$code] = true;
-			}
-		}
-
-		return false;
-	}
-
-	/**
-	 * Get the message page name for a given language
-	 *
-	 * @param string $langcode
-	 * @param string $uckey Uppercase key for the message
-	 * @return string The page name
-	 */
-	private function getMessagePageName( $langcode, $uckey ) {
-		global $wgLanguageCode;
-
-		if ( $langcode === $wgLanguageCode ) {
-			// Messages created in the content language will not have the /lang extension
-			return $uckey;
-		} else {
-			return "$uckey/$langcode";
-		}
-	}
-
-	/**
-	 * Get a message from the MediaWiki namespace, with caching. The key must
-	 * first be converted to two-part lang/msg form if necessary.
-	 *
-	 * Unlike self::get(), this function doesn't resolve fallback chains, and
-	 * some callers require this behavior. LanguageConverter::parseCachedTable()
-	 * and self::get() are some examples in core.
-	 *
-	 * @param string $title Message cache key with initial uppercase letter
-	 * @param string $code Code denoting the language to try
-	 * @return string|bool The message, or false if it does not exist or on error
-	 */
-	public function getMsgFromNamespace( $title, $code ) {
-		// Load all MediaWiki page definitions into cache. Note that individual keys
-		// already loaded into cache during this request remain in the cache, which
-		// includes the value of hook-defined messages.
-		$this->load( $code );
-
-		$entry = $this->cache->getField( $code, $title );
-
-		if ( $entry !== null ) {
-			// Message page exists as an override of a software messages
-			if ( substr( $entry, 0, 1 ) === ' ' ) {
-				// The message exists and is not '!TOO BIG' or '!ERROR'
-				return (string)substr( $entry, 1 );
-			} elseif ( $entry === '!NONEXISTENT' ) {
-				// The text might be '-' or missing due to some data loss
-				return false;
-			}
-			// Load the message page, utilizing the individual message cache.
-			// If the page does not exist, there will be no hook handler fallbacks.
-			$entry = $this->loadCachedMessagePageEntry(
-				$title,
-				$code,
-				$this->cache->getField( $code, 'HASH' )
-			);
-		} else {
-			// Message page either does not exist or does not override a software message
-			if ( !$this->isMainCacheable( $title, $this->overridable ) ) {
-				// Message page does not override any software-defined message. A custom
-				// message might be defined to have content or settings specific to the wiki.
-				// Load the message page, utilizing the individual message cache as needed.
-				$entry = $this->loadCachedMessagePageEntry(
-					$title,
-					$code,
-					$this->cache->getField( $code, 'HASH' )
-				);
-			}
-			if ( $entry === null || substr( $entry, 0, 1 ) !== ' ' ) {
-				// Message does not have a MediaWiki page definition; try hook handlers
-				$message = false;
-				Hooks::run( 'MessagesPreLoad', [ $title, &$message, $code ] );
-				if ( $message !== false ) {
-					$this->cache->setField( $code, $title, ' ' . $message );
-				} else {
-					$this->cache->setField( $code, $title, '!NONEXISTENT' );
-				}
-
-				return $message;
-			}
-		}
-
-		if ( $entry !== false && substr( $entry, 0, 1 ) === ' ' ) {
-			if ( $this->cacheVolatile[$code] ) {
-				// Make sure that individual keys respect the WAN cache holdoff period too
-				LoggerFactory::getInstance( 'MessageCache' )->debug(
-					__METHOD__ . ': loading volatile key \'{titleKey}\'',
-					[ 'titleKey' => $title, 'code' => $code ] );
-			} else {
-				$this->cache->setField( $code, $title, $entry );
-			}
-			// The message exists, so make sure a string is returned
-			return (string)substr( $entry, 1 );
-		}
-
-		$this->cache->setField( $code, $title, '!NONEXISTENT' );
-
-		return false;
-	}
-
-	/**
-	 * @param string $dbKey
-	 * @param string $code
-	 * @param string $hash
-	 * @return string Either " <MESSAGE>" or "!NONEXISTANT"
-	 */
-	private function loadCachedMessagePageEntry( $dbKey, $code, $hash ) {
-		$fname = __METHOD__;
-		return $this->srvCache->getWithSetCallback(
-			$this->srvCache->makeKey( 'messages-big', $hash, $dbKey ),
-			BagOStuff::TTL_HOUR,
-			function () use ( $code, $dbKey, $hash, $fname ) {
-				return $this->wanCache->getWithSetCallback(
-					$this->bigMessageCacheKey( $hash, $dbKey ),
-					self::WAN_TTL,
-					function ( $oldValue, &$ttl, &$setOpts ) use ( $dbKey, $code, $fname ) {
-						// Try loading the message from the database
-						$dbr = wfGetDB( DB_REPLICA );
-						$setOpts += Database::getCacheSetOptions( $dbr );
-						// Use newKnownCurrent() to avoid querying revision/user tables
-						$title = Title::makeTitle( NS_MEDIAWIKI, $dbKey );
-						$revision = Revision::newKnownCurrent( $dbr, $title );
-						if ( !$revision ) {
-							// The wiki doesn't have a local override page. Cache absence with normal TTL.
-							// When overrides are created, self::replace() takes care of the cache.
-							return '!NONEXISTENT';
-						}
-						$content = $revision->getContent();
-						if ( $content ) {
-							$message = $this->getMessageTextFromContent( $content );
-						} else {
-							LoggerFactory::getInstance( 'MessageCache' )->warning(
-								$fname . ': failed to load page text for \'{titleKey}\'',
-								[ 'titleKey' => $dbKey, 'code' => $code ]
-							);
-							$message = null;
-						}
-
-						if ( !is_string( $message ) ) {
-							// Revision failed to load Content, or Content is incompatible with wikitext.
-							// Possibly a temporary loading failure.
-							$ttl = 5;
-
-							return '!NONEXISTENT';
-						}
-
-						return ' ' . $message;
-					}
-				);
-			}
-		);
-	}
-
-	/**
-	 * @param string $message
-	 * @param bool $interface
-	 * @param Language|null $language
-	 * @param Title|null $title
-	 * @return string
-	 */
-	public function transform( $message, $interface = false, $language = null, $title = null ) {
-		// Avoid creating parser if nothing to transform
-		if ( strpos( $message, '{{' ) === false ) {
-			return $message;
-		}
-
-		if ( $this->mInParser ) {
-			return $message;
-		}
-
-		$parser = $this->getParser();
-		if ( $parser ) {
-			$popts = $this->getParserOptions();
-			$popts->setInterfaceMessage( $interface );
-			$popts->setTargetLanguage( $language );
-
-			$userlang = $popts->setUserLang( $language );
-			$this->mInParser = true;
-			$message = $parser->transformMsg( $message, $popts, $title );
-			$this->mInParser = false;
-			$popts->setUserLang( $userlang );
-		}
-
-		return $message;
-	}
-
-	/**
-	 * @return Parser
-	 */
-	public function getParser() {
-		global $wgParserConf;
-		if ( !$this->mParser ) {
-			$parser = MediaWikiServices::getInstance()->getParser();
-			# Do some initialisation so that we don't have to do it twice
-			$parser->firstCallInit();
-			# Clone it and store it
-			$class = $wgParserConf['class'];
-			if ( $class == ParserDiffTest::class ) {
-				# Uncloneable
-				// @phan-suppress-next-line PhanTypeMismatchProperty
-				$this->mParser = new $class( $wgParserConf );
-			} else {
-				$this->mParser = clone $parser;
-			}
-		}
-
-		return $this->mParser;
-	}
-
-	/**
-	 * @param string $text
-	 * @param Title|null $title
-	 * @param bool $linestart Whether or not this is at the start of a line
-	 * @param bool $interface Whether this is an interface message
-	 * @param Language|string|null $language Language code
-	 * @return ParserOutput|string
-	 */
-	public function parse( $text, $title = null, $linestart = true,
-		$interface = false, $language = null
-	) {
-		global $wgTitle;
-
-		if ( $this->mInParser ) {
-			return htmlspecialchars( $text );
-		}
-
-		$parser = $this->getParser();
-		$popts = $this->getParserOptions();
-		$popts->setInterfaceMessage( $interface );
-
-		if ( is_string( $language ) ) {
-			$language = Language::factory( $language );
-		}
-		$popts->setTargetLanguage( $language );
-
-		if ( !$title || !$title instanceof Title ) {
-			wfDebugLog( 'GlobalTitleFail', __METHOD__ . ' called by ' .
-				wfGetAllCallers( 6 ) . ' with no title set.' );
-			$title = $wgTitle;
-		}
-		// Sometimes $wgTitle isn't set either...
-		if ( !$title ) {
-			# It's not uncommon having a null $wgTitle in scripts. See r80898
-			# Create a ghost title in such case
-			$title = Title::makeTitle( NS_SPECIAL, 'Badtitle/title not set in ' . __METHOD__ );
-		}
-
-		$this->mInParser = true;
-		$res = $parser->parse( $text, $title, $popts, $linestart );
-		$this->mInParser = false;
-
-		return $res;
-	}
-
-	public function disable() {
-		$this->mDisable = true;
-	}
-
-	public function enable() {
-		$this->mDisable = false;
-	}
-
-	/**
-	 * Whether DB/cache usage is disabled for determining messages
-	 *
-	 * If so, this typically indicates either:
-	 *   - a) load() failed to find a cached copy nor query the DB
-	 *   - b) we are in a special context or error mode that cannot use the DB
-	 * If the DB is ignored, any derived HTML output or cached objects may be wrong.
-	 * To avoid long-term cache pollution, TTLs can be adjusted accordingly.
-	 *
-	 * @return bool
-	 * @since 1.27
-	 */
-	public function isDisabled() {
-		return $this->mDisable;
-	}
-
-	/**
-	 * Clear all stored messages in global and local cache
-	 *
-	 * Mainly used after a mass rebuild
-	 */
-	public function clear() {
-		$langs = Language::fetchLanguageNames( null, 'mw' );
-		foreach ( array_keys( $langs ) as $code ) {
-			$this->wanCache->touchCheckKey( $this->getCheckKey( $code ) );
-		}
-		$this->cache->clear();
-		$this->loadedLanguages = [];
-	}
-
-	/**
-	 * @param string $key
-	 * @return array
-	 */
-	public function figureMessage( $key ) {
-		global $wgLanguageCode;
-
-		$pieces = explode( '/', $key );
-		if ( count( $pieces ) < 2 ) {
-			return [ $key, $wgLanguageCode ];
-		}
-
-		$lang = array_pop( $pieces );
-		if ( !Language::fetchLanguageName( $lang, null, 'mw' ) ) {
-			return [ $key, $wgLanguageCode ];
-		}
-
-		$message = implode( '/', $pieces );
-
-		return [ $message, $lang ];
-	}
-
-	/**
-	 * Get all message keys stored in the message cache for a given language.
-	 * If $code is the content language code, this will return all message keys
-	 * for which MediaWiki:msgkey exists. If $code is another language code, this
-	 * will ONLY return message keys for which MediaWiki:msgkey/$code exists.
-	 * @param string $code Language code
-	 * @return array Array of message keys (strings)
-	 */
-	public function getAllMessageKeys( $code ) {
-		$this->load( $code );
-		if ( !$this->cache->has( $code ) ) {
-			// Apparently load() failed
-			return null;
-		}
-		// Remove administrative keys
-		$cache = $this->cache->get( $code );
-		unset( $cache['VERSION'] );
-		unset( $cache['EXPIRY'] );
-		unset( $cache['EXCESSIVE'] );
-		// Remove any !NONEXISTENT keys
-		$cache = array_diff( $cache, [ '!NONEXISTENT' ] );
-
-		// Keys may appear with a capital first letter. lcfirst them.
-		return array_map( [ $this->contLang, 'lcfirst' ], array_keys( $cache ) );
-	}
-
-	/**
-	 * Purge message caches when a MediaWiki: page is created, updated, or deleted
-	 *
-	 * @param Title $title Message page title
-	 * @param Content|null $content New content for edit/create, null on deletion
-	 * @since 1.29
-	 */
-	public function updateMessageOverride( Title $title, Content $content = null ) {
-		$msgText = $this->getMessageTextFromContent( $content );
-		if ( $msgText === null ) {
-			$msgText = false; // treat as not existing
-		}
-
-		$this->replace( $title->getDBkey(), $msgText );
-
-		if ( $this->contLang->hasVariants() ) {
-			$this->contLang->updateConversionTable( $title );
-		}
-	}
-
-	/**
-	 * @param string $code Language code
-	 * @return string WAN cache key usable as a "check key" against language page edits
-	 */
-	public function getCheckKey( $code ) {
-		return $this->wanCache->makeKey( 'messages', $code );
-	}
-
-	/**
-	 * @param Content|null $content Content or null if the message page does not exist
-	 * @return string|bool|null Returns false if $content is null and null on error
-	 */
-	private function getMessageTextFromContent( Content $content = null ) {
-		// @TODO: could skip pseudo-messages like js/css here, based on content model
-		if ( $content ) {
-			// Message page exists...
-			// XXX: Is this the right way to turn a Content object into a message?
-			// NOTE: $content is typically either WikitextContent, JavaScriptContent or
-			//       CssContent. MessageContent is *not* used for storing messages, it's
-			//       only used for wrapping them when needed.
-			$msgText = $content->getWikitextForTransclusion();
-			if ( $msgText === false || $msgText === null ) {
-				// This might be due to some kind of misconfiguration...
-				$msgText = null;
-				LoggerFactory::getInstance( 'MessageCache' )->warning(
-					__METHOD__ . ": message content doesn't provide wikitext "
-					. "(content model: " . $content->getModel() . ")" );
-			}
-		} else {
-			// Message page does not exist...
-			$msgText = false;
-		}
-
-		return $msgText;
-	}
-
-	/**
-	 * @param string $hash Hash for this version of the entire key/value overrides map
-	 * @param string $title Message cache key with initial uppercase letter
-	 * @return string
-	 */
-	private function bigMessageCacheKey( $hash, $title ) {
-		return $this->wanCache->makeKey( 'messages-big', $hash, $title );
-	}
+    const FOR_UPDATE = 1; // force message reload
+
+    /** How long to wait for memcached locks */
+    const WAIT_SEC = 15;
+    /** How long memcached locks last */
+    const LOCK_TTL = 30;
+
+    /**
+     * Lifetime for cache, for keys stored in $wanCache, in seconds.
+     * @var int
+     */
+    const WAN_TTL = IExpiringStore::TTL_DAY;
+
+    /**
+     * Process cache of loaded messages that are defined in MediaWiki namespace
+     *
+     * @var MapCacheLRU Map of (language code => key => " <MESSAGE>" or "!TOO BIG" or "!ERROR")
+     */
+    protected $cache;
+
+    /**
+     * Map of (lowercase message key => index) for all software defined messages
+     *
+     * @var array
+     */
+    protected $overridable;
+
+    /**
+     * @var bool[] Map of (language code => boolean)
+     */
+    protected $cacheVolatile = [];
+
+    /**
+     * Should mean that database cannot be used, but check
+     * @var bool $mDisable
+     */
+    protected $mDisable;
+
+    /**
+     * Message cache has its own parser which it uses to transform messages
+     * @var ParserOptions
+     */
+    protected $mParserOptions;
+    /** @var Parser */
+    protected $mParser;
+
+    /**
+     * @var bool $mInParser
+     */
+    protected $mInParser = false;
+
+    /** @var WANObjectCache */
+    protected $wanCache;
+    /** @var BagOStuff */
+    protected $clusterCache;
+    /** @var BagOStuff */
+    protected $srvCache;
+    /** @var Language */
+    protected $contLang;
+
+    /**
+     * Track which languages have been loaded by load().
+     * @var array
+     */
+    private $loadedLanguages = [];
+
+    /**
+     * Get the singleton instance of this class
+     *
+     * @deprecated in 1.34 inject an instance of this class instead of using global state
+     * @since 1.18
+     * @return MessageCache
+     */
+    public static function singleton() {
+        return MediaWikiServices::getInstance()->getMessageCache();
+    }
+
+    /**
+     * Normalize message key input
+     *
+     * @param string $key Input message key to be normalized
+     * @return string Normalized message key
+     */
+    public static function normalizeKey( $key ) {
+        $lckey = strtr( $key, ' ', '_' );
+        if ( ord( $lckey ) < 128 ) {
+            $lckey[0] = strtolower( $lckey[0] );
+        } else {
+            $lckey = MediaWikiServices::getInstance()->getContentLanguage()->lcfirst( $lckey );
+        }
+
+        return $lckey;
+    }
+
+    /**
+     * @param WANObjectCache $wanCache
+     * @param BagOStuff $clusterCache
+     * @param BagOStuff $serverCache
+     * @param bool $useDB Whether to look for message overrides (e.g. MediaWiki: pages)
+     * @param Language|null $contLang Content language of site
+     */
+    public function __construct(
+        WANObjectCache $wanCache,
+        BagOStuff $clusterCache,
+        BagOStuff $serverCache,
+        $useDB,
+        Language $contLang = null
+    ) {
+        $this->wanCache = $wanCache;
+        $this->clusterCache = $clusterCache;
+        $this->srvCache = $serverCache;
+
+        $this->cache = new MapCacheLRU( 5 ); // limit size for sanity
+
+        $this->mDisable = !$useDB;
+        $this->contLang = $contLang ?? MediaWikiServices::getInstance()->getContentLanguage();
+    }
+
+    /**
+     * ParserOptions is lazy initialised.
+     *
+     * @return ParserOptions
+     */
+    function getParserOptions() {
+        global $wgUser;
+
+        if ( !$this->mParserOptions ) {
+            if ( !$wgUser || !$wgUser->isSafeToLoad() ) {
+                // $wgUser isn't available yet, so don't try to get a
+                // ParserOptions for it. And don't cache this ParserOptions
+                // either.
+                $po = ParserOptions::newFromAnon();
+                $po->setAllowUnsafeRawHtml( false );
+                $po->setTidy( true );
+                return $po;
+            }
+
+            $this->mParserOptions = new ParserOptions;
+            // Messages may take parameters that could come
+            // from malicious sources. As a precaution, disable
+            // the <html> parser tag when parsing messages.
+            $this->mParserOptions->setAllowUnsafeRawHtml( false );
+            // For the same reason, tidy the output!
+            $this->mParserOptions->setTidy( true );
+        }
+
+        return $this->mParserOptions;
+    }
+
+    /**
+     * Try to load the cache from APC.
+     *
+     * @param string $code Optional language code, see documentation of load().
+     * @return array|bool The cache array, or false if not in cache.
+     */
+    protected function getLocalCache( $code ) {
+        $cacheKey = $this->srvCache->makeKey( __CLASS__, $code );
+
+        return $this->srvCache->get( $cacheKey );
+    }
+
+    /**
+     * Save the cache to APC.
+     *
+     * @param string $code
+     * @param array $cache The cache array
+     */
+    protected function saveToLocalCache( $code, $cache ) {
+        $cacheKey = $this->srvCache->makeKey( __CLASS__, $code );
+        $this->srvCache->set( $cacheKey, $cache );
+    }
+
+    /**
+     * Loads messages from caches or from database in this order:
+     * (1) local message cache (if $wgUseLocalMessageCache is enabled)
+     * (2) memcached
+     * (3) from the database.
+     *
+     * When successfully loading from (2) or (3), all higher level caches are
+     * updated for the newest version.
+     *
+     * Nothing is loaded if member variable mDisable is true, either manually
+     * set by calling code or if message loading fails (is this possible?).
+     *
+     * Returns true if cache is already populated or it was successfully populated,
+     * or false if populating empty cache fails. Also returns true if MessageCache
+     * is disabled.
+     *
+     * @param string $code Language to which load messages
+     * @param int|null $mode Use MessageCache::FOR_UPDATE to skip process cache [optional]
+     * @throws InvalidArgumentException
+     * @return bool
+     */
+    protected function load( $code, $mode = null ) {
+        if ( !is_string( $code ) ) {
+            throw new InvalidArgumentException( "Missing language code" );
+        }
+
+        # Don't do double loading...
+        if ( isset( $this->loadedLanguages[$code] ) && $mode != self::FOR_UPDATE ) {
+            return true;
+        }
+
+        $this->overridable = array_flip( Language::getMessageKeysFor( $code ) );
+
+        # 8 lines of code just to say (once) that message cache is disabled
+        if ( $this->mDisable ) {
+            static $shownDisabled = false;
+            if ( !$shownDisabled ) {
+                wfDebug( __METHOD__ . ": disabled\n" );
+                $shownDisabled = true;
+            }
+
+            return true;
+        }
+
+        # Loading code starts
+        $success = false; # Keep track of success
+        $staleCache = false; # a cache array with expired data, or false if none has been loaded
+        $where = []; # Debug info, delayed to avoid spamming debug log too much
+
+        # Hash of the contents is stored in memcache, to detect if data-center cache
+        # or local cache goes out of date (e.g. due to replace() on some other server)
+        list( $hash, $hashVolatile ) = $this->getValidationHash( $code );
+        $this->cacheVolatile[$code] = $hashVolatile;
+
+        # Try the local cache and check against the cluster hash key...
+        $cache = $this->getLocalCache( $code );
+        if ( !$cache ) {
+            $where[] = 'local cache is empty';
+        } elseif ( !isset( $cache['HASH'] ) || $cache['HASH'] !== $hash ) {
+            $where[] = 'local cache has the wrong hash';
+            $staleCache = $cache;
+        } elseif ( $this->isCacheExpired( $cache ) ) {
+            $where[] = 'local cache is expired';
+            $staleCache = $cache;
+        } elseif ( $hashVolatile ) {
+            $where[] = 'local cache validation key is expired/volatile';
+            $staleCache = $cache;
+        } else {
+            $where[] = 'got from local cache';
+            $this->cache->set( $code, $cache );
+            $success = true;
+        }
+
+        if ( !$success ) {
+            $cacheKey = $this->clusterCache->makeKey( 'messages', $code );
+            # Try the global cache. If it is empty, try to acquire a lock. If
+            # the lock can't be acquired, wait for the other thread to finish
+            # and then try the global cache a second time.
+            for ( $failedAttempts = 0; $failedAttempts <= 1; $failedAttempts++ ) {
+                if ( $hashVolatile && $staleCache ) {
+                    # Do not bother fetching the whole cache blob to avoid I/O.
+                    # Instead, just try to get the non-blocking $statusKey lock
+                    # below, and use the local stale value if it was not acquired.
+                    $where[] = 'global cache is presumed expired';
+                } else {
+                    $cache = $this->clusterCache->get( $cacheKey );
+                    if ( !$cache ) {
+                        $where[] = 'global cache is empty';
+                    } elseif ( $this->isCacheExpired( $cache ) ) {
+                        $where[] = 'global cache is expired';
+                        $staleCache = $cache;
+                    } elseif ( $hashVolatile ) {
+                        # DB results are replica DB lag prone until the holdoff TTL passes.
+                        # By then, updates should be reflected in loadFromDBWithLock().
+                        # One thread regenerates the cache while others use old values.
+                        $where[] = 'global cache is expired/volatile';
+                        $staleCache = $cache;
+                    } else {
+                        $where[] = 'got from global cache';
+                        $this->cache->set( $code, $cache );
+                        $this->saveToCaches( $cache, 'local-only', $code );
+                        $success = true;
+                    }
+                }
+
+                if ( $success ) {
+                    # Done, no need to retry
+                    break;
+                }
+
+                # We need to call loadFromDB. Limit the concurrency to one process.
+                # This prevents the site from going down when the cache expires.
+                # Note that the DB slam protection lock here is non-blocking.
+                $loadStatus = $this->loadFromDBWithLock( $code, $where, $mode );
+                if ( $loadStatus === true ) {
+                    $success = true;
+                    break;
+                } elseif ( $staleCache ) {
+                    # Use the stale cache while some other thread constructs the new one
+                    $where[] = 'using stale cache';
+                    $this->cache->set( $code, $staleCache );
+                    $success = true;
+                    break;
+                } elseif ( $failedAttempts > 0 ) {
+                    # Already blocked once, so avoid another lock/unlock cycle.
+                    # This case will typically be hit if memcached is down, or if
+                    # loadFromDB() takes longer than LOCK_WAIT.
+                    $where[] = "could not acquire status key.";
+                    break;
+                } elseif ( $loadStatus === 'cantacquire' ) {
+                    # Wait for the other thread to finish, then retry. Normally,
+                    # the memcached get() will then yield the other thread's result.
+                    $where[] = 'waited for other thread to complete';
+                    $this->getReentrantScopedLock( $cacheKey );
+                } else {
+                    # Disable cache; $loadStatus is 'disabled'
+                    break;
+                }
+            }
+        }
+
+        if ( !$success ) {
+            $where[] = 'loading FAILED - cache is disabled';
+            $this->mDisable = true;
+            $this->cache->set( $code, [] );
+            wfDebugLog( 'MessageCacheError', __METHOD__ . ": Failed to load $code\n" );
+            # This used to throw an exception, but that led to nasty side effects like
+            # the whole wiki being instantly down if the memcached server died
+        } else {
+            # All good, just record the success
+            $this->loadedLanguages[$code] = true;
+        }
+
+        if ( !$this->cache->has( $code ) ) { // sanity
+            throw new LogicException( "Process cache for '$code' should be set by now." );
+        }
+
+        $info = implode( ', ', $where );
+        wfDebugLog( 'MessageCache', __METHOD__ . ": Loading $code... $info\n" );
+
+        return $success;
+    }
+
+    /**
+     * @param string $code
+     * @param array &$where List of wfDebug() comments
+     * @param int|null $mode Use MessageCache::FOR_UPDATE to use DB_MASTER
+     * @return bool|string True on success or one of ("cantacquire", "disabled")
+     */
+    protected function loadFromDBWithLock( $code, array &$where, $mode = null ) {
+        # If cache updates on all levels fail, give up on message overrides.
+        # This is to avoid easy site outages; see $saveSuccess comments below.
+        $statusKey = $this->clusterCache->makeKey( 'messages', $code, 'status' );
+        $status = $this->clusterCache->get( $statusKey );
+        if ( $status === 'error' ) {
+            $where[] = "could not load; method is still globally disabled";
+            return 'disabled';
+        }
+
+        # Now let's regenerate
+        $where[] = 'loading from database';
+
+        # Lock the cache to prevent conflicting writes.
+        # This lock is non-blocking so stale cache can quickly be used.
+        # Note that load() will call a blocking getReentrantScopedLock()
+        # after this if it really need to wait for any current thread.
+        $cacheKey = $this->clusterCache->makeKey( 'messages', $code );
+        $scopedLock = $this->getReentrantScopedLock( $cacheKey, 0 );
+        if ( !$scopedLock ) {
+            $where[] = 'could not acquire main lock';
+            return 'cantacquire';
+        }
+
+        $cache = $this->loadFromDB( $code, $mode );
+        $this->cache->set( $code, $cache );
+        $saveSuccess = $this->saveToCaches( $cache, 'all', $code );
+
+        if ( !$saveSuccess ) {
+            /**
+             * Cache save has failed.
+             *
+             * There are two main scenarios where this could be a problem:
+             * - The cache is more than the maximum size (typically 1MB compressed).
+             * - Memcached has no space remaining in the relevant slab class. This is
+             *   unlikely with recent versions of memcached.
+             *
+             * Either way, if there is a local cache, nothing bad will happen. If there
+             * is no local cache, disabling the message cache for all requests avoids
+             * incurring a loadFromDB() overhead on every request, and thus saves the
+             * wiki from complete downtime under moderate traffic conditions.
+             */
+            if ( $this->srvCache instanceof EmptyBagOStuff ) {
+                $this->clusterCache->set( $statusKey, 'error', 60 * 5 );
+                $where[] = 'could not save cache, disabled globally for 5 minutes';
+            } else {
+                $where[] = "could not save global cache";
+            }
+        }
+
+        return true;
+    }
+
+    /**
+     * Loads cacheable messages from the database. Messages bigger than
+     * $wgMaxMsgCacheEntrySize are assigned a special value, and are loaded
+     * on-demand from the database later.
+     *
+     * @param string $code Language code
+     * @param int|null $mode Use MessageCache::FOR_UPDATE to skip process cache
+     * @return array Loaded messages for storing in caches
+     */
+    protected function loadFromDB( $code, $mode = null ) {
+        global $wgMaxMsgCacheEntrySize, $wgLanguageCode, $wgAdaptiveMessageCache;
+
+        // (T164666) The query here performs really poorly on WMF's
+        // contributions replicas. We don't have a way to say "any group except
+        // contributions", so for the moment let's specify 'api'.
+        // @todo: Get rid of this hack.
+        $dbr = wfGetDB( ( $mode == self::FOR_UPDATE ) ? DB_MASTER : DB_REPLICA, 'api' );
+
+        $cache = [];
+
+        $mostused = []; // list of "<cased message key>/<code>"
+        if ( $wgAdaptiveMessageCache && $code !== $wgLanguageCode ) {
+            if ( !$this->cache->has( $wgLanguageCode ) ) {
+                $this->load( $wgLanguageCode );
+            }
+            $mostused = array_keys( $this->cache->get( $wgLanguageCode ) );
+            foreach ( $mostused as $key => $value ) {
+                $mostused[$key] = "$value/$code";
+            }
+        }
+
+        // Get the list of software-defined messages in core/extensions
+        $overridable = array_flip( Language::getMessageKeysFor( $wgLanguageCode ) );
+
+        // Common conditions
+        $conds = [
+            'page_is_redirect' => 0,
+            'page_namespace' => NS_MEDIAWIKI,
+        ];
+        if ( count( $mostused ) ) {
+            $conds['page_title'] = $mostused;
+        } elseif ( $code !== $wgLanguageCode ) {
+            $conds[] = 'page_title' . $dbr->buildLike( $dbr->anyString(), '/', $code );
+        } else {
+            # Effectively disallows use of '/' character in NS_MEDIAWIKI for uses
+            # other than language code.
+            $conds[] = 'page_title NOT' .
+                $dbr->buildLike( $dbr->anyString(), '/', $dbr->anyString() );
+        }
+
+        // Set the stubs for oversized software-defined messages in the main cache map
+        $res = $dbr->select(
+            'page',
+            [ 'page_title', 'page_latest' ],
+            array_merge( $conds, [ 'page_len > ' . intval( $wgMaxMsgCacheEntrySize ) ] ),
+            __METHOD__ . "($code)-big"
+        );
+        foreach ( $res as $row ) {
+            // Include entries/stubs for all keys in $mostused in adaptive mode
+            if ( $wgAdaptiveMessageCache || $this->isMainCacheable( $row->page_title, $overridable ) ) {
+                $cache[$row->page_title] = '!TOO BIG';
+            }
+            // At least include revision ID so page changes are reflected in the hash
+            $cache['EXCESSIVE'][$row->page_title] = $row->page_latest;
+        }
+
+        // Set the text for small software-defined messages in the main cache map
+        $revisionStore = MediaWikiServices::getInstance()->getRevisionStore();
+        $revQuery = $revisionStore->getQueryInfo( [ 'page', 'user' ] );
+
+        // T231196: MySQL/MariaDB (10.1.37) can sometimes irrationally decide that querying `actor` then
+        // `revision` then `page` is somehow better than starting with `page`. Tell it not to reorder the
+        // query (and also reorder it ourselves because as generated by RevisionStore it'll have
+        // `revision` first rather than `page`).
+        $revQuery['joins']['revision'] = $revQuery['joins']['page'];
+        unset( $revQuery['joins']['page'] );
+        // It isn't actually necesssary to reorder $revQuery['tables'] as Database does the right thing
+        // when join conditions are given for all joins, but Gergő is wary of relying on that so pull
+        // `page` to the start.
+        $revQuery['tables'] = array_merge(
+            [ 'page' ],
+            array_diff( $revQuery['tables'], [ 'page' ] )
+        );
+
+        $res = $dbr->select(
+            $revQuery['tables'],
+            $revQuery['fields'],
+            array_merge( $conds, [
+                'page_len <= ' . intval( $wgMaxMsgCacheEntrySize ),
+                'page_latest = rev_id' // get the latest revision only
+            ] ),
+            __METHOD__ . "($code)-small",
+            [ 'STRAIGHT_JOIN' ],
+            $revQuery['joins']
+        );
+        foreach ( $res as $row ) {
+            // Include entries/stubs for all keys in $mostused in adaptive mode
+            if ( $wgAdaptiveMessageCache || $this->isMainCacheable( $row->page_title, $overridable ) ) {
+                try {
+                    $rev = $revisionStore->newRevisionFromRow( $row );
+                    $content = $rev->getContent( MediaWiki\Revision\SlotRecord::MAIN );
+                    $text = $this->getMessageTextFromContent( $content );
+                } catch ( Exception $ex ) {
+                    $text = false;
+                }
+
+                if ( !is_string( $text ) ) {
+                    $entry = '!ERROR';
+                    wfDebugLog(
+                        'MessageCache',
+                        __METHOD__
+                        . ": failed to load message page text for {$row->page_title} ($code)"
+                    );
+                } else {
+                    $entry = ' ' . $text;
+                }
+                $cache[$row->page_title] = $entry;
+            } else {
+                // T193271: cache object gets too big and slow to generate.
+                // At least include revision ID so page changes are reflected in the hash.
+                $cache['EXCESSIVE'][$row->page_title] = $row->page_latest;
+            }
+        }
+
+        $cache['VERSION'] = MSG_CACHE_VERSION;
+        ksort( $cache );
+
+        # Hash for validating local cache (APC). No need to take into account
+        # messages larger than $wgMaxMsgCacheEntrySize, since those are only
+        # stored and fetched from memcache.
+        $cache['HASH'] = md5( serialize( $cache ) );
+        $cache['EXPIRY'] = wfTimestamp( TS_MW, time() + self::WAN_TTL );
+        unset( $cache['EXCESSIVE'] ); // only needed for hash
+
+        return $cache;
+    }
+
+    /**
+     * @param string $name Message name (possibly with /code suffix)
+     * @param array $overridable Map of (key => unused) for software-defined messages
+     * @return bool
+     */
+    private function isMainCacheable( $name, array $overridable ) {
+        // Convert first letter to lowercase, and strip /code suffix
+        $name = $this->contLang->lcfirst( $name );
+        $msg = preg_replace( '/\/[a-z0-9-]{2,}$/', '', $name );
+        // Include common conversion table pages. This also avoids problems with
+        // Installer::parse() bailing out due to disallowed DB queries (T207979).
+        return ( isset( $overridable[$msg] ) || strpos( $name, 'conversiontable/' ) === 0 );
+    }
+
+    /**
+     * Updates cache as necessary when message page is changed
+     *
+     * @param string $title Message cache key with initial uppercase letter
+     * @param string|bool $text New contents of the page (false if deleted)
+     */
+    public function replace( $title, $text ) {
+        global $wgLanguageCode;
+
+        if ( $this->mDisable ) {
+            return;
+        }
+
+        list( $msg, $code ) = $this->figureMessage( $title );
+        if ( strpos( $title, '/' ) !== false && $code === $wgLanguageCode ) {
+            // Content language overrides do not use the /<code> suffix
+            return;
+        }
+
+        // (a) Update the process cache with the new message text
+        if ( $text === false ) {
+            // Page deleted
+            $this->cache->setField( $code, $title, '!NONEXISTENT' );
+        } else {
+            // Ignore $wgMaxMsgCacheEntrySize so the process cache is up to date
+            $this->cache->setField( $code, $title, ' ' . $text );
+        }
+
+        // (b) Update the shared caches in a deferred update with a fresh DB snapshot
+        DeferredUpdates::addUpdate(
+            new MessageCacheUpdate( $code, $title, $msg ),
+            DeferredUpdates::PRESEND
+        );
+    }
+
+    /**
+     * @param string $code
+     * @param array[] $replacements List of (title, message key) pairs
+     * @throws MWException
+     */
+    public function refreshAndReplaceInternal( $code, array $replacements ) {
+        global $wgMaxMsgCacheEntrySize;
+
+        // Allow one caller at a time to avoid race conditions
+        $scopedLock = $this->getReentrantScopedLock(
+            $this->clusterCache->makeKey( 'messages', $code )
+        );
+        if ( !$scopedLock ) {
+            foreach ( $replacements as list( $title ) ) {
+                LoggerFactory::getInstance( 'MessageCache' )->error(
+                    __METHOD__ . ': could not acquire lock to update {title} ({code})',
+                    [ 'title' => $title, 'code' => $code ] );
+            }
+
+            return;
+        }
+
+        // Load the existing cache to update it in the local DC cache.
+        // The other DCs will see a hash mismatch.
+        if ( $this->load( $code, self::FOR_UPDATE ) ) {
+            $cache = $this->cache->get( $code );
+        } else {
+            // Err? Fall back to loading from the database.
+            $cache = $this->loadFromDB( $code, self::FOR_UPDATE );
+        }
+        // Check if individual cache keys should exist and update cache accordingly
+        $newTextByTitle = []; // map of (title => content)
+        $newBigTitles = []; // map of (title => latest revision ID), like EXCESSIVE in loadFromDB()
+        foreach ( $replacements as list( $title ) ) {
+            $page = WikiPage::factory( Title::makeTitle( NS_MEDIAWIKI, $title ) );
+            $page->loadPageData( $page::READ_LATEST );
+            $text = $this->getMessageTextFromContent( $page->getContent() );
+            // Remember the text for the blob store update later on
+            $newTextByTitle[$title] = $text;
+            // Note that if $text is false, then $cache should have a !NONEXISTANT entry
+            if ( !is_string( $text ) ) {
+                $cache[$title] = '!NONEXISTENT';
+            } elseif ( strlen( $text ) > $wgMaxMsgCacheEntrySize ) {
+                $cache[$title] = '!TOO BIG';
+                $newBigTitles[$title] = $page->getLatest();
+            } else {
+                $cache[$title] = ' ' . $text;
+            }
+        }
+        // Update HASH for the new key. Incorporates various administrative keys,
+        // including the old HASH (and thereby the EXCESSIVE value from loadFromDB()
+        // and previous replace() calls), but that doesn't really matter since we
+        // only ever compare it for equality with a copy saved by saveToCaches().
+        $cache['HASH'] = md5( serialize( $cache + [ 'EXCESSIVE' => $newBigTitles ] ) );
+        // Update the too-big WAN cache entries now that we have the new HASH
+        foreach ( $newBigTitles as $title => $id ) {
+            // Match logic of loadCachedMessagePageEntry()
+            $this->wanCache->set(
+                $this->bigMessageCacheKey( $cache['HASH'], $title ),
+                ' ' . $newTextByTitle[$title],
+                self::WAN_TTL
+            );
+        }
+        // Mark this cache as definitely being "latest" (non-volatile) so
+        // load() calls do not try to refresh the cache with replica DB data
+        $cache['LATEST'] = time();
+        // Update the process cache
+        $this->cache->set( $code, $cache );
+        // Pre-emptively update the local datacenter cache so things like edit filter and
+        // blacklist changes are reflected immediately; these often use MediaWiki: pages.
+        // The datacenter handling replace() calls should be the same one handling edits
+        // as they require HTTP POST.
+        $this->saveToCaches( $cache, 'all', $code );
+        // Release the lock now that the cache is saved
+        ScopedCallback::consume( $scopedLock );
+
+        // Relay the purge. Touching this check key expires cache contents
+        // and local cache (APC) validation hash across all datacenters.
+        $this->wanCache->touchCheckKey( $this->getCheckKey( $code ) );
+
+        // Purge the messages in the message blob store and fire any hook handlers
+        $blobStore = MediaWikiServices::getInstance()->getResourceLoader()->getMessageBlobStore();
+        foreach ( $replacements as list( $title, $msg ) ) {
+            $blobStore->updateMessage( $this->contLang->lcfirst( $msg ) );
+            Hooks::run( 'MessageCacheReplace', [ $title, $newTextByTitle[$title] ] );
+        }
+    }
+
+    /**
+     * Is the given cache array expired due to time passing or a version change?
+     *
+     * @param array $cache
+     * @return bool
+     */
+    protected function isCacheExpired( $cache ) {
+        if ( !isset( $cache['VERSION'] ) || !isset( $cache['EXPIRY'] ) ) {
+            return true;
+        }
+        if ( $cache['VERSION'] != MSG_CACHE_VERSION ) {
+            return true;
+        }
+        if ( wfTimestampNow() >= $cache['EXPIRY'] ) {
+            return true;
+        }
+
+        return false;
+    }
+
+    /**
+     * Shortcut to update caches.
+     *
+     * @param array $cache Cached messages with a version.
+     * @param string $dest Either "local-only" to save to local caches only
+     *   or "all" to save to all caches.
+     * @param string|bool $code Language code (default: false)
+     * @return bool
+     */
+    protected function saveToCaches( array $cache, $dest, $code = false ) {
+        if ( $dest === 'all' ) {
+            $cacheKey = $this->clusterCache->makeKey( 'messages', $code );
+            $success = $this->clusterCache->set( $cacheKey, $cache );
+            $this->setValidationHash( $code, $cache );
+        } else {
+            $success = true;
+        }
+
+        $this->saveToLocalCache( $code, $cache );
+
+        return $success;
+    }
+
+    /**
+     * Get the md5 used to validate the local APC cache
+     *
+     * @param string $code
+     * @return array (hash or false, bool expiry/volatility status)
+     */
+    protected function getValidationHash( $code ) {
+        $curTTL = null;
+        $value = $this->wanCache->get(
+            $this->wanCache->makeKey( 'messages', $code, 'hash', 'v1' ),
+            $curTTL,
+            [ $this->getCheckKey( $code ) ]
+        );
+
+        if ( $value ) {
+            $hash = $value['hash'];
+            if ( ( time() - $value['latest'] ) < WANObjectCache::TTL_MINUTE ) {
+                // Cache was recently updated via replace() and should be up-to-date.
+                // That method is only called in the primary datacenter and uses FOR_UPDATE.
+                // Also, it is unlikely that the current datacenter is *now* secondary one.
+                $expired = false;
+            } else {
+                // See if the "check" key was bumped after the hash was generated
+                $expired = ( $curTTL < 0 );
+            }
+        } else {
+            // No hash found at all; cache must regenerate to be safe
+            $hash = false;
+            $expired = true;
+        }
+
+        return [ $hash, $expired ];
+    }
+
+    /**
+     * Set the md5 used to validate the local disk cache
+     *
+     * If $cache has a 'LATEST' UNIX timestamp key, then the hash will not
+     * be treated as "volatile" by getValidationHash() for the next few seconds.
+     * This is triggered when $cache is generated using FOR_UPDATE mode.
+     *
+     * @param string $code
+     * @param array $cache Cached messages with a version
+     */
+    protected function setValidationHash( $code, array $cache ) {
+        $this->wanCache->set(
+            $this->wanCache->makeKey( 'messages', $code, 'hash', 'v1' ),
+            [
+                'hash' => $cache['HASH'],
+                'latest' => $cache['LATEST'] ?? 0
+            ],
+            WANObjectCache::TTL_INDEFINITE
+        );
+    }
+
+    /**
+     * @param string $key A language message cache key that stores blobs
+     * @param int $timeout Wait timeout in seconds
+     * @return null|ScopedCallback
+     */
+    protected function getReentrantScopedLock( $key, $timeout = self::WAIT_SEC ) {
+        return $this->clusterCache->getScopedLock( $key, $timeout, self::LOCK_TTL, __METHOD__ );
+    }
+
+    /**
+     * Get a message from either the content language or the user language.
+     *
+     * First, assemble a list of languages to attempt getting the message from. This
+     * chain begins with the requested language and its fallbacks and then continues with
+     * the content language and its fallbacks. For each language in the chain, the following
+     * process will occur (in this order):
+     *  1. If a language-specific override, i.e., [[MW:msg/lang]], is available, use that.
+     *     Note: for the content language, there is no /lang subpage.
+     *  2. Fetch from the static CDB cache.
+     *  3. If available, check the database for fallback language overrides.
+     *
+     * This process provides a number of guarantees. When changing this code, make sure all
+     * of these guarantees are preserved.
+     *  * If the requested language is *not* the content language, then the CDB cache for that
+     *    specific language will take precedence over the root database page ([[MW:msg]]).
+     *  * Fallbacks will be just that: fallbacks. A fallback language will never be reached if
+     *    the message is available *anywhere* in the language for which it is a fallback.
+     *
+     * @param string $key The message key
+     * @param bool $useDB If true, look for the message in the DB, false
+     *   to use only the compiled l10n cache.
+     * @param bool|string|object $langcode Code of the language to get the message for.
+     *   - If string and a valid code, will create a standard language object
+     *   - If string but not a valid code, will create a basic language object
+     *   - If boolean and false, create object from the current users language
+     *   - If boolean and true, create object from the wikis content language
+     *   - If language object, use it as given
+     *
+     * @throws MWException When given an invalid key
+     * @return string|bool False if the message doesn't exist, otherwise the
+     *   message (which can be empty)
+     */
+    function get( $key, $useDB = true, $langcode = true ) {
+        if ( is_int( $key ) ) {
+            // Fix numerical strings that somehow become ints
+            // on their way here
+            $key = (string)$key;
+        } elseif ( !is_string( $key ) ) {
+            throw new MWException( 'Non-string key given' );
+        } elseif ( $key === '' ) {
+            // Shortcut: the empty key is always missing
+            return false;
+        }
+
+        // Normalise title-case input (with some inlining)
+        $lckey = self::normalizeKey( $key );
+
+        Hooks::run( 'MessageCache::get', [ &$lckey ] );
+
+        // Loop through each language in the fallback list until we find something useful
+        $message = $this->getMessageFromFallbackChain(
+            wfGetLangObj( $langcode ),
+            $lckey,
+            !$this->mDisable && $useDB
+        );
+
+        // If we still have no message, maybe the key was in fact a full key so try that
+        if ( $message === false ) {
+            $parts = explode( '/', $lckey );
+            // We may get calls for things that are http-urls from sidebar
+            // Let's not load nonexistent languages for those
+            // They usually have more than one slash.
+            if ( count( $parts ) == 2 && $parts[1] !== '' ) {
+                $message = Language::getMessageFor( $parts[0], $parts[1] );
+                if ( $message === null ) {
+                    $message = false;
+                }
+            }
+        }
+
+        // Post-processing if the message exists
+        if ( $message !== false ) {
+            // Fix whitespace
+            $message = str_replace(
+                [
+                    # Fix for trailing whitespace, removed by textarea
+                    '&#32;',
+                    # Fix for NBSP, converted to space by firefox
+                    '&nbsp;',
+                    '&#160;',
+                    '&shy;'
+                ],
+                [
+                    ' ',
+                    "\u{00A0}",
+                    "\u{00A0}",
+                    "\u{00AD}"
+                ],
+                $message
+            );
+        }
+
+        return $message;
+    }
+
+    /**
+     * Given a language, try and fetch messages from that language.
+     *
+     * Will also consider fallbacks of that language, the site language, and fallbacks for
+     * the site language.
+     *
+     * @see MessageCache::get
+     * @param Language|StubObject $lang Preferred language
+     * @param string $lckey Lowercase key for the message (as for localisation cache)
+     * @param bool $useDB Whether to include messages from the wiki database
+     * @return string|bool The message, or false if not found
+     */
+    protected function getMessageFromFallbackChain( $lang, $lckey, $useDB ) {
+        $alreadyTried = [];
+
+        // First try the requested language.
+        $message = $this->getMessageForLang( $lang, $lckey, $useDB, $alreadyTried );
+        if ( $message !== false ) {
+            return $message;
+        }
+
+        // Now try checking the site language.
+        $message = $this->getMessageForLang( $this->contLang, $lckey, $useDB, $alreadyTried );
+        return $message;
+    }
+
+    /**
+     * Given a language, try and fetch messages from that language and its fallbacks.
+     *
+     * @see MessageCache::get
+     * @param Language|StubObject $lang Preferred language
+     * @param string $lckey Lowercase key for the message (as for localisation cache)
+     * @param bool $useDB Whether to include messages from the wiki database
+     * @param bool[] $alreadyTried Contains true for each language that has been tried already
+     * @return string|bool The message, or false if not found
+     */
+    private function getMessageForLang( $lang, $lckey, $useDB, &$alreadyTried ) {
+        $langcode = $lang->getCode();
+
+        // Try checking the database for the requested language
+        if ( $useDB ) {
+            $uckey = $this->contLang->ucfirst( $lckey );
+
+            if ( !isset( $alreadyTried[$langcode] ) ) {
+                $message = $this->getMsgFromNamespace(
+                    $this->getMessagePageName( $langcode, $uckey ),
+                    $langcode
+                );
+                if ( $message !== false ) {
+                    return $message;
+                }
+                $alreadyTried[$langcode] = true;
+            }
+        } else {
+            $uckey = null;
+        }
+
+        // Check the CDB cache
+        $message = $lang->getMessage( $lckey );
+        if ( $message !== null ) {
+            return $message;
+        }
+
+        // Try checking the database for all of the fallback languages
+        if ( $useDB ) {
+            $fallbackChain = Language::getFallbacksFor( $langcode );
+
+            foreach ( $fallbackChain as $code ) {
+                if ( isset( $alreadyTried[$code] ) ) {
+                    continue;
+                }
+
+                $message = $this->getMsgFromNamespace(
+                    $this->getMessagePageName( $code, $uckey ), $code );
+
+                if ( $message !== false ) {
+                    return $message;
+                }
+                $alreadyTried[$code] = true;
+            }
+        }
+
+        return false;
+    }
+
+    /**
+     * Get the message page name for a given language
+     *
+     * @param string $langcode
+     * @param string $uckey Uppercase key for the message
+     * @return string The page name
+     */
+    private function getMessagePageName( $langcode, $uckey ) {
+        global $wgLanguageCode;
+
+        if ( $langcode === $wgLanguageCode ) {
+            // Messages created in the content language will not have the /lang extension
+            return $uckey;
+        } else {
+            return "$uckey/$langcode";
+        }
+    }
+
+    /**
+     * Get a message from the MediaWiki namespace, with caching. The key must
+     * first be converted to two-part lang/msg form if necessary.
+     *
+     * Unlike self::get(), this function doesn't resolve fallback chains, and
+     * some callers require this behavior. LanguageConverter::parseCachedTable()
+     * and self::get() are some examples in core.
+     *
+     * @param string $title Message cache key with initial uppercase letter
+     * @param string $code Code denoting the language to try
+     * @return string|bool The message, or false if it does not exist or on error
+     */
+    public function getMsgFromNamespace( $title, $code ) {
+        // Load all MediaWiki page definitions into cache. Note that individual keys
+        // already loaded into cache during this request remain in the cache, which
+        // includes the value of hook-defined messages.
+        $this->load( $code );
+
+        $entry = $this->cache->getField( $code, $title );
+
+        if ( $entry !== null ) {
+            // Message page exists as an override of a software messages
+            if ( substr( $entry, 0, 1 ) === ' ' ) {
+                // The message exists and is not '!TOO BIG' or '!ERROR'
+                return (string)substr( $entry, 1 );
+            } elseif ( $entry === '!NONEXISTENT' ) {
+                // The text might be '-' or missing due to some data loss
+                return false;
+            }
+            // Load the message page, utilizing the individual message cache.
+            // If the page does not exist, there will be no hook handler fallbacks.
+            $entry = $this->loadCachedMessagePageEntry(
+                $title,
+                $code,
+                $this->cache->getField( $code, 'HASH' )
+            );
+        } else {
+            // Message page either does not exist or does not override a software message
+            if ( !$this->isMainCacheable( $title, $this->overridable ) ) {
+                // Message page does not override any software-defined message. A custom
+                // message might be defined to have content or settings specific to the wiki.
+                // Load the message page, utilizing the individual message cache as needed.
+                $entry = $this->loadCachedMessagePageEntry(
+                    $title,
+                    $code,
+                    $this->cache->getField( $code, 'HASH' )
+                );
+            }
+            if ( $entry === null || substr( $entry, 0, 1 ) !== ' ' ) {
+                // Message does not have a MediaWiki page definition; try hook handlers
+                $message = false;
+                Hooks::run( 'MessagesPreLoad', [ $title, &$message, $code ] );
+                if ( $message !== false ) {
+                    $this->cache->setField( $code, $title, ' ' . $message );
+                } else {
+                    $this->cache->setField( $code, $title, '!NONEXISTENT' );
+                }
+
+                return $message;
+            }
+        }
+
+        if ( $entry !== false && substr( $entry, 0, 1 ) === ' ' ) {
+            if ( $this->cacheVolatile[$code] ) {
+                // Make sure that individual keys respect the WAN cache holdoff period too
+                LoggerFactory::getInstance( 'MessageCache' )->debug(
+                    __METHOD__ . ': loading volatile key \'{titleKey}\'',
+                    [ 'titleKey' => $title, 'code' => $code ] );
+            } else {
+                $this->cache->setField( $code, $title, $entry );
+            }
+            // The message exists, so make sure a string is returned
+            return (string)substr( $entry, 1 );
+        }
+
+        $this->cache->setField( $code, $title, '!NONEXISTENT' );
+
+        return false;
+    }
+
+    /**
+     * @param string $dbKey
+     * @param string $code
+     * @param string $hash
+     * @return string Either " <MESSAGE>" or "!NONEXISTANT"
+     */
+    private function loadCachedMessagePageEntry( $dbKey, $code, $hash ) {
+        $fname = __METHOD__;
+        return $this->srvCache->getWithSetCallback(
+            $this->srvCache->makeKey( 'messages-big', $hash, $dbKey ),
+            BagOStuff::TTL_HOUR,
+            function () use ( $code, $dbKey, $hash, $fname ) {
+                return $this->wanCache->getWithSetCallback(
+                    $this->bigMessageCacheKey( $hash, $dbKey ),
+                    self::WAN_TTL,
+                    function ( $oldValue, &$ttl, &$setOpts ) use ( $dbKey, $code, $fname ) {
+                        // Try loading the message from the database
+                        $dbr = wfGetDB( DB_REPLICA );
+                        $setOpts += Database::getCacheSetOptions( $dbr );
+                        // Use newKnownCurrent() to avoid querying revision/user tables
+                        $title = Title::makeTitle( NS_MEDIAWIKI, $dbKey );
+                        $revision = Revision::newKnownCurrent( $dbr, $title );
+                        if ( !$revision ) {
+                            // The wiki doesn't have a local override page. Cache absence with normal TTL.
+                            // When overrides are created, self::replace() takes care of the cache.
+                            return '!NONEXISTENT';
+                        }
+                        $content = $revision->getContent();
+                        if ( $content ) {
+                            $message = $this->getMessageTextFromContent( $content );
+                        } else {
+                            LoggerFactory::getInstance( 'MessageCache' )->warning(
+                                $fname . ': failed to load page text for \'{titleKey}\'',
+                                [ 'titleKey' => $dbKey, 'code' => $code ]
+                            );
+                            $message = null;
+                        }
+
+                        if ( !is_string( $message ) ) {
+                            // Revision failed to load Content, or Content is incompatible with wikitext.
+                            // Possibly a temporary loading failure.
+                            $ttl = 5;
+
+                            return '!NONEXISTENT';
+                        }
+
+                        return ' ' . $message;
+                    }
+                );
+            }
+        );
+    }
+
+    /**
+     * @param string $message
+     * @param bool $interface
+     * @param Language|null $language
+     * @param Title|null $title
+     * @return string
+     */
+    public function transform( $message, $interface = false, $language = null, $title = null ) {
+        // Avoid creating parser if nothing to transform
+        if ( strpos( $message, '{{' ) === false ) {
+            return $message;
+        }
+
+        if ( $this->mInParser ) {
+            return $message;
+        }
+
+        $parser = $this->getParser();
+        if ( $parser ) {
+            $popts = $this->getParserOptions();
+            $popts->setInterfaceMessage( $interface );
+            $popts->setTargetLanguage( $language );
+
+            $userlang = $popts->setUserLang( $language );
+            $this->mInParser = true;
+            $message = $parser->transformMsg( $message, $popts, $title );
+            $this->mInParser = false;
+            $popts->setUserLang( $userlang );
+        }
+
+        return $message;
+    }
+
+    /**
+     * @return Parser
+     */
+    public function getParser() {
+        global $wgParserConf;
+        if ( !$this->mParser ) {
+            $parser = MediaWikiServices::getInstance()->getParser();
+            # Do some initialisation so that we don't have to do it twice
+            $parser->firstCallInit();
+            # Clone it and store it
+            $class = $wgParserConf['class'];
+            if ( $class == ParserDiffTest::class ) {
+                # Uncloneable
+                // @phan-suppress-next-line PhanTypeMismatchProperty
+                $this->mParser = new $class( $wgParserConf );
+            } else {
+                $this->mParser = clone $parser;
+            }
+        }
+
+        return $this->mParser;
+    }
+
+    /**
+     * @param string $text
+     * @param Title|null $title
+     * @param bool $linestart Whether or not this is at the start of a line
+     * @param bool $interface Whether this is an interface message
+     * @param Language|string|null $language Language code
+     * @return ParserOutput|string
+     */
+    public function parse( $text, $title = null, $linestart = true,
+        $interface = false, $language = null
+    ) {
+        global $wgTitle;
+
+        if ( $this->mInParser ) {
+            return htmlspecialchars( $text );
+        }
+
+        $parser = $this->getParser();
+        $popts = $this->getParserOptions();
+        $popts->setInterfaceMessage( $interface );
+
+        if ( is_string( $language ) ) {
+            $language = Language::factory( $language );
+        }
+        $popts->setTargetLanguage( $language );
+
+        if ( !$title || !$title instanceof Title ) {
+            wfDebugLog( 'GlobalTitleFail', __METHOD__ . ' called by ' .
+                wfGetAllCallers( 6 ) . ' with no title set.' );
+            $title = $wgTitle;
+        }
+        // Sometimes $wgTitle isn't set either...
+        if ( !$title ) {
+            # It's not uncommon having a null $wgTitle in scripts. See r80898
+            # Create a ghost title in such case
+            $title = Title::makeTitle( NS_SPECIAL, 'Badtitle/title not set in ' . __METHOD__ );
+        }
+
+        $this->mInParser = true;
+        $res = $parser->parse( $text, $title, $popts, $linestart );
+        $this->mInParser = false;
+
+        return $res;
+    }
+
+    public function disable() {
+        $this->mDisable = true;
+    }
+
+    public function enable() {
+        $this->mDisable = false;
+    }
+
+    /**
+     * Whether DB/cache usage is disabled for determining messages
+     *
+     * If so, this typically indicates either:
+     *   - a) load() failed to find a cached copy nor query the DB
+     *   - b) we are in a special context or error mode that cannot use the DB
+     * If the DB is ignored, any derived HTML output or cached objects may be wrong.
+     * To avoid long-term cache pollution, TTLs can be adjusted accordingly.
+     *
+     * @return bool
+     * @since 1.27
+     */
+    public function isDisabled() {
+        return $this->mDisable;
+    }
+
+    /**
+     * Clear all stored messages in global and local cache
+     *
+     * Mainly used after a mass rebuild
+     */
+    public function clear() {
+        $langs = Language::fetchLanguageNames( null, 'mw' );
+        foreach ( array_keys( $langs ) as $code ) {
+            $this->wanCache->touchCheckKey( $this->getCheckKey( $code ) );
+        }
+        $this->cache->clear();
+        $this->loadedLanguages = [];
+    }
+
+    /**
+     * @param string $key
+     * @return array
+     */
+    public function figureMessage( $key ) {
+        global $wgLanguageCode;
+
+        $pieces = explode( '/', $key );
+        if ( count( $pieces ) < 2 ) {
+            return [ $key, $wgLanguageCode ];
+        }
+
+        $lang = array_pop( $pieces );
+        if ( !Language::fetchLanguageName( $lang, null, 'mw' ) ) {
+            return [ $key, $wgLanguageCode ];
+        }
+
+        $message = implode( '/', $pieces );
+
+        return [ $message, $lang ];
+    }
+
+    /**
+     * Get all message keys stored in the message cache for a given language.
+     * If $code is the content language code, this will return all message keys
+     * for which MediaWiki:msgkey exists. If $code is another language code, this
+     * will ONLY return message keys for which MediaWiki:msgkey/$code exists.
+     * @param string $code Language code
+     * @return array Array of message keys (strings)
+     */
+    public function getAllMessageKeys( $code ) {
+        $this->load( $code );
+        if ( !$this->cache->has( $code ) ) {
+            // Apparently load() failed
+            return null;
+        }
+        // Remove administrative keys
+        $cache = $this->cache->get( $code );
+        unset( $cache['VERSION'] );
+        unset( $cache['EXPIRY'] );
+        unset( $cache['EXCESSIVE'] );
+        // Remove any !NONEXISTENT keys
+        $cache = array_diff( $cache, [ '!NONEXISTENT' ] );
+
+        // Keys may appear with a capital first letter. lcfirst them.
+        return array_map( [ $this->contLang, 'lcfirst' ], array_keys( $cache ) );
+    }
+
+    /**
+     * Purge message caches when a MediaWiki: page is created, updated, or deleted
+     *
+     * @param Title $title Message page title
+     * @param Content|null $content New content for edit/create, null on deletion
+     * @since 1.29
+     */
+    public function updateMessageOverride( Title $title, Content $content = null ) {
+        $msgText = $this->getMessageTextFromContent( $content );
+        if ( $msgText === null ) {
+            $msgText = false; // treat as not existing
+        }
+
+        $this->replace( $title->getDBkey(), $msgText );
+
+        if ( $this->contLang->hasVariants() ) {
+            $this->contLang->updateConversionTable( $title );
+        }
+    }
+
+    /**
+     * @param string $code Language code
+     * @return string WAN cache key usable as a "check key" against language page edits
+     */
+    public function getCheckKey( $code ) {
+        return $this->wanCache->makeKey( 'messages', $code );
+    }
+
+    /**
+     * @param Content|null $content Content or null if the message page does not exist
+     * @return string|bool|null Returns false if $content is null and null on error
+     */
+    private function getMessageTextFromContent( Content $content = null ) {
+        // @TODO: could skip pseudo-messages like js/css here, based on content model
+        if ( $content ) {
+            // Message page exists...
+            // XXX: Is this the right way to turn a Content object into a message?
+            // NOTE: $content is typically either WikitextContent, JavaScriptContent or
+            //       CssContent. MessageContent is *not* used for storing messages, it's
+            //       only used for wrapping them when needed.
+            $msgText = $content->getWikitextForTransclusion();
+            if ( $msgText === false || $msgText === null ) {
+                // This might be due to some kind of misconfiguration...
+                $msgText = null;
+                LoggerFactory::getInstance( 'MessageCache' )->warning(
+                    __METHOD__ . ": message content doesn't provide wikitext "
+                    . "(content model: " . $content->getModel() . ")" );
+            }
+        } else {
+            // Message page does not exist...
+            $msgText = false;
+        }
+
+        return $msgText;
+    }
+
+    /**
+     * @param string $hash Hash for this version of the entire key/value overrides map
+     * @param string $title Message cache key with initial uppercase letter
+     * @return string
+     */
+    private function bigMessageCacheKey( $hash, $title ) {
+        return $this->wanCache->makeKey( 'messages-big', $hash, $title );
+    }
 }