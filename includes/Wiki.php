<?php
/**
 * Helper class for the index.php entry point.
 *
 * This program is free software; you can redistribute it and/or modify
 * it under the terms of the GNU General Public License as published by
 * the Free Software Foundation; either version 2 of the License, or
 * (at your option) any later version.
 *
 * This program is distributed in the hope that it will be useful,
 * but WITHOUT ANY WARRANTY; without even the implied warranty of
 * MERCHANTABILITY or FITNESS FOR A PARTICULAR PURPOSE. See the
 * GNU General Public License for more details.
 *
 * You should have received a copy of the GNU General Public License along
 * with this program; if not, write to the Free Software Foundation, Inc.,
 * 51 Franklin Street, Fifth Floor, Boston, MA 02110-1301, USA.
 * http://www.gnu.org/copyleft/gpl.html
 *
 * @file
 */

/**
 * The MediaWiki class is the helper class for the index.php entry point.
 *
 * @internal documentation reviewed 15 Mar 2010
 */
class MediaWiki {

	/**
	 * TODO: fold $output, etc, into this
	 * @var RequestContext
	 */
	private $context;

	public function request( WebRequest $x = null ){
		$old = $this->context->getRequest();
		$this->context->setRequest( $x );
		return $old;
	}

	public function output( OutputPage $x = null ){
		$old = $this->context->getOutput();
		$this->context->setOutput( $x );
		return $old;
	}

	public function __construct( RequestContext $context = null ) {
		if ( !$context ) {
			$context = RequestContext::getMain();
		}

		$this->context = $context;
		$this->context->setTitle( $this->parseTitle() );
	}

	/**
	 * Parse the request to get the Title object
	 *
	 * @return Title object to be $wgTitle
	 */
	private function parseTitle() {
		global $wgContLang;

		$request = $this->context->getRequest();
		$curid = $request->getInt( 'curid' );
		$title = $request->getVal( 'title' );

		if ( $request->getCheck( 'search' ) ) {
			// Compatibility with old search URLs which didn't use Special:Search
			// Just check for presence here, so blank requests still
			// show the search page when using ugly URLs (bug 8054).
			$ret = SpecialPage::getTitleFor( 'Search' );
		} elseif ( $curid ) {
			// URLs like this are generated by RC, because rc_title isn't always accurate
			$ret = Title::newFromID( $curid );
		} elseif ( $title == '' && $this->getAction() != 'delete' ) {
			$ret = Title::newMainPage();
		} else {
			$ret = Title::newFromURL( $title );
			// check variant links so that interwiki links don't have to worry
			// about the possible different language variants
			if ( count( $wgContLang->getVariants() ) > 1
				&& !is_null( $ret ) && $ret->getArticleID() == 0 )
			{
				$wgContLang->findVariantLink( $title, $ret );
			}
		}
		// For non-special titles, check for implicit titles
		if ( is_null( $ret ) || $ret->getNamespace() != NS_SPECIAL ) {
			// We can have urls with just ?diff=,?oldid= or even just ?diff=
			$oldid = $request->getInt( 'oldid' );
			$oldid = $oldid ? $oldid : $request->getInt( 'diff' );
			// Allow oldid to override a changed or missing title
			if ( $oldid ) {
				$rev = Revision::newFromId( $oldid );
				$ret = $rev ? $rev->getTitle() : $ret;
			}
		}

		if ( $ret === null || ( $ret->getDBkey() == '' && $ret->getInterwiki() == '' ) ) {
			$ret = new BadTitle;
		}

		return $ret;
	}

	/**
	 * Get the Title object that we'll be acting on, as specified in the WebRequest
	 * @return Title
	 */
	public function getTitle(){
		if( $this->context->getTitle() === null ){
			$this->context->setTitle( $this->parseTitle() );
		}
		return $this->context->getTitle();
	}

	/**
	 * Performs the request.
	 * - bad titles
	 * - read restriction
	 * - local interwiki redirects
	 * - redirect loop
	 * - special pages
	 * - normal pages
	 *
	 * @return void
	 */
	private function performRequest() {
		global $wgServer, $wgUsePathInfo;

		wfProfileIn( __METHOD__ );

		$request = $this->context->getRequest();
		$title = $this->context->getTitle();
		$output = $this->context->getOutput();
		$user = $this->context->getUser();

		if ( $request->getVal( 'printable' ) === 'yes' ) {
			$output->setPrintable();
		}

		$pageView = false; // was an article or special page viewed?

		wfRunHooks( 'BeforeInitialize',
			array( &$title, null, &$output, &$user, $request, $this ) );

		// Invalid titles. Bug 21776: The interwikis must redirect even if the page name is empty.
		if ( $title instanceof BadTitle ) {
			throw new ErrorPageError( 'badtitle', 'badtitletext' );
		// If the user is not logged in, the Namespace:title of the article must be in
		// the Read array in order for the user to see it. (We have to check here to
		// catch special pages etc. We check again in Article::view())
		} elseif ( !$title->userCanRead() ) {
			$output->loginToUse();
		// Interwiki redirects
		} elseif ( $title->getInterwiki() != '' ) {
			$rdfrom = $request->getVal( 'rdfrom' );
			if ( $rdfrom ) {
				$url = $title->getFullURL( 'rdfrom=' . urlencode( $rdfrom ) );
			} else {
				$query = $request->getValues();
				unset( $query['title'] );
				$url = $title->getFullURL( $query );
			}
			// Check for a redirect loop
			if ( !preg_match( '/^' . preg_quote( $wgServer, '/' ) . '/', $url )
				&& $title->isLocal() )
			{
				// 301 so google et al report the target as the actual url.
				$output->redirect( $url, 301 );
			} else {
				$this->context->setTitle( new BadTitle );
				wfProfileOut( __METHOD__ );
				throw new ErrorPageError( 'badtitle', 'badtitletext' );
			}
		// Redirect loops, no title in URL, $wgUsePathInfo URLs, and URLs with a variant
		} elseif ( $request->getVal( 'action', 'view' ) == 'view' && !$request->wasPosted()
			&& ( $request->getVal( 'title' ) === null ||
				$title->getPrefixedDBKey() != $request->getVal( 'title' ) )
			&& !count( $request->getValueNames( array( 'action', 'title' ) ) ) )
		{
			if ( $title->getNamespace() == NS_SPECIAL ) {
				list( $name, $subpage ) = SpecialPageFactory::resolveAlias( $title->getDBkey() );
				if ( $name ) {
					$title = SpecialPage::getTitleFor( $name, $subpage );
				}
			}
			$targetUrl = wfExpandUrl( $title->getFullURL(), PROTO_CURRENT );
			// Redirect to canonical url, make it a 301 to allow caching
			if ( $targetUrl == $request->getFullRequestURL() ) {
				$message = "Redirect loop detected!\n\n" .
					"This means the wiki got confused about what page was " .
					"requested; this sometimes happens when moving a wiki " .
					"to a new server or changing the server configuration.\n\n";

				if ( $wgUsePathInfo ) {
					$message .= "The wiki is trying to interpret the page " .
						"title from the URL path portion (PATH_INFO), which " .
						"sometimes fails depending on the web server. Try " .
						"setting \"\$wgUsePathInfo = false;\" in your " .
						"LocalSettings.php, or check that \$wgArticlePath " .
						"is correct.";
				} else {
					$message .= "Your web server was detected as possibly not " .
						"supporting URL path components (PATH_INFO) correctly; " .
						"check your LocalSettings.php for a customized " .
						"\$wgArticlePath setting and/or toggle \$wgUsePathInfo " .
						"to true.";
				}
				wfHttpError( 500, "Internal error", $message );
			} else {
				$output->setSquidMaxage( 1200 );
				$output->redirect( $targetUrl, '301' );
			}
		// Special pages
		} elseif ( NS_SPECIAL == $title->getNamespace() ) {
			$pageView = true;
			// Actions that need to be made when we have a special pages
			SpecialPageFactory::executePath( $title, $this->context );
		} else {
			// ...otherwise treat it as an article view. The article
			// may be a redirect to another article or URL.
			$article = $this->initializeArticle();
			if ( is_object( $article ) ) {
				$pageView = true;
				/**
				 * $wgArticle is deprecated, do not use it. This will possibly be removed
				 * entirely in 1.20 or 1.21
				 * @deprecated since 1.18
				 */
				global $wgArticle;
				$wgArticle = $article;

				$this->performAction( $article );
			} elseif ( is_string( $article ) ) {
				$output->redirect( $article );
			} else {
				wfProfileOut( __METHOD__ );
				throw new MWException( "Shouldn't happen: MediaWiki::initializeArticle() returned neither an object nor a URL" );
			}
		}

		if ( $pageView ) {
			// Promote user to any groups they meet the criteria for
			$user->addAutopromoteOnceGroups( 'onView' );
		}

		wfProfileOut( __METHOD__ );
	}

	/**
	 * Create an Article object of the appropriate class for the given page.
	 *
	 * @deprecated in 1.18; use Article::newFromTitle() instead
	 * @param $title Title
	 * @param $context RequestContext
	 * @return Article object
	 */
	public static function articleFromTitle( $title, RequestContext $context ) {
		return Article::newFromTitle( $title, $context );
	}

	/**
	 * Returns the action that will be executed, not necessarily the one passed
	 * passed through the "action" parameter. Actions disabled in
	 * $wgDisabledActions will be replaced by "nosuchaction"
	 *
	 * @return String: action
	 */
	public function getAction() {
		global $wgDisabledActions;

		$request = $this->context->getRequest();
		$action = $request->getVal( 'action', 'view' );

		// Check for disabled actions
		if ( in_array( $action, $wgDisabledActions ) ) {
			return 'nosuchaction';
		}

		// Workaround for bug #20966: inability of IE to provide an action dependent
		// on which submit button is clicked.
		if ( $action === 'historysubmit' ) {
			if ( $request->getBool( 'revisiondelete' ) ) {
				return 'revisiondelete';
			} else {
				return 'view';
			}
		} elseif ( $action == 'editredlink' ) {
			return 'edit';
		}
<<<<<<< HEAD
		
=======

>>>>>>> 907ef110
		return $action;
	}

	/**
	 * Initialize the main Article object for "standard" actions (view, etc)
	 * Create an Article object for the page, following redirects if needed.
	 *
	 * @return mixed an Article, or a string to redirect to another URL
	 */
	private function initializeArticle() {
		global $wgDisableHardRedirects;

		wfProfileIn( __METHOD__ );

		$request = $this->context->getRequest();
		$title = $this->context->getTitle();

		$action = $request->getVal( 'action', 'view' );
		$article = Article::newFromTitle( $title, $this->context );
		// NS_MEDIAWIKI has no redirects.
		// It is also used for CSS/JS, so performance matters here...
		if ( $title->getNamespace() == NS_MEDIAWIKI ) {
			wfProfileOut( __METHOD__ );
			return $article;
		}
		// Namespace might change when using redirects
		// Check for redirects ...
		$file = ( $title->getNamespace() == NS_FILE ) ? $article->getFile() : null;
		if ( ( $action == 'view' || $action == 'render' ) 	// ... for actions that show content
			&& !$request->getVal( 'oldid' ) &&    // ... and are not old revisions
			!$request->getVal( 'diff' ) &&    // ... and not when showing diff
			$request->getVal( 'redirect' ) != 'no' &&	// ... unless explicitly told not to
			// ... and the article is not a non-redirect image page with associated file
			!( is_object( $file ) && $file->exists() && !$file->getRedirected() ) )
		{
			// Give extensions a change to ignore/handle redirects as needed
			$ignoreRedirect = $target = false;

			wfRunHooks( 'InitializeArticleMaybeRedirect',
				array( &$title, &$request, &$ignoreRedirect, &$target, &$article ) );

			// Follow redirects only for... redirects.
			// If $target is set, then a hook wanted to redirect.
			if ( !$ignoreRedirect && ( $target || $article->isRedirect() ) ) {
				// Is the target already set by an extension?
				$target = $target ? $target : $article->followRedirect();
				if ( is_string( $target ) ) {
					if ( !$wgDisableHardRedirects ) {
						// we'll need to redirect
						wfProfileOut( __METHOD__ );
						return $target;
					}
				}
				if ( is_object( $target ) ) {
					// Rewrite environment to redirected article
					$rarticle = Article::newFromTitle( $target, $this->context );
					$rarticle->loadPageData();
					if ( $rarticle->exists() || ( is_object( $file ) && !$file->isLocal() ) ) {
						$rarticle->setRedirectedFrom( $title );
						$article = $rarticle;
						$this->context->setTitle( $target );
					}
				}
			} else {
				$this->context->setTitle( $article->getTitle() );
			}
		}

		wfProfileOut( __METHOD__ );
		return $article;
	}

	/**
	 * Cleaning up request by doing deferred updates, DB transaction, and the output
	 */
	public function finalCleanup() {
		wfProfileIn( __METHOD__ );
		// Now commit any transactions, so that unreported errors after
		// output() don't roll back the whole DB transaction
		$factory = wfGetLBFactory();
		$factory->commitMasterChanges();
		// Output everything!
		$this->context->getOutput()->output();
		// Do any deferred jobs
		wfDoUpdates( 'commit' );
		$this->doJobs();
		wfProfileOut( __METHOD__ );
	}

	/**
	 * Do a job from the job queue
	 */
	private function doJobs() {
		global $wgJobRunRate;

		if ( $wgJobRunRate <= 0 || wfReadOnly() ) {
			return;
		}
		if ( $wgJobRunRate < 1 ) {
			$max = mt_getrandmax();
			if ( mt_rand( 0, $max ) > $max * $wgJobRunRate ) {
				return;
			}
			$n = 1;
		} else {
			$n = intval( $wgJobRunRate );
		}

		while ( $n-- && false != ( $job = Job::pop() ) ) {
			$output = $job->toString() . "\n";
			$t = -wfTime();
			$success = $job->run();
			$t += wfTime();
			$t = round( $t * 1000 );
			if ( !$success ) {
				$output .= "Error: " . $job->getLastError() . ", Time: $t ms\n";
			} else {
				$output .= "Success, Time: $t ms\n";
			}
			wfDebugLog( 'jobqueue', $output );
		}
	}

	/**
	 * Ends this task peacefully
	 */
	public function restInPeace() {
		wfLogProfilingData();
		// Commit and close up!
		$factory = wfGetLBFactory();
		$factory->commitMasterChanges();
		$factory->shutdown();
		wfDebug( "Request ended normally\n" );
	}

	/**
	 * Perform one of the "standard" actions
	 *
	 * @param $article Article
	 */
	private function performAction( Page $article ) {
		global $wgSquidMaxage, $wgUseExternalEditor;

		wfProfileIn( __METHOD__ );

		$request = $this->context->getRequest();
		$output = $this->context->getOutput();
		$title = $this->context->getTitle();
		$user = $this->context->getUser();

		if ( !wfRunHooks( 'MediaWikiPerformAction',
			array( $output, $article, $title, $user, $request, $this ) ) )
		{
			wfProfileOut( __METHOD__ );
			return;
		}

		$act = $this->getAction();

		$action = Action::factory( $act, $article );
		if ( $action instanceof Action ) {
			$action->show();
			wfProfileOut( __METHOD__ );
			return;
		}

		switch( $act ) {
			case 'view':
				$output->setSquidMaxage( $wgSquidMaxage );
				$article->view();
				break;
			case 'raw': // includes JS/CSS
				wfProfileIn( __METHOD__ . '-raw' );
				$raw = new RawPage( $article );
				$raw->view();
				wfProfileOut( __METHOD__ . '-raw' );
				break;
			case 'delete':
			case 'protect':
			case 'unprotect':
			case 'render':
				$article->$act();
				break;
			case 'submit':
				if ( session_id() == '' ) {
					// Send a cookie so anons get talk message notifications
					wfSetupSession();
				}
				// Continue...
			case 'edit':
				if ( wfRunHooks( 'CustomEditor', array( $article, $user ) ) ) {
					$internal = $request->getVal( 'internaledit' );
					$external = $request->getVal( 'externaledit' );
					$section = $request->getVal( 'section' );
					$oldid = $request->getVal( 'oldid' );
					if ( !$wgUseExternalEditor || $act == 'submit' || $internal ||
					   $section || $oldid ||
					   ( !$user->getOption( 'externaleditor' ) && !$external ) )
					{
						$editor = new EditPage( $article );
						$editor->submit();
					} elseif ( $wgUseExternalEditor
						&& ( $external || $user->getOption( 'externaleditor' ) ) )
					{
						$mode = $request->getVal( 'mode' );
						$extedit = new ExternalEdit( $article->getTitle(), $mode );
						$extedit->edit();
					}
				}
				break;
			case 'history':
				if ( $request->getFullRequestURL() == $title->getInternalURL( 'action=history' ) ) {
					$output->setSquidMaxage( $wgSquidMaxage );
				}
				$history = new HistoryPage( $article );
				$history->history();
				break;
			default:
				if ( wfRunHooks( 'UnknownAction', array( $act, $article ) ) ) {
					$output->showErrorPage( 'nosuchaction', 'nosuchactiontext' );
				}
		}
		wfProfileOut( __METHOD__ );
	}

	/**
	 * Run the current MediaWiki instance
	 * index.php just calls this
	 */
	public function run() {
		try {
			$this->checkMaxLag( true );
			$this->main();
			$this->restInPeace();
		} catch ( Exception $e ) {
			MWExceptionHandler::handle( $e );
		}
	}

	/**
	 * Checks if the request should abort due to a lagged server,
	 * for given maxlag parameter.
	 *
	 * @param boolean $abort True if this class should abort the
	 * script execution. False to return the result as a boolean.
	 * @return boolean True if we passed the check, false if we surpass the maxlag
	 */
	private function checkMaxLag( $abort ) {
		global $wgShowHostnames;

		wfProfileIn( __METHOD__ );
		$maxLag = $this->context->getRequest()->getVal( 'maxlag' );
		if ( !is_null( $maxLag ) ) {
			$lb = wfGetLB(); // foo()->bar() is not supported in PHP4
			list( $host, $lag ) = $lb->getMaxLag();
			if ( $lag > $maxLag ) {
				if ( $abort ) {
					$resp = $this->context->getRequest()->response();
					$resp->header( 'HTTP/1.1 503 Service Unavailable' );
					$resp->header( 'Retry-After: ' . max( intval( $maxLag ), 5 ) );
					$resp->header( 'X-Database-Lag: ' . intval( $lag ) );
					$resp->header( 'Content-Type: text/plain' );
					if( $wgShowHostnames ) {
						echo "Waiting for $host: $lag seconds lagged\n";
					} else {
						echo "Waiting for a database server: $lag seconds lagged\n";
					}
				}

				wfProfileOut( __METHOD__ );

				if ( !$abort ) {
					return false;
				}
				exit;
			}
		}
		wfProfileOut( __METHOD__ );
		return true;
	}

	private function main() {
		global $wgUseFileCache, $wgTitle, $wgUseAjax;

		wfProfileIn( __METHOD__ );

		# Set title from request parameters
		$wgTitle = $this->getTitle();
		$action = $this->getAction();
		$user = $this->context->getUser();

		# Send Ajax requests to the Ajax dispatcher.
		if ( $wgUseAjax && $action == 'ajax' ) {
			$dispatcher = new AjaxDispatcher();
			$dispatcher->performAction();
			wfProfileOut( __METHOD__ );
			return;
		}

		if ( $wgUseFileCache && $wgTitle->getNamespace() != NS_SPECIAL ) {
			wfProfileIn( 'main-try-filecache' );
			// Raw pages should handle cache control on their own,
			// even when using file cache. This reduces hits from clients.
			if ( HTMLFileCache::useFileCache() ) {
				/* Try low-level file cache hit */
				$cache = new HTMLFileCache( $wgTitle, $action );
				if ( $cache->isFileCacheGood( /* Assume up to date */ ) ) {
					/* Check incoming headers to see if client has this cached */
					$timestamp = $cache->fileCacheTime();
					if ( !$this->context->getOutput()->checkLastModified( $timestamp ) ) {
						$cache->loadFromFileCache();
					}
					# Do any stats increment/watchlist stuff
					$article = WikiPage::factory( $wgTitle );
					$article->doViewUpdates( $user );
					# Tell OutputPage that output is taken care of
					$this->context->getOutput()->disable();
					wfProfileOut( 'main-try-filecache' );
					wfProfileOut( __METHOD__ );
					return;
				}
			}
			wfProfileOut( 'main-try-filecache' );
		}

		$this->performRequest();
		$this->finalCleanup();

		wfProfileOut( __METHOD__ );
	}
}<|MERGE_RESOLUTION|>--- conflicted
+++ resolved
@@ -99,7 +99,7 @@
 		}
 
 		if ( $ret === null || ( $ret->getDBkey() == '' && $ret->getInterwiki() == '' ) ) {
-			$ret = new BadTitle;
+			$ret = SpecialPage::getTitleFor( 'Badtitle' );
 		}
 
 		return $ret;
@@ -147,7 +147,9 @@
 			array( &$title, null, &$output, &$user, $request, $this ) );
 
 		// Invalid titles. Bug 21776: The interwikis must redirect even if the page name is empty.
-		if ( $title instanceof BadTitle ) {
+		if ( is_null( $title ) || ( ( $title->getDBkey() == '' ) && ( $title->getInterwiki() == '' ) ) ) {
+			$this->context->title = SpecialPage::getTitleFor( 'Badtitle' );
+			// Die now before we mess up $wgArticle and the skin stops working
 			throw new ErrorPageError( 'badtitle', 'badtitletext' );
 		// If the user is not logged in, the Namespace:title of the article must be in
 		// the Read array in order for the user to see it. (We have to check here to
@@ -171,7 +173,7 @@
 				// 301 so google et al report the target as the actual url.
 				$output->redirect( $url, 301 );
 			} else {
-				$this->context->setTitle( new BadTitle );
+				$this->context->setTitle( SpecialPage::getTitleFor( 'Badtitle' ) );
 				wfProfileOut( __METHOD__ );
 				throw new ErrorPageError( 'badtitle', 'badtitletext' );
 			}
@@ -291,11 +293,7 @@
 		} elseif ( $action == 'editredlink' ) {
 			return 'edit';
 		}
-<<<<<<< HEAD
 		
-=======
-
->>>>>>> 907ef110
 		return $action;
 	}
 
