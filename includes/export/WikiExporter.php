--- conflicted
+++ resolved
@@ -362,17 +362,8 @@
 	 * @throws Exception
 	 */
 	protected function dumpPages( $cond, $orderRevs ) {
-<<<<<<< HEAD
-		$revQuery = MediaWikiServicesAlias::getInstance()->getRevisionStore()->getQueryInfo(
-			[ 'page' ]
-		);
-		$slotQuery = MediaWikiServicesAlias::getInstance()->getRevisionStore()->getSlotsQueryInfo(
-			[ 'content' ]
-		);
-=======
 		$revQuery = $this->revisionStore->getQueryInfo( [ 'page' ] );
 		$slotQuery = $this->revisionStore->getSlotsQueryInfo( [ 'content' ] );
->>>>>>> 9b8a1684
 
 		// We want page primary rather than revision.
 		// We also want to join in the slots and content tables.
