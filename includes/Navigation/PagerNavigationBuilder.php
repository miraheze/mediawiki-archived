--- conflicted
+++ resolved
@@ -232,21 +232,6 @@
 	}
 
 	/**
-<<<<<<< HEAD
-	 * @deprecated since 1.39
-	 * @param callable|null $callback Function to call instead of makeLink().
-	 *   See IndexPager::makeLink() for the expected signature.
-	 * @return $this
-	 */
-	public function setMakeLinkCallback( ?callable $callback ): PagerNavigationBuilder {
-		wfDeprecated( __METHOD__, '1.39' );
-		$this->makeLinkCallback = $callback;
-		return $this;
-	}
-
-	/**
-=======
->>>>>>> 1f8e9cd0
 	 * @param mixed $key
 	 * @param mixed ...$params
 	 * @return Message
