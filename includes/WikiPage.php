--- conflicted
+++ resolved
@@ -1619,14 +1619,9 @@
 	 *
 	 * @since 1.WD
 	 */
-<<<<<<< HEAD
 	public function doEditContent( Content $content, $summary, $flags = 0, $baseRevId = false,
 								   User $user = null, $serialisation_format = null ) {
-		global $wgUser, $wgDBtransactions, $wgUseAutomaticEditSummaries;
-=======
-	public function doEdit( $text, $summary, $flags = 0, $baseRevId = false, $user = null ) {
 		global $wgUser, $wgUseAutomaticEditSummaries, $wgUseRCPatrol, $wgUseNPPatrol;
->>>>>>> 69e1d12f
 
 		# Low-level sanity check
 		if ( $this->mTitle->getText() === '' ) {
