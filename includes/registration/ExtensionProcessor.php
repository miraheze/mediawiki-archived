<?php

class ExtensionProcessor implements Processor {

	/**
	 * Keys that should be set to $GLOBALS
	 *
	 * @var array
	 */
	protected static $globalSettings = [
		'ActionFilteredLogs',
		'Actions',
		'AddGroups',
		'APIFormatModules',
		'APIListModules',
		'APIMetaModules',
		'APIModules',
		'APIPropModules',
		'AuthManagerAutoConfig',
		'AvailableRights',
		'CentralIdLookupProviders',
		'ChangeCredentialsBlacklist',
		'ConfigRegistry',
		'ContentHandlers',
		'DefaultUserOptions',
		'ExtensionEntryPointListFiles',
		'ExtensionFunctions',
		'FeedClasses',
		'FileExtensions',
		'FilterLogTypes',
		'GrantPermissionGroups',
		'GrantPermissions',
		'GroupPermissions',
		'GroupsAddToSelf',
		'GroupsRemoveFromSelf',
		'HiddenPrefs',
		'ImplicitGroups',
		'JobClasses',
		'LogActions',
		'LogActionsHandlers',
		'LogHeaders',
		'LogNames',
		'LogRestrictions',
		'LogTypes',
		'MediaHandlers',
		'PasswordPolicy',
		'RateLimits',
		'RawHtmlMessages',
		'ReauthenticateTime',
		'RecentChangesFlags',
		'RemoveCredentialsBlacklist',
		'RemoveGroups',
		'ResourceLoaderSources',
		'RevokePermissions',
		'SessionProviders',
		'SpecialPages'
	];

	/**
	 * Top-level attributes that come from MW core
	 *
	 * @var string[]
	 */
	protected const CORE_ATTRIBS = [
		'ParsoidModules',
		'RestRoutes',
		'SkinOOUIThemes',
		'SearchMappings',
		'TrackingCategories',
	];

	/**
	 * Mapping of global settings to their specific merge strategies.
	 *
	 * @see ExtensionRegistry::exportExtractedData
	 * @see getExtractedInfo
	 * @var array
	 */
	protected const MERGE_STRATEGIES = [
		'wgAuthManagerAutoConfig' => 'array_plus_2d',
		'wgCapitalLinkOverrides' => 'array_plus',
		'wgExtraGenderNamespaces' => 'array_plus',
		'wgGrantPermissions' => 'array_plus_2d',
		'wgGroupPermissions' => 'array_plus_2d',
		'wgHooks' => 'array_merge_recursive',
		'wgNamespaceContentModels' => 'array_plus',
		'wgNamespaceProtection' => 'array_plus',
		'wgNamespacesWithSubpages' => 'array_plus',
		'wgPasswordPolicy' => 'array_merge_recursive',
		'wgRateLimits' => 'array_plus_2d',
		'wgRevokePermissions' => 'array_plus_2d',
	];

	/**
	 * Keys that are part of the extension credits
	 *
	 * @var array
	 */
	protected const CREDIT_ATTRIBS = [
		'type',
		'author',
		'description',
		'descriptionmsg',
		'license-name',
		'name',
		'namemsg',
		'url',
		'version',
	];

	/**
	 * Things that are not 'attributes', and are not in
	 * $globalSettings or CREDIT_ATTRIBS.
	 *
	 * @var array
	 */
	protected const NOT_ATTRIBS = [
		'callback',
		'config',
		'config_prefix',
		'load_composer_autoloader',
		'manifest_version',
		'namespaces',
		'requires',
		'AutoloadClasses',
		'ExtensionMessagesFiles',
		'Hooks',
		'MessagePosterModule',
		'MessagesDirs',
		'OOUIThemePaths',
		'ParserTestFiles',
		'QUnitTestModule',
		'ResourceFileModulePaths',
		'ResourceModuleSkinStyles',
		'ResourceModules',
		'ServiceWiringFiles',
	];

	/**
	 * Stuff that is going to be set to $GLOBALS
	 *
	 * Some keys are pre-set to arrays so we can += to them
	 *
	 * @var array
	 */
	protected $globals = [
		'wgExtensionMessagesFiles' => [],
		'wgMessagesDirs' => [],
	];

	/**
	 * Things that should be define()'d
	 *
	 * @var array
	 */
	protected $defines = [];

	/**
	 * Things to be called once registration of these extensions are done
	 * keyed by the name of the extension that it belongs to
	 *
	 * @var callable[]
	 */
	protected $callbacks = [];

	/**
	 * @var array
	 */
	protected $credits = [];

	/**
	 * Any thing else in the $info that hasn't
	 * already been processed
	 *
	 * @var array
	 */
	protected $attributes = [];

	/**
	 * Extension attributes, keyed by name =>
	 *  settings.
	 *
	 * @var array
	 */
	protected $extAttributes = [];

	/**
	 * @param string $path
	 * @param array $info
	 * @param int $version manifest_version for info
	 */
	public function extractInfo( $path, array $info, $version ) {
		$dir = dirname( $path );
		$this->extractHooks( $info, $path );
		$this->extractExtensionMessagesFiles( $dir, $info );
		$this->extractMessagesDirs( $dir, $info );
		$this->extractSkins( $dir, $info );
		$this->extractSkinImportPaths( $dir, $info );
		$this->extractNamespaces( $info );
		$this->extractResourceLoaderModules( $dir, $info );
		if ( isset( $info['ServiceWiringFiles'] ) ) {
			$this->extractPathBasedGlobal(
				'wgServiceWiringFiles',
				$dir,
				$info['ServiceWiringFiles']
			);
		}
		if ( isset( $info['ParserTestFiles'] ) ) {
			$this->extractPathBasedGlobal(
				'wgParserTestFiles',
				$dir,
				$info['ParserTestFiles']
			);
		}
		$name = $this->extractCredits( $path, $info );
		if ( isset( $info['callback'] ) ) {
			$this->callbacks[$name] = $info['callback'];
		}

		// config should be after all core globals are extracted,
		// so duplicate setting detection will work fully
		if ( $version >= 2 ) {
			$this->extractConfig2( $info, $dir );
		} else {
			// $version === 1
			$this->extractConfig1( $info );
		}

		// Record the extension name in the ParsoidModules property
		if ( isset( $info['ParsoidModules'] ) ) {
			foreach ( $info['ParsoidModules'] as &$module ) {
				if ( is_string( $module ) ) {
					$className = $module;
					$module = [
						'class' => $className,
					];
				}
				$module['name'] = $name;
			}
		}

		if ( $version >= 2 ) {
			$this->extractAttributes( $path, $info );
		}

		foreach ( $info as $key => $val ) {
			// If it's a global setting,
			if ( in_array( $key, self::$globalSettings ) ) {
				$this->storeToArrayRecursive( $path, "wg$key", $val, $this->globals );
				continue;
			}
			// Ignore anything that starts with a @
			if ( $key[0] === '@' ) {
				continue;
			}

			if ( $version >= 2 ) {
				// Only allowed attributes are set
				if ( in_array( $key, self::CORE_ATTRIBS ) ) {
					$this->storeToArray( $path, $key, $val, $this->attributes );
				}
			} else {
				// version === 1
				if ( !in_array( $key, self::NOT_ATTRIBS )
					&& !in_array( $key, self::CREDIT_ATTRIBS )
				) {
					// If it's not disallowed, it's an attribute
					$this->storeToArrayRecursive( $path, $key, $val, $this->attributes );
				}
			}
		}
	}

	/**
	 * @param string $path
	 * @param array $info
	 */
	protected function extractAttributes( $path, array $info ) {
		if ( isset( $info['attributes'] ) ) {
			foreach ( $info['attributes'] as $extName => $value ) {
				$this->storeToArrayRecursive( $path, $extName, $value, $this->extAttributes );
			}
		}
	}

	public function getExtractedInfo() {
		// Make sure the merge strategies are set
		foreach ( $this->globals as $key => $val ) {
			if ( isset( self::MERGE_STRATEGIES[$key] ) ) {
				$this->globals[$key][ExtensionRegistry::MERGE_STRATEGY] = self::MERGE_STRATEGIES[$key];
			}
		}

		// Merge $this->extAttributes into $this->attributes depending on what is loaded
		foreach ( $this->extAttributes as $extName => $value ) {
			// Only set the attribute if $extName is loaded (and hence present in credits)
			if ( isset( $this->credits[$extName] ) ) {
				foreach ( $value as $attrName => $attrValue ) {
					$this->storeToArrayRecursive(
						'', // Don't provide a path since it's impossible to generate an error here
						$extName . $attrName,
						$attrValue,
						$this->attributes
					);
				}
				unset( $this->extAttributes[$extName] );
			}
		}

		return [
			'globals' => $this->globals,
			'defines' => $this->defines,
			'callbacks' => $this->callbacks,
			'credits' => $this->credits,
			'attributes' => $this->attributes,
		];
	}

	public function getRequirements( array $info, $includeDev ) {
		// Quick shortcuts
		if ( !$includeDev || !isset( $info['dev-requires'] ) ) {
			return $info['requires'] ?? [];
		}

		if ( !isset( $info['requires'] ) ) {
			return $info['dev-requires'] ?? [];
		}

		// OK, we actually have to merge everything
		$merged = [];

		// Helper that combines version requirements by
		// picking the non-null if one is, or combines
		// the two. Note that it is not possible for
		// both inputs to be null.
		$pick = static function ( $a, $b ) {
			if ( $a === null ) {
				return $b;
			} elseif ( $b === null ) {
				return $a;
			} else {
				return "$a $b";
			}
		};

		$req = $info['requires'];
		$dev = $info['dev-requires'];
		if ( isset( $req['MediaWiki'] ) || isset( $dev['MediaWiki'] ) ) {
			$merged['MediaWiki'] = $pick(
				$req['MediaWiki'] ?? null,
				$dev['MediaWiki'] ?? null
			);
		}

		$platform = array_merge(
			array_keys( $req['platform'] ?? [] ),
			array_keys( $dev['platform'] ?? [] )
		);
		if ( $platform ) {
			foreach ( $platform as $pkey ) {
				if ( $pkey === 'php' ) {
					$value = $pick(
						$req['platform']['php'] ?? null,
						$dev['platform']['php'] ?? null
					);
				} else {
					// Prefer dev value, but these should be constant
					// anyways (ext-* and ability-*)
					$value = $dev['platform'][$pkey] ?? $req['platform'][$pkey];
				}
				$merged['platform'][$pkey] = $value;
			}
		}

		foreach ( [ 'extensions', 'skins' ] as $thing ) {
			$things = array_merge(
				array_keys( $req[$thing] ?? [] ),
				array_keys( $dev[$thing] ?? [] )
			);
			foreach ( $things as $name ) {
				$merged[$thing][$name] = $pick(
					$req[$thing][$name] ?? null,
					$dev[$thing][$name] ?? null
				);
			}
		}
		return $merged;
	}

	/**
	 * When handler value is an array, set $wgHooks or Hooks attribute
	 * Could be legacy hook e.g. 'GlobalFunctionName' or non-legacy hook
	 * referencing a handler definition from 'HookHandler' attribute
	 *
	 * @param array $callback Handler
	 * @param array $hookHandlersAttr handler definitions from 'HookHandler' attribute
	 * @param string $name
	 * @param string $path extension.json file path
	 * @throws UnexpectedValueException
	 */
	private function setArrayHookHandler(
		array $callback,
		array $hookHandlersAttr,
		string $name,
		string $path
	) {
		if ( isset( $callback['handler'] ) ) {
			$handlerName = $callback['handler'];
			$handlerDefinition = $hookHandlersAttr[$handlerName] ?? false;
			if ( !$handlerDefinition ) {
				throw new UnexpectedValueException(
					"Missing handler definition for $name in HookHandlers attribute in $path"
				);
			}
			$callback['handler'] = $handlerDefinition;
			$callback['extensionPath'] = $path;
			$this->attributes['Hooks'][$name][] = $callback;
		} else {
			foreach ( $callback as $callable ) {
				if ( is_array( $callable ) ) {
					if ( isset( $callable['handler'] ) ) { // Non-legacy style handler
						$this->setArrayHookHandler( $callable, $hookHandlersAttr, $name, $path );
					} else { // Legacy style handler array
						$this->globals['wgHooks'][$name][] = $callable;
					}
				} elseif ( is_string( $callable ) ) {
					$this->setStringHookHandler( $callable, $hookHandlersAttr, $name, $path );
				}
			}
		}
	}

	/**
	 * When handler value is a string, set $wgHooks or Hooks attribute.
	 * Could be legacy hook e.g. 'GlobalFunctionName' or non-legacy hook
	 * referencing a handler definition from 'HookHandler' attribute
	 *
	 * @param string $callback Handler
	 * @param array $hookHandlersAttr handler definitions from 'HookHandler' attribute
	 * @param string $name
	 * @param string $path
	 */
	private function setStringHookHandler(
		string $callback,
		array $hookHandlersAttr,
		string $name,
		string $path
	) {
		if ( isset( $hookHandlersAttr[$callback] ) ) {
			$handler = [
				'handler' => $hookHandlersAttr[$callback],
				'extensionPath' => $path
			];
			$this->attributes['Hooks'][$name][] = $handler;
		} else { // legacy style handler
			$this->globals['wgHooks'][$name][] = $callback;
		}
	}

	/**
	 * Extract hook information from Hooks and HookHandler attributes.
	 * Store hook in $wgHooks if a legacy style handler or the 'Hooks' attribute if
	 * a non-legacy handler
	 *
	 * @param array $info attributes and associated values from extension.json
	 * @param string $path path to extension.json
	 */
	protected function extractHooks( array $info, string $path ) {
		$extName = $info['name'];
		if ( isset( $info['Hooks'] ) ) {
			$hookHandlersAttr = [];
			foreach ( $info['HookHandlers'] ?? [] as $name => $def ) {
				$hookHandlersAttr[$name] = [ 'name' => "$extName-$name" ] + $def;
			}
			foreach ( $info['Hooks'] as $name => $callback ) {
				if ( is_string( $callback ) ) {
					$this->setStringHookHandler( $callback, $hookHandlersAttr, $name, $path );
				} elseif ( is_array( $callback ) ) {
					$this->setArrayHookHandler( $callback, $hookHandlersAttr, $name, $path );
				}
			}
		}
		if ( isset( $info['DeprecatedHooks'] ) ) {
			$deprecatedHooks = [];
			foreach ( $info['DeprecatedHooks'] as $name => $deprecatedHookInfo ) {
				$deprecatedHookInfo += [ 'component' => $extName ];
				$deprecatedHooks[$name] = $deprecatedHookInfo;
			}
			if ( isset( $this->attributes['DeprecatedHooks'] ) ) {
				$this->attributes['DeprecatedHooks'] += $deprecatedHooks;
			} else {
				$this->attributes['DeprecatedHooks'] = $deprecatedHooks;
			}
		}
	}

	/**
	 * Register namespaces with the appropriate global settings
	 *
	 * @param array $info
	 */
	protected function extractNamespaces( array $info ) {
		if ( isset( $info['namespaces'] ) ) {
			foreach ( $info['namespaces'] as $ns ) {
				if ( defined( $ns['constant'] ) ) {
					// If the namespace constant is already defined, use it.
					// This allows namespace IDs to be overwritten locally.
					$id = constant( $ns['constant'] );
				} else {
					$id = $ns['id'];
				}
				$this->defines[ $ns['constant'] ] = $id;

				if ( !( isset( $ns['conditional'] ) && $ns['conditional'] ) ) {
					// If it is not conditional, register it
					$this->attributes['ExtensionNamespaces'][$id] = $ns['name'];
				}
				if ( isset( $ns['movable'] ) && !$ns['movable'] ) {
					$this->attributes['ImmovableNamespaces'][] = $id;
				}
				if ( isset( $ns['gender'] ) ) {
					$this->globals['wgExtraGenderNamespaces'][$id] = $ns['gender'];
				}
				if ( isset( $ns['subpages'] ) && $ns['subpages'] ) {
					$this->globals['wgNamespacesWithSubpages'][$id] = true;
				}
				if ( isset( $ns['content'] ) && $ns['content'] ) {
					$this->globals['wgContentNamespaces'][] = $id;
				}
				if ( isset( $ns['defaultcontentmodel'] ) ) {
					$this->globals['wgNamespaceContentModels'][$id] = $ns['defaultcontentmodel'];
				}
				if ( isset( $ns['protection'] ) ) {
					$this->globals['wgNamespaceProtection'][$id] = $ns['protection'];
				}
				if ( isset( $ns['capitallinkoverride'] ) ) {
					$this->globals['wgCapitalLinkOverrides'][$id] = $ns['capitallinkoverride'];
				}
				if ( isset( $ns['includable'] ) && !$ns['includable'] ) {
					$this->globals['wgNonincludableNamespaces'][] = $id;
				}
			}
		}
	}

	protected function extractResourceLoaderModules( $dir, array $info ) {
		$defaultPaths = $info['ResourceFileModulePaths'] ?? false;
		if ( isset( $defaultPaths['localBasePath'] ) ) {
			if ( $defaultPaths['localBasePath'] === '' ) {
				// Avoid double slashes (e.g. /extensions/Example//path)
				$defaultPaths['localBasePath'] = $dir;
			} else {
				$defaultPaths['localBasePath'] = "$dir/{$defaultPaths['localBasePath']}";
			}
		}

		foreach ( [ 'ResourceModules', 'ResourceModuleSkinStyles', 'OOUIThemePaths' ] as $setting ) {
			if ( isset( $info[$setting] ) ) {
				foreach ( $info[$setting] as $name => $data ) {
					if ( isset( $data['localBasePath'] ) ) {
						if ( $data['localBasePath'] === '' ) {
							// Avoid double slashes (e.g. /extensions/Example//path)
							$data['localBasePath'] = $dir;
						} else {
							$data['localBasePath'] = "$dir/{$data['localBasePath']}";
						}
					}
					if ( $defaultPaths ) {
						$data += $defaultPaths;
					}
					$this->attributes[$setting][$name] = $data;
				}
			}
		}

		if ( isset( $info['QUnitTestModule'] ) ) {
			$data = $info['QUnitTestModule'];
			if ( isset( $data['localBasePath'] ) ) {
				if ( $data['localBasePath'] === '' ) {
					// Avoid double slashes (e.g. /extensions/Example//path)
					$data['localBasePath'] = $dir;
				} else {
					$data['localBasePath'] = "$dir/{$data['localBasePath']}";
				}
			}
			$this->attributes['QUnitTestModules']["test.{$info['name']}"] = $data;
		}

		if ( isset( $info['MessagePosterModule'] ) ) {
			$data = $info['MessagePosterModule'];
			$basePath = $data['localBasePath'] ?? '';
			$baseDir = $basePath === '' ? $dir : "$dir/$basePath";
			foreach ( $data['scripts'] ?? [] as $scripts ) {
				$this->attributes['MessagePosterModule']['scripts'][] =
					new ResourceLoaderFilePath( $scripts, $baseDir );
			}
			foreach ( $data['dependencies'] ?? [] as $dependency ) {
				$this->attributes['MessagePosterModule']['dependencies'][] = $dependency;
			}
		}
	}

	protected function extractExtensionMessagesFiles( $dir, array $info ) {
		if ( isset( $info['ExtensionMessagesFiles'] ) ) {
			foreach ( $info['ExtensionMessagesFiles'] as &$file ) {
				$file = "$dir/$file";
			}
			$this->globals["wgExtensionMessagesFiles"] += $info['ExtensionMessagesFiles'];
		}
	}

	/**
	 * Set message-related settings, which need to be expanded to use
	 * absolute paths
	 *
	 * @param string $dir
	 * @param array $info
	 */
	protected function extractMessagesDirs( $dir, array $info ) {
		if ( isset( $info['MessagesDirs'] ) ) {
			foreach ( $info['MessagesDirs'] as $name => $files ) {
				foreach ( (array)$files as $file ) {
					$this->globals["wgMessagesDirs"][$name][] = "$dir/$file";
				}
			}
		}
	}

	/**
	 * Extract skins and handle path correction for templateDirectory.
	 *
	 * @param string $dir
	 * @param array $info
	 */
	protected function extractSkins( $dir, array $info ) {
		if ( isset( $info['ValidSkinNames'] ) ) {
			foreach ( $info['ValidSkinNames'] as $skinKey => $data ) {
				if ( isset( $data['args'][0]['templateDirectory'] ) ) {
					$templateDirectory = $data['args'][0]['templateDirectory'];
					$correctedPath = $dir . '/' . $templateDirectory;
					// Historically the template directory was relative to core
					// but it really should've been relative to the skin directory.
					// If the path exists relative to the skin directory, assume that
					// is what was intended. Otherwise fall back on the previous behavior
					// of having it relative to core.
					if ( is_dir( $correctedPath ) ) {
						$data['args'][0]['templateDirectory'] = $correctedPath;
					} else {
						$data['args'][0]['templateDirectory'] = $templateDirectory;
						wfDeprecatedMsg(
<<<<<<< HEAD
							'Template directory should be relative to skin or omitted.',
=======
							'Template directory should be relative to skin or omitted for skin ' . $skinKey,
>>>>>>> 4afd0f7c
							'1.37'
						);
					}
				} elseif ( isset( $data['args'][0] ) ) {
					// If not set, we set a sensible default.
					$data['args'][0]['templateDirectory'] = $dir . '/templates';
				}
				$this->globals['wgValidSkinNames'][$skinKey] = $data;
			}
		}
	}

	/**
	 * @param string $dir
	 * @param array $info
	 */
	protected function extractSkinImportPaths( $dir, array $info ) {
		if ( isset( $info['SkinLessImportPaths'] ) ) {
			foreach ( $info['SkinLessImportPaths'] as $skin => $subpath ) {
				$this->attributes['SkinLessImportPaths'][$skin] = "$dir/$subpath";
			}
		}
	}

	/**
	 * @param string $path
	 * @param array $info
	 * @return string Name of thing
	 * @throws Exception
	 */
	protected function extractCredits( $path, array $info ) {
		$credits = [
			'path' => $path,
			'type' => 'other',
		];
		foreach ( self::CREDIT_ATTRIBS as $attr ) {
			if ( isset( $info[$attr] ) ) {
				$credits[$attr] = $info[$attr];
			}
		}

		$name = $credits['name'];

		// If someone is loading the same thing twice, throw
		// a nice error (T121493)
		if ( isset( $this->credits[$name] ) ) {
			$firstPath = $this->credits[$name]['path'];
			$secondPath = $credits['path'];
			throw new Exception( "It was attempted to load $name twice, from $firstPath and $secondPath." );
		}

		$this->credits[$name] = $credits;

		return $name;
	}

	/**
	 * Set configuration settings for manifest_version == 1
	 * @todo In the future, this should be done via Config interfaces
	 *
	 * @param array $info
	 */
	protected function extractConfig1( array $info ) {
		if ( isset( $info['config'] ) ) {
			if ( isset( $info['config']['_prefix'] ) ) {
				$prefix = $info['config']['_prefix'];
				unset( $info['config']['_prefix'] );
			} else {
				$prefix = 'wg';
			}
			foreach ( $info['config'] as $key => $val ) {
				if ( $key[0] !== '@' ) {
					$this->addConfigGlobal( "$prefix$key", $val, $info['name'] );
				}
			}
		}
	}

	/**
	 * Set configuration settings for manifest_version == 2
	 * @todo In the future, this should be done via Config interfaces
	 *
	 * @param array $info
	 * @param string $dir
	 */
	protected function extractConfig2( array $info, $dir ) {
		$prefix = $info['config_prefix'] ?? 'wg';
		if ( isset( $info['config'] ) ) {
			foreach ( $info['config'] as $key => $data ) {
				if ( !array_key_exists( 'value', $data ) ) {
					throw new UnexpectedValueException( "Missing value for config $key" );
				}

				$value = $data['value'];
				if ( isset( $data['path'] ) && $data['path'] ) {
					$callback = static function ( $value ) use ( $dir ) {
						return "$dir/$value";
					};
					if ( is_array( $value ) ) {
						$value = array_map( $callback, $value );
					} else {
						$value = $callback( $value );
					}
				}
				if ( isset( $data['merge_strategy'] ) ) {
					$value[ExtensionRegistry::MERGE_STRATEGY] = $data['merge_strategy'];
				}
				$this->addConfigGlobal( "$prefix$key", $value, $info['name'] );
				$data['providedby'] = $info['name'];
				if ( isset( $info['ConfigRegistry'][0] ) ) {
					$data['configregistry'] = array_keys( $info['ConfigRegistry'] )[0];
				}
			}
		}
	}

	/**
	 * Helper function to set a value to a specific global, if it isn't set already.
	 *
	 * @param string $key The config key with the prefix and anything
	 * @param mixed $value The value of the config
	 * @param string $extName Name of the extension
	 */
	private function addConfigGlobal( $key, $value, $extName ) {
		if ( array_key_exists( $key, $this->globals ) ) {
			throw new RuntimeException(
				"The configuration setting '$key' was already set by MediaWiki core or"
				. " another extension, and cannot be set again by $extName." );
		}
		$this->globals[$key] = $value;
	}

	protected function extractPathBasedGlobal( $global, $dir, $paths ) {
		foreach ( $paths as $path ) {
			$this->globals[$global][] = "$dir/$path";
		}
	}

	/**
	 * Stores $value to $array; using array_merge_recursive() if $array already contains $name
	 *
	 * @param string $path
	 * @param string $name
	 * @param array $value
	 * @param array &$array
	 * @throws InvalidArgumentException
	 */
	protected function storeToArrayRecursive( $path, $name, $value, &$array ) {
		if ( !is_array( $value ) ) {
			throw new InvalidArgumentException( "The value for '$name' should be an array (from $path)" );
		}
		if ( isset( $array[$name] ) ) {
			$array[$name] = array_merge_recursive( $array[$name], $value );
		} else {
			$array[$name] = $value;
		}
	}

	/**
	 * Stores $value to $array; using array_merge() if $array already contains $name
	 *
	 * @param string $path
	 * @param string $name
	 * @param array $value
	 * @param array &$array
	 * @throws InvalidArgumentException
	 */
	protected function storeToArray( $path, $name, $value, &$array ) {
		if ( !is_array( $value ) ) {
			throw new InvalidArgumentException( "The value for '$name' should be an array (from $path)" );
		}
		if ( isset( $array[$name] ) ) {
			$array[$name] = array_merge( $array[$name], $value );
		} else {
			$array[$name] = $value;
		}
	}

	public function getExtraAutoloaderPaths( $dir, array $info ) {
		$paths = [];
		if ( isset( $info['load_composer_autoloader'] ) && $info['load_composer_autoloader'] === true ) {
			$paths[] = "$dir/vendor/autoload.php";
		}
		return $paths;
	}
}<|MERGE_RESOLUTION|>--- conflicted
+++ resolved
@@ -648,11 +648,7 @@
 					} else {
 						$data['args'][0]['templateDirectory'] = $templateDirectory;
 						wfDeprecatedMsg(
-<<<<<<< HEAD
-							'Template directory should be relative to skin or omitted.',
-=======
 							'Template directory should be relative to skin or omitted for skin ' . $skinKey,
->>>>>>> 4afd0f7c
 							'1.37'
 						);
 					}
