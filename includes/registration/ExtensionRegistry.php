--- conflicted
+++ resolved
@@ -17,525 +17,522 @@
  */
 class ExtensionRegistry {
 
-	/**
-	 * "requires" key that applies to MediaWiki core/$wgVersion
-	 */
-	const MEDIAWIKI_CORE = 'MediaWiki';
-
-	/**
-	 * Version of the highest supported manifest version
-	 * Note: Update MANIFEST_VERSION_MW_VERSION when changing this
-	 */
-	const MANIFEST_VERSION = 2;
-
-	/**
-	 * MediaWiki version constraint representing what the current
-	 * highest MANIFEST_VERSION is supported in
-	 */
-	const MANIFEST_VERSION_MW_VERSION = '>= 1.29.0';
-
-	/**
-	 * Version of the oldest supported manifest version
-	 */
-	const OLDEST_MANIFEST_VERSION = 1;
-
-	/**
-	 * Bump whenever the registration cache needs resetting
-	 */
-	const CACHE_VERSION = 7;
-
-	/**
-	 * Special key that defines the merge strategy
-	 *
-	 * @since 1.26
-	 */
-	const MERGE_STRATEGY = '_merge_strategy';
-
-	/**
-	 * Array of loaded things, keyed by name, values are credits information
-	 *
-	 * @var array
-	 */
-	private $loaded = [];
-
-	/**
-	 * List of paths that should be loaded
-	 *
-	 * @var array
-	 */
-	protected $queued = [];
-
-	/**
-	 * Whether we are done loading things
-	 *
-	 * @var bool
-	 */
-	private $finished = false;
-
-	/**
-	 * Items in the JSON file that aren't being
-	 * set as globals
-	 *
-	 * @var array
-	 */
-	protected $attributes = [];
-
-	/**
-	 * Attributes for testing
-	 *
-	 * @var array
-	 */
-	protected $testAttributes = [];
-
-	/**
-	 * Whether to check dev-requires
-	 *
-	 * @var bool
-	 */
-	protected $checkDev = false;
-
-	/**
-	 * @var ExtensionRegistry
-	 */
-	private static $instance;
-
-	/**
-	 * @codeCoverageIgnore
-	 * @return ExtensionRegistry
-	 */
-	public static function getInstance() {
-		if ( self::$instance === null ) {
-			self::$instance = new self();
-		}
-
-		return self::$instance;
-	}
-
-	/**
-	 * @since 1.34
-	 * @param bool $check
-	 */
-	public function setCheckDevRequires( $check ) {
-		$this->checkDev = $check;
-	}
-
-	/**
-	 * @param string $path Absolute path to the JSON file
-	 */
-	public function queue( $path ) {
-		global $wgExtensionInfoMTime;
-
-		$mtime = $wgExtensionInfoMTime;
-		if ( $mtime === false ) {
-			AtEase::suppressWarnings();
-			$mtime = filemtime( $path );
-			AtEase::restoreWarnings();
-			// @codeCoverageIgnoreStart
-			if ( $mtime === false ) {
-				$err = error_get_last();
-				throw new Exception( "Unable to open file $path: {$err['message']}" );
-				// @codeCoverageIgnoreEnd
-			}
-		}
-		$this->queued[$path] = $mtime;
-	}
-
-	/**
-	 * @throws MWException If the queue is already marked as finished (no further things should
-	 *  be loaded then).
-	 */
-	public function loadFromQueue() {
-		global $wgVersion, $wgDevelopmentWarnings, $wgObjectCaches;
-		if ( !$this->queued ) {
-			return;
-		}
-
-		if ( $this->finished ) {
-			throw new MWException(
-				"The following paths tried to load late: "
-				. implode( ', ', array_keys( $this->queued ) )
-			);
-		}
-
-		// A few more things to vary the cache on
-		$versions = [
-			'registration' => self::CACHE_VERSION,
-			'mediawiki' => $wgVersion,
-			'abilities' => $this->getAbilities(),
-<<<<<<< HEAD
-=======
-			'checkDev' => $this->checkDev,
->>>>>>> e2509cbd
-		];
-
-		// We use a try/catch because we don't want to fail here
-		// if $wgObjectCaches is not configured properly for APC setup
-		try {
-			// Avoid MediaWikiServices to prevent instantiating it before extensions have loaded
-			$cacheId = ObjectCache::detectLocalServerCache();
-			$cache = ObjectCache::newFromParams( $wgObjectCaches[$cacheId] );
-		} catch ( InvalidArgumentException $e ) {
-			$cache = new EmptyBagOStuff();
-		}
-		// See if this queue is in APC
-		$key = $cache->makeKey(
-			'registration',
-			md5( json_encode( $this->queued + $versions ) )
-		);
-		$data = $cache->get( $key );
-		if ( $data ) {
-			$this->exportExtractedData( $data );
-		} else {
-			$data = $this->readFromQueue( $this->queued );
-			$this->exportExtractedData( $data );
-			// Do this late since we don't want to extract it since we already
-			// did that, but it should be cached
-			$data['globals']['wgAutoloadClasses'] += $data['autoload'];
-			unset( $data['autoload'] );
-			if ( !( $data['warnings'] && $wgDevelopmentWarnings ) ) {
-				// If there were no warnings that were shown, cache it
-				$cache->set( $key, $data, 60 * 60 * 24 );
-			}
-		}
-		$this->queued = [];
-	}
-
-	/**
-	 * Get the current load queue. Not intended to be used
-	 * outside of the installer.
-	 *
-	 * @return array
-	 */
-	public function getQueue() {
-		return $this->queued;
-	}
-
-	/**
-	 * Clear the current load queue. Not intended to be used
-	 * outside of the installer.
-	 */
-	public function clearQueue() {
-		$this->queued = [];
-	}
-
-	/**
-	 * After this is called, no more extensions can be loaded
-	 *
-	 * @since 1.29
-	 */
-	public function finish() {
-		$this->finished = true;
-	}
-
-	/**
-	 * Get the list of abilities and their values
-	 * @return bool[]
-	 */
-	private function getAbilities() {
-		return [
-			'shell' => !Shell::isDisabled(),
-		];
-	}
-
-	/**
-	 * Queries information about the software environment and constructs an appropiate version checker
-	 *
-	 * @return VersionChecker
-	 */
-	private function buildVersionChecker() {
-		global $wgVersion;
-		// array to optionally specify more verbose error messages for
-		// missing abilities
-		$abilityErrors = [
-			'shell' => ( new ShellDisabledError() )->getMessage(),
-		];
-
-		return new VersionChecker(
-			$wgVersion,
-			PHP_MAJOR_VERSION . '.' . PHP_MINOR_VERSION . '.' . PHP_RELEASE_VERSION,
-			get_loaded_extensions(),
-			$this->getAbilities(),
-			$abilityErrors
-		);
-	}
-
-	/**
-	 * Process a queue of extensions and return their extracted data
-	 *
-	 * @param array $queue keys are filenames, values are ignored
-	 * @return array extracted info
-	 * @throws Exception
-	 * @throws ExtensionDependencyError
-	 */
-	public function readFromQueue( array $queue ) {
-		$autoloadClasses = [];
-		$autoloadNamespaces = [];
-		$autoloaderPaths = [];
-		$processor = new ExtensionProcessor();
-		$versionChecker = $this->buildVersionChecker();
-		$extDependencies = [];
-		$incompatible = [];
-		$warnings = false;
-		foreach ( $queue as $path => $mtime ) {
-			$json = file_get_contents( $path );
-			if ( $json === false ) {
-				throw new Exception( "Unable to read $path, does it exist?" );
-			}
-			$info = json_decode( $json, /* $assoc = */ true );
-			if ( !is_array( $info ) ) {
-				throw new Exception( "$path is not a valid JSON file." );
-			}
-
-			if ( !isset( $info['manifest_version'] ) ) {
-				wfDeprecated(
-					"{$info['name']}'s extension.json or skin.json does not have manifest_version",
-					'1.29'
-				);
-				$warnings = true;
-				// For backwards-compatability, assume a version of 1
-				$info['manifest_version'] = 1;
-			}
-			$version = $info['manifest_version'];
-			if ( $version < self::OLDEST_MANIFEST_VERSION || $version > self::MANIFEST_VERSION ) {
-				$incompatible[] = "$path: unsupported manifest_version: {$version}";
-			}
-
-			$dir = dirname( $path );
-			self::exportAutoloadClassesAndNamespaces(
-				$dir,
-				$info,
-				$autoloadClasses,
-				$autoloadNamespaces
-			);
-
-			// get all requirements/dependencies for this extension
-			$requires = $processor->getRequirements( $info, $this->checkDev );
-
-			// validate the information needed and add the requirements
-			if ( is_array( $requires ) && $requires && isset( $info['name'] ) ) {
-				$extDependencies[$info['name']] = $requires;
-			}
-
-			// Get extra paths for later inclusion
-			$autoloaderPaths = array_merge( $autoloaderPaths,
-				$processor->getExtraAutoloaderPaths( $dir, $info ) );
-			// Compatible, read and extract info
-			$processor->extractInfo( $path, $info, $version );
-		}
-		$data = $processor->getExtractedInfo();
-		$data['warnings'] = $warnings;
-
-		// check for incompatible extensions
-		$incompatible = array_merge(
-			$incompatible,
-			$versionChecker
-				->setLoadedExtensionsAndSkins( $data['credits'] )
-				->checkArray( $extDependencies )
-		);
-
-		if ( $incompatible ) {
-			throw new ExtensionDependencyError( $incompatible );
-		}
-
-		// Need to set this so we can += to it later
-		$data['globals']['wgAutoloadClasses'] = [];
-		$data['autoload'] = $autoloadClasses;
-		$data['autoloaderPaths'] = $autoloaderPaths;
-		$data['autoloaderNS'] = $autoloadNamespaces;
-		return $data;
-	}
-
-	/**
-	 * Export autoload classes and namespaces for a given directory and parsed JSON info file.
-	 *
-	 * @param string $dir
-	 * @param array $info
-	 * @param array &$autoloadClasses
-	 * @param array &$autoloadNamespaces
-	 */
-	public static function exportAutoloadClassesAndNamespaces(
-		$dir, $info, &$autoloadClasses = [], &$autoloadNamespaces = []
-	) {
-		if ( isset( $info['AutoloadClasses'] ) ) {
-			$autoload = self::processAutoLoader( $dir, $info['AutoloadClasses'] );
-			$GLOBALS['wgAutoloadClasses'] += $autoload;
-			$autoloadClasses += $autoload;
-		}
-		if ( isset( $info['AutoloadNamespaces'] ) ) {
-			$autoloadNamespaces += self::processAutoLoader( $dir, $info['AutoloadNamespaces'] );
-			AutoLoader::$psr4Namespaces += $autoloadNamespaces;
-		}
-	}
-
-	protected function exportExtractedData( array $info ) {
-		foreach ( $info['globals'] as $key => $val ) {
-			// If a merge strategy is set, read it and remove it from the value
-			// so it doesn't accidentally end up getting set.
-			if ( is_array( $val ) && isset( $val[self::MERGE_STRATEGY] ) ) {
-				$mergeStrategy = $val[self::MERGE_STRATEGY];
-				unset( $val[self::MERGE_STRATEGY] );
-			} else {
-				$mergeStrategy = 'array_merge';
-			}
-
-			// Optimistic: If the global is not set, or is an empty array, replace it entirely.
-			// Will be O(1) performance.
-			if ( !array_key_exists( $key, $GLOBALS ) || ( is_array( $GLOBALS[$key] ) && !$GLOBALS[$key] ) ) {
-				$GLOBALS[$key] = $val;
-				continue;
-			}
-
-			if ( !is_array( $GLOBALS[$key] ) || !is_array( $val ) ) {
-				// config setting that has already been overridden, don't set it
-				continue;
-			}
-
-			switch ( $mergeStrategy ) {
-				case 'array_merge_recursive':
-					$GLOBALS[$key] = array_merge_recursive( $GLOBALS[$key], $val );
-					break;
-				case 'array_replace_recursive':
-					$GLOBALS[$key] = array_replace_recursive( $GLOBALS[$key], $val );
-					break;
-				case 'array_plus_2d':
-					$GLOBALS[$key] = wfArrayPlus2d( $GLOBALS[$key], $val );
-					break;
-				case 'array_plus':
-					$GLOBALS[$key] += $val;
-					break;
-				case 'array_merge':
-					$GLOBALS[$key] = array_merge( $val, $GLOBALS[$key] );
-					break;
-				default:
-					throw new UnexpectedValueException( "Unknown merge strategy '$mergeStrategy'" );
-			}
-		}
-
-		if ( isset( $info['autoloaderNS'] ) ) {
-			AutoLoader::$psr4Namespaces += $info['autoloaderNS'];
-		}
-
-		foreach ( $info['defines'] as $name => $val ) {
-			define( $name, $val );
-		}
-		foreach ( $info['autoloaderPaths'] as $path ) {
-			if ( file_exists( $path ) ) {
-				require_once $path;
-			}
-		}
-
-		$this->loaded += $info['credits'];
-		if ( $info['attributes'] ) {
-			if ( !$this->attributes ) {
-				$this->attributes = $info['attributes'];
-			} else {
-				$this->attributes = array_merge_recursive( $this->attributes, $info['attributes'] );
-			}
-		}
-
-		foreach ( $info['callbacks'] as $name => $cb ) {
-			if ( !is_callable( $cb ) ) {
-				if ( is_array( $cb ) ) {
-					$cb = '[ ' . implode( ', ', $cb ) . ' ]';
-				}
-				throw new UnexpectedValueException( "callback '$cb' is not callable" );
-			}
-			$cb( $info['credits'][$name] );
-		}
-	}
-
-	/**
-	 * Loads and processes the given JSON file without delay
-	 *
-	 * If some extensions are already queued, this will load
-	 * those as well.
-	 * TODO: Remove in MediaWiki 1.35
-	 * @deprecated since 1.34, use ExtensionRegistry->queue() instead
-	 * @param string $path Absolute path to the JSON file
-	 */
-	public function load( $path ) {
-		wfDeprecated( __METHOD__, '1.34' );
-		$this->loadFromQueue(); // First clear the queue
-		$this->queue( $path );
-		$this->loadFromQueue();
-	}
-
-	/**
-	 * Whether a thing has been loaded
-	 * @param string $name
-	 * @param string $constraint The required version constraint for this dependency
-	 * @throws LogicException if a specific contraint is asked for,
-	 *                        but the extension isn't versioned
-	 * @return bool
-	 */
-	public function isLoaded( $name, $constraint = '*' ) {
-		$isLoaded = isset( $this->loaded[$name] );
-		if ( $constraint === '*' || !$isLoaded ) {
-			return $isLoaded;
-		}
-		// if a specific constraint is requested, but no version is set, throw an exception
-		if ( !isset( $this->loaded[$name]['version'] ) ) {
-			$msg = "{$name} does not expose its version, but an extension or a skin"
-					. " requires: {$constraint}.";
-			throw new LogicException( $msg );
-		}
-
-		return SemVer::satisfies( $this->loaded[$name]['version'], $constraint );
-	}
-
-	/**
-	 * @param string $name
-	 * @return array
-	 */
-	public function getAttribute( $name ) {
-		return $this->testAttributes[$name] ??
-			$this->attributes[$name] ?? [];
-	}
-
-	/**
-	 * Force override the value of an attribute during tests
-	 *
-	 * @param string $name Name of attribute to override
-	 * @param array $value Value to set
-	 * @return ScopedCallback to reset
-	 * @since 1.33
-	 */
-	public function setAttributeForTest( $name, array $value ) {
-		// @codeCoverageIgnoreStart
-		if ( !defined( 'MW_PHPUNIT_TEST' ) ) {
-			throw new RuntimeException( __METHOD__ . ' can only be used in tests' );
-		}
-		// @codeCoverageIgnoreEnd
-		if ( isset( $this->testAttributes[$name] ) ) {
-			throw new Exception( "The attribute '$name' has already been overridden" );
-		}
-		$this->testAttributes[$name] = $value;
-		return new ScopedCallback( function () use ( $name ) {
-			unset( $this->testAttributes[$name] );
-		} );
-	}
-
-	/**
-	 * Get information about all things
-	 *
-	 * @return array
-	 */
-	public function getAllThings() {
-		return $this->loaded;
-	}
-
-	/**
-	 * Fully expand autoloader paths
-	 *
-	 * @param string $dir
-	 * @param array $files
-	 * @return array
-	 */
-	protected static function processAutoLoader( $dir, array $files ) {
-		// Make paths absolute, relative to the JSON file
-		foreach ( $files as &$file ) {
-			$file = "$dir/$file";
-		}
-		return $files;
-	}
+    /**
+     * "requires" key that applies to MediaWiki core/$wgVersion
+     */
+    const MEDIAWIKI_CORE = 'MediaWiki';
+
+    /**
+     * Version of the highest supported manifest version
+     * Note: Update MANIFEST_VERSION_MW_VERSION when changing this
+     */
+    const MANIFEST_VERSION = 2;
+
+    /**
+     * MediaWiki version constraint representing what the current
+     * highest MANIFEST_VERSION is supported in
+     */
+    const MANIFEST_VERSION_MW_VERSION = '>= 1.29.0';
+
+    /**
+     * Version of the oldest supported manifest version
+     */
+    const OLDEST_MANIFEST_VERSION = 1;
+
+    /**
+     * Bump whenever the registration cache needs resetting
+     */
+    const CACHE_VERSION = 7;
+
+    /**
+     * Special key that defines the merge strategy
+     *
+     * @since 1.26
+     */
+    const MERGE_STRATEGY = '_merge_strategy';
+
+    /**
+     * Array of loaded things, keyed by name, values are credits information
+     *
+     * @var array
+     */
+    private $loaded = [];
+
+    /**
+     * List of paths that should be loaded
+     *
+     * @var array
+     */
+    protected $queued = [];
+
+    /**
+     * Whether we are done loading things
+     *
+     * @var bool
+     */
+    private $finished = false;
+
+    /**
+     * Items in the JSON file that aren't being
+     * set as globals
+     *
+     * @var array
+     */
+    protected $attributes = [];
+
+    /**
+     * Attributes for testing
+     *
+     * @var array
+     */
+    protected $testAttributes = [];
+
+    /**
+     * Whether to check dev-requires
+     *
+     * @var bool
+     */
+    protected $checkDev = false;
+
+    /**
+     * @var ExtensionRegistry
+     */
+    private static $instance;
+
+    /**
+     * @codeCoverageIgnore
+     * @return ExtensionRegistry
+     */
+    public static function getInstance() {
+        if ( self::$instance === null ) {
+            self::$instance = new self();
+        }
+
+        return self::$instance;
+    }
+
+    /**
+     * @since 1.34
+     * @param bool $check
+     */
+    public function setCheckDevRequires( $check ) {
+        $this->checkDev = $check;
+    }
+
+    /**
+     * @param string $path Absolute path to the JSON file
+     */
+    public function queue( $path ) {
+        global $wgExtensionInfoMTime;
+
+        $mtime = $wgExtensionInfoMTime;
+        if ( $mtime === false ) {
+            AtEase::suppressWarnings();
+            $mtime = filemtime( $path );
+            AtEase::restoreWarnings();
+            // @codeCoverageIgnoreStart
+            if ( $mtime === false ) {
+                $err = error_get_last();
+                throw new Exception( "Unable to open file $path: {$err['message']}" );
+                // @codeCoverageIgnoreEnd
+            }
+        }
+        $this->queued[$path] = $mtime;
+    }
+
+    /**
+     * @throws MWException If the queue is already marked as finished (no further things should
+     *  be loaded then).
+     */
+    public function loadFromQueue() {
+        global $wgVersion, $wgDevelopmentWarnings, $wgObjectCaches;
+        if ( !$this->queued ) {
+            return;
+        }
+
+        if ( $this->finished ) {
+            throw new MWException(
+                "The following paths tried to load late: "
+                . implode( ', ', array_keys( $this->queued ) )
+            );
+        }
+
+        // A few more things to vary the cache on
+        $versions = [
+            'registration' => self::CACHE_VERSION,
+            'mediawiki' => $wgVersion,
+            'abilities' => $this->getAbilities(),
+            'checkDev' => $this->checkDev,
+        ];
+
+        // We use a try/catch because we don't want to fail here
+        // if $wgObjectCaches is not configured properly for APC setup
+        try {
+            // Avoid MediaWikiServices to prevent instantiating it before extensions have loaded
+            $cacheId = ObjectCache::detectLocalServerCache();
+            $cache = ObjectCache::newFromParams( $wgObjectCaches[$cacheId] );
+        } catch ( InvalidArgumentException $e ) {
+            $cache = new EmptyBagOStuff();
+        }
+        // See if this queue is in APC
+        $key = $cache->makeKey(
+            'registration',
+            md5( json_encode( $this->queued + $versions ) )
+        );
+        $data = $cache->get( $key );
+        if ( $data ) {
+            $this->exportExtractedData( $data );
+        } else {
+            $data = $this->readFromQueue( $this->queued );
+            $this->exportExtractedData( $data );
+            // Do this late since we don't want to extract it since we already
+            // did that, but it should be cached
+            $data['globals']['wgAutoloadClasses'] += $data['autoload'];
+            unset( $data['autoload'] );
+            if ( !( $data['warnings'] && $wgDevelopmentWarnings ) ) {
+                // If there were no warnings that were shown, cache it
+                $cache->set( $key, $data, 60 * 60 * 24 );
+            }
+        }
+        $this->queued = [];
+    }
+
+    /**
+     * Get the current load queue. Not intended to be used
+     * outside of the installer.
+     *
+     * @return array
+     */
+    public function getQueue() {
+        return $this->queued;
+    }
+
+    /**
+     * Clear the current load queue. Not intended to be used
+     * outside of the installer.
+     */
+    public function clearQueue() {
+        $this->queued = [];
+    }
+
+    /**
+     * After this is called, no more extensions can be loaded
+     *
+     * @since 1.29
+     */
+    public function finish() {
+        $this->finished = true;
+    }
+
+    /**
+     * Get the list of abilities and their values
+     * @return bool[]
+     */
+    private function getAbilities() {
+        return [
+            'shell' => !Shell::isDisabled(),
+        ];
+    }
+
+    /**
+     * Queries information about the software environment and constructs an appropiate version checker
+     *
+     * @return VersionChecker
+     */
+    private function buildVersionChecker() {
+        global $wgVersion;
+        // array to optionally specify more verbose error messages for
+        // missing abilities
+        $abilityErrors = [
+            'shell' => ( new ShellDisabledError() )->getMessage(),
+        ];
+
+        return new VersionChecker(
+            $wgVersion,
+            PHP_MAJOR_VERSION . '.' . PHP_MINOR_VERSION . '.' . PHP_RELEASE_VERSION,
+            get_loaded_extensions(),
+            $this->getAbilities(),
+            $abilityErrors
+        );
+    }
+
+    /**
+     * Process a queue of extensions and return their extracted data
+     *
+     * @param array $queue keys are filenames, values are ignored
+     * @return array extracted info
+     * @throws Exception
+     * @throws ExtensionDependencyError
+     */
+    public function readFromQueue( array $queue ) {
+        $autoloadClasses = [];
+        $autoloadNamespaces = [];
+        $autoloaderPaths = [];
+        $processor = new ExtensionProcessor();
+        $versionChecker = $this->buildVersionChecker();
+        $extDependencies = [];
+        $incompatible = [];
+        $warnings = false;
+        foreach ( $queue as $path => $mtime ) {
+            $json = file_get_contents( $path );
+            if ( $json === false ) {
+                throw new Exception( "Unable to read $path, does it exist?" );
+            }
+            $info = json_decode( $json, /* $assoc = */ true );
+            if ( !is_array( $info ) ) {
+                throw new Exception( "$path is not a valid JSON file." );
+            }
+
+            if ( !isset( $info['manifest_version'] ) ) {
+                wfDeprecated(
+                    "{$info['name']}'s extension.json or skin.json does not have manifest_version",
+                    '1.29'
+                );
+                $warnings = true;
+                // For backwards-compatability, assume a version of 1
+                $info['manifest_version'] = 1;
+            }
+            $version = $info['manifest_version'];
+            if ( $version < self::OLDEST_MANIFEST_VERSION || $version > self::MANIFEST_VERSION ) {
+                $incompatible[] = "$path: unsupported manifest_version: {$version}";
+            }
+
+            $dir = dirname( $path );
+            self::exportAutoloadClassesAndNamespaces(
+                $dir,
+                $info,
+                $autoloadClasses,
+                $autoloadNamespaces
+            );
+
+            // get all requirements/dependencies for this extension
+            $requires = $processor->getRequirements( $info, $this->checkDev );
+
+            // validate the information needed and add the requirements
+            if ( is_array( $requires ) && $requires && isset( $info['name'] ) ) {
+                $extDependencies[$info['name']] = $requires;
+            }
+
+            // Get extra paths for later inclusion
+            $autoloaderPaths = array_merge( $autoloaderPaths,
+                $processor->getExtraAutoloaderPaths( $dir, $info ) );
+            // Compatible, read and extract info
+            $processor->extractInfo( $path, $info, $version );
+        }
+        $data = $processor->getExtractedInfo();
+        $data['warnings'] = $warnings;
+
+        // check for incompatible extensions
+        $incompatible = array_merge(
+            $incompatible,
+            $versionChecker
+                ->setLoadedExtensionsAndSkins( $data['credits'] )
+                ->checkArray( $extDependencies )
+        );
+
+        if ( $incompatible ) {
+            throw new ExtensionDependencyError( $incompatible );
+        }
+
+        // Need to set this so we can += to it later
+        $data['globals']['wgAutoloadClasses'] = [];
+        $data['autoload'] = $autoloadClasses;
+        $data['autoloaderPaths'] = $autoloaderPaths;
+        $data['autoloaderNS'] = $autoloadNamespaces;
+        return $data;
+    }
+
+    /**
+     * Export autoload classes and namespaces for a given directory and parsed JSON info file.
+     *
+     * @param string $dir
+     * @param array $info
+     * @param array &$autoloadClasses
+     * @param array &$autoloadNamespaces
+     */
+    public static function exportAutoloadClassesAndNamespaces(
+        $dir, $info, &$autoloadClasses = [], &$autoloadNamespaces = []
+    ) {
+        if ( isset( $info['AutoloadClasses'] ) ) {
+            $autoload = self::processAutoLoader( $dir, $info['AutoloadClasses'] );
+            $GLOBALS['wgAutoloadClasses'] += $autoload;
+            $autoloadClasses += $autoload;
+        }
+        if ( isset( $info['AutoloadNamespaces'] ) ) {
+            $autoloadNamespaces += self::processAutoLoader( $dir, $info['AutoloadNamespaces'] );
+            AutoLoader::$psr4Namespaces += $autoloadNamespaces;
+        }
+    }
+
+    protected function exportExtractedData( array $info ) {
+        foreach ( $info['globals'] as $key => $val ) {
+            // If a merge strategy is set, read it and remove it from the value
+            // so it doesn't accidentally end up getting set.
+            if ( is_array( $val ) && isset( $val[self::MERGE_STRATEGY] ) ) {
+                $mergeStrategy = $val[self::MERGE_STRATEGY];
+                unset( $val[self::MERGE_STRATEGY] );
+            } else {
+                $mergeStrategy = 'array_merge';
+            }
+
+            // Optimistic: If the global is not set, or is an empty array, replace it entirely.
+            // Will be O(1) performance.
+            if ( !array_key_exists( $key, $GLOBALS ) || ( is_array( $GLOBALS[$key] ) && !$GLOBALS[$key] ) ) {
+                $GLOBALS[$key] = $val;
+                continue;
+            }
+
+            if ( !is_array( $GLOBALS[$key] ) || !is_array( $val ) ) {
+                // config setting that has already been overridden, don't set it
+                continue;
+            }
+
+            switch ( $mergeStrategy ) {
+                case 'array_merge_recursive':
+                    $GLOBALS[$key] = array_merge_recursive( $GLOBALS[$key], $val );
+                    break;
+                case 'array_replace_recursive':
+                    $GLOBALS[$key] = array_replace_recursive( $GLOBALS[$key], $val );
+                    break;
+                case 'array_plus_2d':
+                    $GLOBALS[$key] = wfArrayPlus2d( $GLOBALS[$key], $val );
+                    break;
+                case 'array_plus':
+                    $GLOBALS[$key] += $val;
+                    break;
+                case 'array_merge':
+                    $GLOBALS[$key] = array_merge( $val, $GLOBALS[$key] );
+                    break;
+                default:
+                    throw new UnexpectedValueException( "Unknown merge strategy '$mergeStrategy'" );
+            }
+        }
+
+        if ( isset( $info['autoloaderNS'] ) ) {
+            AutoLoader::$psr4Namespaces += $info['autoloaderNS'];
+        }
+
+        foreach ( $info['defines'] as $name => $val ) {
+            define( $name, $val );
+        }
+        foreach ( $info['autoloaderPaths'] as $path ) {
+            if ( file_exists( $path ) ) {
+                require_once $path;
+            }
+        }
+
+        $this->loaded += $info['credits'];
+        if ( $info['attributes'] ) {
+            if ( !$this->attributes ) {
+                $this->attributes = $info['attributes'];
+            } else {
+                $this->attributes = array_merge_recursive( $this->attributes, $info['attributes'] );
+            }
+        }
+
+        foreach ( $info['callbacks'] as $name => $cb ) {
+            if ( !is_callable( $cb ) ) {
+                if ( is_array( $cb ) ) {
+                    $cb = '[ ' . implode( ', ', $cb ) . ' ]';
+                }
+                throw new UnexpectedValueException( "callback '$cb' is not callable" );
+            }
+            $cb( $info['credits'][$name] );
+        }
+    }
+
+    /**
+     * Loads and processes the given JSON file without delay
+     *
+     * If some extensions are already queued, this will load
+     * those as well.
+     * TODO: Remove in MediaWiki 1.35
+     * @deprecated since 1.34, use ExtensionRegistry->queue() instead
+     * @param string $path Absolute path to the JSON file
+     */
+    public function load( $path ) {
+        wfDeprecated( __METHOD__, '1.34' );
+        $this->loadFromQueue(); // First clear the queue
+        $this->queue( $path );
+        $this->loadFromQueue();
+    }
+
+    /**
+     * Whether a thing has been loaded
+     * @param string $name
+     * @param string $constraint The required version constraint for this dependency
+     * @throws LogicException if a specific contraint is asked for,
+     *                        but the extension isn't versioned
+     * @return bool
+     */
+    public function isLoaded( $name, $constraint = '*' ) {
+        $isLoaded = isset( $this->loaded[$name] );
+        if ( $constraint === '*' || !$isLoaded ) {
+            return $isLoaded;
+        }
+        // if a specific constraint is requested, but no version is set, throw an exception
+        if ( !isset( $this->loaded[$name]['version'] ) ) {
+            $msg = "{$name} does not expose its version, but an extension or a skin"
+                    . " requires: {$constraint}.";
+            throw new LogicException( $msg );
+        }
+
+        return SemVer::satisfies( $this->loaded[$name]['version'], $constraint );
+    }
+
+    /**
+     * @param string $name
+     * @return array
+     */
+    public function getAttribute( $name ) {
+        return $this->testAttributes[$name] ??
+            $this->attributes[$name] ?? [];
+    }
+
+    /**
+     * Force override the value of an attribute during tests
+     *
+     * @param string $name Name of attribute to override
+     * @param array $value Value to set
+     * @return ScopedCallback to reset
+     * @since 1.33
+     */
+    public function setAttributeForTest( $name, array $value ) {
+        // @codeCoverageIgnoreStart
+        if ( !defined( 'MW_PHPUNIT_TEST' ) ) {
+            throw new RuntimeException( __METHOD__ . ' can only be used in tests' );
+        }
+        // @codeCoverageIgnoreEnd
+        if ( isset( $this->testAttributes[$name] ) ) {
+            throw new Exception( "The attribute '$name' has already been overridden" );
+        }
+        $this->testAttributes[$name] = $value;
+        return new ScopedCallback( function () use ( $name ) {
+            unset( $this->testAttributes[$name] );
+        } );
+    }
+
+    /**
+     * Get information about all things
+     *
+     * @return array
+     */
+    public function getAllThings() {
+        return $this->loaded;
+    }
+
+    /**
+     * Fully expand autoloader paths
+     *
+     * @param string $dir
+     * @param array $files
+     * @return array
+     */
+    protected static function processAutoLoader( $dir, array $files ) {
+        // Make paths absolute, relative to the JSON file
+        foreach ( $files as &$file ) {
+            $file = "$dir/$file";
+        }
+        return $files;
+    }
 }