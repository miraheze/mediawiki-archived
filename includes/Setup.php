<?php
/**
 * The setup for all MediaWiki processes (both web-based and CLI).
 *
 * The entry point (such as WebStart.php and doMaintenance.php) has these responsibilities:
 * - The entry point MUST:
 *   - define the 'MEDIAWIKI' constant.
 * - The entry point SHOULD:
 *   - define the 'MW_ENTRY_POINT' constant.
 *   - display an error if MW_CONFIG_CALLBACK is not defined and the
 *     file specified in MW_CONFIG_FILE (or the LocalSettings.php default location)
 *     does not exist. The error should either be sent before and instead
 *     of the Setup.php inclusion, or (if it needs classes and dependencies
 *     from core) the error can be displayed via a MW_CONFIG_CALLBACK,
 *     which must then abort the process to prevent the rest of Setup.php
 *     from executing.
 *
 * This file does:
 * - run-time environment checks,
 * - define MW_INSTALL_PATH, $IP, and $wgBaseDirectory,
 * - load autoloaders, constants, default settings, and global functions,
 * - load the site configuration (e.g. LocalSettings.php),
 * - load the enabled extensions (via ExtensionRegistry),
 * - trivial expansion of site configuration defaults and shortcuts
 *   (no calls to MediaWikiServices or other parts of MediaWiki),
 * - initialization of:
 *   - PHP run-time (setlocale, memory limit, default date timezone)
 *   - the debug logger (MWDebug)
 *   - the service container (MediaWikiServices)
 *   - the exception handler (MWExceptionHandler)
 *   - the session manager (SessionManager)
 * - complex expansion of site configuration defaults (those that require
 *   calling into MediaWikiServices, global functions, or other classes.).
 *
 * This program is free software; you can redistribute it and/or modify
 * it under the terms of the GNU General Public License as published by
 * the Free Software Foundation; either version 2 of the License, or
 * (at your option) any later version.
 *
 * This program is distributed in the hope that it will be useful,
 * but WITHOUT ANY WARRANTY; without even the implied warranty of
 * MERCHANTABILITY or FITNESS FOR A PARTICULAR PURPOSE. See the
 * GNU General Public License for more details.
 *
 * You should have received a copy of the GNU General Public License along
 * with this program; if not, write to the Free Software Foundation, Inc.,
 * 51 Franklin Street, Fifth Floor, Boston, MA 02110-1301, USA.
 * http://www.gnu.org/copyleft/gpl.html
 *
 * @file
 */

// phpcs:disable MediaWiki.Usage.DeprecatedGlobalVariables
use MediaWiki\HeaderCallback;
use MediaWiki\Logger\LoggerFactory;
use MediaWiki\MainConfigNames;
use MediaWiki\MainConfigSchema;
use MediaWiki\MediaWikiServices;
use MediaWiki\Settings\Config\GlobalConfigBuilder;
use MediaWiki\Settings\Config\PhpIniSink;
<<<<<<< HEAD
use MediaWiki\Settings\LocalSettingsLoader;
use MediaWiki\Settings\SettingsBuilder;
use MediaWiki\Settings\Source\PhpSettingsSource;
=======
use MediaWiki\Settings\DynamicDefaultValues;
use MediaWiki\Settings\LocalSettingsLoader;
use MediaWiki\Settings\SettingsBuilder;
use MediaWiki\Settings\Source\PhpSettingsSource;
use MediaWiki\Settings\Source\ReflectionSchemaSource;
>>>>>>> 3d0ae94b
use MediaWiki\Settings\WikiFarmSettingsLoader;
use Psr\Log\LoggerInterface;
use Wikimedia\RequestTimeout\RequestTimeout;

/**
 * Environment checks
 *
 * These are inline checks done before we include any source files,
 * and thus these conditions may be assumed by all source code.
 */

// This file must be included from a valid entry point (e.g. WebStart.php, Maintenance.php)
if ( !defined( 'MEDIAWIKI' ) ) {
	exit( 1 );
}

// PHP must not be configured to overload mbstring functions. (T5782, T122807)
// This was deprecated by upstream in PHP 7.2, likely to be removed in PHP 8.0.
if ( ini_get( 'mbstring.func_overload' ) ) {
	die( 'MediaWiki does not support installations where mbstring.func_overload is non-zero.' );
}

// The MW_ENTRY_POINT constant must always exists, to make it safe to access.
// For compat, we do support older and custom MW entrypoints that don't set this,
// in which case we assign a default here.
if ( !defined( 'MW_ENTRY_POINT' ) ) {
	/**
	 * The entry point, which may be either the script filename without the
	 * file extension, or "cli" for maintenance scripts, or "unknown" for any
	 * entry point that does not set the constant.
	 */
	define( 'MW_ENTRY_POINT', 'unknown' );
}

// The $IP variable is defined for use by LocalSettings.php.
// It is made available as a global variable for backwards compatibility.
//
// Source code should instead use the MW_INSTALL_PATH constant, or the
// MainConfigNames::BaseDirectory setting. The BaseDirectory setting is set further
// down in Setup.php to the value of MW_INSTALL_PATH.
global $IP;
$IP = $IP = wfDetectInstallPath(); // ensure MW_INSTALL_PATH is defined

/**
 * Pre-config setup: Before loading LocalSettings.php
 *
 * These are changes and additions to runtime that don't vary on site configuration.
 */
require_once MW_INSTALL_PATH . '/includes/AutoLoader.php';
require_once MW_INSTALL_PATH . '/includes/Defines.php';

// Assert that composer dependencies were successfully loaded
if ( !interface_exists( LoggerInterface::class ) ) {
	$message = (
		'MediaWiki requires the <a href="https://github.com/php-fig/log">PSR-3 logging ' .
		"library</a> to be present. This library is not embedded directly in MediaWiki's " .
		"git repository and must be installed separately by the end user.\n\n" .
		'Please see the <a href="https://www.mediawiki.org/wiki/Download_from_Git' .
		'#Fetch_external_libraries">instructions for installing libraries</a> on mediawiki.org ' .
		'for help on installing the required components.'
	);
	echo $message;
	trigger_error( $message, E_USER_ERROR );
}

// Set $wgCommandLineMode to false if it wasn't set to true.
$wgCommandLineMode = $wgCommandLineMode ?? false;

/**
 * $wgConf hold the site configuration.
 * Not used for much in a default install.
 * @since 1.5
 */
$wgConf = new SiteConfiguration;

$wgAutoloadClasses = $wgAutoloadClasses ?? [];

$wgSettings = new SettingsBuilder(
	MW_INSTALL_PATH,
	ExtensionRegistry::getInstance(),
	new GlobalConfigBuilder( 'wg' ),
	new PhpIniSink()
);

<<<<<<< HEAD
if ( getenv( 'MW_USE_LEGACY_DEFAULT_SETTINGS' ) || defined( 'MW_USE_LEGACY_DEFAULT_SETTINGS' ) ) {
	// Load the old DefaultSettings.php file. Should be removed in 1.39. See T300129.
	require_once "$IP/includes/DefaultSettings.php";

	// This is temporary until we no longer need this mode.
	$wgSettings->load( new PhpSettingsSource( "$IP/includes/config-merge-strategies.php" ) );
} else {
	$wgSettings->load( new PhpSettingsSource( "$IP/includes/config-schema.php" ) );
=======
if ( defined( 'MW_USE_CONFIG_SCHEMA_CLASS' ) ) {
	// Load config schema from MainConfigSchema. Useful for running scripts that
	// generate other representations of the config schema. This is slow, so it
	// should not be used for serving web traffic.
	$wgSettings->load( new ReflectionSchemaSource( MainConfigSchema::class ) );
} elseif ( getenv( 'MW_USE_LEGACY_DEFAULT_SETTINGS' ) || defined( 'MW_USE_LEGACY_DEFAULT_SETTINGS' ) ) {
	// Load the old DefaultSettings.php file. Should be removed in 1.39. See T300129.
	require_once MW_INSTALL_PATH . '/includes/DefaultSettings.php';

	// This is temporary until we no longer need this mode.
	// TODO: delete config-merge-strategies.php when this code is removed.
	$wgSettings->load( new PhpSettingsSource( MW_INSTALL_PATH . '/includes/config-merge-strategies.php' ) );
} else {
	$wgSettings->load( new PhpSettingsSource( MW_INSTALL_PATH . '/includes/config-schema.php' ) );
>>>>>>> 3d0ae94b
}

require_once MW_INSTALL_PATH . '/includes/GlobalFunctions.php';

HeaderCallback::register();

// Set the encoding used by PHP for reading HTTP input, and writing output.
// This is also the default for mbstring functions.
mb_internal_encoding( 'UTF-8' );

/**
 * Load LocalSettings.php
 */

// Initialize some config settings with dynamic defaults, and
// make default settings available in globals for use in LocalSettings.php.
$wgSettings->putConfigValues( [
	MainConfigNames::BaseDirectory => MW_INSTALL_PATH,
	MainConfigNames::ExtensionDirectory => MW_INSTALL_PATH . '/extensions',
	MainConfigNames::StyleDirectory => MW_INSTALL_PATH . '/skins',
	MainConfigNames::ServiceWiringFiles => [ MW_INSTALL_PATH . '/includes/ServiceWiring.php' ],
	'Version' => MW_VERSION,
] );
$wgSettings->apply();

<<<<<<< HEAD
if ( defined( 'MW_CONFIG_CALLBACK' ) ) {
	call_user_func( MW_CONFIG_CALLBACK, $wgSettings );
} else {
	wfDetectLocalSettingsFile( $IP );
=======
// $wgSettings->apply() puts all configuration into global variables.
// If we are not in global scope, make all relevant globals available
// in this file's scope as well.
$wgScopeTest = 'MediaWiki Setup.php scope test';
if ( !isset( $GLOBALS['wgScopeTest'] ) || $GLOBALS['wgScopeTest'] !== $wgScopeTest ) {
	foreach ( $wgSettings->getConfigSchema()->getDefinedKeys() as $key ) {
		$var = "wg$key";
		// phpcs:ignore MediaWiki.NamingConventions.ValidGlobalName.allowedPrefix
		global $$var;
	}
	unset( $key, $var );
}
unset( $wgScopeTest );

if ( defined( 'MW_CONFIG_CALLBACK' ) ) {
	call_user_func( MW_CONFIG_CALLBACK, $wgSettings );
} else {
	wfDetectLocalSettingsFile( MW_INSTALL_PATH );
>>>>>>> 3d0ae94b

	if ( getenv( 'MW_USE_LOCAL_SETTINGS_LOADER' ) ) {
		// NOTE: This will not work for configuration variables that use a prefix
		//       other than "wg".
<<<<<<< HEAD
		$localSettingsLoader = new LocalSettingsLoader( $wgSettings, $IP );
=======
		$localSettingsLoader = new LocalSettingsLoader( $wgSettings, MW_INSTALL_PATH );
>>>>>>> 3d0ae94b
		$localSettingsLoader->loadLocalSettingsFile( MW_CONFIG_FILE );
		unset( $localSettingsLoader );
	} else {
		if ( str_ends_with( MW_CONFIG_FILE, '.php' ) ) {
			// make defaults available as globals
			$wgSettings->apply();
			require_once MW_CONFIG_FILE;
		} else {
			$wgSettings->loadFile( MW_CONFIG_FILE );
		}
	}
}

// Make settings loaded by LocalSettings.php available in globals for use here
$wgSettings->apply();

/**
 * Customization point after all loading (constants, functions, classes,
 * LocalSettings). Specifically, this is before usage of
 * settings, before instantiation of Profiler (and other singletons), and
 * before any setup functions or hooks run.
 */

if ( defined( 'MW_SETUP_CALLBACK' ) ) {
	call_user_func( MW_SETUP_CALLBACK, $wgSettings );
	// Make any additional settings available in globals for use here
	$wgSettings->apply();
}

// If in a wiki-farm, load site-specific settings
<<<<<<< HEAD
if ( $wgSettings->getConfig()->get( 'WikiFarmSettingsDirectory' ) ) {
=======
if ( $wgSettings->getConfig()->get( MainConfigNames::WikiFarmSettingsDirectory ) ) {
>>>>>>> 3d0ae94b
	$wikiFarmSettingsLoader = new WikiFarmSettingsLoader( $wgSettings );
	$wikiFarmSettingsLoader->loadWikiFarmSettings();
	unset( $wikiFarmSettingsLoader );
}

<<<<<<< HEAD
=======
// Apply dynamic defaults declared in config schema callbacks.
$dynamicDefaults = new DynamicDefaultValues( $wgSettings->getConfigSchema() );
$dynamicDefaults->applyDynamicDefaults( $wgSettings->getConfigBuilder() );

// Make updated config available in global scope.
$wgSettings->apply();

// Apply dynamic defaults implemented in SetupDynamicConfig.php.
// Ideally, all logic in SetupDynamicConfig would be converted to
// callbacks in the config schema.
require __DIR__ . '/SetupDynamicConfig.php';

>>>>>>> 3d0ae94b
// All settings should be loaded now.
$wgSettings->finalize();
if ( $wgBaseDirectory !== MW_INSTALL_PATH ) {
	throw new FatalError(
		'$wgBaseDirectory must not be modified in settings files! ' .
		'Use the MW_INSTALL_PATH environment variable to override the installation root directory.'
	);
}

// Start time limit
if ( $wgRequestTimeLimit && !$wgCommandLineMode ) {
	RequestTimeout::singleton()->setWallTimeLimit( $wgRequestTimeLimit );
}

/**
 * Load queued extensions
 */

ExtensionRegistry::getInstance()->loadFromQueue();
// Don't let any other extensions load
ExtensionRegistry::getInstance()->finish();

// Set an appropriate locale (T291234)
// setlocale() will return the locale name actually set.
// The putenv() is meant to propagate the choice of locale to shell commands
// so that they will interpret UTF-8 correctly. If you have a problem with a
// shell command and need to send a special locale, you can override the locale
// with Command::environment().
putenv( "LC_ALL=" . setlocale( LC_ALL, 'C.UTF-8', 'C' ) );

<<<<<<< HEAD
/**
 * Expand dynamic defaults and shortcuts
 */

if ( $wgScript === false ) {
	$wgScript = "$wgScriptPath/index.php";
}
if ( $wgLoadScript === false ) {
	$wgLoadScript = "$wgScriptPath/load.php";
}
if ( $wgRestPath === false ) {
	$wgRestPath = "$wgScriptPath/rest.php";
}
if ( $wgUsePathInfo === null ) {
	// These often break when PHP is set up in CGI mode.
	// PATH_INFO *may* be correct if cgi.fix_pathinfo is set, but then again it may not;
	// lighttpd converts incoming path data to lowercase on systems
	// with case-insensitive filesystems, and there have been reports of
	// problems on Apache as well.
	$wgUsePathInfo = ( strpos( PHP_SAPI, 'cgi' ) === false ) &&
		( strpos( PHP_SAPI, 'apache2filter' ) === false ) &&
		( strpos( PHP_SAPI, 'isapi' ) === false );
}
if ( $wgArticlePath === false ) {
	if ( $wgUsePathInfo ) {
		$wgArticlePath = "$wgScript/$1";
	} else {
		$wgArticlePath = "$wgScript?title=$1";
	}
}
if ( $wgResourceBasePath === null ) {
	$wgResourceBasePath = $wgScriptPath;
}
if ( $wgStylePath === false ) {
	$wgStylePath = "$wgResourceBasePath/skins";
}
if ( $wgLocalStylePath === false ) {
	// Avoid wgResourceBasePath here since that may point to a different domain (e.g. CDN)
	$wgLocalStylePath = "$wgScriptPath/skins";
}
if ( $wgExtensionAssetsPath === false ) {
	$wgExtensionAssetsPath = "$wgResourceBasePath/extensions";
}

// For backwards compatibility, the value of wgLogos is copied to wgLogo.
// This is because some extensions/skins may be using $config->get('Logo')
// to access the value.
if ( $wgLogos !== false && isset( $wgLogos['1x'] ) ) {
	$wgLogo = $wgLogos['1x'];
}
if ( $wgLogo === false ) {
	$wgLogo = "$wgResourceBasePath/resources/assets/change-your-logo.svg";
}

if ( $wgUploadPath === false ) {
	$wgUploadPath = "$wgScriptPath/images";
}
if ( $wgUploadDirectory === false ) {
	$wgUploadDirectory = "$IP/images";
}
if ( $wgReadOnlyFile === false ) {
	$wgReadOnlyFile = "{$wgUploadDirectory}/lock_yBgMBwiR";
}
if ( $wgFileCacheDirectory === false ) {
	$wgFileCacheDirectory = "{$wgUploadDirectory}/cache";
}
if ( $wgDeletedDirectory === false ) {
	$wgDeletedDirectory = "{$wgUploadDirectory}/deleted";
}
if ( $wgGitInfoCacheDirectory === false && $wgCacheDirectory !== false ) {
	$wgGitInfoCacheDirectory = "{$wgCacheDirectory}/gitinfo";
}
if ( $wgSharedPrefix === false ) {
	$wgSharedPrefix = $wgDBprefix;
}
if ( $wgSharedSchema === false ) {
	$wgSharedSchema = $wgDBmwschema;
}
if ( $wgMetaNamespace === false ) {
	$wgMetaNamespace = str_replace( ' ', '_', $wgSitename );
}

if ( $wgMainWANCache === false ) {
	// Create a WAN cache from $wgMainCacheType
	$wgMainWANCache = 'mediawiki-main-default';
	$wgWANObjectCaches[$wgMainWANCache] = [
		'class'    => WANObjectCache::class,
		'cacheId'  => $wgMainCacheType,
	];
}

// Back-compat
if ( isset( $wgFileBlacklist ) ) {
	$wgProhibitedFileExtensions = array_merge( $wgProhibitedFileExtensions, $wgFileBlacklist );
} else {
	$wgFileBlacklist = $wgProhibitedFileExtensions;
}
if ( isset( $wgMimeTypeBlacklist ) ) {
	$wgMimeTypeExclusions = array_merge( $wgMimeTypeExclusions, $wgMimeTypeBlacklist );
} else {
	$wgMimeTypeBlacklist = $wgMimeTypeExclusions;
}
if ( isset( $wgEnableUserEmailBlacklist ) ) {
	$wgEnableUserEmailMuteList = $wgEnableUserEmailBlacklist;
} else {
	$wgEnableUserEmailBlacklist = $wgEnableUserEmailMuteList;
}
if ( isset( $wgShortPagesNamespaceBlacklist ) ) {
	$wgShortPagesNamespaceExclusions = $wgShortPagesNamespaceBlacklist;
} else {
	$wgShortPagesNamespaceBlacklist = $wgShortPagesNamespaceExclusions;
}

// Prohibited file extensions shouldn't appear on the "allowed" list
$wgFileExtensions = array_values( array_diff( $wgFileExtensions, $wgProhibitedFileExtensions ) );

// Fix path to icon images after they were moved in 1.24
if ( $wgRightsIcon ) {
	$wgRightsIcon = str_replace(
		"{$wgStylePath}/common/images/",
		"{$wgResourceBasePath}/resources/assets/licenses/",
		$wgRightsIcon
	);
}

if ( isset( $wgFooterIcons['copyright']['copyright'] )
	&& $wgFooterIcons['copyright']['copyright'] === []
) {
	if ( $wgRightsIcon || $wgRightsText ) {
		$wgFooterIcons['copyright']['copyright'] = [
			'url' => $wgRightsUrl,
			'src' => $wgRightsIcon,
			'alt' => $wgRightsText,
		];
	}
}

if ( isset( $wgFooterIcons['poweredby'] )
	&& isset( $wgFooterIcons['poweredby']['mediawiki'] )
	&& $wgFooterIcons['poweredby']['mediawiki']['src'] === null
) {
	$wgFooterIcons['poweredby']['mediawiki']['src'] =
		"$wgResourceBasePath/resources/assets/poweredby_mediawiki_88x31.png";
	$wgFooterIcons['poweredby']['mediawiki']['srcset'] =
		"$wgResourceBasePath/resources/assets/poweredby_mediawiki_132x47.png 1.5x, " .
		"$wgResourceBasePath/resources/assets/poweredby_mediawiki_176x62.png 2x";
}

/**
 * Unconditional protection for NS_MEDIAWIKI since otherwise it's too easy for a
 * sysadmin to set $wgNamespaceProtection incorrectly and leave the wiki insecure.
 *
 * Note that this is the definition of editinterface and it can be granted to
 * all users if desired.
 */
$wgNamespaceProtection[NS_MEDIAWIKI] = 'editinterface';

/**
 * Initialise $wgLockManagers to include basic FS version
 */
$wgLockManagers[] = [
	'name' => 'fsLockManager',
	'class' => FSLockManager::class,
	'lockDirectory' => "{$wgUploadDirectory}/lockdir",
];
$wgLockManagers[] = [
	'name' => 'nullLockManager',
	'class' => NullLockManager::class,
];

/**
 * Determine whether EXIF info can be shown
 */
if ( $wgShowEXIF === null ) {
	$wgShowEXIF = function_exists( 'exif_read_data' );
}

/**
 * Default parameters for the "<gallery>" tag.
 * @see docs/Configuration.md for description of the fields.
 */
$wgGalleryOptions += [
	'imagesPerRow' => 0,
	'imageWidth' => 120,
	'imageHeight' => 120,
	'captionLength' => true,
	'showBytes' => true,
	'showDimensions' => true,
	'mode' => 'traditional',
];

/**
 * Shortcuts for $wgLocalFileRepo
 */
if ( !$wgLocalFileRepo ) {
	$wgLocalFileRepo = [
		'class' => LocalRepo::class,
		'name' => 'local',
		'directory' => $wgUploadDirectory,
		'scriptDirUrl' => $wgScriptPath,
		'favicon' => $wgFavicon,
		'url' => $wgUploadBaseUrl ? $wgUploadBaseUrl . $wgUploadPath : $wgUploadPath,
		'hashLevels' => $wgHashedUploadDirectory ? 2 : 0,
		'thumbScriptUrl' => $wgThumbnailScriptPath,
		'transformVia404' => !$wgGenerateThumbnailOnParse,
		'deletedDir' => $wgDeletedDirectory,
		'deletedHashLevels' => $wgHashedUploadDirectory ? 3 : 0,
		'updateCompatibleMetadata' => $wgUpdateCompatibleMetadata,
		'reserializeMetadata' => $wgUpdateCompatibleMetadata,
	];
}

if ( !isset( $wgLocalFileRepo['backend'] ) ) {
	// Create a default FileBackend name.
	// FileBackendGroup will register a default, if absent from $wgFileBackends.
	$wgLocalFileRepo['backend'] = $wgLocalFileRepo['name'] . '-backend';
}

/**
 * Shortcuts for $wgForeignFileRepos
 */
if ( $wgUseSharedUploads ) {
	if ( $wgSharedUploadDBname ) {
		$wgForeignFileRepos[] = [
			'class' => ForeignDBRepo::class,
			'name' => 'shared',
			'directory' => $wgSharedUploadDirectory,
			'url' => $wgSharedUploadPath,
			'hashLevels' => $wgHashedSharedUploadDirectory ? 2 : 0,
			'thumbScriptUrl' => $wgSharedThumbnailScriptPath,
			'transformVia404' => !$wgGenerateThumbnailOnParse,
			'dbType' => $wgDBtype,
			'dbServer' => $wgDBserver,
			'dbUser' => $wgDBuser,
			'dbPassword' => $wgDBpassword,
			'dbName' => $wgSharedUploadDBname,
			'dbFlags' => ( $wgDebugDumpSql ? DBO_DEBUG : 0 ) | DBO_DEFAULT,
			'tablePrefix' => $wgSharedUploadDBprefix,
			'hasSharedCache' => $wgCacheSharedUploads,
			'descBaseUrl' => $wgRepositoryBaseUrl,
			'fetchDescription' => $wgFetchCommonsDescriptions,
		];
	} else {
		$wgForeignFileRepos[] = [
			'class' => FileRepo::class,
			'name' => 'shared',
			'directory' => $wgSharedUploadDirectory,
			'url' => $wgSharedUploadPath,
			'hashLevels' => $wgHashedSharedUploadDirectory ? 2 : 0,
			'thumbScriptUrl' => $wgSharedThumbnailScriptPath,
			'transformVia404' => !$wgGenerateThumbnailOnParse,
			'descBaseUrl' => $wgRepositoryBaseUrl,
			'fetchDescription' => $wgFetchCommonsDescriptions,
		];
	}
}
if ( $wgUseInstantCommons ) {
	$wgForeignFileRepos[] = [
		'class' => ForeignAPIRepo::class,
		'name' => 'wikimediacommons',
		'apibase' => 'https://commons.wikimedia.org/w/api.php',
		'url' => 'https://upload.wikimedia.org/wikipedia/commons',
		'thumbUrl' => 'https://upload.wikimedia.org/wikipedia/commons/thumb',
		'hashLevels' => 2,
		'transformVia404' => true,
		'fetchDescription' => true,
		'descriptionCacheExpiry' => 43200,
		'apiThumbCacheExpiry' => 0,
	];
}
foreach ( $wgForeignFileRepos as &$repo ) {
	if ( !isset( $repo['directory'] ) && $repo['class'] === ForeignAPIRepo::class ) {
		$repo['directory'] = $wgUploadDirectory; // b/c
	}
	if ( !isset( $repo['backend'] ) ) {
		$repo['backend'] = $repo['name'] . '-backend';
	}
}
unset( $repo ); // no global pollution; destroy reference

$rcMaxAgeDays = $wgRCMaxAge / ( 3600 * 24 );
// Ensure that default user options are not invalid, since that breaks Special:Preferences
$wgDefaultUserOptions['rcdays'] = min(
	$wgDefaultUserOptions['rcdays'],
	ceil( $rcMaxAgeDays )
);
$wgDefaultUserOptions['watchlistdays'] = min(
	$wgDefaultUserOptions['watchlistdays'],
	ceil( $rcMaxAgeDays )
);
unset( $rcMaxAgeDays );

if ( !$wgCookiePrefix ) {
	if ( $wgSharedDB && $wgSharedPrefix && in_array( 'user', $wgSharedTables ) ) {
		$wgCookiePrefix = $wgSharedDB . '_' . $wgSharedPrefix;
	} elseif ( $wgSharedDB && in_array( 'user', $wgSharedTables ) ) {
		$wgCookiePrefix = $wgSharedDB;
	} elseif ( $wgDBprefix ) {
		$wgCookiePrefix = $wgDBname . '_' . $wgDBprefix;
	} else {
		$wgCookiePrefix = $wgDBname;
	}
}
$wgCookiePrefix = strtr( $wgCookiePrefix, '=,; +."\'\\[', '__________' );

if ( $wgEnableEmail ) {
	$wgUseEnotif = $wgEnotifUserTalk || $wgEnotifWatchlist;
} else {
	// Disable all other email settings automatically if $wgEnableEmail
	// is set to false. - T65678
	$wgAllowHTMLEmail = false;
	$wgEmailAuthentication = false; // do not require auth if you're not sending email anyway
	$wgEnableUserEmail = false;
	$wgEnotifFromEditor = false;
	$wgEnotifImpersonal = false;
	$wgEnotifMaxRecips = 0;
	$wgEnotifMinorEdits = false;
	$wgEnotifRevealEditorAddress = false;
	$wgEnotifUseRealName = false;
	$wgEnotifUserTalk = false;
	$wgEnotifWatchlist = false;
	unset( $wgGroupPermissions['user']['sendemail'] );
	$wgUseEnotif = false;
	$wgUserEmailUseReplyTo = false;
	$wgUsersNotifiedOnAllChanges = [];
}

if ( $wgLocaltimezone === null ) {
	// This defaults to the `date.timezone` value of the PHP INI option. If this option is not set,
	// it falls back to UTC. Prior to PHP 7.0, this fallback produced a warning.
	$wgLocaltimezone = date_default_timezone_get();
}
=======
// Set PHP runtime to the desired timezone
>>>>>>> 3d0ae94b
date_default_timezone_set( $wgLocaltimezone );

MWDebug::setup();

// Enable the global service locator.
// Trivial expansion of site configuration should go before this point.
// Any non-trivial expansion that requires calling into MediaWikiServices or other parts of MW.
MediaWikiServices::allowGlobalInstance();

// Define a constant that indicates that the bootstrapping of the service locator
// is complete.
define( 'MW_SERVICE_BOOTSTRAP_COMPLETE', 1 );

MWExceptionRenderer::setShowExceptionDetails( $wgShowExceptionDetails );
MWExceptionHandler::installHandler( $wgLogExceptionBacktrace, $wgPropagateErrors );

// Non-trivial validation of: $wgServer
// The FatalError page only renders cleanly after MWExceptionHandler is installed.
if ( $wgServer === false ) {
	// T30798: $wgServer must be explicitly set
	throw new FatalError(
		'$wgServer must be set in LocalSettings.php. ' .
		'See <a href="https://www.mediawiki.org/wiki/Manual:$wgServer">' .
		'https://www.mediawiki.org/wiki/Manual:$wgServer</a>.'
	);
}

// Non-trivial expansion of: $wgCanonicalServer, $wgServerName.
// These require calling global functions.
// Also here are other settings that further depend on these two.
if ( $wgCanonicalServer === false ) {
	$wgCanonicalServer = wfExpandUrl( $wgServer, PROTO_HTTP );
}
$wgVirtualRestConfig['global']['domain'] = $wgCanonicalServer;

$serverParts = wfParseUrl( $wgCanonicalServer );
if ( $wgServerName !== false ) {
	wfWarn( '$wgServerName should be derived from $wgCanonicalServer, '
		. 'not customized. Overwriting $wgServerName.' );
}
$wgServerName = $serverParts['host'];
unset( $serverParts );

// $wgEmergencyContact and $wgPasswordSender may be false or empty string (T104142)
if ( !$wgEmergencyContact ) {
	$wgEmergencyContact = 'wikiadmin@' . $wgServerName;
}
if ( !$wgPasswordSender ) {
	$wgPasswordSender = 'apache@' . $wgServerName;
}
if ( !$wgNoReplyAddress ) {
	$wgNoReplyAddress = $wgPasswordSender;
}

// Non-trivial expansion of: $wgSecureLogin
// (due to calling wfWarn).
if ( $wgSecureLogin && substr( $wgServer, 0, 2 ) !== '//' ) {
	$wgSecureLogin = false;
	wfWarn( 'Secure login was enabled on a server that only supports '
		. 'HTTP or HTTPS. Disabling secure login.' );
}

// Now that GlobalFunctions is loaded, set defaults that depend on it.
if ( $wgTmpDirectory === false ) {
	$wgTmpDirectory = wfTempDir();
}

if ( $wgSharedDB && $wgSharedTables ) {
	// Apply $wgSharedDB table aliases for the local LB (all non-foreign DB connections)
	MediaWikiServices::getInstance()->getDBLoadBalancer()->setTableAliases(
		array_fill_keys(
			$wgSharedTables,
			[
				'dbname' => $wgSharedDB,
				'schema' => $wgSharedSchema,
				'prefix' => $wgSharedPrefix
			]
		)
	);
}

// Raise the memory limit if it's too low
// NOTE: This use wfDebug, and must remain after the MWDebug::setup() call.
wfMemoryLimit( $wgMemoryLimit );

// Explicit globals, so this works with bootstrap.php
global $wgRequest, $wgInitialSessionId;

// Initialize the request object in $wgRequest
$wgRequest = RequestContext::getMain()->getRequest(); // BackCompat

// Make sure that object caching does not undermine the ChronologyProtector improvements
if ( $wgRequest->getCookie( 'UseDC', '' ) === 'master' ) {
	// The user is pinned to the primary DC, meaning that they made recent changes which should
	// be reflected in their subsequent web requests. Avoid the use of interim cache keys because
	// they use a blind TTL and could be stale if an object changes twice in a short time span.
	MediaWikiServices::getInstance()->getMainWANObjectCache()->useInterimHoldOffCaching( false );
}

// Useful debug output
( static function () {
	global $wgCommandLineMode, $wgRequest;
	$logger = LoggerFactory::getInstance( 'wfDebug' );
	if ( $wgCommandLineMode ) {
		$self = $_SERVER['PHP_SELF'] ?? '';
		$logger->debug( "\n\nStart command line script $self" );
	} else {
		$debug = "\n\nStart request {$wgRequest->getMethod()} {$wgRequest->getRequestURL()}\n";
		$debug .= "IP: " . $wgRequest->getIP() . "\n";
		$debug .= "HTTP HEADERS:\n";
		foreach ( $wgRequest->getAllHeaders() as $name => $value ) {
			$debug .= "$name: $value\n";
		}
		$debug .= "(end headers)";
		$logger->debug( $debug );
	}
} )();

// Most of the config is out, some might want to run hooks here.
Hooks::runner()->onSetupAfterCache();

// Now that variant lists may be available, parse any action paths and article paths
// as query parameters.
//
// Skip title interpolation on API queries where it is useless and sometimes harmful (T18019).
//
// Optimization: Skip on load.php and all other entrypoints besides index.php to save time.
//
// TODO: Figure out if this can be safely done after everything else in Setup.php (e.g. any
// hooks or other state that would miss this?). If so, move to wfIndexMain or MediaWiki::run.
if ( MW_ENTRY_POINT === 'index' ) {
	$wgRequest->interpolateTitle();
}

/**
 * @var MediaWiki\Session\SessionId|null The persistent session ID (if any) loaded at startup
 */
$wgInitialSessionId = null;
if ( !defined( 'MW_NO_SESSION' ) && !$wgCommandLineMode ) {
	// If session.auto_start is there, we can't touch session name
	if ( $wgPHPSessionHandling !== 'disable' && !wfIniGetBool( 'session.auto_start' ) ) {
		HeaderCallback::warnIfHeadersSent();
		session_name( $wgSessionName ?: $wgCookiePrefix . '_session' );
	}

	// Create the SessionManager singleton and set up our session handler,
	// unless we're specifically asked not to.
	if ( !defined( 'MW_NO_SESSION_HANDLER' ) ) {
		MediaWiki\Session\PHPSessionHandler::install(
			MediaWiki\Session\SessionManager::singleton()
		);
	}

	$contLang = MediaWikiServices::getInstance()->getContentLanguage();

	// Initialize the session
	try {
		$session = MediaWiki\Session\SessionManager::getGlobalSession();
	} catch ( MediaWiki\Session\SessionOverflowException $ex ) {
		// The exception is because the request had multiple possible
		// sessions tied for top priority. Report this to the user.
		$list = [];
		foreach ( $ex->getSessionInfos() as $info ) {
			$list[] = $info->getProvider()->describe( $contLang );
		}
		$list = $contLang->listToText( $list );
		throw new HttpError( 400,
			Message::newFromKey( 'sessionmanager-tie', $list )->inLanguage( $contLang )
		);
	}

	unset( $contLang );

	if ( $session->isPersistent() ) {
		$wgInitialSessionId = $session->getSessionId();
	}

	$session->renew();
	if ( MediaWiki\Session\PHPSessionHandler::isEnabled() &&
		( $session->isPersistent() || $session->shouldRememberUser() ) &&
		session_id() !== $session->getId()
	) {
		// Start the PHP-session for backwards compatibility
		if ( session_id() !== '' ) {
			wfDebugLog( 'session', 'PHP session {old_id} was already started, changing to {new_id}', 'all', [
				'old_id' => session_id(),
				'new_id' => $session->getId(),
			] );
			session_write_close();
		}
		session_id( $session->getId() );
		session_start();
	}

	unset( $session );
} else {
	// Even if we didn't set up a global Session, still install our session
	// handler unless specifically requested not to.
	if ( !defined( 'MW_NO_SESSION_HANDLER' ) ) {
		MediaWiki\Session\PHPSessionHandler::install(
			MediaWiki\Session\SessionManager::singleton()
		);
	}
}

// Explicit globals, so this works with bootstrap.php
global $wgUser, $wgLang, $wgOut, $wgTitle;

/**
 * @var User $wgUser
 * @deprecated since 1.35, use an available context source when possible, or, as a backup,
 * RequestContext::getMain()
 */
$wgUser = new StubGlobalUser( RequestContext::getMain()->getUser() ); // BackCompat
register_shutdown_function( static function () {
	StubGlobalUser::$destructorDeprecationDisarmed = true;
} );

/**
 * @var Language|StubUserLang $wgLang
 */
$wgLang = new StubUserLang;

/**
 * @var OutputPage $wgOut
 */
$wgOut = RequestContext::getMain()->getOutput(); // BackCompat

/**
 * @var Title|null $wgTitle
 */
$wgTitle = null;

// Explicit globals, so this works with bootstrap.php
global $wgFullyInitialised, $wgExtensionFunctions;

// Extension setup functions
// Entries should be added to this variable during the inclusion
// of the extension file. This allows the extension to perform
// any necessary initialisation in the fully initialised environment
foreach ( $wgExtensionFunctions as $func ) {
	call_user_func( $func );
}
unset( $func ); // no global pollution; destroy reference

// If the session user has a 0 id but a valid name, that means we need to
// autocreate it.
if ( !defined( 'MW_NO_SESSION' ) && !$wgCommandLineMode ) {
	$sessionUser = MediaWiki\Session\SessionManager::getGlobalSession()->getUser();
	if ( $sessionUser->getId() === 0 &&
		MediaWikiServices::getInstance()->getUserNameUtils()->isValid( $sessionUser->getName() )
	) {
		$res = MediaWikiServices::getInstance()->getAuthManager()->autoCreateUser(
			$sessionUser,
			MediaWiki\Auth\AuthManager::AUTOCREATE_SOURCE_SESSION,
			true
		);
		\MediaWiki\Logger\LoggerFactory::getInstance( 'authevents' )->info( 'Autocreation attempt', [
			'event' => 'autocreate',
			'status' => strval( $res ),
		] );
		unset( $res );
	}
	unset( $sessionUser );
}

if ( !$wgCommandLineMode ) {
	Pingback::schedulePingback();
}

$settingsWarnings = $wgSettings->getWarnings();
if ( $settingsWarnings ) {
	$logger = LoggerFactory::getInstance( 'Settings' );
	foreach ( $settingsWarnings as $msg ) {
		$logger->warning( $msg );
	}
	unset( $logger );
}

unset( $settingsWarnings );

// Explicit globals, so this works with bootstrap.php
global $wgFullyInitialised;
$wgFullyInitialised = true;

// T264370
if ( !defined( 'MW_NO_SESSION' ) && !$wgCommandLineMode ) {
	MediaWiki\Session\SessionManager::singleton()->logPotentialSessionLeakage();
}<|MERGE_RESOLUTION|>--- conflicted
+++ resolved
@@ -58,17 +58,11 @@
 use MediaWiki\MediaWikiServices;
 use MediaWiki\Settings\Config\GlobalConfigBuilder;
 use MediaWiki\Settings\Config\PhpIniSink;
-<<<<<<< HEAD
-use MediaWiki\Settings\LocalSettingsLoader;
-use MediaWiki\Settings\SettingsBuilder;
-use MediaWiki\Settings\Source\PhpSettingsSource;
-=======
 use MediaWiki\Settings\DynamicDefaultValues;
 use MediaWiki\Settings\LocalSettingsLoader;
 use MediaWiki\Settings\SettingsBuilder;
 use MediaWiki\Settings\Source\PhpSettingsSource;
 use MediaWiki\Settings\Source\ReflectionSchemaSource;
->>>>>>> 3d0ae94b
 use MediaWiki\Settings\WikiFarmSettingsLoader;
 use Psr\Log\LoggerInterface;
 use Wikimedia\RequestTimeout\RequestTimeout;
@@ -153,16 +147,6 @@
 	new PhpIniSink()
 );
 
-<<<<<<< HEAD
-if ( getenv( 'MW_USE_LEGACY_DEFAULT_SETTINGS' ) || defined( 'MW_USE_LEGACY_DEFAULT_SETTINGS' ) ) {
-	// Load the old DefaultSettings.php file. Should be removed in 1.39. See T300129.
-	require_once "$IP/includes/DefaultSettings.php";
-
-	// This is temporary until we no longer need this mode.
-	$wgSettings->load( new PhpSettingsSource( "$IP/includes/config-merge-strategies.php" ) );
-} else {
-	$wgSettings->load( new PhpSettingsSource( "$IP/includes/config-schema.php" ) );
-=======
 if ( defined( 'MW_USE_CONFIG_SCHEMA_CLASS' ) ) {
 	// Load config schema from MainConfigSchema. Useful for running scripts that
 	// generate other representations of the config schema. This is slow, so it
@@ -177,7 +161,6 @@
 	$wgSettings->load( new PhpSettingsSource( MW_INSTALL_PATH . '/includes/config-merge-strategies.php' ) );
 } else {
 	$wgSettings->load( new PhpSettingsSource( MW_INSTALL_PATH . '/includes/config-schema.php' ) );
->>>>>>> 3d0ae94b
 }
 
 require_once MW_INSTALL_PATH . '/includes/GlobalFunctions.php';
@@ -203,12 +186,6 @@
 ] );
 $wgSettings->apply();
 
-<<<<<<< HEAD
-if ( defined( 'MW_CONFIG_CALLBACK' ) ) {
-	call_user_func( MW_CONFIG_CALLBACK, $wgSettings );
-} else {
-	wfDetectLocalSettingsFile( $IP );
-=======
 // $wgSettings->apply() puts all configuration into global variables.
 // If we are not in global scope, make all relevant globals available
 // in this file's scope as well.
@@ -227,16 +204,11 @@
 	call_user_func( MW_CONFIG_CALLBACK, $wgSettings );
 } else {
 	wfDetectLocalSettingsFile( MW_INSTALL_PATH );
->>>>>>> 3d0ae94b
 
 	if ( getenv( 'MW_USE_LOCAL_SETTINGS_LOADER' ) ) {
 		// NOTE: This will not work for configuration variables that use a prefix
 		//       other than "wg".
-<<<<<<< HEAD
-		$localSettingsLoader = new LocalSettingsLoader( $wgSettings, $IP );
-=======
 		$localSettingsLoader = new LocalSettingsLoader( $wgSettings, MW_INSTALL_PATH );
->>>>>>> 3d0ae94b
 		$localSettingsLoader->loadLocalSettingsFile( MW_CONFIG_FILE );
 		unset( $localSettingsLoader );
 	} else {
@@ -267,18 +239,12 @@
 }
 
 // If in a wiki-farm, load site-specific settings
-<<<<<<< HEAD
-if ( $wgSettings->getConfig()->get( 'WikiFarmSettingsDirectory' ) ) {
-=======
 if ( $wgSettings->getConfig()->get( MainConfigNames::WikiFarmSettingsDirectory ) ) {
->>>>>>> 3d0ae94b
 	$wikiFarmSettingsLoader = new WikiFarmSettingsLoader( $wgSettings );
 	$wikiFarmSettingsLoader->loadWikiFarmSettings();
 	unset( $wikiFarmSettingsLoader );
 }
 
-<<<<<<< HEAD
-=======
 // Apply dynamic defaults declared in config schema callbacks.
 $dynamicDefaults = new DynamicDefaultValues( $wgSettings->getConfigSchema() );
 $dynamicDefaults->applyDynamicDefaults( $wgSettings->getConfigBuilder() );
@@ -291,7 +257,6 @@
 // callbacks in the config schema.
 require __DIR__ . '/SetupDynamicConfig.php';
 
->>>>>>> 3d0ae94b
 // All settings should be loaded now.
 $wgSettings->finalize();
 if ( $wgBaseDirectory !== MW_INSTALL_PATH ) {
@@ -322,342 +287,7 @@
 // with Command::environment().
 putenv( "LC_ALL=" . setlocale( LC_ALL, 'C.UTF-8', 'C' ) );
 
-<<<<<<< HEAD
-/**
- * Expand dynamic defaults and shortcuts
- */
-
-if ( $wgScript === false ) {
-	$wgScript = "$wgScriptPath/index.php";
-}
-if ( $wgLoadScript === false ) {
-	$wgLoadScript = "$wgScriptPath/load.php";
-}
-if ( $wgRestPath === false ) {
-	$wgRestPath = "$wgScriptPath/rest.php";
-}
-if ( $wgUsePathInfo === null ) {
-	// These often break when PHP is set up in CGI mode.
-	// PATH_INFO *may* be correct if cgi.fix_pathinfo is set, but then again it may not;
-	// lighttpd converts incoming path data to lowercase on systems
-	// with case-insensitive filesystems, and there have been reports of
-	// problems on Apache as well.
-	$wgUsePathInfo = ( strpos( PHP_SAPI, 'cgi' ) === false ) &&
-		( strpos( PHP_SAPI, 'apache2filter' ) === false ) &&
-		( strpos( PHP_SAPI, 'isapi' ) === false );
-}
-if ( $wgArticlePath === false ) {
-	if ( $wgUsePathInfo ) {
-		$wgArticlePath = "$wgScript/$1";
-	} else {
-		$wgArticlePath = "$wgScript?title=$1";
-	}
-}
-if ( $wgResourceBasePath === null ) {
-	$wgResourceBasePath = $wgScriptPath;
-}
-if ( $wgStylePath === false ) {
-	$wgStylePath = "$wgResourceBasePath/skins";
-}
-if ( $wgLocalStylePath === false ) {
-	// Avoid wgResourceBasePath here since that may point to a different domain (e.g. CDN)
-	$wgLocalStylePath = "$wgScriptPath/skins";
-}
-if ( $wgExtensionAssetsPath === false ) {
-	$wgExtensionAssetsPath = "$wgResourceBasePath/extensions";
-}
-
-// For backwards compatibility, the value of wgLogos is copied to wgLogo.
-// This is because some extensions/skins may be using $config->get('Logo')
-// to access the value.
-if ( $wgLogos !== false && isset( $wgLogos['1x'] ) ) {
-	$wgLogo = $wgLogos['1x'];
-}
-if ( $wgLogo === false ) {
-	$wgLogo = "$wgResourceBasePath/resources/assets/change-your-logo.svg";
-}
-
-if ( $wgUploadPath === false ) {
-	$wgUploadPath = "$wgScriptPath/images";
-}
-if ( $wgUploadDirectory === false ) {
-	$wgUploadDirectory = "$IP/images";
-}
-if ( $wgReadOnlyFile === false ) {
-	$wgReadOnlyFile = "{$wgUploadDirectory}/lock_yBgMBwiR";
-}
-if ( $wgFileCacheDirectory === false ) {
-	$wgFileCacheDirectory = "{$wgUploadDirectory}/cache";
-}
-if ( $wgDeletedDirectory === false ) {
-	$wgDeletedDirectory = "{$wgUploadDirectory}/deleted";
-}
-if ( $wgGitInfoCacheDirectory === false && $wgCacheDirectory !== false ) {
-	$wgGitInfoCacheDirectory = "{$wgCacheDirectory}/gitinfo";
-}
-if ( $wgSharedPrefix === false ) {
-	$wgSharedPrefix = $wgDBprefix;
-}
-if ( $wgSharedSchema === false ) {
-	$wgSharedSchema = $wgDBmwschema;
-}
-if ( $wgMetaNamespace === false ) {
-	$wgMetaNamespace = str_replace( ' ', '_', $wgSitename );
-}
-
-if ( $wgMainWANCache === false ) {
-	// Create a WAN cache from $wgMainCacheType
-	$wgMainWANCache = 'mediawiki-main-default';
-	$wgWANObjectCaches[$wgMainWANCache] = [
-		'class'    => WANObjectCache::class,
-		'cacheId'  => $wgMainCacheType,
-	];
-}
-
-// Back-compat
-if ( isset( $wgFileBlacklist ) ) {
-	$wgProhibitedFileExtensions = array_merge( $wgProhibitedFileExtensions, $wgFileBlacklist );
-} else {
-	$wgFileBlacklist = $wgProhibitedFileExtensions;
-}
-if ( isset( $wgMimeTypeBlacklist ) ) {
-	$wgMimeTypeExclusions = array_merge( $wgMimeTypeExclusions, $wgMimeTypeBlacklist );
-} else {
-	$wgMimeTypeBlacklist = $wgMimeTypeExclusions;
-}
-if ( isset( $wgEnableUserEmailBlacklist ) ) {
-	$wgEnableUserEmailMuteList = $wgEnableUserEmailBlacklist;
-} else {
-	$wgEnableUserEmailBlacklist = $wgEnableUserEmailMuteList;
-}
-if ( isset( $wgShortPagesNamespaceBlacklist ) ) {
-	$wgShortPagesNamespaceExclusions = $wgShortPagesNamespaceBlacklist;
-} else {
-	$wgShortPagesNamespaceBlacklist = $wgShortPagesNamespaceExclusions;
-}
-
-// Prohibited file extensions shouldn't appear on the "allowed" list
-$wgFileExtensions = array_values( array_diff( $wgFileExtensions, $wgProhibitedFileExtensions ) );
-
-// Fix path to icon images after they were moved in 1.24
-if ( $wgRightsIcon ) {
-	$wgRightsIcon = str_replace(
-		"{$wgStylePath}/common/images/",
-		"{$wgResourceBasePath}/resources/assets/licenses/",
-		$wgRightsIcon
-	);
-}
-
-if ( isset( $wgFooterIcons['copyright']['copyright'] )
-	&& $wgFooterIcons['copyright']['copyright'] === []
-) {
-	if ( $wgRightsIcon || $wgRightsText ) {
-		$wgFooterIcons['copyright']['copyright'] = [
-			'url' => $wgRightsUrl,
-			'src' => $wgRightsIcon,
-			'alt' => $wgRightsText,
-		];
-	}
-}
-
-if ( isset( $wgFooterIcons['poweredby'] )
-	&& isset( $wgFooterIcons['poweredby']['mediawiki'] )
-	&& $wgFooterIcons['poweredby']['mediawiki']['src'] === null
-) {
-	$wgFooterIcons['poweredby']['mediawiki']['src'] =
-		"$wgResourceBasePath/resources/assets/poweredby_mediawiki_88x31.png";
-	$wgFooterIcons['poweredby']['mediawiki']['srcset'] =
-		"$wgResourceBasePath/resources/assets/poweredby_mediawiki_132x47.png 1.5x, " .
-		"$wgResourceBasePath/resources/assets/poweredby_mediawiki_176x62.png 2x";
-}
-
-/**
- * Unconditional protection for NS_MEDIAWIKI since otherwise it's too easy for a
- * sysadmin to set $wgNamespaceProtection incorrectly and leave the wiki insecure.
- *
- * Note that this is the definition of editinterface and it can be granted to
- * all users if desired.
- */
-$wgNamespaceProtection[NS_MEDIAWIKI] = 'editinterface';
-
-/**
- * Initialise $wgLockManagers to include basic FS version
- */
-$wgLockManagers[] = [
-	'name' => 'fsLockManager',
-	'class' => FSLockManager::class,
-	'lockDirectory' => "{$wgUploadDirectory}/lockdir",
-];
-$wgLockManagers[] = [
-	'name' => 'nullLockManager',
-	'class' => NullLockManager::class,
-];
-
-/**
- * Determine whether EXIF info can be shown
- */
-if ( $wgShowEXIF === null ) {
-	$wgShowEXIF = function_exists( 'exif_read_data' );
-}
-
-/**
- * Default parameters for the "<gallery>" tag.
- * @see docs/Configuration.md for description of the fields.
- */
-$wgGalleryOptions += [
-	'imagesPerRow' => 0,
-	'imageWidth' => 120,
-	'imageHeight' => 120,
-	'captionLength' => true,
-	'showBytes' => true,
-	'showDimensions' => true,
-	'mode' => 'traditional',
-];
-
-/**
- * Shortcuts for $wgLocalFileRepo
- */
-if ( !$wgLocalFileRepo ) {
-	$wgLocalFileRepo = [
-		'class' => LocalRepo::class,
-		'name' => 'local',
-		'directory' => $wgUploadDirectory,
-		'scriptDirUrl' => $wgScriptPath,
-		'favicon' => $wgFavicon,
-		'url' => $wgUploadBaseUrl ? $wgUploadBaseUrl . $wgUploadPath : $wgUploadPath,
-		'hashLevels' => $wgHashedUploadDirectory ? 2 : 0,
-		'thumbScriptUrl' => $wgThumbnailScriptPath,
-		'transformVia404' => !$wgGenerateThumbnailOnParse,
-		'deletedDir' => $wgDeletedDirectory,
-		'deletedHashLevels' => $wgHashedUploadDirectory ? 3 : 0,
-		'updateCompatibleMetadata' => $wgUpdateCompatibleMetadata,
-		'reserializeMetadata' => $wgUpdateCompatibleMetadata,
-	];
-}
-
-if ( !isset( $wgLocalFileRepo['backend'] ) ) {
-	// Create a default FileBackend name.
-	// FileBackendGroup will register a default, if absent from $wgFileBackends.
-	$wgLocalFileRepo['backend'] = $wgLocalFileRepo['name'] . '-backend';
-}
-
-/**
- * Shortcuts for $wgForeignFileRepos
- */
-if ( $wgUseSharedUploads ) {
-	if ( $wgSharedUploadDBname ) {
-		$wgForeignFileRepos[] = [
-			'class' => ForeignDBRepo::class,
-			'name' => 'shared',
-			'directory' => $wgSharedUploadDirectory,
-			'url' => $wgSharedUploadPath,
-			'hashLevels' => $wgHashedSharedUploadDirectory ? 2 : 0,
-			'thumbScriptUrl' => $wgSharedThumbnailScriptPath,
-			'transformVia404' => !$wgGenerateThumbnailOnParse,
-			'dbType' => $wgDBtype,
-			'dbServer' => $wgDBserver,
-			'dbUser' => $wgDBuser,
-			'dbPassword' => $wgDBpassword,
-			'dbName' => $wgSharedUploadDBname,
-			'dbFlags' => ( $wgDebugDumpSql ? DBO_DEBUG : 0 ) | DBO_DEFAULT,
-			'tablePrefix' => $wgSharedUploadDBprefix,
-			'hasSharedCache' => $wgCacheSharedUploads,
-			'descBaseUrl' => $wgRepositoryBaseUrl,
-			'fetchDescription' => $wgFetchCommonsDescriptions,
-		];
-	} else {
-		$wgForeignFileRepos[] = [
-			'class' => FileRepo::class,
-			'name' => 'shared',
-			'directory' => $wgSharedUploadDirectory,
-			'url' => $wgSharedUploadPath,
-			'hashLevels' => $wgHashedSharedUploadDirectory ? 2 : 0,
-			'thumbScriptUrl' => $wgSharedThumbnailScriptPath,
-			'transformVia404' => !$wgGenerateThumbnailOnParse,
-			'descBaseUrl' => $wgRepositoryBaseUrl,
-			'fetchDescription' => $wgFetchCommonsDescriptions,
-		];
-	}
-}
-if ( $wgUseInstantCommons ) {
-	$wgForeignFileRepos[] = [
-		'class' => ForeignAPIRepo::class,
-		'name' => 'wikimediacommons',
-		'apibase' => 'https://commons.wikimedia.org/w/api.php',
-		'url' => 'https://upload.wikimedia.org/wikipedia/commons',
-		'thumbUrl' => 'https://upload.wikimedia.org/wikipedia/commons/thumb',
-		'hashLevels' => 2,
-		'transformVia404' => true,
-		'fetchDescription' => true,
-		'descriptionCacheExpiry' => 43200,
-		'apiThumbCacheExpiry' => 0,
-	];
-}
-foreach ( $wgForeignFileRepos as &$repo ) {
-	if ( !isset( $repo['directory'] ) && $repo['class'] === ForeignAPIRepo::class ) {
-		$repo['directory'] = $wgUploadDirectory; // b/c
-	}
-	if ( !isset( $repo['backend'] ) ) {
-		$repo['backend'] = $repo['name'] . '-backend';
-	}
-}
-unset( $repo ); // no global pollution; destroy reference
-
-$rcMaxAgeDays = $wgRCMaxAge / ( 3600 * 24 );
-// Ensure that default user options are not invalid, since that breaks Special:Preferences
-$wgDefaultUserOptions['rcdays'] = min(
-	$wgDefaultUserOptions['rcdays'],
-	ceil( $rcMaxAgeDays )
-);
-$wgDefaultUserOptions['watchlistdays'] = min(
-	$wgDefaultUserOptions['watchlistdays'],
-	ceil( $rcMaxAgeDays )
-);
-unset( $rcMaxAgeDays );
-
-if ( !$wgCookiePrefix ) {
-	if ( $wgSharedDB && $wgSharedPrefix && in_array( 'user', $wgSharedTables ) ) {
-		$wgCookiePrefix = $wgSharedDB . '_' . $wgSharedPrefix;
-	} elseif ( $wgSharedDB && in_array( 'user', $wgSharedTables ) ) {
-		$wgCookiePrefix = $wgSharedDB;
-	} elseif ( $wgDBprefix ) {
-		$wgCookiePrefix = $wgDBname . '_' . $wgDBprefix;
-	} else {
-		$wgCookiePrefix = $wgDBname;
-	}
-}
-$wgCookiePrefix = strtr( $wgCookiePrefix, '=,; +."\'\\[', '__________' );
-
-if ( $wgEnableEmail ) {
-	$wgUseEnotif = $wgEnotifUserTalk || $wgEnotifWatchlist;
-} else {
-	// Disable all other email settings automatically if $wgEnableEmail
-	// is set to false. - T65678
-	$wgAllowHTMLEmail = false;
-	$wgEmailAuthentication = false; // do not require auth if you're not sending email anyway
-	$wgEnableUserEmail = false;
-	$wgEnotifFromEditor = false;
-	$wgEnotifImpersonal = false;
-	$wgEnotifMaxRecips = 0;
-	$wgEnotifMinorEdits = false;
-	$wgEnotifRevealEditorAddress = false;
-	$wgEnotifUseRealName = false;
-	$wgEnotifUserTalk = false;
-	$wgEnotifWatchlist = false;
-	unset( $wgGroupPermissions['user']['sendemail'] );
-	$wgUseEnotif = false;
-	$wgUserEmailUseReplyTo = false;
-	$wgUsersNotifiedOnAllChanges = [];
-}
-
-if ( $wgLocaltimezone === null ) {
-	// This defaults to the `date.timezone` value of the PHP INI option. If this option is not set,
-	// it falls back to UTC. Prior to PHP 7.0, this fallback produced a warning.
-	$wgLocaltimezone = date_default_timezone_get();
-}
-=======
 // Set PHP runtime to the desired timezone
->>>>>>> 3d0ae94b
 date_default_timezone_set( $wgLocaltimezone );
 
 MWDebug::setup();
