<?php
/**
 * This program is free software; you can redistribute it and/or modify
 * it under the terms of the GNU General Public License as published by
 * the Free Software Foundation; either version 2 of the License, or
 * (at your option) any later version.
 *
 * This program is distributed in the hope that it will be useful,
 * but WITHOUT ANY WARRANTY; without even the implied warranty of
 * MERCHANTABILITY or FITNESS FOR A PARTICULAR PURPOSE. See the
 * GNU General Public License for more details.
 *
 * You should have received a copy of the GNU General Public License along
 * with this program; if not, write to the Free Software Foundation, Inc.,
 * 51 Franklin Street, Fifth Floor, Boston, MA 02110-1301, USA.
 * http://www.gnu.org/copyleft/gpl.html
 *
 * @file
 */

// phpcs:disable Generic.Arrays.DisallowLongArraySyntax,PSR2.Classes.PropertyDeclaration,MediaWiki.Usage.DirUsage
// phpcs:disable Squiz.Scope.MemberVarScope.Missing,Squiz.Scope.MethodScope.Missing
/**
 * Check PHP Version, as well as for composer dependencies in entry points,
 * and display something vaguely comprehensible in the event of a totally
 * unrecoverable error.
 *
 * @note Since we can't rely on anything external, the minimum PHP versions
 * and MW current version are hardcoded in this class.
 *
 * @note This class uses setter methods instead of a constructor so that
 * it can be compatible with PHP 4, PHP 5 and PHP 7 (without warnings).
 */
class PHPVersionCheck {
	/** @var string The number of the MediaWiki version used. If you're updating MW_VERSION in Defines.php, you must also update this value. */
<<<<<<< HEAD
	var $mwVersion = '1.35';
=======
	var $mwVersion = '1.36';
>>>>>>> 30164539

	/** @var string[] A mapping of PHP functions to PHP extensions. */
	var $functionsExtensionsMapping = array(
		'mb_substr'   => 'mbstring',
		'xml_parser_create' => 'xml',
		'ctype_digit' => 'ctype',
		'json_decode' => 'json',
		'iconv'       => 'iconv',
		'mime_content_type' => 'fileinfo',
		'intl_is_failure' => 'intl',
	);

	/**
	 * @var string The format used for errors. One of "text" or "html"
	 */
	var $format = 'text';

	/**
	 * @var string
	 */
	var $scriptPath = '/';

	/**
	 * Set the format used for errors.
	 *
	 * @param string $format One of "text" or "html"
	 */
	function setFormat( $format ) {
		$this->format = $format;
	}

	/**
	 * Set the script path used for images in HTML-formatted errors.
	 *
	 * @param string $scriptPath
	 */
	function setScriptPath( $scriptPath ) {
		$this->scriptPath = $scriptPath;
	}

	/**
	 * Displays an error, if the installed PHP version does not meet the minimum requirement.
	 */
	function checkRequiredPHPVersion() {
		$minimumVersion = '7.3.19';

		/**
		 * This is a list of known-bad ranges of PHP versions. Syntax is like SemVer – either:
		 *
		 *  - '1.2.3' to prohibit a single version of PHP, or
		 *  - '1.2.3 – 1.2.5' to block a range, inclusive.
		 *
		 * Whitespace will be ignored.
		 *
		 * The key is not shown to users; use it to prompt future developers as to why this was
		 * chosen, ideally one or more Phabricator task references.
		 *
		 * Remember to drop irrelevant ranges when bumping $minimumVersion.
		 */
		$knownBad = array(
<<<<<<< HEAD
=======
			'CVE-2019-11048' => '7.3.0 - 7.3.18',
>>>>>>> 30164539
		);

		$passes = version_compare( PHP_VERSION, $minimumVersion, '>=' );

		$versionString = "PHP $minimumVersion or higher";

		// Left as a programmatic check to make it easier to update.
		if ( count( $knownBad ) ) {
			$versionString .= ' (and not ' . implode( ', ', array_values( $knownBad ) ) . ')';

			foreach ( $knownBad as $task => $range ) {
				// As we don't have composer at this point, we have to do our own version range checking.
				if ( strpos( $range, '-' ) ) {
					$passes = $passes && !(
						version_compare( PHP_VERSION, trim( strstr( $range, '-', true ) ), '>=' )
						&& version_compare( PHP_VERSION, trim( substr( strstr( $range, '-', false ), 1 ) ), '<' )
					);
				} else {
					$passes = $passes && version_compare( PHP_VERSION, trim( $range ), '<>' );
				}
			}
		}

		if ( !$passes ) {
			$cliText = "Error: You are using an unsupported PHP version (PHP " . PHP_VERSION . ").\n"
			. "MediaWiki $this->mwVersion needs $versionString.\n\nCheck if you might have a newer "
			. "PHP executable with a different name.\n\n";

			$web = array();
			$web['intro'] = "MediaWiki $this->mwVersion requires $versionString; you are using PHP "
				. PHP_VERSION . ".";

			$web['longTitle'] = "Supported PHP versions";
			// phpcs:disable Generic.Files.LineLength
			$web['longHtml'] = <<<HTML
		<p>
			Please consider <a href="https://www.php.net/downloads.php">upgrading your copy of PHP</a>.
			PHP versions less than v7.3.0 are no longer supported by the PHP Group and will not receive
			security or bugfix updates.
		</p>
		<p>
			If for some reason you are unable to upgrade your PHP version, you will need to
			<a href="https://www.mediawiki.org/wiki/Download">download</a> an older version of
			MediaWiki from our website. See our
			<a href="https://www.mediawiki.org/wiki/Compatibility#PHP">compatibility page</a>
			for details of which versions are compatible with prior versions of PHP.
		</p>
HTML;
			// phpcs:enable Generic.Files.LineLength
			$this->triggerError(
				$web,
				$cliText
			);
		}
	}

	/**
	 * Displays an error, if the vendor/autoload.php file could not be found.
	 */
	function checkVendorExistence() {
		if ( !file_exists( dirname( __FILE__ ) . '/../vendor/autoload.php' ) ) {
			$cliText = "Error: You are missing some external dependencies. \n"
				. "MediaWiki also has some external dependencies that need to be installed\n"
				. "via composer or from a separate git repo. Please see\n"
				. "https://www.mediawiki.org/wiki/Download_from_Git#Fetch_external_libraries\n"
				. "for help on installing the required components.";

			$web = array();
			$web['intro'] = "Installing some external dependencies (e.g. via composer) is required.";
			$web['longTitle'] = 'External dependencies';
			// phpcs:disable Generic.Files.LineLength
			$web['longHtml'] = <<<HTML
		<p>
		MediaWiki also has some external dependencies that need to be installed via
		composer or from a separate git repo. Please see
		<a href="https://www.mediawiki.org/wiki/Download_from_Git#Fetch_external_libraries">mediawiki.org</a>
		for help on installing the required components.
		</p>
HTML;
			// phpcs:enable Generic.Files.LineLength

			$this->triggerError( $web, $cliText );
		}
	}

	/**
	 * Displays an error, if a PHP extension does not exist.
	 */
	function checkExtensionExistence() {
		$missingExtensions = array();
		foreach ( $this->functionsExtensionsMapping as $function => $extension ) {
			if ( !function_exists( $function ) ) {
				$missingExtensions[] = $extension;
			}
		}

		if ( $missingExtensions ) {
			$missingExtText = '';
			$missingExtHtml = '';
			$baseUrl = 'https://www.php.net';
			foreach ( $missingExtensions as $ext ) {
				$missingExtText .= " * $ext <$baseUrl/$ext>\n";
				$missingExtHtml .= "<li><b>$ext</b> "
					. "(<a href=\"$baseUrl/$ext\">more information</a>)</li>";
			}

			$cliText = "Error: Missing one or more required components of PHP.\n"
				. "You are missing a required extension to PHP that MediaWiki needs.\n"
				. "Please install:\n" . $missingExtText;

			$web = array();
			$web['intro'] = "Installing some PHP extensions is required.";
			$web['longTitle'] = 'Required components';
			$web['longHtml'] = <<<HTML
		<p>
		You are missing a required extension to PHP that MediaWiki
		requires to run. Please install:
		</p>
		<ul>
		$missingExtHtml
		</ul>
HTML;

			$this->triggerError( $web, $cliText );
		}
	}

	/**
	 * Output headers that prevents error pages to be cached.
	 */
	function outputHTMLHeader() {
		$protocol = isset( $_SERVER['SERVER_PROTOCOL'] ) ? $_SERVER['SERVER_PROTOCOL'] : 'HTTP/1.0';

		header( "$protocol 500 MediaWiki configuration Error" );
		// Don't cache error pages! They cause no end of trouble...
		header( 'Cache-control: none' );
		header( 'Pragma: no-cache' );
	}

	/**
	 * Returns an error page, which is suitable for output to the end user via a web browser.
	 *
	 * @param string $introText
	 * @param string $longTitle
	 * @param string $longHtml
	 * @return string
	 */
	function getIndexErrorOutput( $introText, $longTitle, $longHtml ) {
		$encLogo =
			htmlspecialchars( str_replace( '//', '/', $this->scriptPath . '/' ) .
				'resources/assets/mediawiki.png' );

		$introHtml = htmlspecialchars( $introText );
		$longTitleHtml = htmlspecialchars( $longTitle );

		header( 'Content-type: text/html; charset=UTF-8' );

		$finalOutput = <<<HTML
<!DOCTYPE html>
<html lang="en" dir="ltr">
	<head>
		<meta charset="UTF-8" />
		<title>MediaWiki {$this->mwVersion}</title>
		<style media="screen">
			body {
				color: #000;
				background-color: #fff;
				font-family: sans-serif;
				padding: 2em;
				text-align: center;
			}
			p, img, h1, h2, ul {
				text-align: left;
				margin: 0.5em 0 1em;
			}
			h1 {
				font-size: 120%;
			}
			h2 {
				font-size: 110%;
			}
		</style>
	</head>
	<body>
		<img src="{$encLogo}" alt="The MediaWiki logo" />
		<h1>MediaWiki {$this->mwVersion} internal error</h1>
		<p>
			{$introHtml}
		</p>
		<h2>{$longTitleHtml}</h2>
		{$longHtml}
	</body>
</html>
HTML;

		return $finalOutput;
	}

	/**
	 * Display something vaguely comprehensible in the event of a totally unrecoverable error.
	 * Does not assume access to *anything*; no globals, no autoloader, no database, no localisation.
	 * Safe for PHP4 (and putting this here means that WebStart.php and GlobalSettings.php
	 * no longer need to be).
	 *
	 * This function immediately terminates the PHP process.
	 *
	 * @param string[] $web
	 *  - (string) intro: Short error message, displayed on top.
	 *  - (string) longTitle: Title for the longer message.
	 *  - (string) longHtml: The longer message, as raw HTML.
	 * @param string $cliText
	 */
	function triggerError( $web, $cliText ) {
		if ( $this->format === 'html' ) {
			// Used by index.php and mw-config/index.php
			$this->outputHTMLHeader();
			$finalOutput = $this->getIndexErrorOutput(
				$web['intro'],
				$web['longTitle'],
				$web['longHtml']
			);
		} else {
			// Used by Maintenance.php (CLI)
			$finalOutput = $cliText;
		}

		echo "$finalOutput\n";
		die( 1 );
	}
}

/**
 * Check PHP version and that external dependencies are installed, and
 * display an informative error if either condition is not satisfied.
 *
 * @param string $format One of "text" or "html"
 * @param string $scriptPath Used when an error is formatted as HTML.
 */
function wfEntryPointCheck( $format = 'text', $scriptPath = '/' ) {
	$phpVersionCheck = new PHPVersionCheck();
	$phpVersionCheck->setFormat( $format );
	$phpVersionCheck->setScriptPath( $scriptPath );
	$phpVersionCheck->checkRequiredPHPVersion();
	$phpVersionCheck->checkVendorExistence();
	$phpVersionCheck->checkExtensionExistence();
}<|MERGE_RESOLUTION|>--- conflicted
+++ resolved
@@ -33,11 +33,7 @@
  */
 class PHPVersionCheck {
 	/** @var string The number of the MediaWiki version used. If you're updating MW_VERSION in Defines.php, you must also update this value. */
-<<<<<<< HEAD
-	var $mwVersion = '1.35';
-=======
 	var $mwVersion = '1.36';
->>>>>>> 30164539
 
 	/** @var string[] A mapping of PHP functions to PHP extensions. */
 	var $functionsExtensionsMapping = array(
@@ -82,7 +78,7 @@
 	 * Displays an error, if the installed PHP version does not meet the minimum requirement.
 	 */
 	function checkRequiredPHPVersion() {
-		$minimumVersion = '7.3.19';
+		$minimumVersion = '7.2.22';
 
 		/**
 		 * This is a list of known-bad ranges of PHP versions. Syntax is like SemVer – either:
@@ -98,10 +94,7 @@
 		 * Remember to drop irrelevant ranges when bumping $minimumVersion.
 		 */
 		$knownBad = array(
-<<<<<<< HEAD
-=======
 			'CVE-2019-11048' => '7.3.0 - 7.3.18',
->>>>>>> 30164539
 		);
 
 		$passes = version_compare( PHP_VERSION, $minimumVersion, '>=' );
