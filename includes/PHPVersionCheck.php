--- conflicted
+++ resolved
@@ -78,7 +78,7 @@
 	 * Displays an error, if the installed PHP version does not meet the minimum requirement.
 	 */
 	function checkRequiredPHPVersion() {
-		$minimumVersion = '7.3.19';
+		$minimumVersion = '7.2.22';
 
 		/**
 		 * This is a list of known-bad ranges of PHP versions. Syntax is like SemVer – either:
@@ -94,10 +94,7 @@
 		 * Remember to drop irrelevant ranges when bumping $minimumVersion.
 		 */
 		$knownBad = array(
-<<<<<<< HEAD
-=======
 			'CVE-2019-11048' => '7.3.0 - 7.3.18',
->>>>>>> 4afd0f7c
 			// https://bugs.php.net/bug.php?id=79174 as a regression from https://bugs.php.net/bug.php?id=78929
 			'T243667, T291127' => '7.4.0 - 7.4.2'
 		);
