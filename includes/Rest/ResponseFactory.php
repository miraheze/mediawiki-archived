--- conflicted
+++ resolved
@@ -23,11 +23,7 @@
 	private $textFormatters;
 
 	/** @var bool Whether to send exception backtraces to the client */
-<<<<<<< HEAD
-	private $sendExceptionBacktrace = false;
-=======
 	private $showExceptionDetails = false;
->>>>>>> 3d0ae94b
 
 	/**
 	 * @param ITextFormatter[] $textFormatters
@@ -37,14 +33,6 @@
 	}
 
 	/**
-<<<<<<< HEAD
-	 * Controls whether error responses should include a backtrace
-	 * @since 1.39
-	 * @param bool $sendExceptionBacktrace
-	 */
-	public function setSendExceptionBacktrace( bool $sendExceptionBacktrace ): void {
-		$this->sendExceptionBacktrace = $sendExceptionBacktrace;
-=======
 	 * Control whether web responses may include a exception messager and backtrace
 	 *
 	 * @see $wgShowExceptionDetails
@@ -53,7 +41,6 @@
 	 */
 	public function setShowExceptionDetails( bool $showExceptionDetails ): void {
 		$this->showExceptionDetails = $showExceptionDetails;
->>>>>>> 3d0ae94b
 	}
 
 	/**
@@ -262,12 +249,7 @@
 					. $exception->getMessage(),
 				'exception' => MWExceptionHandler::getStructuredExceptionData(
 					$exception,
-<<<<<<< HEAD
-					MWExceptionHandler::CAUGHT_BY_OTHER,
-					$this->sendExceptionBacktrace
-=======
 					MWExceptionHandler::CAUGHT_BY_OTHER
->>>>>>> 3d0ae94b
 				)
 			] );
 			// XXX: should we try to do something useful with ILocalizedException?
