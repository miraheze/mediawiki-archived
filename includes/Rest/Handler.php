--- conflicted
+++ resolved
@@ -124,14 +124,8 @@
 		// %3B_a_%40_b_%24_c_%21_d_%2A_e_%28_f_%29_g_%2C_h_~_i_%3A
 		$replace = [ '%3B', '%40', '%24', '%21', '%2A', '%28', '%29', '%2C', '%7E', '%3A' ];
 		$with = [ ';', '@', '$', '!', '*', '(', ')', ',', '~', ':' ];
-<<<<<<< HEAD
-		$title = str_replace( $replace, $with, $title );
-
-		return $title;
-=======
 
 		return str_replace( $replace, $with, $title );
->>>>>>> 30164539
 	}
 
 	/**
