<?php

namespace MediaWiki\Rest;

use ExtensionRegistry;
use IContextSource;
use MediaWiki;
use MediaWiki\Config\ServiceOptions;
use MediaWiki\MainConfigNames;
use MediaWiki\MediaWikiServices;
use MediaWiki\Rest\BasicAccess\CompoundAuthorizer;
use MediaWiki\Rest\BasicAccess\MWBasicAuthorizer;
use MediaWiki\Rest\Reporter\MWErrorReporter;
use MediaWiki\Rest\Validator\Validator;
use MWExceptionRenderer;
use RequestContext;
use Title;
use WebResponse;
use Wikimedia\Message\ITextFormatter;

class EntryPoint {
	/** @var RequestInterface */
	private $request;
	/** @var WebResponse */
	private $webResponse;
	/** @var Router */
	private $router;
	/** @var RequestContext */
	private $context;
	/** @var CorsUtils */
	private $cors;
	/** @var ?RequestInterface */
	private static $mainRequest;

	/**
	 * @param IContextSource $context
	 * @param RequestInterface $request
	 * @param ResponseFactory $responseFactory
	 * @param CorsUtils $cors
	 * @return Router
	 */
	private static function createRouter(
		IContextSource $context, RequestInterface $request, ResponseFactory $responseFactory, CorsUtils $cors
	): Router {
		$services = MediaWikiServices::getInstance();
		$conf = $services->getMainConfig();

		$authority = $context->getAuthority();
		$authorizer = new CompoundAuthorizer();
		$authorizer
			->addAuthorizer( new MWBasicAuthorizer( $authority ) )
			->addAuthorizer( $cors );

		$objectFactory = $services->getObjectFactory();
		$restValidator = new Validator( $objectFactory,
			$request,
			$authority
		);

		// Always include the "official" routes. Include additional routes if specified.
		$routeFiles = array_merge(
			[ 'includes/Rest/coreRoutes.json' ],
			$conf->get( MainConfigNames::RestAPIAdditionalRouteFiles )
		);
		array_walk( $routeFiles, static function ( &$val, $key ) {
			global $IP;
			$val = "$IP/$val";
		} );

		return ( new Router(
			$routeFiles,
			ExtensionRegistry::getInstance()->getAttribute( 'RestRoutes' ),
			new ServiceOptions( Router::CONSTRUCTOR_OPTIONS, $conf ),
			$services->getLocalServerObjectCache(),
			$responseFactory,
			$authorizer,
			$authority,
			$objectFactory,
			$restValidator,
			new MWErrorReporter(),
			$services->getHookContainer(),
			$context->getRequest()->getSession()
		) )->setCors( $cors );
	}

	/**
	 * @return RequestInterface The RequestInterface object used by this entry point.
	 */
	public static function getMainRequest(): RequestInterface {
		if ( self::$mainRequest === null ) {
			$conf = MediaWikiServices::getInstance()->getMainConfig();
			self::$mainRequest = new RequestFromGlobals( [
				'cookiePrefix' => $conf->get( MainConfigNames::CookiePrefix )
			] );
		}
		return self::$mainRequest;
	}

	public static function main() {
		// URL safety checks
		global $wgRequest;

		$context = RequestContext::getMain();

		// Set $wgTitle and the title in RequestContext, as in api.php
		global $wgTitle;
		$wgTitle = Title::makeTitle( NS_SPECIAL, 'Badtitle/rest.php' );
		$context->setTitle( $wgTitle );

		$services = MediaWikiServices::getInstance();
		$conf = $services->getMainConfig();

		$responseFactory = new ResponseFactory( self::getTextFormatters( $services ) );
<<<<<<< HEAD
		$responseFactory->setSendExceptionBacktrace( $conf->get( 'ShowExceptionDetails' ) );
=======
		$responseFactory->setShowExceptionDetails( MWExceptionRenderer::shouldShowExceptionDetails() );
>>>>>>> 3d0ae94b

		$cors = new CorsUtils(
			new ServiceOptions(
				CorsUtils::CONSTRUCTOR_OPTIONS, $conf
			),
			$responseFactory,
			$context->getUser()
		);

		$request = self::getMainRequest();

		$router = self::createRouter( $context, $request, $responseFactory, $cors );

		$entryPoint = new self(
			$context,
			$request,
			$wgRequest->response(),
			$router,
			$cors
		);
		$entryPoint->execute();
	}

	/**
	 * Get a TextFormatter array from MediaWikiServices
	 *
	 * @param MediaWikiServices $services
	 * @return ITextFormatter[]
	 */
	private static function getTextFormatters( MediaWikiServices $services ) {
		$code = $services->getContentLanguage()->getCode();
		$langs = array_unique( [ $code, 'en' ] );
		$textFormatters = [];
		$factory = $services->getMessageFormatterFactory();

		foreach ( $langs as $lang ) {
			$textFormatters[] = $factory->getTextFormatter( $lang );
		}
		return $textFormatters;
	}

	public function __construct( RequestContext $context, RequestInterface $request,
		WebResponse $webResponse, Router $router, CorsUtils $cors
	) {
		$this->context = $context;
		$this->request = $request;
		$this->webResponse = $webResponse;
		$this->router = $router;
		$this->cors = $cors;
	}

	public function execute() {
		ob_start();
		$response = $this->cors->modifyResponse(
			$this->request,
			$this->router->execute( $this->request )
		);

		$this->webResponse->header(
			'HTTP/' . $response->getProtocolVersion() . ' ' .
			$response->getStatusCode() . ' ' .
			$response->getReasonPhrase() );

		foreach ( $response->getRawHeaderLines() as $line ) {
			$this->webResponse->header( $line );
		}

		foreach ( $response->getCookies() as $cookie ) {
			$this->webResponse->setCookie(
				$cookie['name'],
				$cookie['value'],
				$cookie['expiry'],
				$cookie['options'] );
		}

		// Clear all errors that might have been displayed if display_errors=On
		ob_end_clean();

		$stream = $response->getBody();
		$stream->rewind();

		MediaWiki::preOutputCommit( $this->context );

		if ( $stream instanceof CopyableStreamInterface ) {
			$stream->copyToStream( fopen( 'php://output', 'w' ) );
		} else {
			while ( true ) {
				$buffer = $stream->read( 65536 );
				if ( $buffer === '' ) {
					break;
				}
				echo $buffer;
			}
		}

		$mw = new MediaWiki;
		$mw->doPostOutputShutdown();
	}
}<|MERGE_RESOLUTION|>--- conflicted
+++ resolved
@@ -111,11 +111,7 @@
 		$conf = $services->getMainConfig();
 
 		$responseFactory = new ResponseFactory( self::getTextFormatters( $services ) );
-<<<<<<< HEAD
-		$responseFactory->setSendExceptionBacktrace( $conf->get( 'ShowExceptionDetails' ) );
-=======
 		$responseFactory->setShowExceptionDetails( MWExceptionRenderer::shouldShowExceptionDetails() );
->>>>>>> 3d0ae94b
 
 		$cors = new CorsUtils(
 			new ServiceOptions(
