<?php

namespace MediaWiki\Rest;

use ExtensionRegistry;
use IContextSource;
use MediaWiki;
use MediaWiki\Config\ServiceOptions;
use MediaWiki\MediaWikiServices;
use MediaWiki\Rest\BasicAccess\CompoundAuthorizer;
use MediaWiki\Rest\BasicAccess\MWBasicAuthorizer;
use MediaWiki\Rest\Validator\Validator;
use RequestContext;
use Title;
use WebResponse;
use Wikimedia\Message\ITextFormatter;

class EntryPoint {
	/** @var RequestInterface */
	private $request;
	/** @var WebResponse */
	private $webResponse;
	/** @var Router */
	private $router;
	/** @var RequestContext */
	private $context;
<<<<<<< HEAD
=======
	/** @var CorsUtils */
	private $cors;
>>>>>>> 30164539
	/** @var ?RequestInterface */
	private static $mainRequest;

	/**
	 * @param IContextSource $context
	 * @param RequestInterface $request
	 * @param ResponseFactory $responseFactory
	 * @param CorsUtils $cors
	 * @return Router
	 */
	private static function createRouter(
		IContextSource $context, RequestInterface $request, ResponseFactory $responseFactory, CorsUtils $cors
	): Router {
		$services = MediaWikiServices::getInstance();
		$conf = $services->getMainConfig();

		$authority = $context->getAuthority();
		$authorizer = new CompoundAuthorizer();
		$authorizer
			->addAuthorizer( new MWBasicAuthorizer( $authority ) )
			->addAuthorizer( $cors );

		$objectFactory = $services->getObjectFactory();
		$restValidator = new Validator( $objectFactory,
			$request,
			$authority
		);

		// Always include the "official" routes. Include additional routes if specified.
		$routeFiles = array_merge(
			[ 'includes/Rest/coreRoutes.json' ],
			$conf->get( 'RestAPIAdditionalRouteFiles' )
		);
		array_walk( $routeFiles, static function ( &$val, $key ) {
			global $IP;
			$val = "$IP/$val";
		} );

		return ( new Router(
			$routeFiles,
			ExtensionRegistry::getInstance()->getAttribute( 'RestRoutes' ),
			$conf->get( 'CanonicalServer' ),
			$conf->get( 'RestPath' ),
			$services->getLocalServerObjectCache(),
			$responseFactory,
			$authorizer,
			$authority,
			$objectFactory,
			$restValidator,
			$services->getHookContainer()
		) )->setCors( $cors );
	}

	/**
	 * @return ?RequestInterface The RequestInterface object used by this entry point.
	 */
	public static function getMainRequest(): ?RequestInterface {
		if ( self::$mainRequest === null ) {
			$conf = MediaWikiServices::getInstance()->getMainConfig();
			self::$mainRequest = new RequestFromGlobals( [
				'cookiePrefix' => $conf->get( 'CookiePrefix' )
			] );
		}
		return self::$mainRequest;
	}

	/**
	 * @return ?RequestInterface The RequestInterface object used by this entry point.
	 */
	public static function getMainRequest(): ?RequestInterface {
		if ( self::$mainRequest === null ) {
			$conf = MediaWikiServices::getInstance()->getMainConfig();
			self::$mainRequest = new RequestFromGlobals( [
				'cookiePrefix' => $conf->get( 'CookiePrefix' )
			] );
		}
		return self::$mainRequest;
	}

	public static function main() {
		// URL safety checks
		global $wgRequest;

		$context = RequestContext::getMain();

		// Set $wgTitle and the title in RequestContext, as in api.php
		global $wgTitle;
		$wgTitle = Title::makeTitle( NS_SPECIAL, 'Badtitle/rest.php' );
		$context->setTitle( $wgTitle );

		$services = MediaWikiServices::getInstance();
		$conf = $services->getMainConfig();

<<<<<<< HEAD
		$request = self::getMainRequest();
=======
		$responseFactory = new ResponseFactory( self::getTextFormatters( $services ) );

		$cors = new CorsUtils(
			new ServiceOptions(
				CorsUtils::CONSTRUCTOR_OPTIONS, $services->getMainConfig()
			),
			$responseFactory,
			$context->getUser()
		);
>>>>>>> 30164539

		$request = self::getMainRequest();

		$router = self::createRouter( $context, $request, $responseFactory, $cors );

		$entryPoint = new self(
			$context,
			$request,
			$wgRequest->response(),
			$router,
			$cors
		);
		$entryPoint->execute();
	}

	/**
	 * Get a TextFormatter array from MediaWikiServices
	 *
	 * @param MediaWikiServices $services
	 * @return ITextFormatter[]
	 */
	public static function getTextFormatters( MediaWikiServices $services ) {
		$code = $services->getContentLanguage()->getCode();
		$langs = array_unique( [ $code, 'en' ] );
		$textFormatters = [];
		$factory = $services->getMessageFormatterFactory();

		foreach ( $langs as $lang ) {
			$textFormatters[] = $factory->getTextFormatter( $lang );
		}
		return $textFormatters;
	}

	public function __construct( RequestContext $context, RequestInterface $request,
		WebResponse $webResponse, Router $router, CorsUtils $cors
	) {
		$this->context = $context;
		$this->request = $request;
		$this->webResponse = $webResponse;
		$this->router = $router;
		$this->cors = $cors;
	}

	public function execute() {
		ob_start();
		$response = $this->cors->modifyResponse(
			$this->request,
			$this->router->execute( $this->request )
		);

		$this->webResponse->header(
			'HTTP/' . $response->getProtocolVersion() . ' ' .
			$response->getStatusCode() . ' ' .
			$response->getReasonPhrase() );

		foreach ( $response->getRawHeaderLines() as $line ) {
			$this->webResponse->header( $line );
		}

		foreach ( $response->getCookies() as $cookie ) {
			$this->webResponse->setCookie(
				$cookie['name'],
				$cookie['value'],
				$cookie['expiry'],
				$cookie['options'] );
		}

		// Clear all errors that might have been displayed if display_errors=On
		ob_end_clean();

		$stream = $response->getBody();
		$stream->rewind();

		MediaWiki::preOutputCommit( $this->context );

		if ( $stream instanceof CopyableStreamInterface ) {
			$stream->copyToStream( fopen( 'php://output', 'w' ) );
		} else {
			while ( true ) {
				$buffer = $stream->read( 65536 );
				if ( $buffer === '' ) {
					break;
				}
				echo $buffer;
			}
		}

		$mw = new MediaWiki;
		$mw->doPostOutputShutdown();
	}
}<|MERGE_RESOLUTION|>--- conflicted
+++ resolved
@@ -24,11 +24,8 @@
 	private $router;
 	/** @var RequestContext */
 	private $context;
-<<<<<<< HEAD
-=======
 	/** @var CorsUtils */
 	private $cors;
->>>>>>> 30164539
 	/** @var ?RequestInterface */
 	private static $mainRequest;
 
@@ -95,19 +92,6 @@
 		return self::$mainRequest;
 	}
 
-	/**
-	 * @return ?RequestInterface The RequestInterface object used by this entry point.
-	 */
-	public static function getMainRequest(): ?RequestInterface {
-		if ( self::$mainRequest === null ) {
-			$conf = MediaWikiServices::getInstance()->getMainConfig();
-			self::$mainRequest = new RequestFromGlobals( [
-				'cookiePrefix' => $conf->get( 'CookiePrefix' )
-			] );
-		}
-		return self::$mainRequest;
-	}
-
 	public static function main() {
 		// URL safety checks
 		global $wgRequest;
@@ -122,9 +106,6 @@
 		$services = MediaWikiServices::getInstance();
 		$conf = $services->getMainConfig();
 
-<<<<<<< HEAD
-		$request = self::getMainRequest();
-=======
 		$responseFactory = new ResponseFactory( self::getTextFormatters( $services ) );
 
 		$cors = new CorsUtils(
@@ -134,7 +115,6 @@
 			$responseFactory,
 			$context->getUser()
 		);
->>>>>>> 30164539
 
 		$request = self::getMainRequest();
 
