--- conflicted
+++ resolved
@@ -50,17 +50,6 @@
 				'size' => strlen( $s ),
 			] );
 
-<<<<<<< HEAD
-		// Don't send headers if output is being discarded (T278579)
-		if ( ( $phase & PHP_OUTPUT_HANDLER_CLEAN ) === PHP_OUTPUT_HANDLER_CLEAN ) {
-			$logger = LoggerFactory::getInstance( 'output' );
-			$logger->debug( __METHOD__ . " entrypoint={entry}; size={size}; phase=$phase", [
-				'entry' => MW_ENTRY_POINT,
-				'size' => strlen( $s ),
-			] );
-
-=======
->>>>>>> 4afd0f7c
 			return $s;
 		}
 
@@ -85,11 +74,7 @@
 			// Compression is not disabled by the application entry point
 			!defined( 'MW_NO_OUTPUT_COMPRESSION' ) &&
 			// Compression is not disabled by site configuration
-<<<<<<< HEAD
-			!$wgDisableOutputCompression
-=======
 			!$disableOutputCompression
->>>>>>> 4afd0f7c
 		) {
 			$s = self::handleGzip( $s );
 		}
