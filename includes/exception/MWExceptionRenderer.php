<?php
/**
 * This program is free software; you can redistribute it and/or modify
 * it under the terms of the GNU General Public License as published by
 * the Free Software Foundation; either version 2 of the License, or
 * (at your option) any later version.
 *
 * This program is distributed in the hope that it will be useful,
 * but WITHOUT ANY WARRANTY; without even the implied warranty of
 * MERCHANTABILITY or FITNESS FOR A PARTICULAR PURPOSE. See the
 * GNU General Public License for more details.
 *
 * You should have received a copy of the GNU General Public License along
 * with this program; if not, write to the Free Software Foundation, Inc.,
 * 51 Franklin Street, Fifth Floor, Boston, MA 02110-1301, USA.
 * http://www.gnu.org/copyleft/gpl.html
 *
 * @file
 * @author Aaron Schulz
 */

use Wikimedia\Rdbms\DBConnectionError;
use Wikimedia\Rdbms\DBError;
use Wikimedia\Rdbms\DBReadOnlyError;
use Wikimedia\Rdbms\DBExpectedError;

/**
 * Class to expose exceptions to the client (API bots, users, admins using CLI scripts)
 * @since 1.28
 */
class MWExceptionRenderer {
	const AS_RAW = 1; // show as text
	const AS_PRETTY = 2; // show as HTML

	/**
	 * @param Exception|Throwable $e Original exception
	 * @param integer $mode MWExceptionExposer::AS_* constant
	 * @param Exception|Throwable|null $eNew New exception from attempting to show the first
	 */
	public static function output( $e, $mode, $eNew = null ) {
		global $wgMimeType;

		if ( defined( 'MW_API' ) ) {
			// Unhandled API exception, we can't be sure that format printer is alive
			self::header( 'MediaWiki-API-Error: internal_api_error_' . get_class( $e ) );
			wfHttpError( 500, 'Internal Server Error', self::getText( $e ) );
		} elseif ( self::isCommandLine() ) {
			self::printError( self::getText( $e ) );
		} elseif ( $mode === self::AS_PRETTY ) {
			self::statusHeader( 500 );
			if ( $e instanceof DBConnectionError ) {
				self::reportOutageHTML( $e );
			} else {
				self::header( "Content-Type: $wgMimeType; charset=utf-8" );
				self::reportHTML( $e );
			}
		} else {
			if ( $eNew ) {
				$message = "MediaWiki internal error.\n\n";
				if ( self::showBackTrace( $e ) ) {
					$message .= 'Original exception: ' .
						MWExceptionHandler::getLogMessage( $e ) .
						"\nBacktrace:\n" . MWExceptionHandler::getRedactedTraceAsString( $e ) .
						"\n\nException caught inside exception handler: " .
							MWExceptionHandler::getLogMessage( $eNew ) .
						"\nBacktrace:\n" . MWExceptionHandler::getRedactedTraceAsString( $eNew );
				} else {
<<<<<<< HEAD
					$message .= "Exception caught inside exception handler.\n\n" .
=======
					$message .= 'Original exception: ' .
						MWExceptionHandler::getPublicLogMessage( $e );
					$message .= "\n\nException caught inside exception handler.\n\n" .
>>>>>>> a112e4fa
						self::getShowBacktraceError( $e );
				}
				$message .= "\n";
			} else {
				if ( self::showBackTrace( $e ) ) {
					$message = MWExceptionHandler::getLogMessage( $e ) .
						"\nBacktrace:\n" .
						MWExceptionHandler::getRedactedTraceAsString( $e ) . "\n";
				} else {
					$message = MWExceptionHandler::getPublicLogMessage( $e );
				}
			}
			echo nl2br( htmlspecialchars( $message ) ) . "\n";
		}
	}

	/**
	 * Run hook to allow extensions to modify the text of the exception
	 *
	 * Called by MWException for b/c
	 *
	 * @param Exception|Throwable $e
	 * @param string $name Class name of the exception
	 * @param array $args Arguments to pass to the callback functions
	 * @return string|null String to output or null if any hook has been called
	 */
	public static function runHooks( $e, $name, $args = [] ) {
		global $wgExceptionHooks;

		if ( !isset( $wgExceptionHooks ) || !is_array( $wgExceptionHooks ) ) {
			return null; // Just silently ignore
		}

		if ( !array_key_exists( $name, $wgExceptionHooks ) ||
			!is_array( $wgExceptionHooks[$name] )
		) {
			return null;
		}

		$hooks = $wgExceptionHooks[$name];
		$callargs = array_merge( [ $e ], $args );

		foreach ( $hooks as $hook ) {
			if (
				is_string( $hook ) ||
				( is_array( $hook ) && count( $hook ) >= 2 && is_string( $hook[0] ) )
			) {
				// 'function' or [ 'class', 'hook' ]
				$result = call_user_func_array( $hook, $callargs );
			} else {
				$result = null;
			}

			if ( is_string( $result ) ) {
				return $result;
			}
		}

		return null;
	}

	/**
	 * @param Exception|Throwable $e
	 * @return bool Should the exception use $wgOut to output the error?
	 */
	private static function useOutputPage( $e ) {
		// Can the extension use the Message class/wfMessage to get i18n-ed messages?
		foreach ( $e->getTrace() as $frame ) {
			if ( isset( $frame['class'] ) && $frame['class'] === 'LocalisationCache' ) {
				return false;
			}
		}

		// Don't even bother with OutputPage if there's no Title context set,
		// (e.g. we're in RL code on load.php) - the Skin system (and probably
		// most of MediaWiki) won't work.

		return (
			!empty( $GLOBALS['wgFullyInitialised'] ) &&
			!empty( $GLOBALS['wgOut'] ) &&
			RequestContext::getMain()->getTitle() &&
			!defined( 'MEDIAWIKI_INSTALL' )
		);
	}

	/**
	 * Output the exception report using HTML
	 *
	 * @param Exception|Throwable $e
	 */
	private static function reportHTML( $e ) {
		global $wgOut, $wgSitename;

		if ( self::useOutputPage( $e ) ) {
			if ( $e instanceof MWException ) {
				$wgOut->prepareErrorPage( $e->getPageTitle() );
			} elseif ( $e instanceof DBReadOnlyError ) {
				$wgOut->prepareErrorPage( self::msg( 'readonly', 'Database is locked' ) );
			} elseif ( $e instanceof DBExpectedError ) {
				$wgOut->prepareErrorPage( self::msg( 'databaseerror', 'Database error' ) );
			} else {
				$wgOut->prepareErrorPage( self::msg( 'internalerror', 'Internal error' ) );
			}

			$hookResult = self::runHooks( $e, get_class( $e ) );
			if ( $hookResult ) {
				$wgOut->addHTML( $hookResult );
			} else {
				// Show any custom GUI message before the details
				if ( $e instanceof MessageSpecifier ) {
					$wgOut->addHTML( Message::newFromSpecifier( $e )->escaped() );
				}
				$wgOut->addHTML( self::getHTML( $e ) );
			}

			$wgOut->output();
		} else {
			self::header( 'Content-Type: text/html; charset=utf-8' );
			$pageTitle = self::msg( 'internalerror', 'Internal error' );
			echo "<!DOCTYPE html>\n" .
				'<html><head>' .
				// Mimick OutputPage::setPageTitle behaviour
				'<title>' .
				htmlspecialchars( self::msg( 'pagetitle', "$1 - $wgSitename", $pageTitle ) ) .
				'</title>' .
				'<style>body { font-family: sans-serif; margin: 0; padding: 0.5em 2em; }</style>' .
				"</head><body>\n";

			$hookResult = self::runHooks( $e, get_class( $e ) . 'Raw' );
			if ( $hookResult ) {
				echo $hookResult;
			} else {
				echo self::getHTML( $e );
			}

			echo "</body></html>\n";
		}
	}

	/**
	 * If $wgShowExceptionDetails is true, return a HTML message with a
	 * backtrace to the error, otherwise show a message to ask to set it to true
	 * to show that information.
	 *
	 * @param Exception|Throwable $e
	 * @return string Html to output
	 */
	public static function getHTML( $e ) {
		if ( self::showBackTrace( $e ) ) {
			$html = "<div class=\"errorbox mw-content-ltr\"><p>" .
				nl2br( htmlspecialchars( MWExceptionHandler::getLogMessage( $e ) ) ) .
				'</p><p>Backtrace:</p><p>' .
				nl2br( htmlspecialchars( MWExceptionHandler::getRedactedTraceAsString( $e ) ) ) .
				"</p></div>\n";
		} else {
			$logId = WebRequest::getRequestId();
			$html = "<div class=\"errorbox mw-content-ltr\">" .
				'[' . $logId . '] ' .
				gmdate( 'Y-m-d H:i:s' ) . ": " .
				self::msg( "internalerror-fatal-exception",
					"Fatal exception of type $1",
					get_class( $e ),
					$logId,
					MWExceptionHandler::getURL()
				) . "</div>\n" .
				"<!-- " . wordwrap( self::getShowBacktraceError( $e ), 50 ) . " -->";
		}

		return $html;
	}

	/**
	 * Get a message from i18n
	 *
	 * @param string $key Message name
	 * @param string $fallback Default message if the message cache can't be
	 *                  called by the exception
	 * The function also has other parameters that are arguments for the message
	 * @return string Message with arguments replaced
	 */
	private static function msg( $key, $fallback /*[, params...] */ ) {
		$args = array_slice( func_get_args(), 2 );
		try {
			return wfMessage( $key, $args )->text();
		} catch ( Exception $e ) {
			return wfMsgReplaceArgs( $fallback, $args );
		}
	}

	/**
	 * @param Exception|Throwable $e
	 * @return string
	 */
	private static function getText( $e ) {
		if ( self::showBackTrace( $e ) ) {
			return MWExceptionHandler::getLogMessage( $e ) .
				"\nBacktrace:\n" .
				MWExceptionHandler::getRedactedTraceAsString( $e ) . "\n";
		} else {
			return self::getShowBacktraceError( $e );
		}
	}

	/**
	 * @param Exception|Throwable $e
	 * @return bool
	 */
	private static function showBackTrace( $e ) {
		global $wgShowExceptionDetails, $wgShowDBErrorBacktrace;

		return (
			$wgShowExceptionDetails &&
			( !( $e instanceof DBError ) || $wgShowDBErrorBacktrace )
		);
	}

	/**
	 * @param Exception|Throwable $e
	 * @return string
	 */
	private static function getShowBacktraceError( $e ) {
		global $wgShowExceptionDetails, $wgShowDBErrorBacktrace;
		$vars = [];
		if ( !$wgShowExceptionDetails ) {
			$vars[] = '$wgShowExceptionDetails = true;';
		}
		if ( $e instanceof DBError && !$wgShowDBErrorBacktrace ) {
			$vars[] = '$wgShowDBErrorBacktrace = true;';
		}
		$vars = implode( ' and ', $vars );
<<<<<<< HEAD
		return "Set $vars at the bottom of LocalSettings.php to show detailed debugging information";
=======
		return "Set $vars at the bottom of LocalSettings.php to show detailed debugging information\n";
>>>>>>> a112e4fa
	}

	/**
	 * @return bool
	 */
	private static function isCommandLine() {
		return !empty( $GLOBALS['wgCommandLineMode'] );
	}

	/**
	 * @param string $header
	 */
	private static function header( $header ) {
		if ( !headers_sent() ) {
			header( $header );
		}
	}

	/**
	 * @param integer $code
	 */
	private static function statusHeader( $code ) {
		if ( !headers_sent() ) {
			HttpStatus::header( $code );
		}
	}

	/**
	 * Print a message, if possible to STDERR.
	 * Use this in command line mode only (see isCommandLine)
	 *
	 * @param string $message Failure text
	 */
	private static function printError( $message ) {
		// NOTE: STDERR may not be available, especially if php-cgi is used from the
		// command line (bug #15602). Try to produce meaningful output anyway. Using
		// echo may corrupt output to STDOUT though.
		if ( defined( 'STDERR' ) ) {
			fwrite( STDERR, $message );
		} else {
			echo $message;
		}
	}

	/**
	 * @param Exception|Throwable $e
	 */
	private static function reportOutageHTML( $e ) {
		global $wgShowDBErrorBacktrace, $wgShowHostnames, $wgShowSQLErrors;

		$sorry = htmlspecialchars( self::msg(
			'dberr-problems',
			'Sorry! This site is experiencing technical difficulties.'
		) );
		$again = htmlspecialchars( self::msg(
			'dberr-again',
			'Try waiting a few minutes and reloading.'
		) );

		if ( $wgShowHostnames || $wgShowSQLErrors ) {
			$info = str_replace(
				'$1',
				Html::element( 'span', [ 'dir' => 'ltr' ], htmlspecialchars( $e->getMessage() ) ),
				htmlspecialchars( self::msg( 'dberr-info', '($1)' ) )
			);
		} else {
			$info = htmlspecialchars( self::msg(
				'dberr-info-hidden',
				'(Cannot access the database)'
			) );
		}

		MessageCache::singleton()->disable(); // no DB access

		$html = "<h1>$sorry</h1><p>$again</p><p><small>$info</small></p>";

		if ( $wgShowDBErrorBacktrace ) {
			$html .= '<p>Backtrace:</p><pre>' .
				htmlspecialchars( $e->getTraceAsString() ) . '</pre>';
		}

		$html .= '<hr />';
		$html .= self::googleSearchForm();

		echo $html;
	}

	/**
	 * @return string
	 */
	private static function googleSearchForm() {
		global $wgSitename, $wgCanonicalServer, $wgRequest;

		$usegoogle = htmlspecialchars( self::msg(
			'dberr-usegoogle',
			'You can try searching via Google in the meantime.'
		) );
		$outofdate = htmlspecialchars( self::msg(
			'dberr-outofdate',
			'Note that their indexes of our content may be out of date.'
		) );
		$googlesearch = htmlspecialchars( self::msg( 'searchbutton', 'Search' ) );
		$search = htmlspecialchars( $wgRequest->getVal( 'search' ) );
		$server = htmlspecialchars( $wgCanonicalServer );
		$sitename = htmlspecialchars( $wgSitename );
		$trygoogle = <<<EOT
<div style="margin: 1.5em">$usegoogle<br />
<small>$outofdate</small>
</div>
<form method="get" action="//www.google.com/search" id="googlesearch">
	<input type="hidden" name="domains" value="$server" />
	<input type="hidden" name="num" value="50" />
	<input type="hidden" name="ie" value="UTF-8" />
	<input type="hidden" name="oe" value="UTF-8" />
	<input type="text" name="q" size="31" maxlength="255" value="$search" />
	<input type="submit" name="btnG" value="$googlesearch" />
	<p>
		<label><input type="radio" name="sitesearch" value="$server" checked="checked" />$sitename</label>
		<label><input type="radio" name="sitesearch" value="" />WWW</label>
	</p>
</form>
EOT;
		return $trygoogle;
	}
}<|MERGE_RESOLUTION|>--- conflicted
+++ resolved
@@ -65,13 +65,9 @@
 							MWExceptionHandler::getLogMessage( $eNew ) .
 						"\nBacktrace:\n" . MWExceptionHandler::getRedactedTraceAsString( $eNew );
 				} else {
-<<<<<<< HEAD
-					$message .= "Exception caught inside exception handler.\n\n" .
-=======
 					$message .= 'Original exception: ' .
 						MWExceptionHandler::getPublicLogMessage( $e );
 					$message .= "\n\nException caught inside exception handler.\n\n" .
->>>>>>> a112e4fa
 						self::getShowBacktraceError( $e );
 				}
 				$message .= "\n";
@@ -302,11 +298,7 @@
 			$vars[] = '$wgShowDBErrorBacktrace = true;';
 		}
 		$vars = implode( ' and ', $vars );
-<<<<<<< HEAD
-		return "Set $vars at the bottom of LocalSettings.php to show detailed debugging information";
-=======
 		return "Set $vars at the bottom of LocalSettings.php to show detailed debugging information\n";
->>>>>>> a112e4fa
 	}
 
 	/**
