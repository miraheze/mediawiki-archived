--- conflicted
+++ resolved
@@ -177,12 +177,7 @@
 						get_class( $e ),
 						$logId,
 						MWExceptionHandler::getURL()
-<<<<<<< HEAD
-					)
-				) . "</div>\n" .
-=======
 				) ) . "</div>\n" .
->>>>>>> eb4d2059
 				"<!-- " . wordwrap( self::getShowBacktraceError( $e ), 50 ) . " -->";
 		}
 
