<?php
/**
 * This program is free software; you can redistribute it and/or modify
 * it under the terms of the GNU General Public License as published by
 * the Free Software Foundation; either version 2 of the License, or
 * (at your option) any later version.
 *
 * This program is distributed in the hope that it will be useful,
 * but WITHOUT ANY WARRANTY; without even the implied warranty of
 * MERCHANTABILITY or FITNESS FOR A PARTICULAR PURPOSE. See the
 * GNU General Public License for more details.
 *
 * You should have received a copy of the GNU General Public License along
 * with this program; if not, write to the Free Software Foundation, Inc.,
 * 51 Franklin Street, Fifth Floor, Boston, MA 02110-1301, USA.
 * http://www.gnu.org/copyleft/gpl.html
 *
 * @file
 */

use Wikimedia\Rdbms\DBConnectionError;
use Wikimedia\Rdbms\DBError;
use Wikimedia\Rdbms\DBReadOnlyError;
use Wikimedia\Rdbms\DBExpectedError;

/**
 * Class to expose exceptions to the client (API bots, users, admins using CLI scripts)
 * @since 1.28
 */
class MWExceptionRenderer {
	const AS_RAW = 1; // show as text
	const AS_PRETTY = 2; // show as HTML

	/**
	 * @param Exception|Throwable $e Original exception
	 * @param int $mode MWExceptionExposer::AS_* constant
	 * @param Exception|Throwable|null $eNew New exception from attempting to show the first
	 */
	public static function output( $e, $mode, $eNew = null ) {
		global $wgMimeType;

		if ( defined( 'MW_API' ) ) {
			// Unhandled API exception, we can't be sure that format printer is alive
			self::header( 'MediaWiki-API-Error: internal_api_error_' . get_class( $e ) );
			wfHttpError( 500, 'Internal Server Error', self::getText( $e ) );
		} elseif ( self::isCommandLine() ) {
			self::printError( self::getText( $e ) );
		} elseif ( $mode === self::AS_PRETTY ) {
			self::statusHeader( 500 );
			if ( $e instanceof DBConnectionError ) {
				self::reportOutageHTML( $e );
			} else {
				self::header( "Content-Type: $wgMimeType; charset=utf-8" );
				self::reportHTML( $e );
			}
		} else {
			if ( $eNew ) {
				$message = "MediaWiki internal error.\n\n";
				if ( self::showBackTrace( $e ) ) {
					$message .= 'Original exception: ' .
						MWExceptionHandler::getLogMessage( $e ) .
						"\nBacktrace:\n" . MWExceptionHandler::getRedactedTraceAsString( $e ) .
						"\n\nException caught inside exception handler: " .
							MWExceptionHandler::getLogMessage( $eNew ) .
						"\nBacktrace:\n" . MWExceptionHandler::getRedactedTraceAsString( $eNew );
				} else {
					$message .= 'Original exception: ' .
						MWExceptionHandler::getPublicLogMessage( $e );
					$message .= "\n\nException caught inside exception handler.\n\n" .
						self::getShowBacktraceError( $e );
				}
				$message .= "\n";
			} else {
				if ( self::showBackTrace( $e ) ) {
					$message = MWExceptionHandler::getLogMessage( $e ) .
						"\nBacktrace:\n" .
						MWExceptionHandler::getRedactedTraceAsString( $e ) . "\n";
				} else {
					$message = MWExceptionHandler::getPublicLogMessage( $e );
				}
			}
			echo nl2br( htmlspecialchars( $message ) ) . "\n";
		}
	}

	/**
	 * @param Exception|Throwable $e
	 * @return bool Should the exception use $wgOut to output the error?
	 */
	private static function useOutputPage( $e ) {
		// Can the extension use the Message class/wfMessage to get i18n-ed messages?
		foreach ( $e->getTrace() as $frame ) {
			if ( isset( $frame['class'] ) && $frame['class'] === 'LocalisationCache' ) {
				return false;
			}
		}

		// Don't even bother with OutputPage if there's no Title context set,
		// (e.g. we're in RL code on load.php) - the Skin system (and probably
		// most of MediaWiki) won't work.

		return (
			!empty( $GLOBALS['wgFullyInitialised'] ) &&
			!empty( $GLOBALS['wgOut'] ) &&
			RequestContext::getMain()->getTitle() &&
			!defined( 'MEDIAWIKI_INSTALL' )
		);
	}

	/**
	 * Output the exception report using HTML
	 *
	 * @param Exception|Throwable $e
	 */
	private static function reportHTML( $e ) {
		global $wgOut, $wgSitename;

		if ( self::useOutputPage( $e ) ) {
			if ( $e instanceof MWException ) {
				$wgOut->prepareErrorPage( $e->getPageTitle() );
			} elseif ( $e instanceof DBReadOnlyError ) {
				$wgOut->prepareErrorPage( self::msg( 'readonly', 'Database is locked' ) );
			} elseif ( $e instanceof DBExpectedError ) {
				$wgOut->prepareErrorPage( self::msg( 'databaseerror', 'Database error' ) );
			} else {
				$wgOut->prepareErrorPage( self::msg( 'internalerror', 'Internal error' ) );
			}

			// Show any custom GUI message before the details
			if ( $e instanceof MessageSpecifier ) {
				$wgOut->addHTML( Message::newFromSpecifier( $e )->escaped() );
			}
			$wgOut->addHTML( self::getHTML( $e ) );

			$wgOut->output();
		} else {
			self::header( 'Content-Type: text/html; charset=utf-8' );
			$pageTitle = self::msg( 'internalerror', 'Internal error' );
			echo "<!DOCTYPE html>\n" .
				'<html><head>' .
				// Mimick OutputPage::setPageTitle behaviour
				'<title>' .
				htmlspecialchars( self::msg( 'pagetitle', "$1 - $wgSitename", $pageTitle ) ) .
				'</title>' .
				'<style>body { font-family: sans-serif; margin: 0; padding: 0.5em 2em; }</style>' .
				"</head><body>\n";

			echo self::getHTML( $e );

			echo "</body></html>\n";
		}
	}

	/**
	 * If $wgShowExceptionDetails is true, return a HTML message with a
	 * backtrace to the error, otherwise show a message to ask to set it to true
	 * to show that information.
	 *
	 * @param Exception|Throwable $e
	 * @return string Html to output
	 */
	public static function getHTML( $e ) {
		if ( self::showBackTrace( $e ) ) {
			$html = "<div class=\"errorbox mw-content-ltr\"><p>" .
				nl2br( htmlspecialchars( MWExceptionHandler::getLogMessage( $e ) ) ) .
				'</p><p>Backtrace:</p><p>' .
				nl2br( htmlspecialchars( MWExceptionHandler::getRedactedTraceAsString( $e ) ) ) .
				"</p></div>\n";
		} else {
			$logId = WebRequest::getRequestId();
			$html = "<div class=\"errorbox mw-content-ltr\">" .
				htmlspecialchars(
					'[' . $logId . '] ' .
					gmdate( 'Y-m-d H:i:s' ) . ": " .
					self::msg( "internalerror-fatal-exception",
						"Fatal exception of type $1",
						get_class( $e ),
						$logId,
						MWExceptionHandler::getURL()
					)
				) . "</div>\n" .
				"<!-- " . wordwrap( self::getShowBacktraceError( $e ), 50 ) . " -->";
		}

		return $html;
	}

	/**
	 * Get a message from i18n
	 *
	 * @param string $key Message name
	 * @param string $fallback Default message if the message cache can't be
	 *                  called by the exception
	 * The function also has other parameters that are arguments for the message
	 * @return string Message with arguments replaced
	 */
	private static function msg( $key, $fallback /*[, params...] */ ) {
		$args = array_slice( func_get_args(), 2 );
		try {
			return wfMessage( $key, $args )->text();
		} catch ( Exception $e ) {
			return wfMsgReplaceArgs( $fallback, $args );
		}
	}

	/**
	 * @param Exception|Throwable $e
	 * @return string
	 */
	private static function getText( $e ) {
		if ( self::showBackTrace( $e ) ) {
			return MWExceptionHandler::getLogMessage( $e ) .
				"\nBacktrace:\n" .
				MWExceptionHandler::getRedactedTraceAsString( $e ) . "\n";
		} else {
			return self::getShowBacktraceError( $e ) . "\n";
		}
	}

	/**
	 * @param Exception|Throwable $e
	 * @return bool
	 */
	private static function showBackTrace( $e ) {
		global $wgShowExceptionDetails, $wgShowDBErrorBacktrace;

		return (
			$wgShowExceptionDetails &&
			( !( $e instanceof DBError ) || $wgShowDBErrorBacktrace )
		);
	}

	/**
	 * @param Exception|Throwable $e
	 * @return string
	 */
	private static function getShowBacktraceError( $e ) {
		global $wgShowExceptionDetails, $wgShowDBErrorBacktrace;
		$vars = [];
		if ( !$wgShowExceptionDetails ) {
			$vars[] = '$wgShowExceptionDetails = true;';
		}
		if ( $e instanceof DBError && !$wgShowDBErrorBacktrace ) {
			$vars[] = '$wgShowDBErrorBacktrace = true;';
		}
		$vars = implode( ' and ', $vars );
<<<<<<< HEAD
		return "Set $vars at the bottom of LocalSettings.php to show detailed debugging information\n";
=======
		return "Set $vars at the bottom of LocalSettings.php to show detailed debugging information.";
>>>>>>> 25caa3a6
	}

	/**
	 * @return bool
	 */
	private static function isCommandLine() {
		return !empty( $GLOBALS['wgCommandLineMode'] );
	}

	/**
	 * @param string $header
	 */
	private static function header( $header ) {
		if ( !headers_sent() ) {
			header( $header );
		}
	}

	/**
	 * @param int $code
	 */
	private static function statusHeader( $code ) {
		if ( !headers_sent() ) {
			HttpStatus::header( $code );
		}
	}

	/**
	 * Print a message, if possible to STDERR.
	 * Use this in command line mode only (see isCommandLine)
	 *
	 * @param string $message Failure text
	 */
	private static function printError( $message ) {
		// NOTE: STDERR may not be available, especially if php-cgi is used from the
		// command line (bug #15602). Try to produce meaningful output anyway. Using
		// echo may corrupt output to STDOUT though.
		if ( defined( 'STDERR' ) ) {
			fwrite( STDERR, $message );
		} else {
			echo $message;
		}
	}

	/**
	 * @param Exception|Throwable $e
	 */
	private static function reportOutageHTML( $e ) {
		global $wgShowDBErrorBacktrace, $wgShowHostnames, $wgShowSQLErrors;

		$sorry = htmlspecialchars( self::msg(
			'dberr-problems',
			'Sorry! This site is experiencing technical difficulties.'
		) );
		$again = htmlspecialchars( self::msg(
			'dberr-again',
			'Try waiting a few minutes and reloading.'
		) );

		if ( $wgShowHostnames || $wgShowSQLErrors ) {
			$info = str_replace(
				'$1',
				Html::element( 'span', [ 'dir' => 'ltr' ], $e->getMessage() ),
				htmlspecialchars( self::msg( 'dberr-info', '($1)' ) )
			);
		} else {
			$info = htmlspecialchars( self::msg(
				'dberr-info-hidden',
				'(Cannot access the database)'
			) );
		}

		MessageCache::singleton()->disable(); // no DB access

		$html = "<h1>$sorry</h1><p>$again</p><p><small>$info</small></p>";

		if ( $wgShowDBErrorBacktrace ) {
			$html .= '<p>Backtrace:</p><pre>' .
				htmlspecialchars( $e->getTraceAsString() ) . '</pre>';
		}

		$html .= '<hr />';
		$html .= self::googleSearchForm();

		echo $html;
	}

	/**
	 * @return string
	 */
	private static function googleSearchForm() {
		global $wgSitename, $wgCanonicalServer, $wgRequest;

		$usegoogle = htmlspecialchars( self::msg(
			'dberr-usegoogle',
			'You can try searching via Google in the meantime.'
		) );
		$outofdate = htmlspecialchars( self::msg(
			'dberr-outofdate',
			'Note that their indexes of our content may be out of date.'
		) );
		$googlesearch = htmlspecialchars( self::msg( 'searchbutton', 'Search' ) );
		$search = htmlspecialchars( $wgRequest->getVal( 'search' ) );
		$server = htmlspecialchars( $wgCanonicalServer );
		$sitename = htmlspecialchars( $wgSitename );
		$trygoogle = <<<EOT
<div style="margin: 1.5em">$usegoogle<br />
<small>$outofdate</small>
</div>
<form method="get" action="//www.google.com/search" id="googlesearch">
	<input type="hidden" name="domains" value="$server" />
	<input type="hidden" name="num" value="50" />
	<input type="hidden" name="ie" value="UTF-8" />
	<input type="hidden" name="oe" value="UTF-8" />
	<input type="text" name="q" size="31" maxlength="255" value="$search" />
	<input type="submit" name="btnG" value="$googlesearch" />
	<p>
		<label><input type="radio" name="sitesearch" value="$server" checked="checked" />$sitename</label>
		<label><input type="radio" name="sitesearch" value="" />WWW</label>
	</p>
</form>
EOT;
		return $trygoogle;
	}
}<|MERGE_RESOLUTION|>--- conflicted
+++ resolved
@@ -244,11 +244,7 @@
 			$vars[] = '$wgShowDBErrorBacktrace = true;';
 		}
 		$vars = implode( ' and ', $vars );
-<<<<<<< HEAD
-		return "Set $vars at the bottom of LocalSettings.php to show detailed debugging information\n";
-=======
 		return "Set $vars at the bottom of LocalSettings.php to show detailed debugging information.";
->>>>>>> 25caa3a6
 	}
 
 	/**
