<?php
/**
 * This program is free software; you can redistribute it and/or modify
 * it under the terms of the GNU General Public License as published by
 * the Free Software Foundation; either version 2 of the License, or
 * (at your option) any later version.
 *
 * This program is distributed in the hope that it will be useful,
 * but WITHOUT ANY WARRANTY; without even the implied warranty of
 * MERCHANTABILITY or FITNESS FOR A PARTICULAR PURPOSE. See the
 * GNU General Public License for more details.
 *
 * You should have received a copy of the GNU General Public License along
 * with this program; if not, write to the Free Software Foundation, Inc.,
 * 51 Franklin Street, Fifth Floor, Boston, MA 02110-1301, USA.
 * http://www.gnu.org/copyleft/gpl.html
 *
 * @file
 */

/**
 * MediaWiki exception
 *
 * @ingroup Exception
 */
class MWException extends Exception {
	/**
	 * Should the exception use $wgOut to output the error?
	 *
	 * @return bool
	 */
	public function useOutputPage() {
		return $this->useMessageCache() &&
		!empty( $GLOBALS['wgFullyInitialised'] ) &&
		!empty( $GLOBALS['wgOut'] ) &&
		!defined( 'MEDIAWIKI_INSTALL' );
	}

	/**
	 * Whether to log this exception in the exception debug log.
	 *
	 * @since 1.23
	 * @return bool
	 */
	public function isLoggable() {
		return true;
	}

	/**
	 * Can the extension use the Message class/wfMessage to get i18n-ed messages?
	 *
	 * @return bool
	 */
	public function useMessageCache() {
		global $wgLang;

		foreach ( $this->getTrace() as $frame ) {
			if ( isset( $frame['class'] ) && $frame['class'] === LocalisationCache::class ) {
				return false;
			}
		}

		return $wgLang instanceof Language;
	}

	/**
	 * Get a message from i18n
	 *
	 * @param string $key Message name
	 * @param string $fallback Default message if the message cache can't be
	 *                  called by the exception
	 * The function also has other parameters that are arguments for the message
	 * @return string Message with arguments replaced
	 */
	public function msg( $key, $fallback /*[, params...] */ ) {
		$args = array_slice( func_get_args(), 2 );

		if ( $this->useMessageCache() ) {
			try {
				return wfMessage( $key, $args )->text();
			} catch ( Exception $e ) {
			}
		}
		return wfMsgReplaceArgs( $fallback, $args );
	}

	/**
	 * If $wgShowExceptionDetails is true, return a HTML message with a
	 * backtrace to the error, otherwise show a message to ask to set it to true
	 * to show that information.
	 *
	 * @return string Html to output
	 */
	public function getHTML() {
		global $wgShowExceptionDetails;

		if ( $wgShowExceptionDetails ) {
			return '<p>' . nl2br( htmlspecialchars( MWExceptionHandler::getLogMessage( $this ) ) ) .
			'</p><p>Backtrace:</p><p>' .
			nl2br( htmlspecialchars( MWExceptionHandler::getRedactedTraceAsString( $this ) ) ) .
			"</p>\n";
		} else {
			$logId = WebRequest::getRequestId();
			$type = static::class;
<<<<<<< HEAD
			return "<div class=\"errorbox\">" .
=======
			return Html::errorBox(
>>>>>>> eb4d2059
			htmlspecialchars(
				'[' . $logId . '] ' .
				gmdate( 'Y-m-d H:i:s' ) . ": " .
				$this->msg( "internalerror-fatal-exception",
					"Fatal exception of type $1",
					$type,
					$logId,
					MWExceptionHandler::getURL( $this )
				)
<<<<<<< HEAD
			) . "</div>\n" .
=======
			) ) .
>>>>>>> eb4d2059
			"<!-- Set \$wgShowExceptionDetails = true; " .
			"at the bottom of LocalSettings.php to show detailed " .
			"debugging information. -->";
		}
	}

	/**
	 * Get the text to display when reporting the error on the command line.
	 * If $wgShowExceptionDetails is true, return a text message with a
	 * backtrace to the error.
	 *
	 * @return string
	 */
	public function getText() {
		global $wgShowExceptionDetails;

		if ( $wgShowExceptionDetails ) {
			return MWExceptionHandler::getLogMessage( $this ) .
			"\nBacktrace:\n" . MWExceptionHandler::getRedactedTraceAsString( $this ) . "\n";
		} else {
			return "Set \$wgShowExceptionDetails = true; " .
			"in LocalSettings.php to show detailed debugging information.\n";
		}
	}

	/**
	 * Return the title of the page when reporting this error in a HTTP response.
	 *
	 * @return string
	 */
	public function getPageTitle() {
		return $this->msg( 'internalerror', 'Internal error' );
	}

	/**
	 * Output the exception report using HTML.
	 */
	public function reportHTML() {
		global $wgOut, $wgSitename;
		if ( $this->useOutputPage() ) {
			$wgOut->prepareErrorPage( $this->getPageTitle() );

			$wgOut->addHTML( $this->getHTML() );

			$wgOut->output();
		} else {
			self::header( 'Content-Type: text/html; charset=utf-8' );
			echo "<!DOCTYPE html>\n" .
				'<html><head>' .
				// Mimick OutputPage::setPageTitle behaviour
				'<title>' .
				htmlspecialchars( $this->msg( 'pagetitle', "$1 - $wgSitename", $this->getPageTitle() ) ) .
				'</title>' .
				'<style>body { font-family: sans-serif; margin: 0; padding: 0.5em 2em; }</style>' .
				"</head><body>\n";

			echo $this->getHTML();

			echo "</body></html>\n";
		}
	}

	/**
	 * Output a report about the exception and takes care of formatting.
	 * It will be either HTML or plain text based on isCommandLine().
	 */
	public function report() {
		global $wgMimeType;

		if ( defined( 'MW_API' ) ) {
			// Unhandled API exception, we can't be sure that format printer is alive
			self::header( 'MediaWiki-API-Error: internal_api_error_' . static::class );
			wfHttpError( 500, 'Internal Server Error', $this->getText() );
		} elseif ( self::isCommandLine() ) {
			$message = $this->getText();
			// T17602: STDERR may not be available
			if ( !defined( 'MW_PHPUNIT_TEST' ) && defined( 'STDERR' ) ) {
				fwrite( STDERR, $message );
			} else {
				echo $message;
			}
		} else {
			self::statusHeader( 500 );
			self::header( "Content-Type: $wgMimeType; charset=utf-8" );

			$this->reportHTML();
		}
	}

	/**
	 * Check whether we are in command line mode or not to report the exception
	 * in the correct format.
	 *
	 * @return bool
	 */
	public static function isCommandLine() {
		return !empty( $GLOBALS['wgCommandLineMode'] );
	}

	/**
	 * Send a header, if we haven't already sent them. We shouldn't,
	 * but sometimes we might in a weird case like Export
	 * @param string $header
	 */
	private static function header( $header ) {
		if ( !headers_sent() ) {
			header( $header );
		}
	}
	private static function statusHeader( $code ) {
		if ( !headers_sent() ) {
			HttpStatus::header( $code );
		}
	}
}<|MERGE_RESOLUTION|>--- conflicted
+++ resolved
@@ -102,11 +102,7 @@
 		} else {
 			$logId = WebRequest::getRequestId();
 			$type = static::class;
-<<<<<<< HEAD
-			return "<div class=\"errorbox\">" .
-=======
 			return Html::errorBox(
->>>>>>> eb4d2059
 			htmlspecialchars(
 				'[' . $logId . '] ' .
 				gmdate( 'Y-m-d H:i:s' ) . ": " .
@@ -116,11 +112,7 @@
 					$logId,
 					MWExceptionHandler::getURL( $this )
 				)
-<<<<<<< HEAD
-			) . "</div>\n" .
-=======
 			) ) .
->>>>>>> eb4d2059
 			"<!-- Set \$wgShowExceptionDetails = true; " .
 			"at the bottom of LocalSettings.php to show detailed " .
 			"debugging information. -->";
