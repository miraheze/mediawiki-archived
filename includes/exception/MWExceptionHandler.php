<?php
/**
 * This program is free software; you can redistribute it and/or modify
 * it under the terms of the GNU General Public License as published by
 * the Free Software Foundation; either version 2 of the License, or
 * (at your option) any later version.
 *
 * This program is distributed in the hope that it will be useful,
 * but WITHOUT ANY WARRANTY; without even the implied warranty of
 * MERCHANTABILITY or FITNESS FOR A PARTICULAR PURPOSE. See the
 * GNU General Public License for more details.
 *
 * You should have received a copy of the GNU General Public License along
 * with this program; if not, write to the Free Software Foundation, Inc.,
 * 51 Franklin Street, Fifth Floor, Boston, MA 02110-1301, USA.
 * http://www.gnu.org/copyleft/gpl.html
 *
 * @file
 */

use MediaWiki\Logger\LoggerFactory;
use MediaWiki\MediaWikiServices;
use Psr\Log\LogLevel;
use Wikimedia\Rdbms\DBError;

/**
 * Handler class for MWExceptions
 * @ingroup Exception
 */
class MWExceptionHandler {
	const CAUGHT_BY_HANDLER = 'mwe_handler'; // error reported by this exception handler
	const CAUGHT_BY_OTHER = 'other'; // error reported by direct logException() call

	/**
	 * @var string $reservedMemory
	 */
	protected static $reservedMemory;
	/**
	 * @var array $fatalErrorTypes
	 */
	protected static $fatalErrorTypes = [
		E_ERROR, E_PARSE, E_CORE_ERROR, E_COMPILE_ERROR, E_USER_ERROR,
		/* HHVM's FATAL_ERROR level */ 16777217,
	];
	/**
	 * @var bool $handledFatalCallback
	 */
	protected static $handledFatalCallback = false;

	/**
	 * Install handlers with PHP.
	 */
	public static function installHandler() {
		set_exception_handler( 'MWExceptionHandler::handleException' );
		set_error_handler( 'MWExceptionHandler::handleError' );

		// Reserve 16k of memory so we can report OOM fatals
		self::$reservedMemory = str_repeat( ' ', 16384 );
		register_shutdown_function( 'MWExceptionHandler::handleFatalError' );
	}

	/**
	 * Report an exception to the user
	 * @param Exception|Throwable $e
	 */
	protected static function report( $e ) {
		try {
			// Try and show the exception prettily, with the normal skin infrastructure
			if ( $e instanceof MWException ) {
				// Delegate to MWException until all subclasses are handled by
				// MWExceptionRenderer and MWException::report() has been
				// removed.
				$e->report();
			} else {
				MWExceptionRenderer::output( $e, MWExceptionRenderer::AS_PRETTY );
			}
		} catch ( Exception $e2 ) {
			// Exception occurred from within exception handler
			// Show a simpler message for the original exception,
			// don't try to invoke report()
			MWExceptionRenderer::output( $e, MWExceptionRenderer::AS_RAW, $e2 );
		}
	}

	/**
	 * Roll back any open database transactions and log the stack trace of the exception
	 *
	 * This method is used to attempt to recover from exceptions
	 *
	 * @since 1.23
	 * @param Exception|Throwable $e
	 */
	public static function rollbackMasterChangesAndLog( $e ) {
		$services = MediaWikiServices::getInstance();
		if ( !$services->isServiceDisabled( 'DBLoadBalancerFactory' ) ) {
			// Rollback DBs to avoid transaction notices. This might fail
			// to rollback some databases due to connection issues or exceptions.
			// However, any sane DB driver will rollback implicitly anyway.
			try {
				$services->getDBLoadBalancerFactory()->rollbackMasterChanges( __METHOD__ );
			} catch ( DBError $e2 ) {
				// If the DB is unreacheable, rollback() will throw an error
				// and the error report() method might need messages from the DB,
				// which would result in an exception loop. PHP may escalate such
				// errors to "Exception thrown without a stack frame" fatals, but
				// it's better to be explicit here.
				self::logException( $e2, self::CAUGHT_BY_HANDLER );
			}
		}

		self::logException( $e, self::CAUGHT_BY_HANDLER );
	}

	/**
	 * Exception handler which simulates the appropriate catch() handling:
	 *
	 *   try {
	 *       ...
	 *   } catch ( Exception $e ) {
	 *       $e->report();
	 *   } catch ( Exception $e ) {
	 *       echo $e->__toString();
	 *   }
	 *
	 * @since 1.25
	 * @param Exception|Throwable $e
	 */
	public static function handleException( $e ) {
		self::rollbackMasterChangesAndLog( $e );
		self::report( $e );
<<<<<<< HEAD
		// Exit value should be nonzero for the benefit of shell jobs
		exit( 1 );
=======
>>>>>>> 25caa3a6
	}

	/**
	 * Handler for set_error_handler() callback notifications.
	 *
	 * Receive a callback from the interpreter for a raised error, create an
	 * ErrorException, and log the exception to the 'error' logging
	 * channel(s). If the raised error is a fatal error type (only under HHVM)
	 * delegate to handleFatalError() instead.
	 *
	 * @since 1.25
	 *
	 * @param int $level Error level raised
	 * @param string $message
	 * @param string $file
	 * @param int $line
	 * @return bool
	 *
	 * @see logError()
	 */
	public static function handleError(
		$level, $message, $file = null, $line = null
	) {
		if ( in_array( $level, self::$fatalErrorTypes ) ) {
			return call_user_func_array(
				'MWExceptionHandler::handleFatalError', func_get_args()
			);
		}

		// Map error constant to error name (reverse-engineer PHP error
		// reporting)
		switch ( $level ) {
			case E_RECOVERABLE_ERROR:
				$levelName = 'Error';
				$severity = LogLevel::ERROR;
				break;
			case E_WARNING:
			case E_CORE_WARNING:
			case E_COMPILE_WARNING:
			case E_USER_WARNING:
				$levelName = 'Warning';
				$severity = LogLevel::WARNING;
				break;
			case E_NOTICE:
			case E_USER_NOTICE:
				$levelName = 'Notice';
				$severity = LogLevel::INFO;
				break;
			case E_STRICT:
				$levelName = 'Strict Standards';
				$severity = LogLevel::DEBUG;
				break;
			case E_DEPRECATED:
			case E_USER_DEPRECATED:
				$levelName = 'Deprecated';
				$severity = LogLevel::INFO;
				break;
			default:
				$levelName = 'Unknown error';
				$severity = LogLevel::ERROR;
				break;
		}

		$e = new ErrorException( "PHP $levelName: $message", 0, $level, $file, $line );
		self::logError( $e, 'error', $severity );

		// This handler is for logging only. Return false will instruct PHP
		// to continue regular handling.
		return false;
	}

	/**
	 * Dual purpose callback used as both a set_error_handler() callback and
	 * a registered shutdown function. Receive a callback from the interpreter
	 * for a raised error or system shutdown, check for a fatal error, and log
	 * to the 'fatal' logging channel.
	 *
	 * Special handling is included for missing class errors as they may
	 * indicate that the user needs to install 3rd-party libraries via
	 * Composer or other means.
	 *
	 * @since 1.25
	 *
	 * @param int $level Error level raised
	 * @param string $message Error message
	 * @param string $file File that error was raised in
	 * @param int $line Line number error was raised at
	 * @param array $context Active symbol table point of error
	 * @param array $trace Backtrace at point of error (undocumented HHVM
	 *     feature)
	 * @return bool Always returns false
	 */
	public static function handleFatalError(
		$level = null, $message = null, $file = null, $line = null,
		$context = null, $trace = null
	) {
		// Free reserved memory so that we have space to process OOM
		// errors
		self::$reservedMemory = null;

		if ( $level === null ) {
			// Called as a shutdown handler, get data from error_get_last()
			if ( static::$handledFatalCallback ) {
				// Already called once (probably as an error handler callback
				// under HHVM) so don't log again.
				return false;
			}

			$lastError = error_get_last();
			if ( $lastError !== null ) {
				$level = $lastError['type'];
				$message = $lastError['message'];
				$file = $lastError['file'];
				$line = $lastError['line'];
			} else {
				$level = 0;
				$message = '';
			}
		}

		if ( !in_array( $level, self::$fatalErrorTypes ) ) {
			// Only interested in fatal errors, others should have been
			// handled by MWExceptionHandler::handleError
			return false;
		}

		$msg = "[{exception_id}] PHP Fatal Error: {$message}";

		// Look at message to see if this is a class not found failure
		// HHVM: Class undefined: foo
		// PHP5: Class 'foo' not found
		if ( preg_match( "/Class (undefined: \w+|'\w+' not found)/", $msg ) ) {
			// @codingStandardsIgnoreStart Generic.Files.LineLength.TooLong
			$msg = <<<TXT
{$msg}

MediaWiki or an installed extension requires this class but it is not embedded directly in MediaWiki's git repository and must be installed separately by the end user.

Please see <a href="https://www.mediawiki.org/wiki/Download_from_Git#Fetch_external_libraries">mediawiki.org</a> for help on installing the required components.
TXT;
			// @codingStandardsIgnoreEnd
		}

		// We can't just create an exception and log it as it is likely that
		// the interpreter has unwound the stack already. If that is true the
		// stacktrace we would get would be functionally empty. If however we
		// have been called as an error handler callback *and* HHVM is in use
		// we will have been provided with a useful stacktrace that we can
		// log.
		$trace = $trace ?: debug_backtrace();
		$logger = LoggerFactory::getInstance( 'fatal' );
		$logger->error( $msg, [
			'fatal_exception' => [
				'class' => 'ErrorException',
				'message' => "PHP Fatal Error: {$message}",
				'code' => $level,
				'file' => $file,
				'line' => $line,
				'trace' => static::redactTrace( $trace ),
			],
			'exception_id' => wfRandomString( 8 ),
			'caught_by' => self::CAUGHT_BY_HANDLER
		] );

		// Remember call so we don't double process via HHVM's fatal
		// notifications and the shutdown hook behavior
		static::$handledFatalCallback = true;
		return false;
	}

	/**
	 * Generate a string representation of an exception's stack trace
	 *
	 * Like Exception::getTraceAsString, but replaces argument values with
	 * argument type or class name.
	 *
	 * @param Exception|Throwable $e
	 * @return string
	 * @see prettyPrintTrace()
	 */
	public static function getRedactedTraceAsString( $e ) {
		return self::prettyPrintTrace( self::getRedactedTrace( $e ) );
	}

	/**
	 * Generate a string representation of a stacktrace.
	 *
	 * @param array $trace
	 * @param string $pad Constant padding to add to each line of trace
	 * @return string
	 * @since 1.26
	 */
	public static function prettyPrintTrace( array $trace, $pad = '' ) {
		$text = '';

		$level = 0;
		foreach ( $trace as $level => $frame ) {
			if ( isset( $frame['file'] ) && isset( $frame['line'] ) ) {
				$text .= "{$pad}#{$level} {$frame['file']}({$frame['line']}): ";
			} else {
				// 'file' and 'line' are unset for calls via call_user_func
				// (T57634) This matches behaviour of
				// Exception::getTraceAsString to instead display "[internal
				// function]".
				$text .= "{$pad}#{$level} [internal function]: ";
			}

			if ( isset( $frame['class'] ) && isset( $frame['type'] ) && isset( $frame['function'] ) ) {
				$text .= $frame['class'] . $frame['type'] . $frame['function'];
			} elseif ( isset( $frame['function'] ) ) {
				$text .= $frame['function'];
			} else {
				$text .= 'NO_FUNCTION_GIVEN';
			}

			if ( isset( $frame['args'] ) ) {
				$text .= '(' . implode( ', ', $frame['args'] ) . ")\n";
			} else {
				$text .= "()\n";
			}
		}

		$level = $level + 1;
		$text .= "{$pad}#{$level} {main}";

		return $text;
	}

	/**
	 * Return a copy of an exception's backtrace as an array.
	 *
	 * Like Exception::getTrace, but replaces each element in each frame's
	 * argument array with the name of its class (if the element is an object)
	 * or its type (if the element is a PHP primitive).
	 *
	 * @since 1.22
	 * @param Exception|Throwable $e
	 * @return array
	 */
	public static function getRedactedTrace( $e ) {
		return static::redactTrace( $e->getTrace() );
	}

	/**
	 * Redact a stacktrace generated by Exception::getTrace(),
	 * debug_backtrace() or similar means. Replaces each element in each
	 * frame's argument array with the name of its class (if the element is an
	 * object) or its type (if the element is a PHP primitive).
	 *
	 * @since 1.26
	 * @param array $trace Stacktrace
	 * @return array Stacktrace with arugment values converted to data types
	 */
	public static function redactTrace( array $trace ) {
		return array_map( function ( $frame ) {
			if ( isset( $frame['args'] ) ) {
				$frame['args'] = array_map( function ( $arg ) {
					return is_object( $arg ) ? get_class( $arg ) : gettype( $arg );
				}, $frame['args'] );
			}
			return $frame;
		}, $trace );
	}

	/**
	 * Get the ID for this exception.
	 *
	 * The ID is saved so that one can match the one output to the user (when
	 * $wgShowExceptionDetails is set to false), to the entry in the debug log.
	 *
	 * @since 1.22
	 * @deprecated since 1.27: Exception IDs are synonymous with request IDs.
	 * @param Exception|Throwable $e
	 * @return string
	 */
	public static function getLogId( $e ) {
		wfDeprecated( __METHOD__, '1.27' );
		return WebRequest::getRequestId();
	}

	/**
	 * If the exception occurred in the course of responding to a request,
	 * returns the requested URL. Otherwise, returns false.
	 *
	 * @since 1.23
	 * @return string|false
	 */
	public static function getURL() {
		global $wgRequest;
		if ( !isset( $wgRequest ) || $wgRequest instanceof FauxRequest ) {
			return false;
		}
		return $wgRequest->getRequestURL();
	}

	/**
	 * Get a message formatting the exception message and its origin.
	 *
	 * @since 1.22
	 * @param Exception|Throwable $e
	 * @return string
	 */
	public static function getLogMessage( $e ) {
		$id = WebRequest::getRequestId();
		$type = get_class( $e );
		$file = $e->getFile();
		$line = $e->getLine();
		$message = $e->getMessage();
		$url = self::getURL() ?: '[no req]';

		return "[$id] $url   $type from line $line of $file: $message";
	}

	/**
	 * Get a normalised message for formatting with PSR-3 log event context.
	 *
	 * Must be used together with `getLogContext()` to be useful.
	 *
	 * @since 1.30
	 * @param Exception|Throwable $e
	 * @return string
	 */
	public static function getLogNormalMessage( $e ) {
		$type = get_class( $e );
		$file = $e->getFile();
		$line = $e->getLine();
		$message = $e->getMessage();

		return "[{exception_id}] {exception_url}   $type from line $line of $file: $message";
	}

	/**
	 * @param Exception|Throwable $e
	 * @return string
	 */
	public static function getPublicLogMessage( $e ) {
		$reqId = WebRequest::getRequestId();
		$type = get_class( $e );
		return '[' . $reqId . '] '
			. gmdate( 'Y-m-d H:i:s' ) . ': '
			. 'Fatal exception of type "' . $type . '"';
	}

	/**
	 * Get a PSR-3 log event context from an Exception.
	 *
	 * Creates a structured array containing information about the provided
	 * exception that can be used to augment a log message sent to a PSR-3
	 * logger.
	 *
	 * @param Exception|Throwable $e
	 * @param string $catcher CAUGHT_BY_* class constant indicating what caught the error
	 * @return array
	 */
	public static function getLogContext( $e, $catcher = self::CAUGHT_BY_OTHER ) {
		return [
			'exception' => $e,
			'exception_id' => WebRequest::getRequestId(),
			'exception_url' => self::getURL() ?: '[no req]',
			'caught_by' => $catcher
		];
	}

	/**
	 * Get a structured representation of an Exception.
	 *
	 * Returns an array of structured data (class, message, code, file,
	 * backtrace) derived from the given exception. The backtrace information
	 * will be redacted as per getRedactedTraceAsArray().
	 *
	 * @param Exception|Throwable $e
	 * @param string $catcher CAUGHT_BY_* class constant indicating what caught the error
	 * @return array
	 * @since 1.26
	 */
	public static function getStructuredExceptionData( $e, $catcher = self::CAUGHT_BY_OTHER ) {
		global $wgLogExceptionBacktrace;

		$data = [
			'id' => WebRequest::getRequestId(),
			'type' => get_class( $e ),
			'file' => $e->getFile(),
			'line' => $e->getLine(),
			'message' => $e->getMessage(),
			'code' => $e->getCode(),
			'url' => self::getURL() ?: null,
			'caught_by' => $catcher
		];

		if ( $e instanceof ErrorException &&
			( error_reporting() & $e->getSeverity() ) === 0
		) {
			// Flag surpressed errors
			$data['suppressed'] = true;
		}

		if ( $wgLogExceptionBacktrace ) {
			$data['backtrace'] = self::getRedactedTrace( $e );
		}

		$previous = $e->getPrevious();
		if ( $previous !== null ) {
			$data['previous'] = self::getStructuredExceptionData( $previous, $catcher );
		}

		return $data;
	}

	/**
	 * Serialize an Exception object to JSON.
	 *
	 * The JSON object will have keys 'id', 'file', 'line', 'message', and
	 * 'url'. These keys map to string values, with the exception of 'line',
	 * which is a number, and 'url', which may be either a string URL or or
	 * null if the exception did not occur in the context of serving a web
	 * request.
	 *
	 * If $wgLogExceptionBacktrace is true, it will also have a 'backtrace'
	 * key, mapped to the array return value of Exception::getTrace, but with
	 * each element in each frame's "args" array (if set) replaced with the
	 * argument's class name (if the argument is an object) or type name (if
	 * the argument is a PHP primitive).
	 *
	 * @par Sample JSON record ($wgLogExceptionBacktrace = false):
	 * @code
	 *  {
	 *    "id": "c41fb419",
	 *    "type": "MWException",
	 *    "file": "/var/www/mediawiki/includes/cache/MessageCache.php",
	 *    "line": 704,
	 *    "message": "Non-string key given",
	 *    "url": "/wiki/Main_Page"
	 *  }
	 * @endcode
	 *
	 * @par Sample JSON record ($wgLogExceptionBacktrace = true):
	 * @code
	 *  {
	 *    "id": "dc457938",
	 *    "type": "MWException",
	 *    "file": "/vagrant/mediawiki/includes/cache/MessageCache.php",
	 *    "line": 704,
	 *    "message": "Non-string key given",
	 *    "url": "/wiki/Main_Page",
	 *    "backtrace": [{
	 *      "file": "/vagrant/mediawiki/extensions/VisualEditor/VisualEditor.hooks.php",
	 *      "line": 80,
	 *      "function": "get",
	 *      "class": "MessageCache",
	 *      "type": "->",
	 *      "args": ["array"]
	 *    }]
	 *  }
	 * @endcode
	 *
	 * @since 1.23
	 * @param Exception|Throwable $e
	 * @param bool $pretty Add non-significant whitespace to improve readability (default: false).
	 * @param int $escaping Bitfield consisting of FormatJson::.*_OK class constants.
	 * @param string $catcher CAUGHT_BY_* class constant indicating what caught the error
	 * @return string|false JSON string if successful; false upon failure
	 */
	public static function jsonSerializeException(
		$e, $pretty = false, $escaping = 0, $catcher = self::CAUGHT_BY_OTHER
	) {
		return FormatJson::encode(
			self::getStructuredExceptionData( $e, $catcher ),
			$pretty,
			$escaping
		);
	}

	/**
	 * Log an exception to the exception log (if enabled).
	 *
	 * This method must not assume the exception is an MWException,
	 * it is also used to handle PHP exceptions or exceptions from other libraries.
	 *
	 * @since 1.22
	 * @param Exception|Throwable $e
	 * @param string $catcher CAUGHT_BY_* class constant indicating what caught the error
	 */
	public static function logException( $e, $catcher = self::CAUGHT_BY_OTHER ) {
		if ( !( $e instanceof MWException ) || $e->isLoggable() ) {
			$logger = LoggerFactory::getInstance( 'exception' );
			$logger->error(
				self::getLogNormalMessage( $e ),
				self::getLogContext( $e, $catcher )
			);

			$json = self::jsonSerializeException( $e, false, FormatJson::ALL_OK, $catcher );
			if ( $json !== false ) {
				$logger = LoggerFactory::getInstance( 'exception-json' );
				$logger->error( $json, [ 'private' => true ] );
			}

			Hooks::run( 'LogException', [ $e, false ] );
		}
	}

	/**
	 * Log an exception that wasn't thrown but made to wrap an error.
	 *
	 * @since 1.25
	 * @param ErrorException $e
	 * @param string $channel
	 * @param string $level
	 */
	protected static function logError(
		ErrorException $e, $channel, $level = LogLevel::ERROR
	) {
		$catcher = self::CAUGHT_BY_HANDLER;
		// The set_error_handler callback is independent from error_reporting.
		// Filter out unwanted errors manually (e.g. when
		// MediaWiki\suppressWarnings is active).
		$suppressed = ( error_reporting() & $e->getSeverity() ) === 0;
		if ( !$suppressed ) {
			$logger = LoggerFactory::getInstance( $channel );
			$logger->log(
				$level,
				self::getLogNormalMessage( $e ),
				self::getLogContext( $e, $catcher )
			);
		}

		// Include all errors in the json log (surpressed errors will be flagged)
		$json = self::jsonSerializeException( $e, false, FormatJson::ALL_OK, $catcher );
		if ( $json !== false ) {
			$logger = LoggerFactory::getInstance( "{$channel}-json" );
			$logger->log( $level, $json, [ 'private' => true ] );
		}

		Hooks::run( 'LogException', [ $e, $suppressed ] );
	}
}<|MERGE_RESOLUTION|>--- conflicted
+++ resolved
@@ -128,11 +128,6 @@
 	public static function handleException( $e ) {
 		self::rollbackMasterChangesAndLog( $e );
 		self::report( $e );
-<<<<<<< HEAD
-		// Exit value should be nonzero for the benefit of shell jobs
-		exit( 1 );
-=======
->>>>>>> 25caa3a6
 	}
 
 	/**
