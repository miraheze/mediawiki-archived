--- conflicted
+++ resolved
@@ -457,11 +457,7 @@
 		try {
 			$dbw->doAtomicSection(
 				__METHOD__,
-<<<<<<< HEAD
-				function ( IDatabase $unused, $fname ) use ( $name, $id, &$ok, $dbw ) {
-=======
 				function ( IDatabase $unused, $fname ) use ( $name, $id, $dbw ) {
->>>>>>> 9b8a1684
 					// Try to insert a row with the ID we originally got.
 					// If that fails (because of a key conflict), we will just try to get another ID again later.
 					$dbw->insert(
@@ -474,11 +470,7 @@
 					// We could re-try once more, but that bears the risk of an infinite loop.
 					// So let's just give up on the ID.
 					$dbw->onAtomicSectionCancel(
-<<<<<<< HEAD
-						function ( $trigger, IDatabase $unused ) use ( $name, $id, $dbw ) {
-=======
 						function ( $trigger, IDatabase $unused ) {
->>>>>>> 9b8a1684
 							$this->logger->warning(
 								'Re-insertion of name into table ' . $this->table
 								. ' was rolled back. Giving up and reloading the cache.'
