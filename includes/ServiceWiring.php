--- conflicted
+++ resolved
@@ -42,9 +42,6 @@
 use MediaWiki\Linker\LinkRendererFactory;
 use MediaWiki\Logger\LoggerFactory;
 use MediaWiki\MediaWikiServices;
-<<<<<<< HEAD
-use MediaWiki\Shell\CommandFactory;
-=======
 use MediaWiki\Preferences\DefaultPreferencesFactory;
 use MediaWiki\Shell\CommandFactory;
 use MediaWiki\Storage\BlobStoreFactory;
@@ -52,7 +49,6 @@
 use MediaWiki\Storage\RevisionStore;
 use MediaWiki\Storage\SqlBlobStore;
 use Wikimedia\ObjectFactory;
->>>>>>> eb4d2059
 
 return [
 	'DBLoadBalancerFactory' => function ( MediaWikiServices $services ) {
@@ -457,8 +453,6 @@
 		);
 	},
 
-<<<<<<< HEAD
-=======
 	'UploadRevisionImporter' => function ( MediaWikiServices $services ) {
 		return new ImportableUploadRevisionImporter(
 			$services->getMainConfig()->get( 'EnableUploads' ),
@@ -482,7 +476,6 @@
 		);
 	},
 
->>>>>>> eb4d2059
 	'ShellCommandFactory' => function ( MediaWikiServices $services ) {
 		$config = $services->getMainConfig();
 
@@ -493,11 +486,6 @@
 			'filesize' => $config->get( 'MaxShellFileSize' ),
 		];
 		$cgroup = $config->get( 'ShellCgroup' );
-<<<<<<< HEAD
-
-		$factory = new CommandFactory( $limits, $cgroup );
-		$factory->setLogger( LoggerFactory::getInstance( 'exec' ) );
-=======
 		$restrictionMethod = $config->get( 'ShellRestrictionMethod' );
 
 		$factory = new CommandFactory( $limits, $cgroup, $restrictionMethod );
@@ -597,13 +585,10 @@
 		$config = $services->getMainConfig();
 		$factory = new DefaultPreferencesFactory( $config, $wgContLang, $authManager, $linkRenderer );
 		$factory->setLogger( LoggerFactory::getInstance( 'preferences' ) );
->>>>>>> eb4d2059
 
 		return $factory;
 	},
 
-<<<<<<< HEAD
-=======
 	'HttpRequestFactory' => function ( MediaWikiServices $services ) {
 		return new \MediaWiki\Http\HttpRequestFactory();
 	},
@@ -622,7 +607,6 @@
 		);
 	},
 
->>>>>>> eb4d2059
 	///////////////////////////////////////////////////////////////////////////
 	// NOTE: When adding a service here, don't forget to add a getter function
 	// in the MediaWikiServices class. The convenience getter should just call
