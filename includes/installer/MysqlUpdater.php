<?php
/**
 * MySQL-specific updater.
 *
 * This program is free software; you can redistribute it and/or modify
 * it under the terms of the GNU General Public License as published by
 * the Free Software Foundation; either version 2 of the License, or
 * (at your option) any later version.
 *
 * This program is distributed in the hope that it will be useful,
 * but WITHOUT ANY WARRANTY; without even the implied warranty of
 * MERCHANTABILITY or FITNESS FOR A PARTICULAR PURPOSE. See the
 * GNU General Public License for more details.
 *
 * You should have received a copy of the GNU General Public License along
 * with this program; if not, write to the Free Software Foundation, Inc.,
 * 51 Franklin Street, Fifth Floor, Boston, MA 02110-1301, USA.
 * http://www.gnu.org/copyleft/gpl.html
 *
 * @file
 * @ingroup Deployment
 */
use Wikimedia\Rdbms\Field;
use Wikimedia\Rdbms\MySQLField;
use MediaWiki\MediaWikiServices;

/**
 * Mysql update list and mysql-specific update functions.
 *
 * @ingroup Deployment
 * @since 1.17
 */
class MysqlUpdater extends DatabaseUpdater {
	protected function getCoreUpdateList() {
		return [
			[ 'disableContentHandlerUseDB' ],

			// 1.2
			[ 'addField', 'ipblocks', 'ipb_id', 'patch-ipblocks.sql' ],
			[ 'addField', 'ipblocks', 'ipb_expiry', 'patch-ipb_expiry.sql' ],
			[ 'doInterwikiUpdate' ],
			[ 'doIndexUpdate' ],
			[ 'addField', 'recentchanges', 'rc_type', 'patch-rc_type.sql' ],
			[ 'addIndex', 'recentchanges', 'new_name_timestamp', 'patch-rc-newindex.sql' ],

			// 1.3
			[ 'addField', 'user', 'user_real_name', 'patch-user-realname.sql' ],
			[ 'addTable', 'querycache', 'patch-querycache.sql' ],
			[ 'addTable', 'objectcache', 'patch-objectcache.sql' ],
			[ 'addTable', 'categorylinks', 'patch-categorylinks.sql' ],
			[ 'doOldLinksUpdate' ],
			[ 'doFixAncientImagelinks' ],
			[ 'addField', 'recentchanges', 'rc_ip', 'patch-rc_ip.sql' ],

			// 1.4
			[ 'addIndex', 'image', 'PRIMARY', 'patch-image_name_primary.sql' ],
			[ 'addField', 'recentchanges', 'rc_id', 'patch-rc_id.sql' ],
			[ 'addField', 'recentchanges', 'rc_patrolled', 'patch-rc-patrol.sql' ],
			[ 'addTable', 'logging', 'patch-logging.sql' ],
			[ 'addField', 'user', 'user_token', 'patch-user_token.sql' ],
			[ 'addField', 'watchlist', 'wl_notificationtimestamp', 'patch-email-notification.sql' ],
			[ 'doWatchlistUpdate' ],
			[ 'dropField', 'user', 'user_emailauthenticationtimestamp',
				'patch-email-authentication.sql' ],

			// 1.5
			[ 'doSchemaRestructuring' ],
			[ 'addField', 'logging', 'log_params', 'patch-log_params.sql' ],
			[ 'checkBin', 'logging', 'log_title', 'patch-logging-title.sql', ],
			[ 'addField', 'archive', 'ar_rev_id', 'patch-archive-rev_id.sql' ],
			[ 'addField', 'page', 'page_len', 'patch-page_len.sql' ],
			[ 'dropField', 'revision', 'inverse_timestamp', 'patch-inverse_timestamp.sql' ],
			[ 'addField', 'revision', 'rev_text_id', 'patch-rev_text_id.sql' ],
			[ 'addField', 'revision', 'rev_deleted', 'patch-rev_deleted.sql' ],
			[ 'addField', 'image', 'img_width', 'patch-img_width.sql' ],
			[ 'addField', 'image', 'img_metadata', 'patch-img_metadata.sql' ],
			[ 'addField', 'user', 'user_email_token', 'patch-user_email_token.sql' ],
			[ 'addField', 'archive', 'ar_text_id', 'patch-archive-text_id.sql' ],
			[ 'doNamespaceSize' ],
			[ 'addField', 'image', 'img_media_type', 'patch-img_media_type.sql' ],
			[ 'doPagelinksUpdate' ],
			[ 'dropField', 'image', 'img_type', 'patch-drop_img_type.sql' ],
			[ 'doUserUniqueUpdate' ],
			[ 'doUserGroupsUpdate' ],
			[ 'addField', 'site_stats', 'ss_total_pages', 'patch-ss_total_articles.sql' ],
			[ 'addTable', 'user_newtalk', 'patch-usernewtalk2.sql' ],
			[ 'addTable', 'transcache', 'patch-transcache.sql' ],
			[ 'addField', 'interwiki', 'iw_trans', 'patch-interwiki-trans.sql' ],

			// 1.6
			[ 'doWatchlistNull' ],
			[ 'addIndex', 'logging', 'times', 'patch-logging-times-index.sql' ],
			[ 'addField', 'ipblocks', 'ipb_range_start', 'patch-ipb_range_start.sql' ],
			[ 'doPageRandomUpdate' ],
			[ 'addField', 'user', 'user_registration', 'patch-user_registration.sql' ],
			[ 'doTemplatelinksUpdate' ],
			[ 'addTable', 'externallinks', 'patch-externallinks.sql' ],
			[ 'addTable', 'job', 'patch-job.sql' ],
			[ 'addField', 'site_stats', 'ss_images', 'patch-ss_images.sql' ],
			[ 'addTable', 'langlinks', 'patch-langlinks.sql' ],
			[ 'addTable', 'querycache_info', 'patch-querycacheinfo.sql' ],
			[ 'addTable', 'filearchive', 'patch-filearchive.sql' ],
			[ 'addField', 'ipblocks', 'ipb_anon_only', 'patch-ipb_anon_only.sql' ],
			[ 'addIndex', 'recentchanges', 'rc_ns_usertext', 'patch-recentchanges-utindex.sql' ],
			[ 'addIndex', 'recentchanges', 'rc_user_text', 'patch-rc_user_text-index.sql' ],

			// 1.9
			[ 'addField', 'user', 'user_newpass_time', 'patch-user_newpass_time.sql' ],
			[ 'addTable', 'redirect', 'patch-redirect.sql' ],
			[ 'addTable', 'querycachetwo', 'patch-querycachetwo.sql' ],
			[ 'addField', 'ipblocks', 'ipb_enable_autoblock', 'patch-ipb_optional_autoblock.sql' ],
			[ 'doBacklinkingIndicesUpdate' ],
			[ 'addField', 'recentchanges', 'rc_old_len', 'patch-rc_len.sql' ],
			[ 'addField', 'user', 'user_editcount', 'patch-user_editcount.sql' ],

			// 1.10
			[ 'doRestrictionsUpdate' ],
			[ 'addField', 'logging', 'log_id', 'patch-log_id.sql' ],
			[ 'addField', 'revision', 'rev_parent_id', 'patch-rev_parent_id.sql' ],
			[ 'addField', 'page_restrictions', 'pr_id', 'patch-page_restrictions_sortkey.sql' ],
			[ 'addField', 'revision', 'rev_len', 'patch-rev_len.sql' ],
			[ 'addField', 'recentchanges', 'rc_deleted', 'patch-rc_deleted.sql' ],
			[ 'addField', 'logging', 'log_deleted', 'patch-log_deleted.sql' ],
			[ 'addField', 'archive', 'ar_deleted', 'patch-ar_deleted.sql' ],
			[ 'addField', 'ipblocks', 'ipb_deleted', 'patch-ipb_deleted.sql' ],
			[ 'addField', 'filearchive', 'fa_deleted', 'patch-fa_deleted.sql' ],
			[ 'addField', 'archive', 'ar_len', 'patch-ar_len.sql' ],

			// 1.11
			[ 'addField', 'ipblocks', 'ipb_block_email', 'patch-ipb_emailban.sql' ],
			[ 'doCategorylinksIndicesUpdate' ],
			[ 'addField', 'oldimage', 'oi_metadata', 'patch-oi_metadata.sql' ],
			[ 'addIndex', 'archive', 'usertext_timestamp', 'patch-archive-user-index.sql' ],
			[ 'addIndex', 'image', 'img_usertext_timestamp', 'patch-image-user-index.sql' ],
			[ 'addIndex', 'oldimage', 'oi_usertext_timestamp', 'patch-oldimage-user-index.sql' ],
			[ 'addField', 'archive', 'ar_page_id', 'patch-archive-page_id.sql' ],
			[ 'addField', 'image', 'img_sha1', 'patch-img_sha1.sql' ],

			// 1.12
			[ 'addTable', 'protected_titles', 'patch-protected_titles.sql' ],

			// 1.13
			[ 'addField', 'ipblocks', 'ipb_by_text', 'patch-ipb_by_text.sql' ],
			[ 'addTable', 'page_props', 'patch-page_props.sql' ],
			[ 'addTable', 'updatelog', 'patch-updatelog.sql' ],
			[ 'addTable', 'category', 'patch-category.sql' ],
			[ 'doCategoryPopulation' ],
			[ 'addField', 'archive', 'ar_parent_id', 'patch-ar_parent_id.sql' ],
			[ 'addField', 'user_newtalk', 'user_last_timestamp', 'patch-user_last_timestamp.sql' ],
			[ 'doPopulateParentId' ],
			[ 'checkBin', 'protected_titles', 'pt_title', 'patch-pt_title-encoding.sql', ],
			[ 'doMaybeProfilingMemoryUpdate' ],
			[ 'doFilearchiveIndicesUpdate' ],

			// 1.14
			[ 'addField', 'site_stats', 'ss_active_users', 'patch-ss_active_users.sql' ],
			[ 'doActiveUsersInit' ],
			[ 'addField', 'ipblocks', 'ipb_allow_usertalk', 'patch-ipb_allow_usertalk.sql' ],

			// 1.15
			[ 'addTable', 'change_tag', 'patch-change_tag.sql' ],
			[ 'addTable', 'tag_summary', 'patch-tag_summary.sql' ],
			[ 'addTable', 'valid_tag', 'patch-valid_tag.sql' ],

			// 1.16
			[ 'addTable', 'user_properties', 'patch-user_properties.sql' ],
			[ 'addTable', 'log_search', 'patch-log_search.sql' ],
			[ 'addField', 'logging', 'log_user_text', 'patch-log_user_text.sql' ],
			# listed separately from the previous update because 1.16 was released without this update
			[ 'doLogUsertextPopulation' ],
			[ 'doLogSearchPopulation' ],
			[ 'addTable', 'l10n_cache', 'patch-l10n_cache.sql' ],
			[ 'addIndex', 'log_search', 'ls_field_val', 'patch-log_search-rename-index.sql' ],
			[ 'addIndex', 'change_tag', 'change_tag_rc_tag', 'patch-change_tag-indexes.sql' ],
			[ 'addField', 'redirect', 'rd_interwiki', 'patch-rd_interwiki.sql' ],
			[ 'doUpdateTranscacheField' ],
			[ 'doUpdateMimeMinorField' ],

			// 1.17
			[ 'addTable', 'iwlinks', 'patch-iwlinks.sql' ],
			[ 'addIndex', 'iwlinks', 'iwl_prefix_title_from', 'patch-rename-iwl_prefix.sql' ],
			[ 'addField', 'updatelog', 'ul_value', 'patch-ul_value.sql' ],
			[ 'addField', 'interwiki', 'iw_api', 'patch-iw_api_and_wikiid.sql' ],
			[ 'dropIndex', 'iwlinks', 'iwl_prefix', 'patch-kill-iwl_prefix.sql' ],
			[ 'addField', 'categorylinks', 'cl_collation', 'patch-categorylinks-better-collation.sql' ],
			[ 'doClFieldsUpdate' ],
			[ 'addTable', 'module_deps', 'patch-module_deps.sql' ],
			[ 'dropIndex', 'archive', 'ar_page_revid', 'patch-archive_kill_ar_page_revid.sql' ],
			[ 'addIndex', 'archive', 'ar_revid', 'patch-archive_ar_revid.sql' ],
			[ 'doLangLinksLengthUpdate' ],

			// 1.18
			[ 'doUserNewTalkTimestampNotNull' ],
			[ 'addIndex', 'user', 'user_email', 'patch-user_email_index.sql' ],
			[ 'modifyField', 'user_properties', 'up_property', 'patch-up_property.sql' ],
			[ 'addTable', 'uploadstash', 'patch-uploadstash.sql' ],
			[ 'addTable', 'user_former_groups', 'patch-user_former_groups.sql' ],

			// 1.19
			[ 'addIndex', 'logging', 'type_action', 'patch-logging-type-action-index.sql' ],
			[ 'addField', 'revision', 'rev_sha1', 'patch-rev_sha1.sql' ],
			[ 'doMigrateUserOptions' ],
			[ 'dropField', 'user', 'user_options', 'patch-drop-user_options.sql' ],
			[ 'addField', 'archive', 'ar_sha1', 'patch-ar_sha1.sql' ],
			[ 'addIndex', 'page', 'page_redirect_namespace_len',
				'patch-page_redirect_namespace_len.sql' ],
			[ 'addField', 'uploadstash', 'us_chunk_inx', 'patch-uploadstash_chunk.sql' ],
			[ 'addfield', 'job', 'job_timestamp', 'patch-jobs-add-timestamp.sql' ],

			// 1.20
			[ 'addIndex', 'revision', 'page_user_timestamp', 'patch-revision-user-page-index.sql' ],
			[ 'addField', 'ipblocks', 'ipb_parent_block_id', 'patch-ipb-parent-block-id.sql' ],
			[ 'addIndex', 'ipblocks', 'ipb_parent_block_id', 'patch-ipb-parent-block-id-index.sql' ],
			[ 'dropField', 'category', 'cat_hidden', 'patch-cat_hidden.sql' ],

			// 1.21
			[ 'addField', 'revision', 'rev_content_format', 'patch-revision-rev_content_format.sql' ],
			[ 'addField', 'revision', 'rev_content_model', 'patch-revision-rev_content_model.sql' ],
			[ 'addField', 'archive', 'ar_content_format', 'patch-archive-ar_content_format.sql' ],
			[ 'addField', 'archive', 'ar_content_model', 'patch-archive-ar_content_model.sql' ],
			[ 'addField', 'page', 'page_content_model', 'patch-page-page_content_model.sql' ],
			[ 'enableContentHandlerUseDB' ],
			[ 'dropField', 'site_stats', 'ss_admins', 'patch-drop-ss_admins.sql' ],
			[ 'dropField', 'recentchanges', 'rc_moved_to_title', 'patch-rc_moved.sql' ],
			[ 'addTable', 'sites', 'patch-sites.sql' ],
			[ 'addField', 'filearchive', 'fa_sha1', 'patch-fa_sha1.sql' ],
			[ 'addField', 'job', 'job_token', 'patch-job_token.sql' ],
			[ 'addField', 'job', 'job_attempts', 'patch-job_attempts.sql' ],
			[ 'doEnableProfiling' ],
			[ 'addField', 'uploadstash', 'us_props', 'patch-uploadstash-us_props.sql' ],
			[ 'modifyField', 'user_groups', 'ug_group', 'patch-ug_group-length-increase-255.sql' ],
			[ 'modifyField', 'user_former_groups', 'ufg_group',
				'patch-ufg_group-length-increase-255.sql' ],
			[ 'addIndex', 'page_props', 'pp_propname_page',
				'patch-page_props-propname-page-index.sql' ],
			[ 'addIndex', 'image', 'img_media_mime', 'patch-img_media_mime-index.sql' ],

			// 1.22
			[ 'doIwlinksIndexNonUnique' ],
			[ 'addIndex', 'iwlinks', 'iwl_prefix_from_title',
				'patch-iwlinks-from-title-index.sql' ],
			[ 'addField', 'archive', 'ar_id', 'patch-archive-ar_id.sql' ],
			[ 'addField', 'externallinks', 'el_id', 'patch-externallinks-el_id.sql' ],

			// 1.23
			[ 'addField', 'recentchanges', 'rc_source', 'patch-rc_source.sql' ],
			[ 'addIndex', 'logging', 'log_user_text_type_time',
				'patch-logging_user_text_type_time_index.sql' ],
			[ 'addIndex', 'logging', 'log_user_text_time', 'patch-logging_user_text_time_index.sql' ],
			[ 'addField', 'page', 'page_links_updated', 'patch-page_links_updated.sql' ],
			[ 'addField', 'user', 'user_password_expires', 'patch-user_password_expire.sql' ],

			// 1.24
			[ 'addField', 'page_props', 'pp_sortkey', 'patch-pp_sortkey.sql' ],
			[ 'dropField', 'recentchanges', 'rc_cur_time', 'patch-drop-rc_cur_time.sql' ],
			[ 'addIndex', 'watchlist', 'wl_user_notificationtimestamp',
				'patch-watchlist-user-notificationtimestamp-index.sql' ],
			[ 'addField', 'page', 'page_lang', 'patch-page_lang.sql' ],
			[ 'addField', 'pagelinks', 'pl_from_namespace', 'patch-pl_from_namespace.sql' ],
			[ 'addField', 'templatelinks', 'tl_from_namespace', 'patch-tl_from_namespace.sql' ],
			[ 'addField', 'imagelinks', 'il_from_namespace', 'patch-il_from_namespace.sql' ],
			[ 'modifyField', 'image', 'img_major_mime',
				'patch-img_major_mime-chemical.sql' ],
			[ 'modifyField', 'oldimage', 'oi_major_mime',
				'patch-oi_major_mime-chemical.sql' ],
			[ 'modifyField', 'filearchive', 'fa_major_mime',
				'patch-fa_major_mime-chemical.sql' ],

			// 1.25
			[ 'doUserNewTalkUseridUnsigned' ],
			// note this patch covers other _comment and _description fields too
			[ 'modifyField', 'recentchanges', 'rc_comment', 'patch-editsummary-length.sql' ],

			// 1.26
			[ 'dropTable', 'hitcounter' ],
			[ 'dropField', 'site_stats', 'ss_total_views', 'patch-drop-ss_total_views.sql' ],
			[ 'dropField', 'page', 'page_counter', 'patch-drop-page_counter.sql' ],

			// 1.27
			[ 'dropTable', 'msg_resource_links' ],
			[ 'dropTable', 'msg_resource' ],
			[ 'addTable', 'bot_passwords', 'patch-bot_passwords.sql' ],
			[ 'addField', 'watchlist', 'wl_id', 'patch-watchlist-wl_id.sql' ],
			[ 'dropIndex', 'categorylinks', 'cl_collation', 'patch-kill-cl_collation_index.sql' ],
			[ 'addIndex', 'categorylinks', 'cl_collation_ext',
				'patch-add-cl_collation_ext_index.sql' ],
			[ 'doCollationUpdate' ],

			// 1.28
			[ 'addIndex', 'recentchanges', 'rc_name_type_patrolled_timestamp',
				'patch-add-rc_name_type_patrolled_timestamp_index.sql' ],
			[ 'doRevisionPageRevIndexNonUnique' ],
			[ 'doNonUniquePlTlIl' ],
			[ 'addField', 'change_tag', 'ct_id', 'patch-change_tag-ct_id.sql' ],
			[ 'addField', 'tag_summary', 'ts_id', 'patch-tag_summary-ts_id.sql' ],
			[ 'modifyField', 'recentchanges', 'rc_ip', 'patch-rc_ip_modify.sql' ],
			[ 'addIndex', 'archive', 'usertext_timestamp', 'patch-rename-ar_usertext_timestamp.sql' ],
<<<<<<< HEAD
=======

			// 1.29
			[ 'addField', 'externallinks', 'el_index_60', 'patch-externallinks-el_index_60.sql' ],
			[ 'dropIndex', 'user_groups', 'ug_user_group', 'patch-user_groups-primary-key.sql' ],
			[ 'addField', 'user_groups', 'ug_expiry', 'patch-user_groups-ug_expiry.sql' ],
			[ 'addIndex', 'image', 'img_user_timestamp', 'patch-image-user-index-2.sql' ],
>>>>>>> a112e4fa
		];
	}

	/**
	 * 1.4 betas were missing the 'binary' marker from logging.log_title,
	 * which causes a collation mismatch error on joins in MySQL 4.1.
	 *
	 * @param string $table Table name
	 * @param string $field Field name to check
	 * @param string $patchFile Path to the patch to correct the field
	 * @return bool
	 */
	protected function checkBin( $table, $field, $patchFile ) {
		if ( !$this->doTable( $table ) ) {
			return true;
		}

		/** @var MySQLField $fieldInfo */
		$fieldInfo = $this->db->fieldInfo( $table, $field );
		if ( $fieldInfo->isBinary() ) {
			$this->output( "...$table table has correct $field encoding.\n" );
		} else {
			$this->applyPatch( $patchFile, false, "Fixing $field encoding on $table table" );
		}
	}

	/**
	 * Check whether an index contain a field
	 *
	 * @param string $table Table name
	 * @param string $index Index name to check
	 * @param string $field Field that should be in the index
	 * @return bool
	 */
	protected function indexHasField( $table, $index, $field ) {
		if ( !$this->doTable( $table ) ) {
			return true;
		}

		$info = $this->db->indexInfo( $table, $index, __METHOD__ );
		if ( $info ) {
			foreach ( $info as $row ) {
				if ( $row->Column_name == $field ) {
					$this->output( "...index $index on table $table includes field $field.\n" );

					return true;
				}
			}
		}
		$this->output( "...index $index on table $table has no field $field; added.\n" );

		return false;
	}

	/**
	 * Check that interwiki table exists; if it doesn't source it
	 */
	protected function doInterwikiUpdate() {
		global $IP;

		if ( !$this->doTable( 'interwiki' ) ) {
			return true;
		}

		if ( $this->db->tableExists( "interwiki", __METHOD__ ) ) {
			$this->output( "...already have interwiki table\n" );

			return;
		}

		$this->applyPatch( 'patch-interwiki.sql', false, 'Creating interwiki table' );
		$this->applyPatch(
			"$IP/maintenance/interwiki.sql",
			true,
			'Adding default interwiki definitions'
		);
	}

	/**
	 * Check that proper indexes are in place
	 */
	protected function doIndexUpdate() {
		$meta = $this->db->fieldInfo( 'recentchanges', 'rc_timestamp' );
		if ( $meta === false ) {
			throw new MWException( 'Missing rc_timestamp field of recentchanges table. Should not happen.' );
		}
		if ( $meta->isMultipleKey() ) {
			$this->output( "...indexes seem up to 20031107 standards.\n" );

			return;
		}

		$this->applyPatch( 'patch-indexes.sql', true, "Updating indexes to 20031107" );
	}

	protected function doOldLinksUpdate() {
		$cl = $this->maintenance->runChild( 'ConvertLinks' );
		$cl->execute();
	}

	protected function doFixAncientImagelinks() {
		$info = $this->db->fieldInfo( 'imagelinks', 'il_from' );
		if ( !$info || $info->type() !== 'string' ) {
			$this->output( "...il_from OK\n" );

			return;
		}

		$applied = $this->applyPatch(
			'patch-fix-il_from.sql',
			false,
			'Fixing ancient broken imagelinks table.'
		);

		if ( $applied ) {
			$this->output( "NOTE: you will have to run maintenance/refreshLinks.php after this." );
		}
	}

	/**
	 * Check if we need to add talk page rows to the watchlist
	 */
	function doWatchlistUpdate() {
		$talk = $this->db->selectField( 'watchlist', 'count(*)', 'wl_namespace & 1', __METHOD__ );
		$nontalk = $this->db->selectField(
			'watchlist',
			'count(*)',
			'NOT (wl_namespace & 1)',
			__METHOD__
		);
		if ( $talk == $nontalk ) {
			$this->output( "...watchlist talk page rows already present.\n" );

			return;
		}

		$this->output( "Adding missing watchlist talk page rows... " );
		$this->db->insertSelect( 'watchlist', 'watchlist',
			[
				'wl_user' => 'wl_user',
				'wl_namespace' => 'wl_namespace | 1',
				'wl_title' => 'wl_title',
				'wl_notificationtimestamp' => 'wl_notificationtimestamp'
			], [ 'NOT (wl_namespace & 1)' ], __METHOD__, 'IGNORE' );
		$this->output( "done.\n" );

		$this->output( "Adding missing watchlist subject page rows... " );
		$this->db->insertSelect( 'watchlist', 'watchlist',
			[
				'wl_user' => 'wl_user',
				'wl_namespace' => 'wl_namespace & ~1',
				'wl_title' => 'wl_title',
				'wl_notificationtimestamp' => 'wl_notificationtimestamp'
			], [ 'wl_namespace & 1' ], __METHOD__, 'IGNORE' );
		$this->output( "done.\n" );
	}

	function doSchemaRestructuring() {
		if ( $this->db->tableExists( 'page', __METHOD__ ) ) {
			$this->output( "...page table already exists.\n" );

			return;
		}

		$this->output( "...converting from cur/old to page/revision/text DB structure.\n" );
		$this->output( wfTimestamp( TS_DB ) );
		$this->output( "......checking for duplicate entries.\n" );

		list( $cur, $old, $page, $revision, $text ) = $this->db->tableNamesN(
			'cur',
			'old',
			'page',
			'revision',
			'text'
		);

		$rows = $this->db->query( "
			SELECT cur_title, cur_namespace, COUNT(cur_namespace) AS c
			FROM $cur
			GROUP BY cur_title, cur_namespace
			HAVING c>1",
			__METHOD__
		);

		if ( $rows->numRows() > 0 ) {
			$this->output( wfTimestamp( TS_DB ) );
			$this->output( "......<b>Found duplicate entries</b>\n" );
			$this->output( sprintf( "<b>      %-60s %3s %5s</b>\n", 'Title', 'NS', 'Count' ) );
			$duplicate = [];
			foreach ( $rows as $row ) {
				if ( !isset( $duplicate[$row->cur_namespace] ) ) {
					$duplicate[$row->cur_namespace] = [];
				}

				$duplicate[$row->cur_namespace][] = $row->cur_title;
				$this->output( sprintf(
					"      %-60s %3s %5s\n",
					$row->cur_title, $row->cur_namespace,
					$row->c
				) );
			}
			$sql = "SELECT cur_title, cur_namespace, cur_id, cur_timestamp FROM $cur WHERE ";
			$firstCond = true;
			foreach ( $duplicate as $ns => $titles ) {
				if ( $firstCond ) {
					$firstCond = false;
				} else {
					$sql .= ' OR ';
				}
				$sql .= "( cur_namespace = {$ns} AND cur_title in (";
				$first = true;
				foreach ( $titles as $t ) {
					if ( $first ) {
						$sql .= $this->db->addQuotes( $t );
						$first = false;
					} else {
						$sql .= ', ' . $this->db->addQuotes( $t );
					}
				}
				$sql .= ") ) \n";
			}
			# By sorting descending, the most recent entry will be the first in the list.
			# All following entries will be deleted by the next while-loop.
			$sql .= 'ORDER BY cur_namespace, cur_title, cur_timestamp DESC';

			$rows = $this->db->query( $sql, __METHOD__ );

			$prev_title = $prev_namespace = false;
			$deleteId = [];

			foreach ( $rows as $row ) {
				if ( $prev_title == $row->cur_title && $prev_namespace == $row->cur_namespace ) {
					$deleteId[] = $row->cur_id;
				}
				$prev_title = $row->cur_title;
				$prev_namespace = $row->cur_namespace;
			}
			$sql = "DELETE FROM $cur WHERE cur_id IN ( " . implode( ',', $deleteId ) . ')';
			$this->db->query( $sql, __METHOD__ );
			$this->output( wfTimestamp( TS_DB ) );
			$this->output( "......<b>Deleted</b> " . $this->db->affectedRows() . " records.\n" );
		}

		$this->output( wfTimestamp( TS_DB ) );
		$this->output( "......Creating tables.\n" );
		$this->db->query( "CREATE TABLE $page (
			page_id int(8) unsigned NOT NULL auto_increment,
			page_namespace int NOT NULL,
			page_title varchar(255) binary NOT NULL,
			page_restrictions tinyblob NOT NULL,
			page_is_redirect tinyint(1) unsigned NOT NULL default '0',
			page_is_new tinyint(1) unsigned NOT NULL default '0',
			page_random real unsigned NOT NULL,
			page_touched char(14) binary NOT NULL default '',
			page_latest int(8) unsigned NOT NULL,
			page_len int(8) unsigned NOT NULL,

			PRIMARY KEY page_id (page_id),
			UNIQUE INDEX name_title (page_namespace,page_title),
			INDEX (page_random),
			INDEX (page_len)
			) ENGINE=InnoDB", __METHOD__ );
		$this->db->query( "CREATE TABLE $revision (
			rev_id int(8) unsigned NOT NULL auto_increment,
			rev_page int(8) unsigned NOT NULL,
			rev_comment tinyblob NOT NULL,
			rev_user int(5) unsigned NOT NULL default '0',
			rev_user_text varchar(255) binary NOT NULL default '',
			rev_timestamp char(14) binary NOT NULL default '',
			rev_minor_edit tinyint(1) unsigned NOT NULL default '0',
			rev_deleted tinyint(1) unsigned NOT NULL default '0',
			rev_len int(8) unsigned,
			rev_parent_id int(8) unsigned default NULL,
			PRIMARY KEY rev_page_id (rev_page, rev_id),
			UNIQUE INDEX rev_id (rev_id),
			INDEX rev_timestamp (rev_timestamp),
			INDEX page_timestamp (rev_page,rev_timestamp),
			INDEX user_timestamp (rev_user,rev_timestamp),
			INDEX usertext_timestamp (rev_user_text,rev_timestamp)
			) ENGINE=InnoDB", __METHOD__ );

		$this->output( wfTimestamp( TS_DB ) );
		$this->output( "......Locking tables.\n" );
		$this->db->query(
			"LOCK TABLES $page WRITE, $revision WRITE, $old WRITE, $cur WRITE",
			__METHOD__
		);

		$maxold = intval( $this->db->selectField( 'old', 'max(old_id)', '', __METHOD__ ) );
		$this->output( wfTimestamp( TS_DB ) );
		$this->output( "......maxold is {$maxold}\n" );

		$this->output( wfTimestamp( TS_DB ) );
		global $wgLegacySchemaConversion;
		if ( $wgLegacySchemaConversion ) {
			// Create HistoryBlobCurStub entries.
			// Text will be pulled from the leftover 'cur' table at runtime.
			$this->output( "......Moving metadata from cur; using blob references to text in cur table.\n" );
			$cur_text = "concat('O:18:\"historyblobcurstub\":1:{s:6:\"mCurId\";i:',cur_id,';}')";
			$cur_flags = "'object'";
		} else {
			// Copy all cur text in immediately: this may take longer but avoids
			// having to keep an extra table around.
			$this->output( "......Moving text from cur.\n" );
			$cur_text = 'cur_text';
			$cur_flags = "''";
		}
		$this->db->query(
			"INSERT INTO $old (old_namespace, old_title, old_text, old_comment, old_user,
				old_user_text, old_timestamp, old_minor_edit, old_flags)
			SELECT cur_namespace, cur_title, $cur_text, cur_comment, cur_user, cur_user_text,
				cur_timestamp, cur_minor_edit, $cur_flags
			FROM $cur",
			__METHOD__
		);

		$this->output( wfTimestamp( TS_DB ) );
		$this->output( "......Setting up revision table.\n" );
		$this->db->query(
			"INSERT INTO $revision (rev_id, rev_page, rev_comment, rev_user,
				rev_user_text, rev_timestamp, rev_minor_edit)
			SELECT old_id, cur_id, old_comment, old_user, old_user_text,
				old_timestamp, old_minor_edit
			FROM $old,$cur WHERE old_namespace=cur_namespace AND old_title=cur_title",
			__METHOD__
		);

		$this->output( wfTimestamp( TS_DB ) );
		$this->output( "......Setting up page table.\n" );
		$this->db->query(
			"INSERT INTO $page (page_id, page_namespace, page_title,
				page_restrictions, page_is_redirect, page_is_new, page_random,
				page_touched, page_latest, page_len)
			SELECT cur_id, cur_namespace, cur_title, cur_restrictions,
				cur_is_redirect, cur_is_new, cur_random, cur_touched, rev_id, LENGTH(cur_text)
			FROM $cur,$revision
			WHERE cur_id=rev_page AND rev_timestamp=cur_timestamp AND rev_id > {$maxold}",
			__METHOD__
		);

		$this->output( wfTimestamp( TS_DB ) );
		$this->output( "......Unlocking tables.\n" );
		$this->db->query( "UNLOCK TABLES", __METHOD__ );

		$this->output( wfTimestamp( TS_DB ) );
		$this->output( "......Renaming old.\n" );
		$this->db->query( "ALTER TABLE $old RENAME TO $text", __METHOD__ );

		$this->output( wfTimestamp( TS_DB ) );
		$this->output( "...done.\n" );
	}

	protected function doNamespaceSize() {
		$tables = [
			'page' => 'page',
			'archive' => 'ar',
			'recentchanges' => 'rc',
			'watchlist' => 'wl',
			'querycache' => 'qc',
			'logging' => 'log',
		];
		foreach ( $tables as $table => $prefix ) {
			$field = $prefix . '_namespace';

			$tablename = $this->db->tableName( $table );
			$result = $this->db->query( "SHOW COLUMNS FROM $tablename LIKE '$field'", __METHOD__ );
			$info = $this->db->fetchObject( $result );

			if ( substr( $info->Type, 0, 3 ) == 'int' ) {
				$this->output( "...$field is already a full int ($info->Type).\n" );
			} else {
				$this->output( "Promoting $field from $info->Type to int... " );
				$this->db->query( "ALTER TABLE $tablename MODIFY $field int NOT NULL", __METHOD__ );
				$this->output( "done.\n" );
			}
		}
	}

	protected function doPagelinksUpdate() {
		if ( $this->db->tableExists( 'pagelinks', __METHOD__ ) ) {
			$this->output( "...already have pagelinks table.\n" );

			return;
		}

		$this->applyPatch(
			'patch-pagelinks.sql',
			false,
			'Converting links and brokenlinks tables to pagelinks'
		);

		global $wgContLang;
		foreach ( $wgContLang->getNamespaces() as $ns => $name ) {
			if ( $ns == 0 ) {
				continue;
			}

			$this->output( "Cleaning up broken links for namespace $ns... " );
			$this->db->update( 'pagelinks',
				[
					'pl_namespace' => $ns,
					"pl_title = TRIM(LEADING {$this->db->addQuotes( "$name:" )} FROM pl_title)",
				],
				[
					'pl_namespace' => 0,
					'pl_title' . $this->db->buildLike( "$name:", $this->db->anyString() ),
				],
				__METHOD__
			);
			$this->output( "done.\n" );
		}
	}

	protected function doUserUniqueUpdate() {
		if ( !$this->doTable( 'user' ) ) {
			return true;
		}

		$duper = new UserDupes( $this->db, [ $this, 'output' ] );
		if ( $duper->hasUniqueIndex() ) {
			$this->output( "...already have unique user_name index.\n" );

			return;
		}

		if ( !$duper->clearDupes() ) {
			$this->output( "WARNING: This next step will probably fail due to unfixed duplicates...\n" );
		}
		$this->applyPatch( 'patch-user_nameindex.sql', false, "Adding unique index on user_name" );
	}

	protected function doUserGroupsUpdate() {
		if ( !$this->doTable( 'user_groups' ) ) {
			return true;
		}

		if ( $this->db->tableExists( 'user_groups', __METHOD__ ) ) {
			$info = $this->db->fieldInfo( 'user_groups', 'ug_group' );
			if ( $info->type() == 'int' ) {
				$oldug = $this->db->tableName( 'user_groups' );
				$newug = $this->db->tableName( 'user_groups_bogus' );
				$this->output( "user_groups table exists but is in bogus intermediate " .
					"format. Renaming to $newug... " );
				$this->db->query( "ALTER TABLE $oldug RENAME TO $newug", __METHOD__ );
				$this->output( "done.\n" );

				$this->applyPatch( 'patch-user_groups.sql', false, "Re-adding fresh user_groups table" );

				$this->output( "***\n" );
				$this->output( "*** WARNING: You will need to manually fix up user " .
					"permissions in the user_groups\n" );
				$this->output( "*** table. Old 1.5 alpha versions did some pretty funky stuff...\n" );
				$this->output( "***\n" );
			} else {
				$this->output( "...user_groups table exists and is in current format.\n" );
			}

			return;
		}

		$this->applyPatch( 'patch-user_groups.sql', false, "Adding user_groups table" );

		if ( !$this->db->tableExists( 'user_rights', __METHOD__ ) ) {
			if ( $this->db->fieldExists( 'user', 'user_rights', __METHOD__ ) ) {
				$this->applyPatch(
					'patch-user_rights.sql',
					false,
					'Upgrading from a 1.3 or older database? Breaking out user_rights for conversion'
				);
			} else {
				$this->output( "*** WARNING: couldn't locate user_rights table or field for upgrade.\n" );
				$this->output( "*** You may need to manually configure some sysops by manipulating\n" );
				$this->output( "*** the user_groups table.\n" );

				return;
			}
		}

		$this->output( "Converting user_rights table to user_groups... " );
		$result = $this->db->select( 'user_rights',
			[ 'ur_user', 'ur_rights' ],
			[ "ur_rights != ''" ],
			__METHOD__ );

		foreach ( $result as $row ) {
			$groups = array_unique(
				array_map( 'trim',
					explode( ',', $row->ur_rights ) ) );

			foreach ( $groups as $group ) {
				$this->db->insert( 'user_groups',
					[
						'ug_user' => $row->ur_user,
						'ug_group' => $group ],
					__METHOD__ );
			}
		}
		$this->output( "done.\n" );
	}

	/**
	 * Make sure wl_notificationtimestamp can be NULL,
	 * and update old broken items.
	 */
	protected function doWatchlistNull() {
		$info = $this->db->fieldInfo( 'watchlist', 'wl_notificationtimestamp' );
		if ( !$info ) {
			return;
		}
		if ( $info->isNullable() ) {
			$this->output( "...wl_notificationtimestamp is already nullable.\n" );

			return;
		}

		$this->applyPatch(
			'patch-watchlist-null.sql',
			false,
			'Making wl_notificationtimestamp nullable'
		);
	}

	/**
	 * Set page_random field to a random value where it is equals to 0.
	 *
	 * @see T5946
	 */
	protected function doPageRandomUpdate() {
		$page = $this->db->tableName( 'page' );
		$this->db->query( "UPDATE $page SET page_random = RAND() WHERE page_random = 0", __METHOD__ );
		$rows = $this->db->affectedRows();

		if ( $rows ) {
			$this->output( "Set page_random to a random value on $rows rows where it was set to 0\n" );
		} else {
			$this->output( "...no page_random rows needed to be set\n" );
		}
	}

	protected function doTemplatelinksUpdate() {
		if ( $this->db->tableExists( 'templatelinks', __METHOD__ ) ) {
			$this->output( "...templatelinks table already exists\n" );

			return;
		}

		$this->applyPatch( 'patch-templatelinks.sql', false, "Creating templatelinks table" );

		$this->output( "Populating...\n" );
		if ( wfGetLB()->getServerCount() > 1 ) {
			// Slow, replication-friendly update
			$res = $this->db->select( 'pagelinks', [ 'pl_from', 'pl_namespace', 'pl_title' ],
				[ 'pl_namespace' => NS_TEMPLATE ], __METHOD__ );
			$count = 0;
			foreach ( $res as $row ) {
				$count = ( $count + 1 ) % 100;
				if ( $count == 0 ) {
					$lbFactory = MediaWikiServices::getInstance()->getDBLoadBalancerFactory();
					$lbFactory->waitForReplication( [ 'wiki' => wfWikiID() ] );
				}
				$this->db->insert( 'templatelinks',
					[
						'tl_from' => $row->pl_from,
						'tl_namespace' => $row->pl_namespace,
						'tl_title' => $row->pl_title,
					], __METHOD__
				);
			}
		} else {
			// Fast update
			$this->db->insertSelect( 'templatelinks', 'pagelinks',
				[
					'tl_from' => 'pl_from',
					'tl_namespace' => 'pl_namespace',
					'tl_title' => 'pl_title'
				], [
					'pl_namespace' => 10
				], __METHOD__
			);
		}
		$this->output( "Done. Please run maintenance/refreshLinks.php for a more " .
			"thorough templatelinks update.\n" );
	}

	protected function doBacklinkingIndicesUpdate() {
		if ( !$this->indexHasField( 'pagelinks', 'pl_namespace', 'pl_from' ) ||
			!$this->indexHasField( 'templatelinks', 'tl_namespace', 'tl_from' ) ||
			!$this->indexHasField( 'imagelinks', 'il_to', 'il_from' )
		) {
			$this->applyPatch( 'patch-backlinkindexes.sql', false, "Updating backlinking indices" );
		}
	}

	/**
	 * Adding page_restrictions table, obsoleting page.page_restrictions.
	 * Migrating old restrictions to new table
	 * -- Andrew Garrett, January 2007.
	 */
	protected function doRestrictionsUpdate() {
		if ( $this->db->tableExists( 'page_restrictions', __METHOD__ ) ) {
			$this->output( "...page_restrictions table already exists.\n" );

			return;
		}

		$this->applyPatch(
			'patch-page_restrictions.sql',
			false,
			'Creating page_restrictions table (1/2)'
		);
		$this->applyPatch(
			'patch-page_restrictions_sortkey.sql',
			false,
			'Creating page_restrictions table (2/2)'
		);
		$this->output( "done.\n" );

		$this->output( "Migrating old restrictions to new table...\n" );
		$task = $this->maintenance->runChild( 'UpdateRestrictions' );
		$task->execute();
	}

	protected function doCategorylinksIndicesUpdate() {
		if ( !$this->indexHasField( 'categorylinks', 'cl_sortkey', 'cl_from' ) ) {
			$this->applyPatch( 'patch-categorylinksindex.sql', false, "Updating categorylinks Indices" );
		}
	}

	protected function doCategoryPopulation() {
		if ( $this->updateRowExists( 'populate category' ) ) {
			$this->output( "...category table already populated.\n" );

			return;
		}

		$this->output(
			"Populating category table, printing progress markers. " .
			"For large databases, you\n" .
			"may want to hit Ctrl-C and do this manually with maintenance/\n" .
			"populateCategory.php.\n"
		);
		$task = $this->maintenance->runChild( 'PopulateCategory' );
		$task->execute();
		$this->output( "Done populating category table.\n" );
	}

	protected function doPopulateParentId() {
		if ( !$this->updateRowExists( 'populate rev_parent_id' ) ) {
			$this->output(
				"Populating rev_parent_id fields, printing progress markers. For large\n" .
				"databases, you may want to hit Ctrl-C and do this manually with\n" .
				"maintenance/populateParentId.php.\n" );

			$task = $this->maintenance->runChild( 'PopulateParentId' );
			$task->execute();
		}
	}

	protected function doMaybeProfilingMemoryUpdate() {
		if ( !$this->doTable( 'profiling' ) ) {
			return true;
		}

		if ( !$this->db->tableExists( 'profiling', __METHOD__ ) ) {
			return true;
		} elseif ( $this->db->fieldExists( 'profiling', 'pf_memory', __METHOD__ ) ) {
			$this->output( "...profiling table has pf_memory field.\n" );

			return true;
		}

		return $this->applyPatch(
			'patch-profiling-memory.sql',
			false,
			'Adding pf_memory field to table profiling'
		);
	}

	protected function doFilearchiveIndicesUpdate() {
		$info = $this->db->indexInfo( 'filearchive', 'fa_user_timestamp', __METHOD__ );
		if ( !$info ) {
			$this->applyPatch( 'patch-filearchive-user-index.sql', false, "Updating filearchive indices" );
		}

		return true;
	}

	protected function doNonUniquePlTlIl() {
		$info = $this->db->indexInfo( 'pagelinks', 'pl_namespace' );
		if ( is_array( $info ) && $info[0]->Non_unique ) {
			$this->output( "...pl_namespace, tl_namespace, il_to indices are already non-UNIQUE.\n" );

			return true;
		}
		if ( $this->skipSchema ) {
			$this->output( "...skipping schema change (making pl_namespace, tl_namespace " .
				"and il_to indices non-UNIQUE).\n" );

			return false;
		}

		return $this->applyPatch(
			'patch-pl-tl-il-nonunique.sql',
			false,
			'Making pl_namespace, tl_namespace and il_to indices non-UNIQUE'
		);
	}

	protected function doUpdateMimeMinorField() {
		if ( $this->updateRowExists( 'mime_minor_length' ) ) {
			$this->output( "...*_mime_minor fields are already long enough.\n" );

			return;
		}

		$this->applyPatch(
			'patch-mime_minor_length.sql',
			false,
			'Altering all *_mime_minor fields to 100 bytes in size'
		);
	}

	protected function doClFieldsUpdate() {
		if ( $this->updateRowExists( 'cl_fields_update' ) ) {
			$this->output( "...categorylinks up-to-date.\n" );

			return;
		}

		$this->applyPatch(
			'patch-categorylinks-better-collation2.sql',
			false,
			'Updating categorylinks (again)'
		);
	}

	protected function doLangLinksLengthUpdate() {
		$langlinks = $this->db->tableName( 'langlinks' );
		$res = $this->db->query( "SHOW COLUMNS FROM $langlinks LIKE 'll_lang'" );
		$row = $this->db->fetchObject( $res );

		if ( $row && $row->Type == "varbinary(10)" ) {
			$this->applyPatch(
				'patch-langlinks-ll_lang-20.sql',
				false,
				'Updating length of ll_lang in langlinks'
			);
		} else {
			$this->output( "...ll_lang is up-to-date.\n" );
		}
	}

	protected function doUserNewTalkTimestampNotNull() {
		if ( !$this->doTable( 'user_newtalk' ) ) {
			return true;
		}

		$info = $this->db->fieldInfo( 'user_newtalk', 'user_last_timestamp' );
		if ( $info === false ) {
			return;
		}
		if ( $info->isNullable() ) {
			$this->output( "...user_last_timestamp is already nullable.\n" );

			return;
		}

		$this->applyPatch(
			'patch-user-newtalk-timestamp-null.sql',
			false,
			'Making user_last_timestamp nullable'
		);
	}

	protected function doIwlinksIndexNonUnique() {
		$info = $this->db->indexInfo( 'iwlinks', 'iwl_prefix_title_from' );
		if ( is_array( $info ) && $info[0]->Non_unique ) {
			$this->output( "...iwl_prefix_title_from index is already non-UNIQUE.\n" );

			return true;
		}
		if ( $this->skipSchema ) {
			$this->output( "...skipping schema change (making iwl_prefix_title_from index non-UNIQUE).\n" );

			return false;
		}

		return $this->applyPatch(
			'patch-iwl_prefix_title_from-non-unique.sql',
			false,
			'Making iwl_prefix_title_from index non-UNIQUE'
		);
	}

	protected function doUserNewTalkUseridUnsigned() {
		if ( !$this->doTable( 'user_newtalk' ) ) {
			return true;
		}

		$info = $this->db->fieldInfo( 'user_newtalk', 'user_id' );
		if ( $info === false ) {
			return true;
		}
		if ( $info->isUnsigned() ) {
			$this->output( "...user_id is already unsigned int.\n" );

			return true;
		}

		return $this->applyPatch(
			'patch-user-newtalk-userid-unsigned.sql',
			false,
			'Making user_id unsigned int'
		);
	}

	protected function doRevisionPageRevIndexNonUnique() {
		if ( !$this->doTable( 'revision' ) ) {
			return true;
		} elseif ( !$this->db->indexExists( 'revision', 'rev_page_id' ) ) {
			$this->output( "...rev_page_id index not found on revision.\n" );
			return true;
		}

		if ( !$this->db->indexUnique( 'revision', 'rev_page_id' ) ) {
			$this->output( "...rev_page_id index already non-unique.\n" );
			return true;
		}

		return $this->applyPatch(
			'patch-revision-page-rev-index-nonunique.sql',
			false,
			'Making rev_page_id index non-unique'
		);
	}

	public function getSchemaVars() {
		global $wgDBTableOptions;

		$vars = [];
		$vars['wgDBTableOptions'] = str_replace( 'TYPE', 'ENGINE', $wgDBTableOptions );
		$vars['wgDBTableOptions'] = str_replace(
			'CHARSET=mysql4',
			'CHARSET=binary',
			$vars['wgDBTableOptions']
		);

		return $vars;
	}
}<|MERGE_RESOLUTION|>--- conflicted
+++ resolved
@@ -295,15 +295,12 @@
 			[ 'addField', 'tag_summary', 'ts_id', 'patch-tag_summary-ts_id.sql' ],
 			[ 'modifyField', 'recentchanges', 'rc_ip', 'patch-rc_ip_modify.sql' ],
 			[ 'addIndex', 'archive', 'usertext_timestamp', 'patch-rename-ar_usertext_timestamp.sql' ],
-<<<<<<< HEAD
-=======
 
 			// 1.29
 			[ 'addField', 'externallinks', 'el_index_60', 'patch-externallinks-el_index_60.sql' ],
 			[ 'dropIndex', 'user_groups', 'ug_user_group', 'patch-user_groups-primary-key.sql' ],
 			[ 'addField', 'user_groups', 'ug_expiry', 'patch-user_groups-ug_expiry.sql' ],
 			[ 'addIndex', 'image', 'img_user_timestamp', 'patch-image-user-index-2.sql' ],
->>>>>>> a112e4fa
 		];
 	}
 
