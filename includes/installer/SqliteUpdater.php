<?php
/**
 * Sqlite-specific updater.
 *
 * This program is free software; you can redistribute it and/or modify
 * it under the terms of the GNU General Public License as published by
 * the Free Software Foundation; either version 2 of the License, or
 * (at your option) any later version.
 *
 * This program is distributed in the hope that it will be useful,
 * but WITHOUT ANY WARRANTY; without even the implied warranty of
 * MERCHANTABILITY or FITNESS FOR A PARTICULAR PURPOSE. See the
 * GNU General Public License for more details.
 *
 * You should have received a copy of the GNU General Public License along
 * with this program; if not, write to the Free Software Foundation, Inc.,
 * 51 Franklin Street, Fifth Floor, Boston, MA 02110-1301, USA.
 * http://www.gnu.org/copyleft/gpl.html
 *
 * @file
 * @ingroup Deployment
 */

/**
 * Class for handling updates to Sqlite databases.
 *
 * @ingroup Deployment
 * @since 1.17
 */
class SqliteUpdater extends DatabaseUpdater {

	protected function getCoreUpdateList() {
		return array(
			// 1.14
			array( 'addField', 'site_stats',    'ss_active_users',  'patch-ss_active_users.sql' ),
			array( 'doActiveUsersInit' ),
			array( 'addField', 'ipblocks',      'ipb_allow_usertalk', 'patch-ipb_allow_usertalk.sql' ),
			array( 'sqliteInitialIndexes' ),

			// 1.15
			array( 'addTable', 'change_tag',                        'patch-change_tag.sql' ),
			array( 'addTable', 'tag_summary',                       'patch-change_tag.sql' ),
			array( 'addTable', 'valid_tag',                         'patch-change_tag.sql' ),

			// 1.16
			array( 'addTable', 'user_properties',                   'patch-user_properties.sql' ),
			array( 'addTable', 'log_search',                        'patch-log_search.sql' ),
			array( 'addField', 'logging',       'log_user_text',    'patch-log_user_text.sql' ),
			array( 'doLogUsertextPopulation' ), # listed separately from the previous update because 1.16 was released without this update
			array( 'doLogSearchPopulation' ),
			array( 'addTable', 'l10n_cache',                        'patch-l10n_cache.sql' ),
			array( 'addTable', 'external_user',                     'patch-external_user.sql' ),
			array( 'addIndex', 'log_search',    'ls_field_val',     'patch-log_search-rename-index.sql' ),
			array( 'addIndex', 'change_tag',    'change_tag_rc_tag', 'patch-change_tag-indexes.sql' ),
			array( 'addField', 'redirect',      'rd_interwiki',     'patch-rd_interwiki.sql' ),
			array( 'doUpdateTranscacheField' ),
			array( 'sqliteSetupSearchindex' ),

			// 1.17
			array( 'addTable', 'iwlinks',                           'patch-iwlinks.sql' ),
			array( 'addIndex', 'iwlinks',   'iwl_prefix_title_from', 'patch-rename-iwl_prefix.sql' ),
			array( 'addField', 'updatelog', 'ul_value',             'patch-ul_value.sql' ),
			array( 'addField', 'interwiki',     'iw_api',           'patch-iw_api_and_wikiid.sql' ),
			array( 'dropIndex', 'iwlinks', 'iwl_prefix',            'patch-kill-iwl_prefix.sql' ),
			array( 'dropIndex', 'iwlinks', 'iwl_prefix_from_title', 'patch-kill-iwl_pft.sql' ),
			array( 'addField', 'categorylinks', 'cl_collation',     'patch-categorylinks-better-collation.sql' ),
			array( 'doCollationUpdate' ),
			array( 'addTable', 'msg_resource',                      'patch-msg_resource.sql' ),
			array( 'addTable', 'module_deps',                       'patch-module_deps.sql' ),
			array( 'dropIndex', 'archive', 'ar_page_revid',         'patch-archive_kill_ar_page_revid.sql' ),
			array( 'addIndex', 'archive', 'ar_revid',               'patch-archive_ar_revid.sql' ),

			// 1.18
			array( 'addIndex', 'user',          'user_email',       'patch-user_email_index.sql' ),
			array( 'addTable', 'uploadstash',                       'patch-uploadstash.sql' ),
			array( 'addTable', 'user_former_groups',                'patch-user_former_groups.sql'),

			// 1.19
			array( 'addIndex', 'logging',       'type_action',      'patch-logging-type-action-index.sql'),
			array( 'doMigrateUserOptions' ),
			array( 'dropField', 'user',         'user_options', 'patch-drop-user_options.sql' ),
			array( 'addField', 'revision',      'rev_sha1',         'patch-rev_sha1.sql' ),
			array( 'addField', 'archive',       'ar_sha1',          'patch-ar_sha1.sql' ),
			array( 'addIndex', 'page', 'page_redirect_namespace_len', 'patch-page_redirect_namespace_len.sql' ),
			array( 'modifyField', 'user_groups', 'ug_group', 'patch-ug_group-length-increase.sql' ),
			array( 'addField',	'uploadstash',	'us_chunk_inx',		'patch-uploadstash_chunk.sql' ),
			array( 'addfield', 'job',           'job_timestamp',    'patch-jobs-add-timestamp.sql' ),

			array( 'modifyField', 'user_former_groups', 'ufg_group', 'patch-ug_group-length-increase.sql' ),

			// 1.20
			array( 'addTable', 'config',                            'patch-config.sql' ),
			array( 'addIndex', 'revision', 'page_user_timestamp', 'patch-revision-user-page-index.sql' ),
<<<<<<< HEAD

			// 1.WD
			array( 'addField',	'revision',	'rev_content_format',		'patch-revision-rev_content_format.sql' ),
			array( 'addField',	'revision',	'rev_content_model',		'patch-revision-rev_content_model.sql' ),
			array( 'addField',	'archive',	'ar_content_format',		'patch-archive-ar_content_format.sql' ),
			array( 'addField',	'archive',	'ar_content_model',		    'patch-archive-ar_content_model.sql' ),
			array( 'addField',	'page',     'page_content_model',		'patch-page-page_content_model.sql' ),
=======
			array( 'addField', 'ipblocks', 'ipb_parent_block_id', 'patch-ipb-parent-block-id.sql' ),
			array( 'addIndex', 'ipblocks', 'ipb_parent_block_id', 'patch-ipb-parent-block-id-index.sql' ),
>>>>>>> 50927f37
		);
	}

	protected function sqliteInitialIndexes() {
		// initial-indexes.sql fails if the indexes are already present, so we perform a quick check if our database is newer.
		if ( $this->updateRowExists( 'initial_indexes' ) || $this->db->indexExists( 'user', 'user_name', __METHOD__ ) ) {
			$this->output( "...have initial indexes\n" );
			return;
		}
		$this->output( "Adding initial indexes..." );
		$this->applyPatch( 'initial-indexes.sql' );
		$this->output( "done\n" );
	}

	protected function sqliteSetupSearchindex() {
		$module = DatabaseSqlite::getFulltextSearchModule();
		$fts3tTable = $this->updateRowExists( 'fts3' );
		if ( $fts3tTable &&  !$module ) {
			$this->output( '...PHP is missing FTS3 support, downgrading tables...' );
			$this->applyPatch( 'searchindex-no-fts.sql' );
			$this->output( "done\n" );
		} elseif ( !$fts3tTable && $module == 'FTS3' ) {
			$this->output( '...adding FTS3 search capabilities...' );
			$this->applyPatch( 'searchindex-fts3.sql' );
			$this->output( "done\n" );
		} else {
			$this->output( "...fulltext search table appears to be in order.\n" );
		}
	}
}<|MERGE_RESOLUTION|>--- conflicted
+++ resolved
@@ -91,7 +91,8 @@
 			// 1.20
 			array( 'addTable', 'config',                            'patch-config.sql' ),
 			array( 'addIndex', 'revision', 'page_user_timestamp', 'patch-revision-user-page-index.sql' ),
-<<<<<<< HEAD
+			array( 'addField', 'ipblocks', 'ipb_parent_block_id', 'patch-ipb-parent-block-id.sql' ),
+			array( 'addIndex', 'ipblocks', 'ipb_parent_block_id', 'patch-ipb-parent-block-id-index.sql' ),
 
 			// 1.WD
 			array( 'addField',	'revision',	'rev_content_format',		'patch-revision-rev_content_format.sql' ),
@@ -99,10 +100,6 @@
 			array( 'addField',	'archive',	'ar_content_format',		'patch-archive-ar_content_format.sql' ),
 			array( 'addField',	'archive',	'ar_content_model',		    'patch-archive-ar_content_model.sql' ),
 			array( 'addField',	'page',     'page_content_model',		'patch-page-page_content_model.sql' ),
-=======
-			array( 'addField', 'ipblocks', 'ipb_parent_block_id', 'patch-ipb-parent-block-id.sql' ),
-			array( 'addIndex', 'ipblocks', 'ipb_parent_block_id', 'patch-ipb-parent-block-id-index.sql' ),
->>>>>>> 50927f37
 		);
 	}
 
