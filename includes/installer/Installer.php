--- conflicted
+++ resolved
@@ -455,28 +455,16 @@
 	 * @throws MWException
 	 */
 	public function resetMediaWikiServices( Config $installerConfig = null, $serviceOverrides = [] ) {
-<<<<<<< HEAD
-		global $wgMemc, $wgUser, $wgObjectCaches, $wgLang;
-
-		$serviceOverrides += [
-			// Disable interwiki lookup, to avoid database access during parses
-			'InterwikiLookup' => function () {
-=======
 		global $wgUser, $wgObjectCaches, $wgLang;
 
 		$serviceOverrides += [
 			// Disable interwiki lookup, to avoid database access during parses
 			'InterwikiLookup' => static function () {
->>>>>>> 30164539
 				return new NullInterwikiLookup();
 			},
 
 			// Disable user options database fetching, only rely on default options.
-<<<<<<< HEAD
-			'UserOptionsLookup' => function ( MediaWikiServices $services ) {
-=======
 			'UserOptionsLookup' => static function ( MediaWikiServices $services ) {
->>>>>>> 30164539
 				return $services->get( '_DefaultOptionsLookup' );
 			}
 		];
@@ -520,10 +508,6 @@
 		// Disable object cache (otherwise CACHE_ANYTHING will try CACHE_DB and
 		// SqlBagOStuff will then throw since we just disabled wfGetDB)
 		$wgObjectCaches = $mwServices->getMainConfig()->get( 'ObjectCaches' );
-<<<<<<< HEAD
-		$wgMemc = ObjectCache::getInstance( CACHE_NONE );
-=======
->>>>>>> 30164539
 
 		$this->parserOptions = new ParserOptions( $user ); // language will be wrong :(
 		// Don't try to access DB before user language is initialised
@@ -1562,11 +1546,7 @@
 	 * Auto-detect extensions with an old style .php registration file, load
 	 * the extensions, and return the merged $wgHooks array.
 	 *
-<<<<<<< HEAD
-	 * @suppress SecurityCheck-OTHER It thinks $exts/$IP is user controlled but they are not.
-=======
 	 * @suppress SecurityCheck-PathTraversal It thinks $exts/$IP is user controlled but they are not.
->>>>>>> 30164539
 	 * @return array
 	 */
 	protected function getAutoExtensionLegacyHooks() {
@@ -1613,16 +1593,6 @@
 			require_once $file;
 		}
 
-<<<<<<< HEAD
-		// @phan-suppress-next-line PhanUndeclaredVariable,PhanCoalescingAlwaysNull $wgHooks is set by DefaultSettings
-		$hooksWeWant = $wgHooks['LoadExtensionSchemaUpdates'] ?? [];
-
-		// Ignore everyone else's hooks. Lord knows what someone might be doing
-		// in ParserFirstCallInit (see T29171)
-		return [ 'LoadExtensionSchemaUpdates' => $hooksWeWant ];
-	}
-
-=======
 		// @phpcs:disable MediaWiki.VariableAnalysis.MisleadingGlobalNames.Misleading$wgHooks
 		// @phan-suppress-next-line PhanUndeclaredVariable,PhanCoalescingAlwaysNull $wgHooks is set by DefaultSettings
 		$hooksWeWant = $wgHooks['LoadExtensionSchemaUpdates'] ?? [];
@@ -1633,7 +1603,6 @@
 		return [ 'LoadExtensionSchemaUpdates' => $hooksWeWant ];
 	}
 
->>>>>>> 30164539
 	/**
 	 * Auto-detect extensions with an extension.json file. Load the extensions,
 	 * populate $wgAutoloadClasses and return the merged registry data.
@@ -1661,11 +1630,7 @@
 	 * Get the hook container previously populated by includeExtensions().
 	 *
 	 * @internal For use by DatabaseInstaller
-<<<<<<< HEAD
-	 * @since 1.35.1
-=======
 	 * @since 1.36
->>>>>>> 30164539
 	 * @return HookContainer
 	 */
 	public function getAutoExtensionHookContainer() {
@@ -1797,11 +1762,7 @@
 	 */
 	public function restoreServices() {
 		$this->resetMediaWikiServices( null, [
-<<<<<<< HEAD
-			'UserOptionsLookup' => function ( MediaWikiServices $services ) {
-=======
 			'UserOptionsLookup' => static function ( MediaWikiServices $services ) {
->>>>>>> 30164539
 				return $services->get( 'UserOptionsManager' );
 			}
 		] );
