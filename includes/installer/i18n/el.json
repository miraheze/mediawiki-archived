--- conflicted
+++ resolved
@@ -199,10 +199,7 @@
 	"config-upload-deleted": "Καταλόγος για διαγραφέντα αρχεία:",
 	"config-upload-deleted-help": "Επιλέξτε έναν κατάλογο στον οποίο να αρχειοθετείτε τα διαγραμμένα αρχεία.\nΙδανικά, αυτό δεν θα πρέπει να είναι προσβάσιμο από τον Ιστό.",
 	"config-logo-preview-main": "Κεντρική σελίδα",
-<<<<<<< HEAD
-=======
 	"config-logo-icon": "Λογότυπο (εικονίδιο):",
->>>>>>> 3d0ae94b
 	"config-instantcommons": "Ενεργοποίηση Instant Commons",
 	"config-instantcommons-help": "Τα [https://www.mediawiki.org/wiki/InstantCommons Instant Commons] είναι ένα χαρακτηριστικό που επιτρέπει στα wiki να χρησιμοποιούν εικόνες, ήχους και άλλα μέσα που βρίσκονται στον ιστότοπο των Wikimedia Commons. Για να γίνει αυτό, το MediaWiki απαιτεί πρόσβαση στο Διαδίκτυο.\n\nΓια περισσότερες πληροφορίες σχετικά με αυτήν τη δυνατότητα, συμπεριλαμβανομένων των οδηγιών για τον τρόπο ρύθμισης της για άλλα wiki από τα Wikimedia Commons, συμβουλευτείτε [https://www.mediawiki.org/wiki/Special:MyLanguage/Manual:$wgForeignFileRepos το εγχειρίδιο].",
 	"config-cc-error": "Ο επιλογέας αδειών  Creative Commons επιλογέα δεν έδωσε κανένα αποτέλεσμα.\nΕισάγετε το όνομα της άδειας χειροκίνητα.",
