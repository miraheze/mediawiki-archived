--- conflicted
+++ resolved
@@ -3,13 +3,8 @@
 		"authors": [
 			"AlimOmar",
 			"Sahran",
-<<<<<<< HEAD
-			"Uzdil",
-			"TayfunEt."
-=======
 			"TayfunEt.",
 			"Uzdil"
->>>>>>> 3d0ae94b
 		]
 	},
 	"config-install-tables": "جەدۋەل قۇرۇش ، بىرىنچى قەدەم",
