<?php
/**
 * Generator for LocalSettings.php file.
 *
 * This program is free software; you can redistribute it and/or modify
 * it under the terms of the GNU General Public License as published by
 * the Free Software Foundation; either version 2 of the License, or
 * (at your option) any later version.
 *
 * This program is distributed in the hope that it will be useful,
 * but WITHOUT ANY WARRANTY; without even the implied warranty of
 * MERCHANTABILITY or FITNESS FOR A PARTICULAR PURPOSE. See the
 * GNU General Public License for more details.
 *
 * You should have received a copy of the GNU General Public License along
 * with this program; if not, write to the Free Software Foundation, Inc.,
 * 51 Franklin Street, Fifth Floor, Boston, MA 02110-1301, USA.
 * http://www.gnu.org/copyleft/gpl.html
 *
 * @file
 * @ingroup Installer
 */

/**
 * Class for generating LocalSettings.php file.
 *
 * @ingroup Installer
 * @since 1.17
 */
class LocalSettingsGenerator {

	protected $extensions = [];
	protected $skins = [];
	protected $values = [];
	protected $groupPermissions = [];
	protected $dbSettings = '';
	protected $IP;

	/**
	 * @var Installer
	 */
	protected $installer;

	/**
	 * @param Installer $installer
	 */
	public function __construct( Installer $installer ) {
		$this->installer = $installer;

		$this->extensions = $installer->getVar( '_Extensions' );
		$this->skins = $installer->getVar( '_Skins' );
		$this->IP = $installer->getVar( 'IP' );

		$db = $installer->getDBInstaller( $installer->getVar( 'wgDBtype' ) );

		$confItems = array_merge(
			[
				'wgServer', 'wgScriptPath',
<<<<<<< HEAD
				'wgPasswordSender', 'wgImageMagickConvertCommand', 'wgShellLocale',
=======
				'wgPasswordSender', 'wgImageMagickConvertCommand',
>>>>>>> 4afd0f7c
				'wgLanguageCode', 'wgLocaltimezone', 'wgEnableEmail', 'wgEnableUserEmail',
				'wgDiff3', 'wgEnotifUserTalk', 'wgEnotifWatchlist', 'wgEmailAuthentication',
				'wgDBtype', 'wgSecretKey', 'wgRightsUrl', 'wgSitename', 'wgRightsIcon',
				'wgRightsText', '_MainCacheType', 'wgEnableUploads',
				'_MemCachedServers', 'wgDBserver', 'wgDBuser',
				'wgDBpassword', 'wgUseInstantCommons', 'wgUpgradeKey', 'wgDefaultSkin',
				'wgMetaNamespace', '_Logo', 'wgAuthenticationTokenVersion', 'wgPingback',
			],
			$db->getGlobalNames()
		);

		// The WebInstaller form field for "Logo" contains a literal "$wgResourceBasePath",
		// and site admins are told in the help text that they can use $wgStylePath and $wgScriptPath
		// within their input, such treat this as raw PHP for now.
		$unescaped = [ 'wgRightsIcon', '_Logo', '_Caches' ];
		$boolItems = [
			'wgEnableEmail', 'wgEnableUserEmail', 'wgEnotifUserTalk',
			'wgEnotifWatchlist', 'wgEmailAuthentication', 'wgEnableUploads', 'wgUseInstantCommons',
			'wgPingback',
		];

		foreach ( $confItems as $c ) {
			$val = $installer->getVar( $c );

			if ( in_array( $c, $boolItems ) ) {
				$val = wfBoolToStr( $val );
			}

			if ( !in_array( $c, $unescaped ) && $val !== null ) {
				$val = self::escapePhpString( $val );
			}

			$this->values[$c] = $val;
		}

		$this->dbSettings = $db->getLocalSettings();
		$this->values['wgEmergencyContact'] = $this->values['wgPasswordSender'];
	}

	/**
	 * For $wgGroupPermissions, set a given ['group']['permission'] value.
	 * @param string $group Group name
	 * @param array $rightsArr An array of permissions, in the form of:
	 *   [ 'right' => true, 'right2' => false ]
	 */
	public function setGroupRights( $group, $rightsArr ) {
		$this->groupPermissions[$group] = $rightsArr;
	}

	/**
	 * Returns the escaped version of a string of php code.
	 *
	 * @param string $string
	 *
	 * @return string|false
	 */
	public static function escapePhpString( $string ) {
		if ( is_array( $string ) || is_object( $string ) ) {
			return false;
		}

		return strtr(
			$string,
			[
				"\n" => "\\n",
				"\r" => "\\r",
				"\t" => "\\t",
				"\\" => "\\\\",
				"\$" => "\\\$",
				"\"" => "\\\""
			]
		);
	}

	/**
	 * Return the full text of the generated LocalSettings.php file,
	 * including the extensions and skins.
	 *
	 * @return string
	 */
	public function getText() {
		$localSettings = $this->getDefaultText();

		if ( count( $this->skins ) ) {
			$localSettings .= "
# Enabled skins.
# The following skins were automatically enabled:\n";

			foreach ( $this->skins as $skinName ) {
				$localSettings .= $this->generateExtEnableLine( 'skins', $skinName );
			}

			$localSettings .= "\n";
		}

		if ( count( $this->extensions ) ) {
			$localSettings .= "
# Enabled extensions. Most of the extensions are enabled by adding
# wfLoadExtension( 'ExtensionName' );
# to LocalSettings.php. Check specific extension documentation for more details.
# The following extensions were automatically enabled:\n";

			foreach ( $this->extensions as $extName ) {
				$localSettings .= $this->generateExtEnableLine( 'extensions', $extName );
			}

			$localSettings .= "\n";
		}

		$localSettings .= "
# End of automatically generated settings.
# Add more configuration options below.\n\n";

		return $localSettings;
	}

	/**
	 * Generate the appropriate line to enable the given extension or skin
	 *
	 * @param string $dir Either "extensions" or "skins"
	 * @param string $name Name of extension/skin
	 * @throws InvalidArgumentException
	 * @return string
	 */
	private function generateExtEnableLine( $dir, $name ) {
		if ( $dir === 'extensions' ) {
			$jsonFile = 'extension.json';
			$function = 'wfLoadExtension';
		} elseif ( $dir === 'skins' ) {
			$jsonFile = 'skin.json';
			$function = 'wfLoadSkin';
		} else {
			throw new InvalidArgumentException( '$dir was not "extensions" or "skins"' );
		}

		$encName = self::escapePhpString( $name );

		if ( file_exists( "{$this->IP}/$dir/$encName/$jsonFile" ) ) {
			return "$function( '$encName' );\n";
		} else {
			return "require_once \"\$IP/$dir/$encName/$encName.php\";\n";
		}
	}

	/**
	 * Write the generated LocalSettings to a file
	 *
	 * @param string $fileName Full path to filename to write to
	 */
	public function writeFile( $fileName ) {
		file_put_contents( $fileName, $this->getText() );
	}

	/**
	 * @return string
	 */
	protected function buildMemcachedServerList() {
		$servers = $this->values['_MemCachedServers'];

		if ( !$servers ) {
			return '[]';
		} else {
			$ret = '[ ';
			$servers = explode( ',', $servers );

			foreach ( $servers as $srv ) {
				$srv = trim( $srv );
				$ret .= "'$srv', ";
			}

			return rtrim( $ret, ', ' ) . ' ]';
		}
	}

	/**
	 * @return string
	 */
	protected function getDefaultText() {
		if ( !$this->values['wgImageMagickConvertCommand'] ) {
			$this->values['wgImageMagickConvertCommand'] = '/usr/bin/convert';
			$magic = '#';
		} else {
			$magic = '';
		}

		$metaNamespace = '';
		if ( $this->values['wgMetaNamespace'] !== $this->values['wgSitename'] ) {
			$metaNamespace = "\$wgMetaNamespace = \"{$this->values['wgMetaNamespace']}\";\n";
		}

		$groupRights = '';
		$noFollow = '';
		if ( $this->groupPermissions ) {
			$groupRights .= "# The following permissions were set based on your choice in the installer\n";
			foreach ( $this->groupPermissions as $group => $rightArr ) {
				$group = self::escapePhpString( $group );
				foreach ( $rightArr as $right => $perm ) {
					$right = self::escapePhpString( $right );
					$groupRights .= "\$wgGroupPermissions['$group']['$right'] = " .
						wfBoolToStr( $perm ) . ";\n";
				}
			}
			$groupRights .= "\n";

			if ( ( isset( $this->groupPermissions['*']['edit'] ) &&
					$this->groupPermissions['*']['edit'] === false )
				&& ( isset( $this->groupPermissions['*']['createaccount'] ) &&
					$this->groupPermissions['*']['createaccount'] === false )
				&& ( isset( $this->groupPermissions['*']['read'] ) &&
					$this->groupPermissions['*']['read'] !== false )
			) {
				$noFollow = "# Set \$wgNoFollowLinks to true if you open up your wiki to editing by\n"
					. "# the general public and wish to apply nofollow to external links as a\n"
					. "# deterrent to spammers. Nofollow is not a comprehensive anti-spam solution\n"
					. "# and open wikis will generally require other anti-spam measures; for more\n"
					. "# information, see https://www.mediawiki.org/wiki/Manual:Combating_spam\n"
					. "\$wgNoFollowLinks = false;\n\n";
			}
		}

		$serverSetting = "";
		if ( array_key_exists( 'wgServer', $this->values ) && $this->values['wgServer'] !== null ) {
			$serverSetting = "\n## The protocol and server name to use in fully-qualified URLs\n";
			$serverSetting .= "\$wgServer = \"{$this->values['wgServer']}\";";
		}

		switch ( $this->values['_MainCacheType'] ) {
			case 'anything':
			case 'db':
			case 'memcached':
			case 'accel':
				$cacheType = 'CACHE_' . strtoupper( $this->values['_MainCacheType'] );
				break;
			case 'none':
			default:
				$cacheType = 'CACHE_NONE';
		}

		$mcservers = $this->buildMemcachedServerList();
		if ( file_exists( dirname( __DIR__ ) . '/PlatformSettings.php' ) ) {
			$platformSettings = "\n## Include platform/distribution defaults";
			$platformSettings .= "\nrequire_once \"\$IP/includes/PlatformSettings.php\";";
		} else {
			$platformSettings = '';
		}

		$version = MW_VERSION;
		return "<?php
# This file was automatically generated by the MediaWiki {$version}
# installer. If you make manual changes, please keep track in case you
# need to recreate them later.
#
# See includes/DefaultSettings.php for all configurable settings
# and their default values, but don't forget to make changes in _this_
# file, not there.
#
# Further documentation for configuration settings may be found at:
# https://www.mediawiki.org/wiki/Manual:Configuration_settings

# Protect against web entry
if ( !defined( 'MEDIAWIKI' ) ) {
	exit;
}
{$platformSettings}

## Uncomment this to disable output compression
# \$wgDisableOutputCompression = true;

\$wgSitename = \"{$this->values['wgSitename']}\";
{$metaNamespace}
## The URL base path to the directory containing the wiki;
## defaults for all runtime URL paths are based off of this.
## For more information on customizing the URLs
## (like /w/index.php/Page_title to /wiki/Page_title) please see:
## https://www.mediawiki.org/wiki/Manual:Short_URL
\$wgScriptPath = \"{$this->values['wgScriptPath']}\";
${serverSetting}

## The URL path to static resources (images, scripts, etc.)
\$wgResourceBasePath = \$wgScriptPath;

## The URL paths to the logo.  Make sure you change this from the default,
## or else you'll overwrite your logo when you upgrade!
\$wgLogos = [ '1x' => \"{$this->values['_Logo']}\" ];

## UPO means: this is also a user preference option

\$wgEnableEmail = {$this->values['wgEnableEmail']};
\$wgEnableUserEmail = {$this->values['wgEnableUserEmail']}; # UPO

\$wgEmergencyContact = \"{$this->values['wgEmergencyContact']}\";
\$wgPasswordSender = \"{$this->values['wgPasswordSender']}\";

\$wgEnotifUserTalk = {$this->values['wgEnotifUserTalk']}; # UPO
\$wgEnotifWatchlist = {$this->values['wgEnotifWatchlist']}; # UPO
\$wgEmailAuthentication = {$this->values['wgEmailAuthentication']};

## Database settings
\$wgDBtype = \"{$this->values['wgDBtype']}\";
\$wgDBserver = \"{$this->values['wgDBserver']}\";
\$wgDBname = \"{$this->values['wgDBname']}\";
\$wgDBuser = \"{$this->values['wgDBuser']}\";
\$wgDBpassword = \"{$this->values['wgDBpassword']}\";

{$this->dbSettings}

# Shared database table
# This has no effect unless \$wgSharedDB is also set.
\$wgSharedTables[] = \"actor\";

## Shared memory settings
\$wgMainCacheType = $cacheType;
\$wgMemCachedServers = $mcservers;

## To enable image uploads, make sure the 'images' directory
## is writable, then set this to true:
\$wgEnableUploads = {$this->values['wgEnableUploads']};
{$magic}\$wgUseImageMagick = true;
{$magic}\$wgImageMagickConvertCommand = \"{$this->values['wgImageMagickConvertCommand']}\";

# InstantCommons allows wiki to use images from https://commons.wikimedia.org
\$wgUseInstantCommons = {$this->values['wgUseInstantCommons']};

# Periodically send a pingback to https://www.mediawiki.org/ with basic data
# about this MediaWiki instance. The Wikimedia Foundation shares this data
# with MediaWiki developers to help guide future development efforts.
\$wgPingback = {$this->values['wgPingback']};

# Site language code, should be one of the list in ./languages/data/Names.php
\$wgLanguageCode = \"{$this->values['wgLanguageCode']}\";

# Time zone
\$wgLocaltimezone = \"{$this->values['wgLocaltimezone']}\";

# Site language code, should be one of the list in ./languages/data/Names.php
\$wgLanguageCode = \"{$this->values['wgLanguageCode']}\";

# Time zone
\$wgLocaltimezone = \"{$this->values['wgLocaltimezone']}\";

## Set \$wgCacheDirectory to a writable directory on the web server
## to make your wiki go slightly faster. The directory should not
## be publicly accessible from the web.
#\$wgCacheDirectory = \"\$IP/cache\";

\$wgSecretKey = \"{$this->values['wgSecretKey']}\";

# Changing this will log out all existing sessions.
\$wgAuthenticationTokenVersion = \"{$this->values['wgAuthenticationTokenVersion']}\";

# Site upgrade key. Must be set to a string (default provided) to turn on the
# web installer while LocalSettings.php is in place
\$wgUpgradeKey = \"{$this->values['wgUpgradeKey']}\";

## For attaching licensing metadata to pages, and displaying an
## appropriate copyright notice / icon. GNU Free Documentation
## License and Creative Commons licenses are supported so far.
\$wgRightsPage = \"\"; # Set to the title of a wiki page that describes your license/copyright
\$wgRightsUrl = \"{$this->values['wgRightsUrl']}\";
\$wgRightsText = \"{$this->values['wgRightsText']}\";
\$wgRightsIcon = \"{$this->values['wgRightsIcon']}\";

# Path to the GNU diff3 utility. Used for conflict resolution.
\$wgDiff3 = \"{$this->values['wgDiff3']}\";

{$groupRights}{$noFollow}## Default skin: you can change the default skin. Use the internal symbolic
## names, e.g. 'vector' or 'monobook':
\$wgDefaultSkin = \"{$this->values['wgDefaultSkin']}\";
";
	}
}<|MERGE_RESOLUTION|>--- conflicted
+++ resolved
@@ -56,11 +56,7 @@
 		$confItems = array_merge(
 			[
 				'wgServer', 'wgScriptPath',
-<<<<<<< HEAD
-				'wgPasswordSender', 'wgImageMagickConvertCommand', 'wgShellLocale',
-=======
 				'wgPasswordSender', 'wgImageMagickConvertCommand',
->>>>>>> 4afd0f7c
 				'wgLanguageCode', 'wgLocaltimezone', 'wgEnableEmail', 'wgEnableUserEmail',
 				'wgDiff3', 'wgEnotifUserTalk', 'wgEnotifWatchlist', 'wgEmailAuthentication',
 				'wgDBtype', 'wgSecretKey', 'wgRightsUrl', 'wgSitename', 'wgRightsIcon',
@@ -395,12 +391,6 @@
 # Time zone
 \$wgLocaltimezone = \"{$this->values['wgLocaltimezone']}\";
 
-# Site language code, should be one of the list in ./languages/data/Names.php
-\$wgLanguageCode = \"{$this->values['wgLanguageCode']}\";
-
-# Time zone
-\$wgLocaltimezone = \"{$this->values['wgLocaltimezone']}\";
-
 ## Set \$wgCacheDirectory to a writable directory on the web server
 ## to make your wiki go slightly faster. The directory should not
 ## be publicly accessible from the web.
