<?php
/**
 * PostgreSQL-specific installer.
 *
 * This program is free software; you can redistribute it and/or modify
 * it under the terms of the GNU General Public License as published by
 * the Free Software Foundation; either version 2 of the License, or
 * (at your option) any later version.
 *
 * This program is distributed in the hope that it will be useful,
 * but WITHOUT ANY WARRANTY; without even the implied warranty of
 * MERCHANTABILITY or FITNESS FOR A PARTICULAR PURPOSE. See the
 * GNU General Public License for more details.
 *
 * You should have received a copy of the GNU General Public License along
 * with this program; if not, write to the Free Software Foundation, Inc.,
 * 51 Franklin Street, Fifth Floor, Boston, MA 02110-1301, USA.
 * http://www.gnu.org/copyleft/gpl.html
 *
 * @file
 * @ingroup Deployment
 */

use Wikimedia\Rdbms\Database;
use Wikimedia\Rdbms\DBQueryError;
use Wikimedia\Rdbms\DBConnectionError;

/**
 * Class for setting up the MediaWiki database using Postgres.
 *
 * @ingroup Deployment
 * @since 1.17
 */
class PostgresInstaller extends DatabaseInstaller {

	protected $globalNames = [
		'wgDBserver',
		'wgDBport',
		'wgDBname',
		'wgDBuser',
		'wgDBpassword',
		'wgDBmwschema',
	];

	protected $internalDefaults = [
		'_InstallUser' => 'postgres',
	];

<<<<<<< HEAD
	public static $minimumVersion = '8.3';
=======
	public static $minimumVersion = '9.2';
>>>>>>> eb4d2059
	protected static $notMiniumumVerisonMessage = 'config-postgres-old';
	public $maxRoleSearchDepth = 5;

	protected $pgConns = [];

	function getName() {
		return 'postgres';
	}

	public function isCompiled() {
		return self::checkExtension( 'pgsql' );
	}

	function getConnectForm() {
		return $this->getTextBox(
			'wgDBserver',
			'config-db-host',
			[],
			$this->parent->getHelpBox( 'config-db-host-help' )
		) .
			$this->getTextBox( 'wgDBport', 'config-db-port' ) .
			Html::openElement( 'fieldset' ) .
			Html::element( 'legend', [], wfMessage( 'config-db-wiki-settings' )->text() ) .
			$this->getTextBox(
				'wgDBname',
				'config-db-name',
				[],
				$this->parent->getHelpBox( 'config-db-name-help' )
			) .
			$this->getTextBox(
				'wgDBmwschema',
				'config-db-schema',
				[],
				$this->parent->getHelpBox( 'config-db-schema-help' )
			) .
			Html::closeElement( 'fieldset' ) .
			$this->getInstallUserBox();
	}

	function submitConnectForm() {
		// Get variables from the request
		$newValues = $this->setVarsFromRequest( [
			'wgDBserver',
			'wgDBport',
			'wgDBname',
			'wgDBmwschema'
		] );

		// Validate them
		$status = Status::newGood();
		if ( !strlen( $newValues['wgDBname'] ) ) {
			$status->fatal( 'config-missing-db-name' );
		} elseif ( !preg_match( '/^[a-zA-Z0-9_]+$/', $newValues['wgDBname'] ) ) {
			$status->fatal( 'config-invalid-db-name', $newValues['wgDBname'] );
		}
		if ( !preg_match( '/^[a-zA-Z0-9_]*$/', $newValues['wgDBmwschema'] ) ) {
			$status->fatal( 'config-invalid-schema', $newValues['wgDBmwschema'] );
		}

		// Submit user box
		if ( $status->isOK() ) {
			$status->merge( $this->submitInstallUserBox() );
		}
		if ( !$status->isOK() ) {
			return $status;
		}

		$status = $this->getPgConnection( 'create-db' );
		if ( !$status->isOK() ) {
			return $status;
		}
		/**
		 * @var $conn Database
		 */
		$conn = $status->value;

		// Check version
		$version = $conn->getServerVersion();
		$status = static::meetsMinimumRequirement( $conn->getServerVersion() );
		if ( !$status->isOK() ) {
			return $status;
		}

		$this->setVar( 'wgDBuser', $this->getVar( '_InstallUser' ) );
		$this->setVar( 'wgDBpassword', $this->getVar( '_InstallPassword' ) );

		return Status::newGood();
	}

	public function getConnection() {
		$status = $this->getPgConnection( 'create-tables' );
		if ( $status->isOK() ) {
			$this->db = $status->value;
		}

		return $status;
	}

	public function openConnection() {
		return $this->openPgConnection( 'create-tables' );
	}

	/**
	 * Open a PG connection with given parameters
	 * @param string $user User name
	 * @param string $password
	 * @param string $dbName Database name
	 * @param string $schema Database schema
	 * @return Status
	 */
	protected function openConnectionWithParams( $user, $password, $dbName, $schema ) {
		$status = Status::newGood();
		try {
			$db = Database::factory( 'postgres', [
				'host' => $this->getVar( 'wgDBserver' ),
				'port' => $this->getVar( 'wgDBport' ),
				'user' => $user,
				'password' => $password,
				'dbname' => $dbName,
				'schema' => $schema,
				'keywordTableMap' => [ 'user' => 'mwuser', 'text' => 'pagecontent' ],
			] );
			$status->value = $db;
		} catch ( DBConnectionError $e ) {
			$status->fatal( 'config-connection-error', $e->getMessage() );
		}

		return $status;
	}

	/**
	 * Get a special type of connection
	 * @param string $type See openPgConnection() for details.
	 * @return Status
	 */
	protected function getPgConnection( $type ) {
		if ( isset( $this->pgConns[$type] ) ) {
			return Status::newGood( $this->pgConns[$type] );
		}
		$status = $this->openPgConnection( $type );

		if ( $status->isOK() ) {
			/**
			 * @var $conn Database
			 */
			$conn = $status->value;
			$conn->clearFlag( DBO_TRX );
			$conn->commit( __METHOD__ );
			$this->pgConns[$type] = $conn;
		}

		return $status;
	}

	/**
	 * Get a connection of a specific PostgreSQL-specific type. Connections
	 * of a given type are cached.
	 *
	 * PostgreSQL lacks cross-database operations, so after the new database is
	 * created, you need to make a separate connection to connect to that
	 * database and add tables to it.
	 *
	 * New tables are owned by the user that creates them, and MediaWiki's
	 * PostgreSQL support has always assumed that the table owner will be
	 * $wgDBuser. So before we create new tables, we either need to either
	 * connect as the other user or to execute a SET ROLE command. Using a
	 * separate connection for this allows us to avoid accidental cross-module
	 * dependencies.
	 *
	 * @param string $type The type of connection to get:
	 *    - create-db:     A connection for creating DBs, suitable for pre-
	 *                     installation.
	 *    - create-schema: A connection to the new DB, for creating schemas and
	 *                     other similar objects in the new DB.
	 *    - create-tables: A connection with a role suitable for creating tables.
	 *
	 * @throws MWException
	 * @return Status On success, a connection object will be in the value member.
	 */
	protected function openPgConnection( $type ) {
		switch ( $type ) {
			case 'create-db':
				return $this->openConnectionToAnyDB(
					$this->getVar( '_InstallUser' ),
					$this->getVar( '_InstallPassword' ) );
			case 'create-schema':
				return $this->openConnectionWithParams(
					$this->getVar( '_InstallUser' ),
					$this->getVar( '_InstallPassword' ),
					$this->getVar( 'wgDBname' ),
					$this->getVar( 'wgDBmwschema' ) );
			case 'create-tables':
				$status = $this->openPgConnection( 'create-schema' );
				if ( $status->isOK() ) {
					/**
					 * @var $conn Database
					 */
					$conn = $status->value;
					$safeRole = $conn->addIdentifierQuotes( $this->getVar( 'wgDBuser' ) );
					$conn->query( "SET ROLE $safeRole" );
				}

				return $status;
			default:
				throw new MWException( "Invalid special connection type: \"$type\"" );
		}
	}

	public function openConnectionToAnyDB( $user, $password ) {
		$dbs = [
			'template1',
			'postgres',
		];
		if ( !in_array( $this->getVar( 'wgDBname' ), $dbs ) ) {
			array_unshift( $dbs, $this->getVar( 'wgDBname' ) );
		}
		$conn = false;
		$status = Status::newGood();
		foreach ( $dbs as $db ) {
			try {
				$p = [
					'host' => $this->getVar( 'wgDBserver' ),
					'user' => $user,
					'password' => $password,
					'dbname' => $db
				];
				$conn = Database::factory( 'postgres', $p );
			} catch ( DBConnectionError $error ) {
				$conn = false;
				$status->fatal( 'config-pg-test-error', $db,
					$error->getMessage() );
			}
			if ( $conn !== false ) {
				break;
			}
		}
		if ( $conn !== false ) {
			return Status::newGood( $conn );
		} else {
			return $status;
		}
	}

	protected function getInstallUserPermissions() {
		$status = $this->getPgConnection( 'create-db' );
		if ( !$status->isOK() ) {
			return false;
		}
		/**
		 * @var $conn Database
		 */
		$conn = $status->value;
		$superuser = $this->getVar( '_InstallUser' );

		$row = $conn->selectRow( '"pg_catalog"."pg_roles"', '*',
			[ 'rolname' => $superuser ], __METHOD__ );

		return $row;
	}

	protected function canCreateAccounts() {
		$perms = $this->getInstallUserPermissions();
		if ( !$perms ) {
			return false;
		}

		return $perms->rolsuper === 't' || $perms->rolcreaterole === 't';
	}

	protected function isSuperUser() {
		$perms = $this->getInstallUserPermissions();
		if ( !$perms ) {
			return false;
		}

		return $perms->rolsuper === 't';
	}

	public function getSettingsForm() {
		if ( $this->canCreateAccounts() ) {
			$noCreateMsg = false;
		} else {
			$noCreateMsg = 'config-db-web-no-create-privs';
		}
		$s = $this->getWebUserBox( $noCreateMsg );

		return $s;
	}

	public function submitSettingsForm() {
		$status = $this->submitWebUserBox();
		if ( !$status->isOK() ) {
			return $status;
		}

		$same = $this->getVar( 'wgDBuser' ) === $this->getVar( '_InstallUser' );

		if ( $same ) {
			$exists = true;
		} else {
			// Check if the web user exists
			// Connect to the database with the install user
			$status = $this->getPgConnection( 'create-db' );
			if ( !$status->isOK() ) {
				return $status;
			}
			$exists = $status->value->roleExists( $this->getVar( 'wgDBuser' ) );
		}

		// Validate the create checkbox
		if ( $this->canCreateAccounts() && !$same && !$exists ) {
			$create = $this->getVar( '_CreateDBAccount' );
		} else {
			$this->setVar( '_CreateDBAccount', false );
			$create = false;
		}

		if ( !$create && !$exists ) {
			if ( $this->canCreateAccounts() ) {
				$msg = 'config-install-user-missing-create';
			} else {
				$msg = 'config-install-user-missing';
			}

			return Status::newFatal( $msg, $this->getVar( 'wgDBuser' ) );
		}

		if ( !$exists ) {
			// No more checks to do
			return Status::newGood();
		}

		// Existing web account. Test the connection.
		$status = $this->openConnectionToAnyDB(
			$this->getVar( 'wgDBuser' ),
			$this->getVar( 'wgDBpassword' ) );
		if ( !$status->isOK() ) {
			return $status;
		}

		// The web user is conventionally the table owner in PostgreSQL
		// installations. Make sure the install user is able to create
		// objects on behalf of the web user.
		if ( $same || $this->canCreateObjectsForWebUser() ) {
			return Status::newGood();
		} else {
			return Status::newFatal( 'config-pg-not-in-role' );
		}
	}

	/**
	 * Returns true if the install user is able to create objects owned
	 * by the web user, false otherwise.
	 * @return bool
	 */
	protected function canCreateObjectsForWebUser() {
		if ( $this->isSuperUser() ) {
			return true;
		}

		$status = $this->getPgConnection( 'create-db' );
		if ( !$status->isOK() ) {
			return false;
		}
		$conn = $status->value;
		$installerId = $conn->selectField( '"pg_catalog"."pg_roles"', 'oid',
			[ 'rolname' => $this->getVar( '_InstallUser' ) ], __METHOD__ );
		$webId = $conn->selectField( '"pg_catalog"."pg_roles"', 'oid',
			[ 'rolname' => $this->getVar( 'wgDBuser' ) ], __METHOD__ );

		return $this->isRoleMember( $conn, $installerId, $webId, $this->maxRoleSearchDepth );
	}

	/**
	 * Recursive helper for canCreateObjectsForWebUser().
	 * @param Database $conn
	 * @param int $targetMember Role ID of the member to look for
	 * @param int $group Role ID of the group to look for
	 * @param int $maxDepth Maximum recursive search depth
	 * @return bool
	 */
	protected function isRoleMember( $conn, $targetMember, $group, $maxDepth ) {
		if ( $targetMember === $group ) {
			// A role is always a member of itself
			return true;
		}
		// Get all members of the given group
		$res = $conn->select( '"pg_catalog"."pg_auth_members"', [ 'member' ],
			[ 'roleid' => $group ], __METHOD__ );
		foreach ( $res as $row ) {
			if ( $row->member == $targetMember ) {
				// Found target member
				return true;
			}
			// Recursively search each member of the group to see if the target
			// is a member of it, up to the given maximum depth.
			if ( $maxDepth > 0 ) {
				if ( $this->isRoleMember( $conn, $targetMember, $row->member, $maxDepth - 1 ) ) {
					// Found member of member
					return true;
				}
			}
		}

		return false;
	}

	public function preInstall() {
		$createDbAccount = [
			'name' => 'user',
			'callback' => [ $this, 'setupUser' ],
		];
		$commitCB = [
			'name' => 'pg-commit',
			'callback' => [ $this, 'commitChanges' ],
		];
		$plpgCB = [
			'name' => 'pg-plpgsql',
			'callback' => [ $this, 'setupPLpgSQL' ],
		];
		$schemaCB = [
			'name' => 'schema',
			'callback' => [ $this, 'setupSchema' ]
		];

		if ( $this->getVar( '_CreateDBAccount' ) ) {
			$this->parent->addInstallStep( $createDbAccount, 'database' );
		}
		$this->parent->addInstallStep( $commitCB, 'interwiki' );
		$this->parent->addInstallStep( $plpgCB, 'database' );
		$this->parent->addInstallStep( $schemaCB, 'database' );
	}

	function setupDatabase() {
		$status = $this->getPgConnection( 'create-db' );
		if ( !$status->isOK() ) {
			return $status;
		}
		$conn = $status->value;

		$dbName = $this->getVar( 'wgDBname' );

		$exists = $conn->selectField( '"pg_catalog"."pg_database"', '1',
			[ 'datname' => $dbName ], __METHOD__ );
		if ( !$exists ) {
			$safedb = $conn->addIdentifierQuotes( $dbName );
			$conn->query( "CREATE DATABASE $safedb", __METHOD__ );
		}

		return Status::newGood();
	}

	function setupSchema() {
		// Get a connection to the target database
		$status = $this->getPgConnection( 'create-schema' );
		if ( !$status->isOK() ) {
			return $status;
		}
		$conn = $status->value;

		// Create the schema if necessary
		$schema = $this->getVar( 'wgDBmwschema' );
		$safeschema = $conn->addIdentifierQuotes( $schema );
		$safeuser = $conn->addIdentifierQuotes( $this->getVar( 'wgDBuser' ) );
		if ( !$conn->schemaExists( $schema ) ) {
			try {
				$conn->query( "CREATE SCHEMA $safeschema AUTHORIZATION $safeuser" );
			} catch ( DBQueryError $e ) {
				return Status::newFatal( 'config-install-pg-schema-failed',
					$this->getVar( '_InstallUser' ), $schema );
			}
		}

		// Select the new schema in the current connection
		$conn->determineCoreSchema( $schema );

		return Status::newGood();
	}

	function commitChanges() {
		$this->db->commit( __METHOD__ );

		return Status::newGood();
	}

	function setupUser() {
		if ( !$this->getVar( '_CreateDBAccount' ) ) {
			return Status::newGood();
		}

		$status = $this->getPgConnection( 'create-db' );
		if ( !$status->isOK() ) {
			return $status;
		}
		$conn = $status->value;

		$safeuser = $conn->addIdentifierQuotes( $this->getVar( 'wgDBuser' ) );
		$safepass = $conn->addQuotes( $this->getVar( 'wgDBpassword' ) );

		// Check if the user already exists
		$userExists = $conn->roleExists( $this->getVar( 'wgDBuser' ) );
		if ( !$userExists ) {
			// Create the user
			try {
				$sql = "CREATE ROLE $safeuser NOCREATEDB LOGIN PASSWORD $safepass";

				// If the install user is not a superuser, we need to make the install
				// user a member of the new user's group, so that the install user will
				// be able to create a schema and other objects on behalf of the new user.
				if ( !$this->isSuperUser() ) {
					$sql .= ' ROLE' . $conn->addIdentifierQuotes( $this->getVar( '_InstallUser' ) );
				}

				$conn->query( $sql, __METHOD__ );
			} catch ( DBQueryError $e ) {
				return Status::newFatal( 'config-install-user-create-failed',
					$this->getVar( 'wgDBuser' ), $e->getMessage() );
			}
		}

		return Status::newGood();
	}

	function getLocalSettings() {
		$port = $this->getVar( 'wgDBport' );
		$schema = $this->getVar( 'wgDBmwschema' );

		return "# Postgres specific settings
\$wgDBport = \"{$port}\";
\$wgDBmwschema = \"{$schema}\";";
	}

	public function preUpgrade() {
		global $wgDBuser, $wgDBpassword;

		# Normal user and password are selected after this step, so for now
		# just copy these two
		$wgDBuser = $this->getVar( '_InstallUser' );
		$wgDBpassword = $this->getVar( '_InstallPassword' );
	}

	public function createTables() {
		$schema = $this->getVar( 'wgDBmwschema' );

		$status = $this->getConnection();
		if ( !$status->isOK() ) {
			return $status;
		}

		/** @var DatabasePostgres $conn */
		$conn = $status->value;

		if ( $conn->tableExists( 'archive' ) ) {
			$status->warning( 'config-install-tables-exist' );
			$this->enableLB();

			return $status;
		}

		$conn->begin( __METHOD__ );

		if ( !$conn->schemaExists( $schema ) ) {
			$status->fatal( 'config-install-pg-schema-not-exist' );

			return $status;
		}
		$error = $conn->sourceFile( $this->getSchemaPath( $conn ) );
		if ( $error !== true ) {
			$conn->reportQueryError( $error, 0, '', __METHOD__ );
			$conn->rollback( __METHOD__ );
			$status->fatal( 'config-install-tables-failed', $error );
		} else {
			$conn->commit( __METHOD__ );
		}
		// Resume normal operations
		if ( $status->isOK() ) {
			$this->enableLB();
		}

		return $status;
	}

	public function getGlobalDefaults() {
		// The default $wgDBmwschema is null, which breaks Postgres and other DBMSes that require
		// the use of a schema, so we need to set it here
		return array_merge( parent::getGlobalDefaults(), [
			'wgDBmwschema' => 'mediawiki',
		] );
	}

	public function setupPLpgSQL() {
		// Connect as the install user, since it owns the database and so is
		// the user that needs to run "CREATE LANGUAGE"
		$status = $this->getPgConnection( 'create-schema' );
		if ( !$status->isOK() ) {
			return $status;
		}
		/**
		 * @var $conn Database
		 */
		$conn = $status->value;

		$exists = $conn->selectField( '"pg_catalog"."pg_language"', 1,
			[ 'lanname' => 'plpgsql' ], __METHOD__ );
		if ( $exists ) {
			// Already exists, nothing to do
			return Status::newGood();
		}

		// plpgsql is not installed, but if we have a pg_pltemplate table, we
		// should be able to create it
		$exists = $conn->selectField(
			[ '"pg_catalog"."pg_class"', '"pg_catalog"."pg_namespace"' ],
			1,
			[
				'pg_namespace.oid=relnamespace',
				'nspname' => 'pg_catalog',
				'relname' => 'pg_pltemplate',
			],
			__METHOD__ );
		if ( $exists ) {
			try {
				$conn->query( 'CREATE LANGUAGE plpgsql' );
			} catch ( DBQueryError $e ) {
				return Status::newFatal( 'config-pg-no-plpgsql', $this->getVar( 'wgDBname' ) );
			}
		} else {
			return Status::newFatal( 'config-pg-no-plpgsql', $this->getVar( 'wgDBname' ) );
		}

		return Status::newGood();
	}
}<|MERGE_RESOLUTION|>--- conflicted
+++ resolved
@@ -46,11 +46,7 @@
 		'_InstallUser' => 'postgres',
 	];
 
-<<<<<<< HEAD
-	public static $minimumVersion = '8.3';
-=======
 	public static $minimumVersion = '9.2';
->>>>>>> eb4d2059
 	protected static $notMiniumumVerisonMessage = 'config-postgres-old';
 	public $maxRoleSearchDepth = 5;
 
