<?php
/**
 * Microsoft SQL Server-specific installer.
 *
 * This program is free software; you can redistribute it and/or modify
 * it under the terms of the GNU General Public License as published by
 * the Free Software Foundation; either version 2 of the License, or
 * (at your option) any later version.
 *
 * This program is distributed in the hope that it will be useful,
 * but WITHOUT ANY WARRANTY; without even the implied warranty of
 * MERCHANTABILITY or FITNESS FOR A PARTICULAR PURPOSE. See the
 * GNU General Public License for more details.
 *
 * You should have received a copy of the GNU General Public License along
 * with this program; if not, write to the Free Software Foundation, Inc.,
 * 51 Franklin Street, Fifth Floor, Boston, MA 02110-1301, USA.
 * http://www.gnu.org/copyleft/gpl.html
 *
 * @file
 * @ingroup Deployment
 */

use Wikimedia\Rdbms\DatabaseMssql;

/**
 * Class for setting up the MediaWiki database using Microsoft SQL Server.
 *
 * @ingroup Deployment
 * @since 1.23
 */

class MssqlUpdater extends DatabaseUpdater {

	/**
	 * @var DatabaseMssql
	 */
	protected $db;

	protected function getCoreUpdateList() {
		return [
			// 1.23
			[ 'addField', 'mwuser', 'user_password_expires', 'patch-user_password_expires.sql' ],

			// 1.24
			[ 'addField', 'page', 'page_lang', 'patch-page_page_lang.sql' ],

			// 1.25
			[ 'dropTable', 'hitcounter' ],
			[ 'dropField', 'site_stats', 'ss_total_views', 'patch-drop-ss_total_views.sql' ],
			[ 'dropField', 'page', 'page_counter', 'patch-drop-page_counter.sql' ],
			// scripts were updated in 1.27 due to SQL errors; retaining old updatekeys so that people
			// updating from 1.23->1.25->1.27 do not execute these scripts twice even though the
			// updatekeys no longer make sense as they are.
			[ 'updateSchema', 'categorylinks', 'cl_type-category_types-ck',
				'patch-categorylinks-constraints.sql' ],
			[ 'updateSchema', 'filearchive', 'fa_major_mime-major_mime-ck',
				'patch-filearchive-constraints.sql' ],
			[ 'updateSchema', 'oldimage', 'oi_major_mime-major_mime-ck',
				'patch-oldimage-constraints.sql' ],
			[ 'updateSchema', 'image', 'img_major_mime-major_mime-ck', 'patch-image-constraints.sql' ],
			[ 'updateSchema', 'uploadstash', 'us_media_type-media_type-ck',
				'patch-uploadstash-constraints.sql' ],

			[ 'modifyField', 'image', 'img_major_mime',
				'patch-img_major_mime-chemical.sql' ],
			[ 'modifyField', 'oldimage', 'oi_major_mime',
				'patch-oi_major_mime-chemical.sql' ],
			[ 'modifyField', 'filearchive', 'fa_major_mime',
				'patch-fa_major_mime-chemical.sql' ],

			// 1.27
			[ 'dropTable', 'msg_resource_links' ],
			[ 'dropTable', 'msg_resource' ],
			[ 'addField', 'watchlist', 'wl_id', 'patch-watchlist-wl_id.sql' ],
			[ 'dropField', 'mwuser', 'user_options', 'patch-drop-user_options.sql' ],
			[ 'addTable', 'bot_passwords', 'patch-bot_passwords.sql' ],
			[ 'addField', 'pagelinks', 'pl_from_namespace', 'patch-pl_from_namespace.sql' ],
			[ 'addField', 'templatelinks', 'tl_from_namespace', 'patch-tl_from_namespace.sql' ],
			[ 'addField', 'imagelinks', 'il_from_namespace', 'patch-il_from_namespace.sql' ],
			[ 'dropIndex', 'categorylinks', 'cl_collation', 'patch-kill-cl_collation_index.sql' ],
			[ 'addIndex', 'categorylinks', 'cl_collation_ext',
				'patch-add-cl_collation_ext_index.sql' ],
			[ 'dropField', 'recentchanges', 'rc_cur_time', 'patch-drop-rc_cur_time.sql' ],
			[ 'addField', 'page_props', 'pp_sortkey', 'patch-pp_sortkey.sql' ],
			[ 'updateSchema', 'oldimage', 'oldimage varchar', 'patch-oldimage-schema.sql' ],
			[ 'updateSchema', 'filearchive', 'filearchive varchar', 'patch-filearchive-schema.sql' ],
			[ 'updateSchema', 'image', 'image varchar', 'patch-image-schema.sql' ],
			[ 'updateSchema', 'recentchanges', 'recentchanges-drop-fks',
				'patch-recentchanges-drop-fks.sql' ],
			[ 'updateSchema', 'logging', 'logging-drop-fks', 'patch-logging-drop-fks.sql' ],
			[ 'updateSchema', 'archive', 'archive-drop-fks', 'patch-archive-drop-fks.sql' ],

			// 1.28
			[ 'addIndex', 'recentchanges', 'rc_name_type_patrolled_timestamp',
				'patch-add-rc_name_type_patrolled_timestamp_index.sql' ],
			[ 'addField', 'change_tag', 'ct_id', 'patch-change_tag-ct_id.sql' ],
			[ 'addField', 'tag_summary', 'ts_id', 'patch-tag_summary-ts_id.sql' ],

			// 1.29
			[ 'addField', 'externallinks', 'el_index_60', 'patch-externallinks-el_index_60.sql' ],
			[ 'dropIndex', 'oldimage', 'oi_name_archive_name',
				'patch-alter-table-oldimage.sql' ],

			// 1.30
			[ 'modifyField', 'image', 'img_media_type', 'patch-add-3d.sql' ],
			[ 'addIndex', 'site_stats', 'PRIMARY', 'patch-site_stats-pk.sql' ],
<<<<<<< HEAD
=======

			// Should have been in 1.30
			[ 'addTable', 'comment', 'patch-comment-table.sql' ],
			// This field was added in 1.31, but is put here so it can be used by 'migrateComments'
			[ 'addField', 'image', 'img_description_id', 'patch-image-img_description_id.sql' ],
			// Should have been in 1.30
			[ 'migrateComments' ],

			// 1.31
			[ 'addTable', 'slots', 'patch-slots.sql' ],
			[ 'addField', 'slots', 'slot_origin', 'patch-slot-origin.sql' ],
			[ 'addTable', 'content', 'patch-content.sql' ],
			[ 'addTable', 'slot_roles', 'patch-slot_roles.sql' ],
			[ 'addTable', 'content_models', 'patch-content_models.sql' ],
			[ 'migrateArchiveText' ],
			[ 'addTable', 'actor', 'patch-actor-table.sql' ],
			[ 'migrateActors' ],
			[ 'modifyField', 'revision', 'rev_text_id', 'patch-rev_text_id-default.sql' ],
			[ 'modifyTable', 'site_stats', 'patch-site_stats-modify.sql' ],
			[ 'populateArchiveRevId' ],
			[ 'modifyField', 'recentchanges', 'rc_patrolled', 'patch-rc_patrolled_type.sql' ],
			[ 'addIndex', 'recentchanges', 'rc_namespace_title_timestamp',
				'patch-recentchanges-nttindex.sql' ],
>>>>>>> eb4d2059
		];
	}

	protected function applyPatch( $path, $isFullPath = false, $msg = null ) {
		$prevScroll = $this->db->scrollableCursor( false );
		$prevPrep = $this->db->prepareStatements( false );
		parent::applyPatch( $path, $isFullPath, $msg );
		$this->db->scrollableCursor( $prevScroll );
		$this->db->prepareStatements( $prevPrep );
	}

	/**
	 * General schema update for a table that touches more than one field or requires
	 * destructive actions (such as dropping and recreating the table). NOTE: Usage of
	 * this function is highly discouraged, use it's successor DatabaseUpdater::modifyTable
	 * instead.
	 *
	 * @param string $table
	 * @param string $updatekey
	 * @param string $patch
	 * @param bool $fullpath
	 * @return bool
	 */
	protected function updateSchema( $table, $updatekey, $patch, $fullpath = false ) {
		if ( !$this->db->tableExists( $table, __METHOD__ ) ) {
			$this->output( "...$table table does not exist, skipping schema update patch.\n" );
		} elseif ( $this->updateRowExists( $updatekey ) ) {
			$this->output( "...$table already had schema updated by $patch.\n" );
		} else {
			$apply = $this->applyPatch( $patch, $fullpath, "Updating schema of table $table" );
			if ( $apply ) {
				$this->insertUpdateRow( $updatekey );
			}
			return $apply;
		}

		return true;
	}
}<|MERGE_RESOLUTION|>--- conflicted
+++ resolved
@@ -105,8 +105,6 @@
 			// 1.30
 			[ 'modifyField', 'image', 'img_media_type', 'patch-add-3d.sql' ],
 			[ 'addIndex', 'site_stats', 'PRIMARY', 'patch-site_stats-pk.sql' ],
-<<<<<<< HEAD
-=======
 
 			// Should have been in 1.30
 			[ 'addTable', 'comment', 'patch-comment-table.sql' ],
@@ -130,7 +128,6 @@
 			[ 'modifyField', 'recentchanges', 'rc_patrolled', 'patch-rc_patrolled_type.sql' ],
 			[ 'addIndex', 'recentchanges', 'rc_namespace_title_timestamp',
 				'patch-recentchanges-nttindex.sql' ],
->>>>>>> eb4d2059
 		];
 	}
 
