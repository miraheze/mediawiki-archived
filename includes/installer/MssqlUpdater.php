<?php
/**
 * Microsoft SQL Server-specific installer.
 *
 * This program is free software; you can redistribute it and/or modify
 * it under the terms of the GNU General Public License as published by
 * the Free Software Foundation; either version 2 of the License, or
 * (at your option) any later version.
 *
 * This program is distributed in the hope that it will be useful,
 * but WITHOUT ANY WARRANTY; without even the implied warranty of
 * MERCHANTABILITY or FITNESS FOR A PARTICULAR PURPOSE. See the
 * GNU General Public License for more details.
 *
 * You should have received a copy of the GNU General Public License along
 * with this program; if not, write to the Free Software Foundation, Inc.,
 * 51 Franklin Street, Fifth Floor, Boston, MA 02110-1301, USA.
 * http://www.gnu.org/copyleft/gpl.html
 *
 * @file
 * @ingroup Deployment
 */

use Wikimedia\Rdbms\DatabaseMssql;

/**
 * Class for setting up the MediaWiki database using Microsoft SQL Server.
 *
 * @ingroup Deployment
 * @since 1.23
 */

class MssqlUpdater extends DatabaseUpdater {

	/**
	 * @var DatabaseMssql
	 */
	protected $db;

	protected function getCoreUpdateList() {
		return [
			// 1.23
			[ 'addField', 'mwuser', 'user_password_expires', 'patch-user_password_expires.sql' ],

			// 1.24
			[ 'addField', 'page', 'page_lang', 'patch-page_page_lang.sql' ],

			// 1.25
			[ 'dropTable', 'hitcounter' ],
			[ 'dropField', 'site_stats', 'ss_total_views', 'patch-drop-ss_total_views.sql' ],
			[ 'dropField', 'page', 'page_counter', 'patch-drop-page_counter.sql' ],
			// scripts were updated in 1.27 due to SQL errors; retaining old updatekeys so that people
			// updating from 1.23->1.25->1.27 do not execute these scripts twice even though the
			// updatekeys no longer make sense as they are.
			[ 'updateSchema', 'categorylinks', 'cl_type-category_types-ck',
				'patch-categorylinks-constraints.sql' ],
			[ 'updateSchema', 'filearchive', 'fa_major_mime-major_mime-ck',
				'patch-filearchive-constraints.sql' ],
			[ 'updateSchema', 'oldimage', 'oi_major_mime-major_mime-ck',
				'patch-oldimage-constraints.sql' ],
			[ 'updateSchema', 'image', 'img_major_mime-major_mime-ck', 'patch-image-constraints.sql' ],
			[ 'updateSchema', 'uploadstash', 'us_media_type-media_type-ck',
				'patch-uploadstash-constraints.sql' ],

			[ 'modifyField', 'image', 'img_major_mime',
				'patch-img_major_mime-chemical.sql' ],
			[ 'modifyField', 'oldimage', 'oi_major_mime',
				'patch-oi_major_mime-chemical.sql' ],
			[ 'modifyField', 'filearchive', 'fa_major_mime',
				'patch-fa_major_mime-chemical.sql' ],

			// 1.27
			[ 'dropTable', 'msg_resource_links' ],
			[ 'dropTable', 'msg_resource' ],
			[ 'addField', 'watchlist', 'wl_id', 'patch-watchlist-wl_id.sql' ],
			[ 'dropField', 'mwuser', 'user_options', 'patch-drop-user_options.sql' ],
			[ 'addTable', 'bot_passwords', 'patch-bot_passwords.sql' ],
			[ 'addField', 'pagelinks', 'pl_from_namespace', 'patch-pl_from_namespace.sql' ],
			[ 'addField', 'templatelinks', 'tl_from_namespace', 'patch-tl_from_namespace.sql' ],
			[ 'addField', 'imagelinks', 'il_from_namespace', 'patch-il_from_namespace.sql' ],
			[ 'dropIndex', 'categorylinks', 'cl_collation', 'patch-kill-cl_collation_index.sql' ],
			[ 'addIndex', 'categorylinks', 'cl_collation_ext',
				'patch-add-cl_collation_ext_index.sql' ],
			[ 'dropField', 'recentchanges', 'rc_cur_time', 'patch-drop-rc_cur_time.sql' ],
			[ 'addField', 'page_props', 'pp_sortkey', 'patch-pp_sortkey.sql' ],
			[ 'updateSchema', 'oldimage', 'oldimage varchar', 'patch-oldimage-schema.sql' ],
			[ 'updateSchema', 'filearchive', 'filearchive varchar', 'patch-filearchive-schema.sql' ],
			[ 'updateSchema', 'image', 'image varchar', 'patch-image-schema.sql' ],
			[ 'updateSchema', 'recentchanges', 'recentchanges-drop-fks',
				'patch-recentchanges-drop-fks.sql' ],
			[ 'updateSchema', 'logging', 'logging-drop-fks', 'patch-logging-drop-fks.sql' ],
			[ 'updateSchema', 'archive', 'archive-drop-fks', 'patch-archive-drop-fks.sql' ],

			// 1.28
			[ 'addIndex', 'recentchanges', 'rc_name_type_patrolled_timestamp',
				'patch-add-rc_name_type_patrolled_timestamp_index.sql' ],
			[ 'addField', 'change_tag', 'ct_id', 'patch-change_tag-ct_id.sql' ],
			[ 'addField', 'tag_summary', 'ts_id', 'patch-tag_summary-ts_id.sql' ],
<<<<<<< HEAD
			// 1.29.0, 1.28.1, 1.27.2
=======

			// 1.29
			[ 'addField', 'externallinks', 'el_index_60', 'patch-externallinks-el_index_60.sql' ],
>>>>>>> a112e4fa
			[ 'dropIndex', 'oldimage', 'oi_name_archive_name',
				'patch-alter-table-oldimage.sql' ],
		];
	}

	protected function applyPatch( $path, $isFullPath = false, $msg = null ) {
		$prevScroll = $this->db->scrollableCursor( false );
		$prevPrep = $this->db->prepareStatements( false );
		parent::applyPatch( $path, $isFullPath, $msg );
		$this->db->scrollableCursor( $prevScroll );
		$this->db->prepareStatements( $prevPrep );
	}

	/**
	 * General schema update for a table that touches more than one field or requires
	 * destructive actions (such as dropping and recreating the table).
	 *
	 * @param string $table
	 * @param string $updatekey
	 * @param string $patch
	 * @param bool $fullpath
	 */
	protected function updateSchema( $table, $updatekey, $patch, $fullpath = false ) {
		if ( !$this->db->tableExists( $table, __METHOD__ ) ) {
			$this->output( "...$table table does not exist, skipping schema update patch.\n" );
		} elseif ( $this->updateRowExists( $updatekey ) ) {
			$this->output( "...$table already had schema updated by $patch.\n" );
		} else {
			$this->insertUpdateRow( $updatekey );

			return $this->applyPatch( $patch, $fullpath, "Updating schema of table $table" );
		}

		return true;
	}
}<|MERGE_RESOLUTION|>--- conflicted
+++ resolved
@@ -96,13 +96,9 @@
 				'patch-add-rc_name_type_patrolled_timestamp_index.sql' ],
 			[ 'addField', 'change_tag', 'ct_id', 'patch-change_tag-ct_id.sql' ],
 			[ 'addField', 'tag_summary', 'ts_id', 'patch-tag_summary-ts_id.sql' ],
-<<<<<<< HEAD
-			// 1.29.0, 1.28.1, 1.27.2
-=======
 
 			// 1.29
 			[ 'addField', 'externallinks', 'el_index_60', 'patch-externallinks-el_index_60.sql' ],
->>>>>>> a112e4fa
 			[ 'dropIndex', 'oldimage', 'oi_name_archive_name',
 				'patch-alter-table-oldimage.sql' ],
 		];
