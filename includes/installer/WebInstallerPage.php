<?php
/**
 * Base code for web installer pages.
 *
 * This program is free software; you can redistribute it and/or modify
 * it under the terms of the GNU General Public License as published by
 * the Free Software Foundation; either version 2 of the License, or
 * (at your option) any later version.
 *
 * This program is distributed in the hope that it will be useful,
 * but WITHOUT ANY WARRANTY; without even the implied warranty of
 * MERCHANTABILITY or FITNESS FOR A PARTICULAR PURPOSE. See the
 * GNU General Public License for more details.
 *
 * You should have received a copy of the GNU General Public License along
 * with this program; if not, write to the Free Software Foundation, Inc.,
 * 51 Franklin Street, Fifth Floor, Boston, MA 02110-1301, USA.
 * http://www.gnu.org/copyleft/gpl.html
 *
 * @file
 * @ingroup Deployment
 */

/**
 * Abstract class to define pages for the web installer.
 *
 * @ingroup Deployment
 * @since 1.17
 */
abstract class WebInstallerPage {

	/**
	 * The WebInstaller object this WebInstallerPage belongs to.
	 *
	 * @var WebInstaller
	 */
	public $parent;

	/**
	 * @return string
	 */
	abstract public function execute();

	/**
	 * @param WebInstaller $parent
	 */
	public function __construct( WebInstaller $parent ) {
		$this->parent = $parent;
	}

	/**
	 * Is this a slow-running page in the installer? If so, WebInstaller will
	 * set_time_limit(0) before calling execute(). Right now this only applies
	 * to Install and Upgrade pages
	 *
	 * @return bool Always false in this default implementation.
	 */
	public function isSlow() {
		return false;
	}

	/**
	 * @param string $html
	 */
	public function addHTML( $html ) {
		$this->parent->output->addHTML( $html );
	}

	public function startForm() {
		$this->addHTML(
			"<div class=\"config-section\">\n" .
			Html::openElement(
				'form',
				[
					'method' => 'post',
					'action' => $this->parent->getUrl( [ 'page' => $this->getName() ] )
				]
			) . "\n"
		);
	}

	/**
	 * @param string|bool $continue
	 * @param string|bool $back
	 */
	public function endForm( $continue = 'continue', $back = 'back' ) {
		$s = "<div class=\"config-submit\">\n";
		$id = $this->getId();

		if ( $id === false ) {
			$s .= Html::hidden( 'lastPage', $this->parent->request->getVal( 'lastPage' ) );
		}

		if ( $continue ) {
			// Fake submit button for enter keypress (bug 26267)
			// Messages: config-continue, config-restart, config-regenerate
			$s .= Xml::submitButton(
				wfMessage( "config-$continue" )->text(),
				[
					'name' => "enter-$continue",
					'style' => 'visibility:hidden;overflow:hidden;width:1px;margin:0'
				]
			) . "\n";
		}

		if ( $back ) {
			// Message: config-back
			$s .= Xml::submitButton(
				wfMessage( "config-$back" )->text(),
				[
					'name' => "submit-$back",
					'tabindex' => $this->parent->nextTabIndex()
				]
			) . "\n";
		}

		if ( $continue ) {
			// Messages: config-continue, config-restart, config-regenerate
			$s .= Xml::submitButton(
				wfMessage( "config-$continue" )->text(),
				[
					'name' => "submit-$continue",
					'tabindex' => $this->parent->nextTabIndex(),
				]
			) . "\n";
		}

		$s .= "</div></form></div>\n";
		$this->addHTML( $s );
	}

	/**
	 * @return string
	 */
	public function getName() {
		return str_replace( 'WebInstaller', '', get_class( $this ) );
	}

	/**
	 * @return string
	 */
	protected function getId() {
		return array_search( $this->getName(), $this->parent->pageSequence );
	}

	/**
	 * @param string $var
	 * @param mixed $default
	 *
	 * @return mixed
	 */
	public function getVar( $var, $default = null ) {
		return $this->parent->getVar( $var, $default );
	}

	/**
	 * @param string $name
	 * @param mixed $value
	 */
	public function setVar( $name, $value ) {
		$this->parent->setVar( $name, $value );
	}

	/**
	 * Get the starting tags of a fieldset.
	 *
	 * @param string $legend Message name
	 *
	 * @return string
	 */
	protected function getFieldsetStart( $legend ) {
		return "\n<fieldset><legend>" . wfMessage( $legend )->escaped() . "</legend>\n";
	}

	/**
	 * Get the end tag of a fieldset.
	 *
	 * @return string
	 */
	protected function getFieldsetEnd() {
		return "</fieldset>\n";
	}

	/**
	 * Opens a textarea used to display the progress of a long operation
	 */
	protected function startLiveBox() {
		$this->addHTML(
			'<div id="config-spinner" style="display:none;">' .
			'<img src="images/ajax-loader.gif" /></div>' .
			'<script>jQuery( "#config-spinner" ).show();</script>' .
			'<div id="config-live-log">' .
			'<textarea name="LiveLog" rows="10" cols="30" readonly="readonly">'
		);
		$this->parent->output->flush();
	}

	/**
	 * Opposite to WebInstallerPage::startLiveBox
	 */
	protected function endLiveBox() {
		$this->addHTML( '</textarea></div>
<script>jQuery( "#config-spinner" ).hide()</script>' );
		$this->parent->output->flush();
	}

<<<<<<< HEAD
}

class WebInstallerLanguage extends WebInstallerPage {

	/**
	 * @return string|null
	 */
	public function execute() {
		global $wgLang;
		$r = $this->parent->request;
		$userLang = $r->getVal( 'uselang' );
		$contLang = $r->getVal( 'ContLang' );

		$languages = Language::fetchLanguageNames();
		$lifetime = intval( ini_get( 'session.gc_maxlifetime' ) );
		if ( !$lifetime ) {
			$lifetime = 1440; // PHP default
		}

		if ( $r->wasPosted() ) {
			# Do session test
			if ( $this->parent->getSession( 'test' ) === null ) {
				$requestTime = $r->getVal( 'LanguageRequestTime' );
				if ( !$requestTime ) {
					// The most likely explanation is that the user was knocked back
					// from another page on POST due to session expiry
					$msg = 'config-session-expired';
				} elseif ( time() - $requestTime > $lifetime ) {
					$msg = 'config-session-expired';
				} else {
					$msg = 'config-no-session';
				}
				$this->parent->showError( $msg, $wgLang->formatTimePeriod( $lifetime ) );
			} else {
				if ( isset( $languages[$userLang] ) ) {
					$this->setVar( '_UserLang', $userLang );
				}
				if ( isset( $languages[$contLang] ) ) {
					$this->setVar( 'wgLanguageCode', $contLang );
				}

				return 'continue';
			}
		} elseif ( $this->parent->showSessionWarning ) {
			# The user was knocked back from another page to the start
			# This probably indicates a session expiry
			$this->parent->showError( 'config-session-expired',
				$wgLang->formatTimePeriod( $lifetime ) );
		}

		$this->parent->setSession( 'test', true );

		if ( !isset( $languages[$userLang] ) ) {
			$userLang = $this->getVar( '_UserLang', 'en' );
		}
		if ( !isset( $languages[$contLang] ) ) {
			$contLang = $this->getVar( 'wgLanguageCode', 'en' );
		}
		$this->startForm();
		$s = Html::hidden( 'LanguageRequestTime', time() ) .
			$this->getLanguageSelector( 'uselang', 'config-your-language', $userLang,
				$this->parent->getHelpBox( 'config-your-language-help' ) ) .
			$this->getLanguageSelector( 'ContLang', 'config-wiki-language', $contLang,
				$this->parent->getHelpBox( 'config-wiki-language-help' ) );
		$this->addHTML( $s );
		$this->endForm( 'continue', false );

		return null;
	}

	/**
	 * Get a "<select>" for selecting languages.
	 *
	 * @param string $name
	 * @param string $label
	 * @param string $selectedCode
	 * @param string $helpHtml
	 *
	 * @return string
	 */
	public function getLanguageSelector( $name, $label, $selectedCode, $helpHtml = '' ) {
		global $wgDummyLanguageCodes;

		$output = $helpHtml;

		$select = new XmlSelect( $name, $name, $selectedCode );
		$select->setAttribute( 'tabindex', $this->parent->nextTabIndex() );

		$languages = Language::fetchLanguageNames();
		ksort( $languages );
		foreach ( $languages as $code => $lang ) {
			if ( isset( $wgDummyLanguageCodes[$code] ) ) {
				continue;
			}
			$select->addOption( "$code - $lang", $code );
		}

		$output .= $select->getHTML();
		return $this->parent->label( $label, $name, $output );
	}

}

class WebInstallerExistingWiki extends WebInstallerPage {

	/**
	 * @return string
	 */
	public function execute() {
		// If there is no LocalSettings.php, continue to the installer welcome page
		$vars = Installer::getExistingLocalSettings();
		if ( !$vars ) {
			return 'skip';
		}

		// Check if the upgrade key supplied to the user has appeared in LocalSettings.php
		if ( $vars['wgUpgradeKey'] !== false
			&& $this->getVar( '_UpgradeKeySupplied' )
			&& $this->getVar( 'wgUpgradeKey' ) === $vars['wgUpgradeKey']
		) {
			// It's there, so the user is authorized
			$status = $this->handleExistingUpgrade( $vars );
			if ( $status->isOK() ) {
				return 'skip';
			} else {
				$this->startForm();
				$this->parent->showStatusBox( $status );
				$this->endForm( 'continue' );

				return 'output';
			}
		}

		// If there is no $wgUpgradeKey, tell the user to add one to LocalSettings.php
		if ( $vars['wgUpgradeKey'] === false ) {
			if ( $this->getVar( 'wgUpgradeKey', false ) === false ) {
				$secretKey = $this->getVar( 'wgSecretKey' ); // preserve $wgSecretKey
				$this->parent->generateKeys();
				$this->setVar( 'wgSecretKey', $secretKey );
				$this->setVar( '_UpgradeKeySupplied', true );
			}
			$this->startForm();
			$this->addHTML( $this->parent->getInfoBox(
				wfMessage( 'config-upgrade-key-missing', "<pre dir=\"ltr\">\$wgUpgradeKey = '" .
					$this->getVar( 'wgUpgradeKey' ) . "';</pre>" )->plain()
			) );
			$this->endForm( 'continue' );

			return 'output';
		}

		// If there is an upgrade key, but it wasn't supplied, prompt the user to enter it

		$r = $this->parent->request;
		if ( $r->wasPosted() ) {
			$key = $r->getText( 'config_wgUpgradeKey' );
			if ( !$key || $key !== $vars['wgUpgradeKey'] ) {
				$this->parent->showError( 'config-localsettings-badkey' );
				$this->showKeyForm();

				return 'output';
			}
			// Key was OK
			$status = $this->handleExistingUpgrade( $vars );
			if ( $status->isOK() ) {
				return 'continue';
			} else {
				$this->parent->showStatusBox( $status );
				$this->showKeyForm();

				return 'output';
			}
		} else {
			$this->showKeyForm();

			return 'output';
		}
	}

	/**
	 * Show the "enter key" form
	 */
	protected function showKeyForm() {
		$this->startForm();
		$this->addHTML(
			$this->parent->getInfoBox( wfMessage( 'config-localsettings-upgrade' )->plain() ) .
			'<br />' .
			$this->parent->getTextBox( array(
				'var' => 'wgUpgradeKey',
				'label' => 'config-localsettings-key',
				'attribs' => array( 'autocomplete' => 'off' ),
			) )
		);
		$this->endForm( 'continue' );
	}

	/**
	 * @param string[] $names
	 * @param mixed[] $vars
	 *
	 * @return Status
	 */
	protected function importVariables( $names, $vars ) {
		$status = Status::newGood();
		foreach ( $names as $name ) {
			if ( !isset( $vars[$name] ) ) {
				$status->fatal( 'config-localsettings-incomplete', $name );
			}
			$this->setVar( $name, $vars[$name] );
		}

		return $status;
	}

	/**
	 * Initiate an upgrade of the existing database
	 *
	 * @param mixed[] $vars Variables from LocalSettings.php
	 *
	 * @return Status
	 */
	protected function handleExistingUpgrade( $vars ) {
		// Check $wgDBtype
		if ( !isset( $vars['wgDBtype'] ) ||
			!in_array( $vars['wgDBtype'], Installer::getDBTypes() )
		) {
			return Status::newFatal( 'config-localsettings-connection-error', '' );
		}

		// Set the relevant variables from LocalSettings.php
		$requiredVars = array( 'wgDBtype' );
		$status = $this->importVariables( $requiredVars, $vars );
		$installer = $this->parent->getDBInstaller();
		$status->merge( $this->importVariables( $installer->getGlobalNames(), $vars ) );
		if ( !$status->isOK() ) {
			return $status;
		}

		if ( isset( $vars['wgDBadminuser'] ) ) {
			$this->setVar( '_InstallUser', $vars['wgDBadminuser'] );
		} else {
			$this->setVar( '_InstallUser', $vars['wgDBuser'] );
		}
		if ( isset( $vars['wgDBadminpassword'] ) ) {
			$this->setVar( '_InstallPassword', $vars['wgDBadminpassword'] );
		} else {
			$this->setVar( '_InstallPassword', $vars['wgDBpassword'] );
		}

		// Test the database connection
		$status = $installer->getConnection();
		if ( !$status->isOK() ) {
			// Adjust the error message to explain things correctly
			$status->replaceMessage( 'config-connection-error',
				'config-localsettings-connection-error' );

			return $status;
		}

		// All good
		$this->setVar( '_ExistingDBSettings', true );

		return $status;
	}

}

class WebInstallerWelcome extends WebInstallerPage {

	/**
	 * @return string
	 */
	public function execute() {
		if ( $this->parent->request->wasPosted() ) {
			if ( $this->getVar( '_Environment' ) ) {
				return 'continue';
			}
		}
		$this->parent->output->addWikiText( wfMessage( 'config-welcome' )->plain() );
		$status = $this->parent->doEnvironmentChecks();
		if ( $status->isGood() ) {
			$this->parent->output->addHTML( '<span class="success-message">' .
				wfMessage( 'config-env-good' )->escaped() . '</span>' );
			$this->parent->output->addWikiText( wfMessage( 'config-copyright',
				SpecialVersion::getCopyrightAndAuthorList() )->plain() );
			$this->startForm();
			$this->endForm();
		} else {
			$this->parent->showStatusMessage( $status );
		}

		return '';
	}

}

class WebInstallerDBConnect extends WebInstallerPage {

	/**
	 * @return string|null When string, "skip" or "continue"
	 */
	public function execute() {
		if ( $this->getVar( '_ExistingDBSettings' ) ) {
			return 'skip';
		}

		$r = $this->parent->request;
		if ( $r->wasPosted() ) {
			$status = $this->submit();

			if ( $status->isGood() ) {
				$this->setVar( '_UpgradeDone', false );

				return 'continue';
			} else {
				$this->parent->showStatusBox( $status );
			}
		}

		$this->startForm();

		$types = "<ul class=\"config-settings-block\">\n";
		$settings = '';
		$defaultType = $this->getVar( 'wgDBtype' );

		// Messages: config-dbsupport-mysql, config-dbsupport-postgres, config-dbsupport-oracle,
		// config-dbsupport-sqlite, config-dbsupport-mssql
		$dbSupport = '';
		foreach ( Installer::getDBTypes() as $type ) {
			$dbSupport .= wfMessage( "config-dbsupport-$type" )->plain() . "\n";
		}
		$this->addHTML( $this->parent->getInfoBox(
			wfMessage( 'config-support-info', trim( $dbSupport ) )->text() ) );

		// It's possible that the library for the default DB type is not compiled in.
		// In that case, instead select the first supported DB type in the list.
		$compiledDBs = $this->parent->getCompiledDBs();
		if ( !in_array( $defaultType, $compiledDBs ) ) {
			$defaultType = $compiledDBs[0];
		}

		foreach ( $compiledDBs as $type ) {
			$installer = $this->parent->getDBInstaller( $type );
			$types .=
				'<li>' .
				Xml::radioLabel(
					$installer->getReadableName(),
					'DBType',
					$type,
					"DBType_$type",
					$type == $defaultType,
					array( 'class' => 'dbRadio', 'rel' => "DB_wrapper_$type" )
				) .
				"</li>\n";

			// Messages: config-header-mysql, config-header-postgres, config-header-oracle,
			// config-header-sqlite
			$settings .= Html::openElement(
					'div',
					array(
						'id' => 'DB_wrapper_' . $type,
						'class' => 'dbWrapper'
					)
				) .
				Html::element( 'h3', array(), wfMessage( 'config-header-' . $type )->text() ) .
				$installer->getConnectForm() .
				"</div>\n";
		}

		$types .= "</ul><br style=\"clear: left\"/>\n";

		$this->addHTML( $this->parent->label( 'config-db-type', false, $types ) . $settings );
		$this->endForm();

		return null;
	}

	/**
	 * @return Status
	 */
	public function submit() {
		$r = $this->parent->request;
		$type = $r->getVal( 'DBType' );
		if ( !$type ) {
			return Status::newFatal( 'config-invalid-db-type' );
		}
		$this->setVar( 'wgDBtype', $type );
		$installer = $this->parent->getDBInstaller( $type );
		if ( !$installer ) {
			return Status::newFatal( 'config-invalid-db-type' );
		}

		return $installer->submitConnectForm();
	}

}

class WebInstallerUpgrade extends WebInstallerPage {

	/**
	 * @return bool Always true.
	 */
	public function isSlow() {
		return true;
	}

	/**
	 * @return string|null
	 */
	public function execute() {
		if ( $this->getVar( '_UpgradeDone' ) ) {
			// Allow regeneration of LocalSettings.php, unless we are working
			// from a pre-existing LocalSettings.php file and we want to avoid
			// leaking its contents
			if ( $this->parent->request->wasPosted() && !$this->getVar( '_ExistingDBSettings' ) ) {
				// Done message acknowledged
				return 'continue';
			} else {
				// Back button click
				// Show the done message again
				// Make them click back again if they want to do the upgrade again
				$this->showDoneMessage();

				return 'output';
			}
		}

		// wgDBtype is generally valid here because otherwise the previous page
		// (connect) wouldn't have declared its happiness
		$type = $this->getVar( 'wgDBtype' );
		$installer = $this->parent->getDBInstaller( $type );

		if ( !$installer->needsUpgrade() ) {
			return 'skip';
		}

		if ( $this->parent->request->wasPosted() ) {
			$installer->preUpgrade();

			$this->startLiveBox();
			$result = $installer->doUpgrade();
			$this->endLiveBox();

			if ( $result ) {
				// If they're going to possibly regenerate LocalSettings, we
				// need to create the upgrade/secret keys. Bug 26481
				if ( !$this->getVar( '_ExistingDBSettings' ) ) {
					$this->parent->generateKeys();
				}
				$this->setVar( '_UpgradeDone', true );
				$this->showDoneMessage();

				return 'output';
			}
		}

		$this->startForm();
		$this->addHTML( $this->parent->getInfoBox(
			wfMessage( 'config-can-upgrade', $GLOBALS['wgVersion'] )->plain() ) );
		$this->endForm();

		return null;
	}

	public function showDoneMessage() {
		global $wgScriptExtension;

		$this->startForm();
		$regenerate = !$this->getVar( '_ExistingDBSettings' );
		if ( $regenerate ) {
			$msg = 'config-upgrade-done';
		} else {
			$msg = 'config-upgrade-done-no-regenerate';
		}
		$this->parent->disableLinkPopups();
		$this->addHTML(
			$this->parent->getInfoBox(
				wfMessage( $msg,
					$this->getVar( 'wgServer' ) .
					$this->getVar( 'wgScriptPath' ) . '/index' .
					$wgScriptExtension
				)->plain(), 'tick-32.png'
			)
		);
		$this->parent->restoreLinkPopups();
		$this->endForm( $regenerate ? 'regenerate' : false, false );
	}

}

class WebInstallerDBSettings extends WebInstallerPage {

	/**
	 * @return string|null
	 */
	public function execute() {
		$installer = $this->parent->getDBInstaller( $this->getVar( 'wgDBtype' ) );

		$r = $this->parent->request;
		if ( $r->wasPosted() ) {
			$status = $installer->submitSettingsForm();
			if ( $status === false ) {
				return 'skip';
			} elseif ( $status->isGood() ) {
				return 'continue';
			} else {
				$this->parent->showStatusBox( $status );
			}
		}

		$form = $installer->getSettingsForm();
		if ( $form === false ) {
			return 'skip';
		}

		$this->startForm();
		$this->addHTML( $form );
		$this->endForm();

		return null;
	}

}

class WebInstallerName extends WebInstallerPage {

	/**
	 * @return string
	 */
	public function execute() {
		$r = $this->parent->request;
		if ( $r->wasPosted() ) {
			if ( $this->submit() ) {
				return 'continue';
			}
		}

		$this->startForm();

		// Encourage people to not name their site 'MediaWiki' by blanking the
		// field. I think that was the intent with the original $GLOBALS['wgSitename']
		// but these two always were the same so had the effect of making the
		// installer forget $wgSitename when navigating back to this page.
		if ( $this->getVar( 'wgSitename' ) == 'MediaWiki' ) {
			$this->setVar( 'wgSitename', '' );
		}

		// Set wgMetaNamespace to something valid before we show the form.
		// $wgMetaNamespace defaults to $wgSiteName which is 'MediaWiki'
		$metaNS = $this->getVar( 'wgMetaNamespace' );
		$this->setVar(
			'wgMetaNamespace',
			wfMessage( 'config-ns-other-default' )->inContentLanguage()->text()
		);

		$this->addHTML(
			$this->parent->getTextBox( array(
				'var' => 'wgSitename',
				'label' => 'config-site-name',
				'help' => $this->parent->getHelpBox( 'config-site-name-help' )
			) ) .
			// getRadioSet() builds a set of labeled radio buttons.
			// For grep: The following messages are used as the item labels:
			// config-ns-site-name, config-ns-generic, config-ns-other
			$this->parent->getRadioSet( array(
				'var' => '_NamespaceType',
				'label' => 'config-project-namespace',
				'itemLabelPrefix' => 'config-ns-',
				'values' => array( 'site-name', 'generic', 'other' ),
				'commonAttribs' => array( 'class' => 'enableForOther',
					'rel' => 'config_wgMetaNamespace' ),
				'help' => $this->parent->getHelpBox( 'config-project-namespace-help' )
			) ) .
			$this->parent->getTextBox( array(
				'var' => 'wgMetaNamespace',
				'label' => '', // @todo Needs a label?
				'attribs' => array( 'readonly' => 'readonly', 'class' => 'enabledByOther' )
			) ) .
			$this->getFieldSetStart( 'config-admin-box' ) .
			$this->parent->getTextBox( array(
				'var' => '_AdminName',
				'label' => 'config-admin-name',
				'help' => $this->parent->getHelpBox( 'config-admin-help' )
			) ) .
			$this->parent->getPasswordBox( array(
				'var' => '_AdminPassword',
				'label' => 'config-admin-password',
			) ) .
			$this->parent->getPasswordBox( array(
				'var' => '_AdminPasswordConfirm',
				'label' => 'config-admin-password-confirm'
			) ) .
			$this->parent->getTextBox( array(
				'var' => '_AdminEmail',
				'attribs' => array(
					'dir' => 'ltr',
				),
				'label' => 'config-admin-email',
				'help' => $this->parent->getHelpBox( 'config-admin-email-help' )
			) ) .
			$this->parent->getCheckBox( array(
				'var' => '_Subscribe',
				'label' => 'config-subscribe',
				'help' => $this->parent->getHelpBox( 'config-subscribe-help' )
			) ) .
			$this->getFieldSetEnd() .
			$this->parent->getInfoBox( wfMessage( 'config-almost-done' )->text() ) .
			// getRadioSet() builds a set of labeled radio buttons.
			// For grep: The following messages are used as the item labels:
			// config-optional-continue, config-optional-skip
			$this->parent->getRadioSet( array(
				'var' => '_SkipOptional',
				'itemLabelPrefix' => 'config-optional-',
				'values' => array( 'continue', 'skip' )
			) )
		);

		// Restore the default value
		$this->setVar( 'wgMetaNamespace', $metaNS );

		$this->endForm();

		return 'output';
	}

	/**
	 * @return bool
	 */
	public function submit() {
		global $wgPasswordPolicy;

		$retVal = true;
		$this->parent->setVarsFromRequest( array( 'wgSitename', '_NamespaceType',
			'_AdminName', '_AdminPassword', '_AdminPasswordConfirm', '_AdminEmail',
			'_Subscribe', '_SkipOptional', 'wgMetaNamespace' ) );

		// Validate site name
		if ( strval( $this->getVar( 'wgSitename' ) ) === '' ) {
			$this->parent->showError( 'config-site-name-blank' );
			$retVal = false;
		}

		// Fetch namespace
		$nsType = $this->getVar( '_NamespaceType' );
		if ( $nsType == 'site-name' ) {
			$name = $this->getVar( 'wgSitename' );
			// Sanitize for namespace
			// This algorithm should match the JS one in WebInstallerOutput.php
			$name = preg_replace( '/[\[\]\{\}|#<>%+? ]/', '_', $name );
			$name = str_replace( '&', '&amp;', $name );
			$name = preg_replace( '/__+/', '_', $name );
			$name = ucfirst( trim( $name, '_' ) );
		} elseif ( $nsType == 'generic' ) {
			$name = wfMessage( 'config-ns-generic' )->text();
		} else { // other
			$name = $this->getVar( 'wgMetaNamespace' );
		}

		// Validate namespace
		if ( strpos( $name, ':' ) !== false ) {
			$good = false;
		} else {
			// Title-style validation
			$title = Title::newFromText( $name );
			if ( !$title ) {
				$good = $nsType == 'site-name';
			} else {
				$name = $title->getDBkey();
				$good = true;
			}
		}
		if ( !$good ) {
			$this->parent->showError( 'config-ns-invalid', $name );
			$retVal = false;
		}

		// Make sure it won't conflict with any existing namespaces
		global $wgContLang;
		$nsIndex = $wgContLang->getNsIndex( $name );
		if ( $nsIndex !== false && $nsIndex !== NS_PROJECT ) {
			$this->parent->showError( 'config-ns-conflict', $name );
			$retVal = false;
		}

		$this->setVar( 'wgMetaNamespace', $name );

		// Validate username for creation
		$name = $this->getVar( '_AdminName' );
		if ( strval( $name ) === '' ) {
			$this->parent->showError( 'config-admin-name-blank' );
			$cname = $name;
			$retVal = false;
		} else {
			$cname = User::getCanonicalName( $name, 'creatable' );
			if ( $cname === false ) {
				$this->parent->showError( 'config-admin-name-invalid', $name );
				$retVal = false;
			} else {
				$this->setVar( '_AdminName', $cname );
			}
		}

		// Validate password
		$msg = false;
		$pwd = $this->getVar( '_AdminPassword' );
		$user = User::newFromName( $cname );
		if ( $user ) {
			$upp = new UserPasswordPolicy(
				$wgPasswordPolicy['policies'],
				$wgPasswordPolicy['checks']
			);
			$status = $upp->checkUserPasswordForGroups(
				$user,
				$pwd,
				array( 'bureaucrat', 'sysop' )  // per Installer::createSysop()
			);
			$valid = $status->isGood() ? true : $status->getMessage();
		} else {
			$valid = 'config-admin-name-invalid';
		}
		if ( strval( $pwd ) === '' ) {
			// Provide a more specific and helpful message if password field is left blank
			$msg = 'config-admin-password-blank';
		} elseif ( $pwd !== $this->getVar( '_AdminPasswordConfirm' ) ) {
			$msg = 'config-admin-password-mismatch';
		} elseif ( $valid !== true ) {
			$msg = $valid;
		}
		if ( $msg !== false ) {
			call_user_func( array( $this->parent, 'showError' ), $msg );
			$this->setVar( '_AdminPassword', '' );
			$this->setVar( '_AdminPasswordConfirm', '' );
			$retVal = false;
		}

		// Validate e-mail if provided
		$email = $this->getVar( '_AdminEmail' );
		if ( $email && !Sanitizer::validateEmail( $email ) ) {
			$this->parent->showError( 'config-admin-error-bademail' );
			$retVal = false;
		}
		// If they asked to subscribe to mediawiki-announce but didn't give
		// an e-mail, show an error. Bug 29332
		if ( !$email && $this->getVar( '_Subscribe' ) ) {
			$this->parent->showError( 'config-subscribe-noemail' );
			$retVal = false;
		}

		return $retVal;
	}

}

class WebInstallerOptions extends WebInstallerPage {

	/**
	 * @return string|null
	 */
	public function execute() {
		if ( $this->getVar( '_SkipOptional' ) == 'skip' ) {
			$this->submitSkins();
			return 'skip';
		}
		if ( $this->parent->request->wasPosted() ) {
			if ( $this->submit() ) {
				return 'continue';
			}
		}

		$emailwrapperStyle = $this->getVar( 'wgEnableEmail' ) ? '' : 'display: none';
		$this->startForm();
		$this->addHTML(
			# User Rights
			// getRadioSet() builds a set of labeled radio buttons.
			// For grep: The following messages are used as the item labels:
			// config-profile-wiki, config-profile-no-anon, config-profile-fishbowl, config-profile-private
			$this->parent->getRadioSet( array(
				'var' => '_RightsProfile',
				'label' => 'config-profile',
				'itemLabelPrefix' => 'config-profile-',
				'values' => array_keys( $this->parent->rightsProfiles ),
			) ) .
			$this->parent->getInfoBox( wfMessage( 'config-profile-help' )->plain() ) .

			# Licensing
			// getRadioSet() builds a set of labeled radio buttons.
			// For grep: The following messages are used as the item labels:
			// config-license-cc-by, config-license-cc-by-sa, config-license-cc-by-nc-sa,
			// config-license-cc-0, config-license-pd, config-license-gfdl,
			// config-license-none, config-license-cc-choose
			$this->parent->getRadioSet( array(
				'var' => '_LicenseCode',
				'label' => 'config-license',
				'itemLabelPrefix' => 'config-license-',
				'values' => array_keys( $this->parent->licenses ),
				'commonAttribs' => array( 'class' => 'licenseRadio' ),
			) ) .
			$this->getCCChooser() .
			$this->parent->getHelpBox( 'config-license-help' ) .

			# E-mail
			$this->getFieldSetStart( 'config-email-settings' ) .
			$this->parent->getCheckBox( array(
				'var' => 'wgEnableEmail',
				'label' => 'config-enable-email',
				'attribs' => array( 'class' => 'showHideRadio', 'rel' => 'emailwrapper' ),
			) ) .
			$this->parent->getHelpBox( 'config-enable-email-help' ) .
			"<div id=\"emailwrapper\" style=\"$emailwrapperStyle\">" .
			$this->parent->getTextBox( array(
				'var' => 'wgPasswordSender',
				'label' => 'config-email-sender'
			) ) .
			$this->parent->getHelpBox( 'config-email-sender-help' ) .
			$this->parent->getCheckBox( array(
				'var' => 'wgEnableUserEmail',
				'label' => 'config-email-user',
			) ) .
			$this->parent->getHelpBox( 'config-email-user-help' ) .
			$this->parent->getCheckBox( array(
				'var' => 'wgEnotifUserTalk',
				'label' => 'config-email-usertalk',
			) ) .
			$this->parent->getHelpBox( 'config-email-usertalk-help' ) .
			$this->parent->getCheckBox( array(
				'var' => 'wgEnotifWatchlist',
				'label' => 'config-email-watchlist',
			) ) .
			$this->parent->getHelpBox( 'config-email-watchlist-help' ) .
			$this->parent->getCheckBox( array(
				'var' => 'wgEmailAuthentication',
				'label' => 'config-email-auth',
			) ) .
			$this->parent->getHelpBox( 'config-email-auth-help' ) .
			"</div>" .
			$this->getFieldSetEnd()
		);

		$skins = $this->parent->findExtensions( 'skins' );
		$skinHtml = $this->getFieldSetStart( 'config-skins' );

		$skinNames = array_map( 'strtolower', $skins );
		$chosenSkinName = $this->getVar( 'wgDefaultSkin', $this->parent->getDefaultSkin( $skinNames ) );

		if ( $skins ) {
			$radioButtons = $this->parent->getRadioElements( array(
				'var' => 'wgDefaultSkin',
				'itemLabels' => array_fill_keys( $skinNames, 'config-skins-use-as-default' ),
				'values' => $skinNames,
				'value' => $chosenSkinName,
			) );

			foreach ( $skins as $skin ) {
				$skinHtml .=
					'<div class="config-skins-item">' .
					$this->parent->getCheckBox( array(
						'var' => "skin-$skin",
						'rawtext' => $skin,
						'value' => $this->getVar( "skin-$skin", true ), // all found skins enabled by default
					) ) .
					'<div class="config-skins-use-as-default">' . $radioButtons[strtolower( $skin )] . '</div>' .
					'</div>';
			}
		} else {
			$skinHtml .=
				$this->parent->getWarningBox( wfMessage( 'config-skins-missing' )->plain() ) .
				Html::hidden( 'config_wgDefaultSkin', $chosenSkinName );
		}

		$skinHtml .= $this->parent->getHelpBox( 'config-skins-help' ) .
			$this->getFieldSetEnd();
		$this->addHTML( $skinHtml );

		$extensions = $this->parent->findExtensions();

		if ( $extensions ) {
			$extHtml = $this->getFieldSetStart( 'config-extensions' );

			foreach ( $extensions as $ext ) {
				$extHtml .= $this->parent->getCheckBox( array(
					'var' => "ext-$ext",
					'rawtext' => $ext,
				) );
			}

			$extHtml .= $this->parent->getHelpBox( 'config-extensions-help' ) .
				$this->getFieldSetEnd();
			$this->addHTML( $extHtml );
		}

		// Having / in paths in Windows looks funny :)
		$this->setVar( 'wgDeletedDirectory',
			str_replace(
				'/', DIRECTORY_SEPARATOR,
				$this->getVar( 'wgDeletedDirectory' )
			)
		);

		$uploadwrapperStyle = $this->getVar( 'wgEnableUploads' ) ? '' : 'display: none';
		$this->addHTML(
			# Uploading
			$this->getFieldSetStart( 'config-upload-settings' ) .
			$this->parent->getCheckBox( array(
				'var' => 'wgEnableUploads',
				'label' => 'config-upload-enable',
				'attribs' => array( 'class' => 'showHideRadio', 'rel' => 'uploadwrapper' ),
				'help' => $this->parent->getHelpBox( 'config-upload-help' )
			) ) .
			'<div id="uploadwrapper" style="' . $uploadwrapperStyle . '">' .
			$this->parent->getTextBox( array(
				'var' => 'wgDeletedDirectory',
				'label' => 'config-upload-deleted',
				'attribs' => array( 'dir' => 'ltr' ),
				'help' => $this->parent->getHelpBox( 'config-upload-deleted-help' )
			) ) .
			'</div>' .
			$this->parent->getTextBox( array(
				'var' => 'wgLogo',
				'label' => 'config-logo',
				'attribs' => array( 'dir' => 'ltr' ),
				'help' => $this->parent->getHelpBox( 'config-logo-help' )
			) )
		);
		$this->addHTML(
			$this->parent->getCheckBox( array(
				'var' => 'wgUseInstantCommons',
				'label' => 'config-instantcommons',
				'help' => $this->parent->getHelpBox( 'config-instantcommons-help' )
			) ) .
			$this->getFieldSetEnd()
		);

		$caches = array( 'none' );
		if ( count( $this->getVar( '_Caches' ) ) ) {
			$caches[] = 'accel';
		}
		$caches[] = 'memcached';

		// We'll hide/show this on demand when the value changes, see config.js.
		$cacheval = $this->getVar( 'wgMainCacheType' );
		if ( !$cacheval ) {
			// We need to set a default here; but don't hardcode it
			// or we lose it every time we reload the page for validation
			// or going back!
			$cacheval = 'none';
		}
		$hidden = ( $cacheval == 'memcached' ) ? '' : 'display: none';
		$this->addHTML(
			# Advanced settings
			$this->getFieldSetStart( 'config-advanced-settings' ) .
			# Object cache settings
			// getRadioSet() builds a set of labeled radio buttons.
			// For grep: The following messages are used as the item labels:
			// config-cache-none, config-cache-accel, config-cache-memcached
			$this->parent->getRadioSet( array(
				'var' => 'wgMainCacheType',
				'label' => 'config-cache-options',
				'itemLabelPrefix' => 'config-cache-',
				'values' => $caches,
				'value' => $cacheval,
			) ) .
			$this->parent->getHelpBox( 'config-cache-help' ) .
			"<div id=\"config-memcachewrapper\" style=\"$hidden\">" .
			$this->parent->getTextArea( array(
				'var' => '_MemCachedServers',
				'label' => 'config-memcached-servers',
				'help' => $this->parent->getHelpBox( 'config-memcached-help' )
			) ) .
			'</div>' .
			$this->getFieldSetEnd()
		);
		$this->endForm();

		return null;
	}

	/**
	 * @return string
	 */
	public function getCCPartnerUrl() {
		$server = $this->getVar( 'wgServer' );
		$exitUrl = $server . $this->parent->getUrl( array(
			'page' => 'Options',
			'SubmitCC' => 'indeed',
			'config__LicenseCode' => 'cc',
			'config_wgRightsUrl' => '[license_url]',
			'config_wgRightsText' => '[license_name]',
			'config_wgRightsIcon' => '[license_button]',
		) );
		$styleUrl = $server . dirname( dirname( $this->parent->getUrl() ) ) .
			'/mw-config/config-cc.css';
		$iframeUrl = '//creativecommons.org/license/?' .
			wfArrayToCgi( array(
				'partner' => 'MediaWiki',
				'exit_url' => $exitUrl,
				'lang' => $this->getVar( '_UserLang' ),
				'stylesheet' => $styleUrl,
			) );

		return $iframeUrl;
	}

	/**
	 * @return string
	 */
	public function getCCChooser() {
		$iframeAttribs = array(
			'class' => 'config-cc-iframe',
			'name' => 'config-cc-iframe',
			'id' => 'config-cc-iframe',
			'frameborder' => 0,
			'width' => '100%',
			'height' => '100%',
		);
		if ( $this->getVar( '_CCDone' ) ) {
			$iframeAttribs['src'] = $this->parent->getUrl( array( 'ShowCC' => 'yes' ) );
		} else {
			$iframeAttribs['src'] = $this->getCCPartnerUrl();
		}
		$wrapperStyle = ( $this->getVar( '_LicenseCode' ) == 'cc-choose' ) ? '' : 'display: none';

		return "<div class=\"config-cc-wrapper\" id=\"config-cc-wrapper\" style=\"$wrapperStyle\">\n" .
			Html::element( 'iframe', $iframeAttribs, '', false /* not short */ ) .
			"</div>\n";
	}

	/**
	 * @return string
	 */
	public function getCCDoneBox() {
		$js = "parent.document.getElementById('config-cc-wrapper').style.height = '$1';";
		// If you change this height, also change it in config.css
		$expandJs = str_replace( '$1', '54em', $js );
		$reduceJs = str_replace( '$1', '70px', $js );

		return '<p>' .
			Html::element( 'img', array( 'src' => $this->getVar( 'wgRightsIcon' ) ) ) .
			'&#160;&#160;' .
			htmlspecialchars( $this->getVar( 'wgRightsText' ) ) .
			"</p>\n" .
			"<p style=\"text-align: center;\">" .
			Html::element( 'a',
				array(
					'href' => $this->getCCPartnerUrl(),
					'onclick' => $expandJs,
				),
				wfMessage( 'config-cc-again' )->text()
			) .
			"</p>\n" .
			"<script>\n" .
			# Reduce the wrapper div height
			htmlspecialchars( $reduceJs ) .
			"\n" .
			"</script>\n";
	}

	public function submitCC() {
		$newValues = $this->parent->setVarsFromRequest(
			array( 'wgRightsUrl', 'wgRightsText', 'wgRightsIcon' ) );
		if ( count( $newValues ) != 3 ) {
			$this->parent->showError( 'config-cc-error' );

			return;
		}
		$this->setVar( '_CCDone', true );
		$this->addHTML( $this->getCCDoneBox() );
	}

	/**
	 * If the user skips this installer page, we still need to set up the default skins, but ignore
	 * everything else.
	 *
	 * @return bool
	 */
	public function submitSkins() {
		$skins = $this->parent->findExtensions( 'skins' );
		$this->parent->setVar( '_Skins', $skins );

		if ( $skins ) {
			$skinNames = array_map( 'strtolower', $skins );
			$this->parent->setVar( 'wgDefaultSkin', $this->parent->getDefaultSkin( $skinNames ) );
		}

		return true;
	}

	/**
	 * @return bool
	 */
	public function submit() {
		$this->parent->setVarsFromRequest( array( '_RightsProfile', '_LicenseCode',
			'wgEnableEmail', 'wgPasswordSender', 'wgEnableUploads', 'wgLogo',
			'wgEnableUserEmail', 'wgEnotifUserTalk', 'wgEnotifWatchlist',
			'wgEmailAuthentication', 'wgMainCacheType', '_MemCachedServers',
			'wgUseInstantCommons', 'wgDefaultSkin' ) );

		$retVal = true;

		if ( !array_key_exists( $this->getVar( '_RightsProfile' ), $this->parent->rightsProfiles ) ) {
			reset( $this->parent->rightsProfiles );
			$this->setVar( '_RightsProfile', key( $this->parent->rightsProfiles ) );
		}

		$code = $this->getVar( '_LicenseCode' );
		if ( $code == 'cc-choose' ) {
			if ( !$this->getVar( '_CCDone' ) ) {
				$this->parent->showError( 'config-cc-not-chosen' );
				$retVal = false;
			}
		} elseif ( array_key_exists( $code, $this->parent->licenses ) ) {
			// Messages:
			// config-license-cc-by, config-license-cc-by-sa, config-license-cc-by-nc-sa,
			// config-license-cc-0, config-license-pd, config-license-gfdl, config-license-none,
			// config-license-cc-choose
			$entry = $this->parent->licenses[$code];
			if ( isset( $entry['text'] ) ) {
				$this->setVar( 'wgRightsText', $entry['text'] );
			} else {
				$this->setVar( 'wgRightsText', wfMessage( 'config-license-' . $code )->text() );
			}
			$this->setVar( 'wgRightsUrl', $entry['url'] );
			$this->setVar( 'wgRightsIcon', $entry['icon'] );
		} else {
			$this->setVar( 'wgRightsText', '' );
			$this->setVar( 'wgRightsUrl', '' );
			$this->setVar( 'wgRightsIcon', '' );
		}

		$skinsAvailable = $this->parent->findExtensions( 'skins' );
		$skinsToInstall = array();
		foreach ( $skinsAvailable as $skin ) {
			$this->parent->setVarsFromRequest( array( "skin-$skin" ) );
			if ( $this->getVar( "skin-$skin" ) ) {
				$skinsToInstall[] = $skin;
			}
		}
		$this->parent->setVar( '_Skins', $skinsToInstall );

		if ( !$skinsToInstall && $skinsAvailable ) {
			$this->parent->showError( 'config-skins-must-enable-some' );
			$retVal = false;
		}
		$defaultSkin = $this->getVar( 'wgDefaultSkin' );
		$skinsToInstallLowercase = array_map( 'strtolower', $skinsToInstall );
		if ( $skinsToInstall && array_search( $defaultSkin, $skinsToInstallLowercase ) === false ) {
			$this->parent->showError( 'config-skins-must-enable-default' );
			$retVal = false;
		}

		$extsAvailable = $this->parent->findExtensions();
		$extsToInstall = array();
		foreach ( $extsAvailable as $ext ) {
			$this->parent->setVarsFromRequest( array( "ext-$ext" ) );
			if ( $this->getVar( "ext-$ext" ) ) {
				$extsToInstall[] = $ext;
			}
		}
		$this->parent->setVar( '_Extensions', $extsToInstall );

		if ( $this->getVar( 'wgMainCacheType' ) == 'memcached' ) {
			$memcServers = explode( "\n", $this->getVar( '_MemCachedServers' ) );
			if ( !$memcServers ) {
				$this->parent->showError( 'config-memcache-needservers' );
				$retVal = false;
			}

			foreach ( $memcServers as $server ) {
				$memcParts = explode( ":", $server, 2 );
				if ( !isset( $memcParts[0] )
					|| ( !IP::isValid( $memcParts[0] )
						&& ( gethostbyname( $memcParts[0] ) == $memcParts[0] ) )
				) {
					$this->parent->showError( 'config-memcache-badip', $memcParts[0] );
					$retVal = false;
				} elseif ( !isset( $memcParts[1] ) ) {
					$this->parent->showError( 'config-memcache-noport', $memcParts[0] );
					$retVal = false;
				} elseif ( $memcParts[1] < 1 || $memcParts[1] > 65535 ) {
					$this->parent->showError( 'config-memcache-badport', 1, 65535 );
					$retVal = false;
				}
			}
		}

		return $retVal;
	}

}

class WebInstallerInstall extends WebInstallerPage {

	/**
	 * @return bool Always true.
	 */
	public function isSlow() {
		return true;
	}

	/**
	 * @return string|bool
	 */
	public function execute() {
		if ( $this->getVar( '_UpgradeDone' ) ) {
			return 'skip';
		} elseif ( $this->getVar( '_InstallDone' ) ) {
			return 'continue';
		} elseif ( $this->parent->request->wasPosted() ) {
			$this->startForm();
			$this->addHTML( "<ul>" );
			$results = $this->parent->performInstallation(
				array( $this, 'startStage' ),
				array( $this, 'endStage' )
			);
			$this->addHTML( "</ul>" );
			// PerformInstallation bails on a fatal, so make sure the last item
			// completed before giving 'next.' Likewise, only provide back on failure
			$lastStep = end( $results );
			$continue = $lastStep->isOK() ? 'continue' : false;
			$back = $lastStep->isOK() ? false : 'back';
			$this->endForm( $continue, $back );
		} else {
			$this->startForm();
			$this->addHTML( $this->parent->getInfoBox( wfMessage( 'config-install-begin' )->plain() ) );
			$this->endForm();
		}

		return true;
	}

	/**
	 * @param string $step
	 */
	public function startStage( $step ) {
		// Messages: config-install-database, config-install-tables, config-install-interwiki,
		// config-install-stats, config-install-keys, config-install-sysop, config-install-mainpage
		$this->addHTML( "<li>" . wfMessage( "config-install-$step" )->escaped() .
			wfMessage( 'ellipsis' )->escaped() );

		if ( $step == 'extension-tables' ) {
			$this->startLiveBox();
		}
	}

	/**
	 * @param string $step
	 * @param Status $status
	 */
	public function endStage( $step, $status ) {
		if ( $step == 'extension-tables' ) {
			$this->endLiveBox();
		}
		$msg = $status->isOk() ? 'config-install-step-done' : 'config-install-step-failed';
		$html = wfMessage( 'word-separator' )->escaped() . wfMessage( $msg )->escaped();
		if ( !$status->isOk() ) {
			$html = "<span class=\"error\">$html</span>";
		}
		$this->addHTML( $html . "</li>\n" );
		if ( !$status->isGood() ) {
			$this->parent->showStatusBox( $status );
		}
	}

}

class WebInstallerComplete extends WebInstallerPage {

	public function execute() {
		// Pop up a dialog box, to make it difficult for the user to forget
		// to download the file
		$lsUrl = $this->getVar( 'wgServer' ) . $this->parent->getURL( array( 'localsettings' => 1 ) );
		if ( isset( $_SERVER['HTTP_USER_AGENT'] ) &&
			strpos( $_SERVER['HTTP_USER_AGENT'], 'MSIE' ) !== false
		) {
			// JS appears to be the only method that works consistently with IE7+
			$this->addHtml( "\n<script>jQuery( function () { location.href = " .
				Xml::encodeJsVar( $lsUrl ) . "; } );</script>\n" );
		} else {
			$this->parent->request->response()->header( "Refresh: 0;url=$lsUrl" );
		}

		$this->startForm();
		$this->parent->disableLinkPopups();
		$this->addHTML(
			$this->parent->getInfoBox(
				wfMessage( 'config-install-done',
					$lsUrl,
					$this->getVar( 'wgServer' ) .
					$this->getVar( 'wgScriptPath' ) . '/index.php',
					'<downloadlink/>'
				)->plain(), 'tick-32.png'
			)
		);
		$this->addHTML( $this->parent->getInfoBox(
			wfMessage( 'config-extension-link' )->text() ) );

		$this->parent->restoreLinkPopups();
		$this->endForm( false, false );
	}

}

class WebInstallerRestart extends WebInstallerPage {

	/**
	 * @return string|null
	 */
	public function execute() {
		$r = $this->parent->request;
		if ( $r->wasPosted() ) {
			$really = $r->getVal( 'submit-restart' );
			if ( $really ) {
				$this->parent->reset();
			}

			return 'continue';
		}

		$this->startForm();
		$s = $this->parent->getWarningBox( wfMessage( 'config-help-restart' )->plain() );
		$this->addHTML( $s );
		$this->endForm( 'restart' );

		return null;
	}

}

abstract class WebInstallerDocument extends WebInstallerPage {

	/**
	 * @return string
	 */
	abstract protected function getFileName();

	public function execute() {
		$text = $this->getFileContents();
		$text = InstallDocFormatter::format( $text );
		$this->parent->output->addWikiText( $text );
		$this->startForm();
		$this->endForm( false );
	}

	/**
	 * @return string
	 */
	public function getFileContents() {
		$file = __DIR__ . '/../../' . $this->getFileName();
		if ( !file_exists( $file ) ) {
			return wfMessage( 'config-nofile', $file )->plain();
		}

		return file_get_contents( $file );
	}

}

class WebInstallerReadme extends WebInstallerDocument {

	/**
	 * @return string
	 */
	protected function getFileName() {
		return 'README';
	}

}

class WebInstallerReleaseNotes extends WebInstallerDocument {

	/**
	 * @throws MWException
	 * @return string
	 */
	protected function getFileName() {
		global $wgVersion;

		if ( !preg_match( '/^(\d+)\.(\d+).*/i', $wgVersion, $result ) ) {
			throw new MWException( 'Variable $wgVersion has an invalid value.' );
		}

		return 'RELEASE-NOTES-' . $result[1] . '.' . $result[2];
	}

}

class WebInstallerUpgradeDoc extends WebInstallerDocument {

	/**
	 * @return string
	 */
	protected function getFileName() {
		return 'UPGRADE';
	}

}

class WebInstallerCopying extends WebInstallerDocument {

	/**
	 * @return string
	 */
	protected function getFileName() {
		return 'COPYING';
	}

=======
>>>>>>> a51acbb6
}<|MERGE_RESOLUTION|>--- conflicted
+++ resolved
@@ -204,1412 +204,4 @@
 		$this->parent->output->flush();
 	}
 
-<<<<<<< HEAD
-}
-
-class WebInstallerLanguage extends WebInstallerPage {
-
-	/**
-	 * @return string|null
-	 */
-	public function execute() {
-		global $wgLang;
-		$r = $this->parent->request;
-		$userLang = $r->getVal( 'uselang' );
-		$contLang = $r->getVal( 'ContLang' );
-
-		$languages = Language::fetchLanguageNames();
-		$lifetime = intval( ini_get( 'session.gc_maxlifetime' ) );
-		if ( !$lifetime ) {
-			$lifetime = 1440; // PHP default
-		}
-
-		if ( $r->wasPosted() ) {
-			# Do session test
-			if ( $this->parent->getSession( 'test' ) === null ) {
-				$requestTime = $r->getVal( 'LanguageRequestTime' );
-				if ( !$requestTime ) {
-					// The most likely explanation is that the user was knocked back
-					// from another page on POST due to session expiry
-					$msg = 'config-session-expired';
-				} elseif ( time() - $requestTime > $lifetime ) {
-					$msg = 'config-session-expired';
-				} else {
-					$msg = 'config-no-session';
-				}
-				$this->parent->showError( $msg, $wgLang->formatTimePeriod( $lifetime ) );
-			} else {
-				if ( isset( $languages[$userLang] ) ) {
-					$this->setVar( '_UserLang', $userLang );
-				}
-				if ( isset( $languages[$contLang] ) ) {
-					$this->setVar( 'wgLanguageCode', $contLang );
-				}
-
-				return 'continue';
-			}
-		} elseif ( $this->parent->showSessionWarning ) {
-			# The user was knocked back from another page to the start
-			# This probably indicates a session expiry
-			$this->parent->showError( 'config-session-expired',
-				$wgLang->formatTimePeriod( $lifetime ) );
-		}
-
-		$this->parent->setSession( 'test', true );
-
-		if ( !isset( $languages[$userLang] ) ) {
-			$userLang = $this->getVar( '_UserLang', 'en' );
-		}
-		if ( !isset( $languages[$contLang] ) ) {
-			$contLang = $this->getVar( 'wgLanguageCode', 'en' );
-		}
-		$this->startForm();
-		$s = Html::hidden( 'LanguageRequestTime', time() ) .
-			$this->getLanguageSelector( 'uselang', 'config-your-language', $userLang,
-				$this->parent->getHelpBox( 'config-your-language-help' ) ) .
-			$this->getLanguageSelector( 'ContLang', 'config-wiki-language', $contLang,
-				$this->parent->getHelpBox( 'config-wiki-language-help' ) );
-		$this->addHTML( $s );
-		$this->endForm( 'continue', false );
-
-		return null;
-	}
-
-	/**
-	 * Get a "<select>" for selecting languages.
-	 *
-	 * @param string $name
-	 * @param string $label
-	 * @param string $selectedCode
-	 * @param string $helpHtml
-	 *
-	 * @return string
-	 */
-	public function getLanguageSelector( $name, $label, $selectedCode, $helpHtml = '' ) {
-		global $wgDummyLanguageCodes;
-
-		$output = $helpHtml;
-
-		$select = new XmlSelect( $name, $name, $selectedCode );
-		$select->setAttribute( 'tabindex', $this->parent->nextTabIndex() );
-
-		$languages = Language::fetchLanguageNames();
-		ksort( $languages );
-		foreach ( $languages as $code => $lang ) {
-			if ( isset( $wgDummyLanguageCodes[$code] ) ) {
-				continue;
-			}
-			$select->addOption( "$code - $lang", $code );
-		}
-
-		$output .= $select->getHTML();
-		return $this->parent->label( $label, $name, $output );
-	}
-
-}
-
-class WebInstallerExistingWiki extends WebInstallerPage {
-
-	/**
-	 * @return string
-	 */
-	public function execute() {
-		// If there is no LocalSettings.php, continue to the installer welcome page
-		$vars = Installer::getExistingLocalSettings();
-		if ( !$vars ) {
-			return 'skip';
-		}
-
-		// Check if the upgrade key supplied to the user has appeared in LocalSettings.php
-		if ( $vars['wgUpgradeKey'] !== false
-			&& $this->getVar( '_UpgradeKeySupplied' )
-			&& $this->getVar( 'wgUpgradeKey' ) === $vars['wgUpgradeKey']
-		) {
-			// It's there, so the user is authorized
-			$status = $this->handleExistingUpgrade( $vars );
-			if ( $status->isOK() ) {
-				return 'skip';
-			} else {
-				$this->startForm();
-				$this->parent->showStatusBox( $status );
-				$this->endForm( 'continue' );
-
-				return 'output';
-			}
-		}
-
-		// If there is no $wgUpgradeKey, tell the user to add one to LocalSettings.php
-		if ( $vars['wgUpgradeKey'] === false ) {
-			if ( $this->getVar( 'wgUpgradeKey', false ) === false ) {
-				$secretKey = $this->getVar( 'wgSecretKey' ); // preserve $wgSecretKey
-				$this->parent->generateKeys();
-				$this->setVar( 'wgSecretKey', $secretKey );
-				$this->setVar( '_UpgradeKeySupplied', true );
-			}
-			$this->startForm();
-			$this->addHTML( $this->parent->getInfoBox(
-				wfMessage( 'config-upgrade-key-missing', "<pre dir=\"ltr\">\$wgUpgradeKey = '" .
-					$this->getVar( 'wgUpgradeKey' ) . "';</pre>" )->plain()
-			) );
-			$this->endForm( 'continue' );
-
-			return 'output';
-		}
-
-		// If there is an upgrade key, but it wasn't supplied, prompt the user to enter it
-
-		$r = $this->parent->request;
-		if ( $r->wasPosted() ) {
-			$key = $r->getText( 'config_wgUpgradeKey' );
-			if ( !$key || $key !== $vars['wgUpgradeKey'] ) {
-				$this->parent->showError( 'config-localsettings-badkey' );
-				$this->showKeyForm();
-
-				return 'output';
-			}
-			// Key was OK
-			$status = $this->handleExistingUpgrade( $vars );
-			if ( $status->isOK() ) {
-				return 'continue';
-			} else {
-				$this->parent->showStatusBox( $status );
-				$this->showKeyForm();
-
-				return 'output';
-			}
-		} else {
-			$this->showKeyForm();
-
-			return 'output';
-		}
-	}
-
-	/**
-	 * Show the "enter key" form
-	 */
-	protected function showKeyForm() {
-		$this->startForm();
-		$this->addHTML(
-			$this->parent->getInfoBox( wfMessage( 'config-localsettings-upgrade' )->plain() ) .
-			'<br />' .
-			$this->parent->getTextBox( array(
-				'var' => 'wgUpgradeKey',
-				'label' => 'config-localsettings-key',
-				'attribs' => array( 'autocomplete' => 'off' ),
-			) )
-		);
-		$this->endForm( 'continue' );
-	}
-
-	/**
-	 * @param string[] $names
-	 * @param mixed[] $vars
-	 *
-	 * @return Status
-	 */
-	protected function importVariables( $names, $vars ) {
-		$status = Status::newGood();
-		foreach ( $names as $name ) {
-			if ( !isset( $vars[$name] ) ) {
-				$status->fatal( 'config-localsettings-incomplete', $name );
-			}
-			$this->setVar( $name, $vars[$name] );
-		}
-
-		return $status;
-	}
-
-	/**
-	 * Initiate an upgrade of the existing database
-	 *
-	 * @param mixed[] $vars Variables from LocalSettings.php
-	 *
-	 * @return Status
-	 */
-	protected function handleExistingUpgrade( $vars ) {
-		// Check $wgDBtype
-		if ( !isset( $vars['wgDBtype'] ) ||
-			!in_array( $vars['wgDBtype'], Installer::getDBTypes() )
-		) {
-			return Status::newFatal( 'config-localsettings-connection-error', '' );
-		}
-
-		// Set the relevant variables from LocalSettings.php
-		$requiredVars = array( 'wgDBtype' );
-		$status = $this->importVariables( $requiredVars, $vars );
-		$installer = $this->parent->getDBInstaller();
-		$status->merge( $this->importVariables( $installer->getGlobalNames(), $vars ) );
-		if ( !$status->isOK() ) {
-			return $status;
-		}
-
-		if ( isset( $vars['wgDBadminuser'] ) ) {
-			$this->setVar( '_InstallUser', $vars['wgDBadminuser'] );
-		} else {
-			$this->setVar( '_InstallUser', $vars['wgDBuser'] );
-		}
-		if ( isset( $vars['wgDBadminpassword'] ) ) {
-			$this->setVar( '_InstallPassword', $vars['wgDBadminpassword'] );
-		} else {
-			$this->setVar( '_InstallPassword', $vars['wgDBpassword'] );
-		}
-
-		// Test the database connection
-		$status = $installer->getConnection();
-		if ( !$status->isOK() ) {
-			// Adjust the error message to explain things correctly
-			$status->replaceMessage( 'config-connection-error',
-				'config-localsettings-connection-error' );
-
-			return $status;
-		}
-
-		// All good
-		$this->setVar( '_ExistingDBSettings', true );
-
-		return $status;
-	}
-
-}
-
-class WebInstallerWelcome extends WebInstallerPage {
-
-	/**
-	 * @return string
-	 */
-	public function execute() {
-		if ( $this->parent->request->wasPosted() ) {
-			if ( $this->getVar( '_Environment' ) ) {
-				return 'continue';
-			}
-		}
-		$this->parent->output->addWikiText( wfMessage( 'config-welcome' )->plain() );
-		$status = $this->parent->doEnvironmentChecks();
-		if ( $status->isGood() ) {
-			$this->parent->output->addHTML( '<span class="success-message">' .
-				wfMessage( 'config-env-good' )->escaped() . '</span>' );
-			$this->parent->output->addWikiText( wfMessage( 'config-copyright',
-				SpecialVersion::getCopyrightAndAuthorList() )->plain() );
-			$this->startForm();
-			$this->endForm();
-		} else {
-			$this->parent->showStatusMessage( $status );
-		}
-
-		return '';
-	}
-
-}
-
-class WebInstallerDBConnect extends WebInstallerPage {
-
-	/**
-	 * @return string|null When string, "skip" or "continue"
-	 */
-	public function execute() {
-		if ( $this->getVar( '_ExistingDBSettings' ) ) {
-			return 'skip';
-		}
-
-		$r = $this->parent->request;
-		if ( $r->wasPosted() ) {
-			$status = $this->submit();
-
-			if ( $status->isGood() ) {
-				$this->setVar( '_UpgradeDone', false );
-
-				return 'continue';
-			} else {
-				$this->parent->showStatusBox( $status );
-			}
-		}
-
-		$this->startForm();
-
-		$types = "<ul class=\"config-settings-block\">\n";
-		$settings = '';
-		$defaultType = $this->getVar( 'wgDBtype' );
-
-		// Messages: config-dbsupport-mysql, config-dbsupport-postgres, config-dbsupport-oracle,
-		// config-dbsupport-sqlite, config-dbsupport-mssql
-		$dbSupport = '';
-		foreach ( Installer::getDBTypes() as $type ) {
-			$dbSupport .= wfMessage( "config-dbsupport-$type" )->plain() . "\n";
-		}
-		$this->addHTML( $this->parent->getInfoBox(
-			wfMessage( 'config-support-info', trim( $dbSupport ) )->text() ) );
-
-		// It's possible that the library for the default DB type is not compiled in.
-		// In that case, instead select the first supported DB type in the list.
-		$compiledDBs = $this->parent->getCompiledDBs();
-		if ( !in_array( $defaultType, $compiledDBs ) ) {
-			$defaultType = $compiledDBs[0];
-		}
-
-		foreach ( $compiledDBs as $type ) {
-			$installer = $this->parent->getDBInstaller( $type );
-			$types .=
-				'<li>' .
-				Xml::radioLabel(
-					$installer->getReadableName(),
-					'DBType',
-					$type,
-					"DBType_$type",
-					$type == $defaultType,
-					array( 'class' => 'dbRadio', 'rel' => "DB_wrapper_$type" )
-				) .
-				"</li>\n";
-
-			// Messages: config-header-mysql, config-header-postgres, config-header-oracle,
-			// config-header-sqlite
-			$settings .= Html::openElement(
-					'div',
-					array(
-						'id' => 'DB_wrapper_' . $type,
-						'class' => 'dbWrapper'
-					)
-				) .
-				Html::element( 'h3', array(), wfMessage( 'config-header-' . $type )->text() ) .
-				$installer->getConnectForm() .
-				"</div>\n";
-		}
-
-		$types .= "</ul><br style=\"clear: left\"/>\n";
-
-		$this->addHTML( $this->parent->label( 'config-db-type', false, $types ) . $settings );
-		$this->endForm();
-
-		return null;
-	}
-
-	/**
-	 * @return Status
-	 */
-	public function submit() {
-		$r = $this->parent->request;
-		$type = $r->getVal( 'DBType' );
-		if ( !$type ) {
-			return Status::newFatal( 'config-invalid-db-type' );
-		}
-		$this->setVar( 'wgDBtype', $type );
-		$installer = $this->parent->getDBInstaller( $type );
-		if ( !$installer ) {
-			return Status::newFatal( 'config-invalid-db-type' );
-		}
-
-		return $installer->submitConnectForm();
-	}
-
-}
-
-class WebInstallerUpgrade extends WebInstallerPage {
-
-	/**
-	 * @return bool Always true.
-	 */
-	public function isSlow() {
-		return true;
-	}
-
-	/**
-	 * @return string|null
-	 */
-	public function execute() {
-		if ( $this->getVar( '_UpgradeDone' ) ) {
-			// Allow regeneration of LocalSettings.php, unless we are working
-			// from a pre-existing LocalSettings.php file and we want to avoid
-			// leaking its contents
-			if ( $this->parent->request->wasPosted() && !$this->getVar( '_ExistingDBSettings' ) ) {
-				// Done message acknowledged
-				return 'continue';
-			} else {
-				// Back button click
-				// Show the done message again
-				// Make them click back again if they want to do the upgrade again
-				$this->showDoneMessage();
-
-				return 'output';
-			}
-		}
-
-		// wgDBtype is generally valid here because otherwise the previous page
-		// (connect) wouldn't have declared its happiness
-		$type = $this->getVar( 'wgDBtype' );
-		$installer = $this->parent->getDBInstaller( $type );
-
-		if ( !$installer->needsUpgrade() ) {
-			return 'skip';
-		}
-
-		if ( $this->parent->request->wasPosted() ) {
-			$installer->preUpgrade();
-
-			$this->startLiveBox();
-			$result = $installer->doUpgrade();
-			$this->endLiveBox();
-
-			if ( $result ) {
-				// If they're going to possibly regenerate LocalSettings, we
-				// need to create the upgrade/secret keys. Bug 26481
-				if ( !$this->getVar( '_ExistingDBSettings' ) ) {
-					$this->parent->generateKeys();
-				}
-				$this->setVar( '_UpgradeDone', true );
-				$this->showDoneMessage();
-
-				return 'output';
-			}
-		}
-
-		$this->startForm();
-		$this->addHTML( $this->parent->getInfoBox(
-			wfMessage( 'config-can-upgrade', $GLOBALS['wgVersion'] )->plain() ) );
-		$this->endForm();
-
-		return null;
-	}
-
-	public function showDoneMessage() {
-		global $wgScriptExtension;
-
-		$this->startForm();
-		$regenerate = !$this->getVar( '_ExistingDBSettings' );
-		if ( $regenerate ) {
-			$msg = 'config-upgrade-done';
-		} else {
-			$msg = 'config-upgrade-done-no-regenerate';
-		}
-		$this->parent->disableLinkPopups();
-		$this->addHTML(
-			$this->parent->getInfoBox(
-				wfMessage( $msg,
-					$this->getVar( 'wgServer' ) .
-					$this->getVar( 'wgScriptPath' ) . '/index' .
-					$wgScriptExtension
-				)->plain(), 'tick-32.png'
-			)
-		);
-		$this->parent->restoreLinkPopups();
-		$this->endForm( $regenerate ? 'regenerate' : false, false );
-	}
-
-}
-
-class WebInstallerDBSettings extends WebInstallerPage {
-
-	/**
-	 * @return string|null
-	 */
-	public function execute() {
-		$installer = $this->parent->getDBInstaller( $this->getVar( 'wgDBtype' ) );
-
-		$r = $this->parent->request;
-		if ( $r->wasPosted() ) {
-			$status = $installer->submitSettingsForm();
-			if ( $status === false ) {
-				return 'skip';
-			} elseif ( $status->isGood() ) {
-				return 'continue';
-			} else {
-				$this->parent->showStatusBox( $status );
-			}
-		}
-
-		$form = $installer->getSettingsForm();
-		if ( $form === false ) {
-			return 'skip';
-		}
-
-		$this->startForm();
-		$this->addHTML( $form );
-		$this->endForm();
-
-		return null;
-	}
-
-}
-
-class WebInstallerName extends WebInstallerPage {
-
-	/**
-	 * @return string
-	 */
-	public function execute() {
-		$r = $this->parent->request;
-		if ( $r->wasPosted() ) {
-			if ( $this->submit() ) {
-				return 'continue';
-			}
-		}
-
-		$this->startForm();
-
-		// Encourage people to not name their site 'MediaWiki' by blanking the
-		// field. I think that was the intent with the original $GLOBALS['wgSitename']
-		// but these two always were the same so had the effect of making the
-		// installer forget $wgSitename when navigating back to this page.
-		if ( $this->getVar( 'wgSitename' ) == 'MediaWiki' ) {
-			$this->setVar( 'wgSitename', '' );
-		}
-
-		// Set wgMetaNamespace to something valid before we show the form.
-		// $wgMetaNamespace defaults to $wgSiteName which is 'MediaWiki'
-		$metaNS = $this->getVar( 'wgMetaNamespace' );
-		$this->setVar(
-			'wgMetaNamespace',
-			wfMessage( 'config-ns-other-default' )->inContentLanguage()->text()
-		);
-
-		$this->addHTML(
-			$this->parent->getTextBox( array(
-				'var' => 'wgSitename',
-				'label' => 'config-site-name',
-				'help' => $this->parent->getHelpBox( 'config-site-name-help' )
-			) ) .
-			// getRadioSet() builds a set of labeled radio buttons.
-			// For grep: The following messages are used as the item labels:
-			// config-ns-site-name, config-ns-generic, config-ns-other
-			$this->parent->getRadioSet( array(
-				'var' => '_NamespaceType',
-				'label' => 'config-project-namespace',
-				'itemLabelPrefix' => 'config-ns-',
-				'values' => array( 'site-name', 'generic', 'other' ),
-				'commonAttribs' => array( 'class' => 'enableForOther',
-					'rel' => 'config_wgMetaNamespace' ),
-				'help' => $this->parent->getHelpBox( 'config-project-namespace-help' )
-			) ) .
-			$this->parent->getTextBox( array(
-				'var' => 'wgMetaNamespace',
-				'label' => '', // @todo Needs a label?
-				'attribs' => array( 'readonly' => 'readonly', 'class' => 'enabledByOther' )
-			) ) .
-			$this->getFieldSetStart( 'config-admin-box' ) .
-			$this->parent->getTextBox( array(
-				'var' => '_AdminName',
-				'label' => 'config-admin-name',
-				'help' => $this->parent->getHelpBox( 'config-admin-help' )
-			) ) .
-			$this->parent->getPasswordBox( array(
-				'var' => '_AdminPassword',
-				'label' => 'config-admin-password',
-			) ) .
-			$this->parent->getPasswordBox( array(
-				'var' => '_AdminPasswordConfirm',
-				'label' => 'config-admin-password-confirm'
-			) ) .
-			$this->parent->getTextBox( array(
-				'var' => '_AdminEmail',
-				'attribs' => array(
-					'dir' => 'ltr',
-				),
-				'label' => 'config-admin-email',
-				'help' => $this->parent->getHelpBox( 'config-admin-email-help' )
-			) ) .
-			$this->parent->getCheckBox( array(
-				'var' => '_Subscribe',
-				'label' => 'config-subscribe',
-				'help' => $this->parent->getHelpBox( 'config-subscribe-help' )
-			) ) .
-			$this->getFieldSetEnd() .
-			$this->parent->getInfoBox( wfMessage( 'config-almost-done' )->text() ) .
-			// getRadioSet() builds a set of labeled radio buttons.
-			// For grep: The following messages are used as the item labels:
-			// config-optional-continue, config-optional-skip
-			$this->parent->getRadioSet( array(
-				'var' => '_SkipOptional',
-				'itemLabelPrefix' => 'config-optional-',
-				'values' => array( 'continue', 'skip' )
-			) )
-		);
-
-		// Restore the default value
-		$this->setVar( 'wgMetaNamespace', $metaNS );
-
-		$this->endForm();
-
-		return 'output';
-	}
-
-	/**
-	 * @return bool
-	 */
-	public function submit() {
-		global $wgPasswordPolicy;
-
-		$retVal = true;
-		$this->parent->setVarsFromRequest( array( 'wgSitename', '_NamespaceType',
-			'_AdminName', '_AdminPassword', '_AdminPasswordConfirm', '_AdminEmail',
-			'_Subscribe', '_SkipOptional', 'wgMetaNamespace' ) );
-
-		// Validate site name
-		if ( strval( $this->getVar( 'wgSitename' ) ) === '' ) {
-			$this->parent->showError( 'config-site-name-blank' );
-			$retVal = false;
-		}
-
-		// Fetch namespace
-		$nsType = $this->getVar( '_NamespaceType' );
-		if ( $nsType == 'site-name' ) {
-			$name = $this->getVar( 'wgSitename' );
-			// Sanitize for namespace
-			// This algorithm should match the JS one in WebInstallerOutput.php
-			$name = preg_replace( '/[\[\]\{\}|#<>%+? ]/', '_', $name );
-			$name = str_replace( '&', '&amp;', $name );
-			$name = preg_replace( '/__+/', '_', $name );
-			$name = ucfirst( trim( $name, '_' ) );
-		} elseif ( $nsType == 'generic' ) {
-			$name = wfMessage( 'config-ns-generic' )->text();
-		} else { // other
-			$name = $this->getVar( 'wgMetaNamespace' );
-		}
-
-		// Validate namespace
-		if ( strpos( $name, ':' ) !== false ) {
-			$good = false;
-		} else {
-			// Title-style validation
-			$title = Title::newFromText( $name );
-			if ( !$title ) {
-				$good = $nsType == 'site-name';
-			} else {
-				$name = $title->getDBkey();
-				$good = true;
-			}
-		}
-		if ( !$good ) {
-			$this->parent->showError( 'config-ns-invalid', $name );
-			$retVal = false;
-		}
-
-		// Make sure it won't conflict with any existing namespaces
-		global $wgContLang;
-		$nsIndex = $wgContLang->getNsIndex( $name );
-		if ( $nsIndex !== false && $nsIndex !== NS_PROJECT ) {
-			$this->parent->showError( 'config-ns-conflict', $name );
-			$retVal = false;
-		}
-
-		$this->setVar( 'wgMetaNamespace', $name );
-
-		// Validate username for creation
-		$name = $this->getVar( '_AdminName' );
-		if ( strval( $name ) === '' ) {
-			$this->parent->showError( 'config-admin-name-blank' );
-			$cname = $name;
-			$retVal = false;
-		} else {
-			$cname = User::getCanonicalName( $name, 'creatable' );
-			if ( $cname === false ) {
-				$this->parent->showError( 'config-admin-name-invalid', $name );
-				$retVal = false;
-			} else {
-				$this->setVar( '_AdminName', $cname );
-			}
-		}
-
-		// Validate password
-		$msg = false;
-		$pwd = $this->getVar( '_AdminPassword' );
-		$user = User::newFromName( $cname );
-		if ( $user ) {
-			$upp = new UserPasswordPolicy(
-				$wgPasswordPolicy['policies'],
-				$wgPasswordPolicy['checks']
-			);
-			$status = $upp->checkUserPasswordForGroups(
-				$user,
-				$pwd,
-				array( 'bureaucrat', 'sysop' )  // per Installer::createSysop()
-			);
-			$valid = $status->isGood() ? true : $status->getMessage();
-		} else {
-			$valid = 'config-admin-name-invalid';
-		}
-		if ( strval( $pwd ) === '' ) {
-			// Provide a more specific and helpful message if password field is left blank
-			$msg = 'config-admin-password-blank';
-		} elseif ( $pwd !== $this->getVar( '_AdminPasswordConfirm' ) ) {
-			$msg = 'config-admin-password-mismatch';
-		} elseif ( $valid !== true ) {
-			$msg = $valid;
-		}
-		if ( $msg !== false ) {
-			call_user_func( array( $this->parent, 'showError' ), $msg );
-			$this->setVar( '_AdminPassword', '' );
-			$this->setVar( '_AdminPasswordConfirm', '' );
-			$retVal = false;
-		}
-
-		// Validate e-mail if provided
-		$email = $this->getVar( '_AdminEmail' );
-		if ( $email && !Sanitizer::validateEmail( $email ) ) {
-			$this->parent->showError( 'config-admin-error-bademail' );
-			$retVal = false;
-		}
-		// If they asked to subscribe to mediawiki-announce but didn't give
-		// an e-mail, show an error. Bug 29332
-		if ( !$email && $this->getVar( '_Subscribe' ) ) {
-			$this->parent->showError( 'config-subscribe-noemail' );
-			$retVal = false;
-		}
-
-		return $retVal;
-	}
-
-}
-
-class WebInstallerOptions extends WebInstallerPage {
-
-	/**
-	 * @return string|null
-	 */
-	public function execute() {
-		if ( $this->getVar( '_SkipOptional' ) == 'skip' ) {
-			$this->submitSkins();
-			return 'skip';
-		}
-		if ( $this->parent->request->wasPosted() ) {
-			if ( $this->submit() ) {
-				return 'continue';
-			}
-		}
-
-		$emailwrapperStyle = $this->getVar( 'wgEnableEmail' ) ? '' : 'display: none';
-		$this->startForm();
-		$this->addHTML(
-			# User Rights
-			// getRadioSet() builds a set of labeled radio buttons.
-			// For grep: The following messages are used as the item labels:
-			// config-profile-wiki, config-profile-no-anon, config-profile-fishbowl, config-profile-private
-			$this->parent->getRadioSet( array(
-				'var' => '_RightsProfile',
-				'label' => 'config-profile',
-				'itemLabelPrefix' => 'config-profile-',
-				'values' => array_keys( $this->parent->rightsProfiles ),
-			) ) .
-			$this->parent->getInfoBox( wfMessage( 'config-profile-help' )->plain() ) .
-
-			# Licensing
-			// getRadioSet() builds a set of labeled radio buttons.
-			// For grep: The following messages are used as the item labels:
-			// config-license-cc-by, config-license-cc-by-sa, config-license-cc-by-nc-sa,
-			// config-license-cc-0, config-license-pd, config-license-gfdl,
-			// config-license-none, config-license-cc-choose
-			$this->parent->getRadioSet( array(
-				'var' => '_LicenseCode',
-				'label' => 'config-license',
-				'itemLabelPrefix' => 'config-license-',
-				'values' => array_keys( $this->parent->licenses ),
-				'commonAttribs' => array( 'class' => 'licenseRadio' ),
-			) ) .
-			$this->getCCChooser() .
-			$this->parent->getHelpBox( 'config-license-help' ) .
-
-			# E-mail
-			$this->getFieldSetStart( 'config-email-settings' ) .
-			$this->parent->getCheckBox( array(
-				'var' => 'wgEnableEmail',
-				'label' => 'config-enable-email',
-				'attribs' => array( 'class' => 'showHideRadio', 'rel' => 'emailwrapper' ),
-			) ) .
-			$this->parent->getHelpBox( 'config-enable-email-help' ) .
-			"<div id=\"emailwrapper\" style=\"$emailwrapperStyle\">" .
-			$this->parent->getTextBox( array(
-				'var' => 'wgPasswordSender',
-				'label' => 'config-email-sender'
-			) ) .
-			$this->parent->getHelpBox( 'config-email-sender-help' ) .
-			$this->parent->getCheckBox( array(
-				'var' => 'wgEnableUserEmail',
-				'label' => 'config-email-user',
-			) ) .
-			$this->parent->getHelpBox( 'config-email-user-help' ) .
-			$this->parent->getCheckBox( array(
-				'var' => 'wgEnotifUserTalk',
-				'label' => 'config-email-usertalk',
-			) ) .
-			$this->parent->getHelpBox( 'config-email-usertalk-help' ) .
-			$this->parent->getCheckBox( array(
-				'var' => 'wgEnotifWatchlist',
-				'label' => 'config-email-watchlist',
-			) ) .
-			$this->parent->getHelpBox( 'config-email-watchlist-help' ) .
-			$this->parent->getCheckBox( array(
-				'var' => 'wgEmailAuthentication',
-				'label' => 'config-email-auth',
-			) ) .
-			$this->parent->getHelpBox( 'config-email-auth-help' ) .
-			"</div>" .
-			$this->getFieldSetEnd()
-		);
-
-		$skins = $this->parent->findExtensions( 'skins' );
-		$skinHtml = $this->getFieldSetStart( 'config-skins' );
-
-		$skinNames = array_map( 'strtolower', $skins );
-		$chosenSkinName = $this->getVar( 'wgDefaultSkin', $this->parent->getDefaultSkin( $skinNames ) );
-
-		if ( $skins ) {
-			$radioButtons = $this->parent->getRadioElements( array(
-				'var' => 'wgDefaultSkin',
-				'itemLabels' => array_fill_keys( $skinNames, 'config-skins-use-as-default' ),
-				'values' => $skinNames,
-				'value' => $chosenSkinName,
-			) );
-
-			foreach ( $skins as $skin ) {
-				$skinHtml .=
-					'<div class="config-skins-item">' .
-					$this->parent->getCheckBox( array(
-						'var' => "skin-$skin",
-						'rawtext' => $skin,
-						'value' => $this->getVar( "skin-$skin", true ), // all found skins enabled by default
-					) ) .
-					'<div class="config-skins-use-as-default">' . $radioButtons[strtolower( $skin )] . '</div>' .
-					'</div>';
-			}
-		} else {
-			$skinHtml .=
-				$this->parent->getWarningBox( wfMessage( 'config-skins-missing' )->plain() ) .
-				Html::hidden( 'config_wgDefaultSkin', $chosenSkinName );
-		}
-
-		$skinHtml .= $this->parent->getHelpBox( 'config-skins-help' ) .
-			$this->getFieldSetEnd();
-		$this->addHTML( $skinHtml );
-
-		$extensions = $this->parent->findExtensions();
-
-		if ( $extensions ) {
-			$extHtml = $this->getFieldSetStart( 'config-extensions' );
-
-			foreach ( $extensions as $ext ) {
-				$extHtml .= $this->parent->getCheckBox( array(
-					'var' => "ext-$ext",
-					'rawtext' => $ext,
-				) );
-			}
-
-			$extHtml .= $this->parent->getHelpBox( 'config-extensions-help' ) .
-				$this->getFieldSetEnd();
-			$this->addHTML( $extHtml );
-		}
-
-		// Having / in paths in Windows looks funny :)
-		$this->setVar( 'wgDeletedDirectory',
-			str_replace(
-				'/', DIRECTORY_SEPARATOR,
-				$this->getVar( 'wgDeletedDirectory' )
-			)
-		);
-
-		$uploadwrapperStyle = $this->getVar( 'wgEnableUploads' ) ? '' : 'display: none';
-		$this->addHTML(
-			# Uploading
-			$this->getFieldSetStart( 'config-upload-settings' ) .
-			$this->parent->getCheckBox( array(
-				'var' => 'wgEnableUploads',
-				'label' => 'config-upload-enable',
-				'attribs' => array( 'class' => 'showHideRadio', 'rel' => 'uploadwrapper' ),
-				'help' => $this->parent->getHelpBox( 'config-upload-help' )
-			) ) .
-			'<div id="uploadwrapper" style="' . $uploadwrapperStyle . '">' .
-			$this->parent->getTextBox( array(
-				'var' => 'wgDeletedDirectory',
-				'label' => 'config-upload-deleted',
-				'attribs' => array( 'dir' => 'ltr' ),
-				'help' => $this->parent->getHelpBox( 'config-upload-deleted-help' )
-			) ) .
-			'</div>' .
-			$this->parent->getTextBox( array(
-				'var' => 'wgLogo',
-				'label' => 'config-logo',
-				'attribs' => array( 'dir' => 'ltr' ),
-				'help' => $this->parent->getHelpBox( 'config-logo-help' )
-			) )
-		);
-		$this->addHTML(
-			$this->parent->getCheckBox( array(
-				'var' => 'wgUseInstantCommons',
-				'label' => 'config-instantcommons',
-				'help' => $this->parent->getHelpBox( 'config-instantcommons-help' )
-			) ) .
-			$this->getFieldSetEnd()
-		);
-
-		$caches = array( 'none' );
-		if ( count( $this->getVar( '_Caches' ) ) ) {
-			$caches[] = 'accel';
-		}
-		$caches[] = 'memcached';
-
-		// We'll hide/show this on demand when the value changes, see config.js.
-		$cacheval = $this->getVar( 'wgMainCacheType' );
-		if ( !$cacheval ) {
-			// We need to set a default here; but don't hardcode it
-			// or we lose it every time we reload the page for validation
-			// or going back!
-			$cacheval = 'none';
-		}
-		$hidden = ( $cacheval == 'memcached' ) ? '' : 'display: none';
-		$this->addHTML(
-			# Advanced settings
-			$this->getFieldSetStart( 'config-advanced-settings' ) .
-			# Object cache settings
-			// getRadioSet() builds a set of labeled radio buttons.
-			// For grep: The following messages are used as the item labels:
-			// config-cache-none, config-cache-accel, config-cache-memcached
-			$this->parent->getRadioSet( array(
-				'var' => 'wgMainCacheType',
-				'label' => 'config-cache-options',
-				'itemLabelPrefix' => 'config-cache-',
-				'values' => $caches,
-				'value' => $cacheval,
-			) ) .
-			$this->parent->getHelpBox( 'config-cache-help' ) .
-			"<div id=\"config-memcachewrapper\" style=\"$hidden\">" .
-			$this->parent->getTextArea( array(
-				'var' => '_MemCachedServers',
-				'label' => 'config-memcached-servers',
-				'help' => $this->parent->getHelpBox( 'config-memcached-help' )
-			) ) .
-			'</div>' .
-			$this->getFieldSetEnd()
-		);
-		$this->endForm();
-
-		return null;
-	}
-
-	/**
-	 * @return string
-	 */
-	public function getCCPartnerUrl() {
-		$server = $this->getVar( 'wgServer' );
-		$exitUrl = $server . $this->parent->getUrl( array(
-			'page' => 'Options',
-			'SubmitCC' => 'indeed',
-			'config__LicenseCode' => 'cc',
-			'config_wgRightsUrl' => '[license_url]',
-			'config_wgRightsText' => '[license_name]',
-			'config_wgRightsIcon' => '[license_button]',
-		) );
-		$styleUrl = $server . dirname( dirname( $this->parent->getUrl() ) ) .
-			'/mw-config/config-cc.css';
-		$iframeUrl = '//creativecommons.org/license/?' .
-			wfArrayToCgi( array(
-				'partner' => 'MediaWiki',
-				'exit_url' => $exitUrl,
-				'lang' => $this->getVar( '_UserLang' ),
-				'stylesheet' => $styleUrl,
-			) );
-
-		return $iframeUrl;
-	}
-
-	/**
-	 * @return string
-	 */
-	public function getCCChooser() {
-		$iframeAttribs = array(
-			'class' => 'config-cc-iframe',
-			'name' => 'config-cc-iframe',
-			'id' => 'config-cc-iframe',
-			'frameborder' => 0,
-			'width' => '100%',
-			'height' => '100%',
-		);
-		if ( $this->getVar( '_CCDone' ) ) {
-			$iframeAttribs['src'] = $this->parent->getUrl( array( 'ShowCC' => 'yes' ) );
-		} else {
-			$iframeAttribs['src'] = $this->getCCPartnerUrl();
-		}
-		$wrapperStyle = ( $this->getVar( '_LicenseCode' ) == 'cc-choose' ) ? '' : 'display: none';
-
-		return "<div class=\"config-cc-wrapper\" id=\"config-cc-wrapper\" style=\"$wrapperStyle\">\n" .
-			Html::element( 'iframe', $iframeAttribs, '', false /* not short */ ) .
-			"</div>\n";
-	}
-
-	/**
-	 * @return string
-	 */
-	public function getCCDoneBox() {
-		$js = "parent.document.getElementById('config-cc-wrapper').style.height = '$1';";
-		// If you change this height, also change it in config.css
-		$expandJs = str_replace( '$1', '54em', $js );
-		$reduceJs = str_replace( '$1', '70px', $js );
-
-		return '<p>' .
-			Html::element( 'img', array( 'src' => $this->getVar( 'wgRightsIcon' ) ) ) .
-			'&#160;&#160;' .
-			htmlspecialchars( $this->getVar( 'wgRightsText' ) ) .
-			"</p>\n" .
-			"<p style=\"text-align: center;\">" .
-			Html::element( 'a',
-				array(
-					'href' => $this->getCCPartnerUrl(),
-					'onclick' => $expandJs,
-				),
-				wfMessage( 'config-cc-again' )->text()
-			) .
-			"</p>\n" .
-			"<script>\n" .
-			# Reduce the wrapper div height
-			htmlspecialchars( $reduceJs ) .
-			"\n" .
-			"</script>\n";
-	}
-
-	public function submitCC() {
-		$newValues = $this->parent->setVarsFromRequest(
-			array( 'wgRightsUrl', 'wgRightsText', 'wgRightsIcon' ) );
-		if ( count( $newValues ) != 3 ) {
-			$this->parent->showError( 'config-cc-error' );
-
-			return;
-		}
-		$this->setVar( '_CCDone', true );
-		$this->addHTML( $this->getCCDoneBox() );
-	}
-
-	/**
-	 * If the user skips this installer page, we still need to set up the default skins, but ignore
-	 * everything else.
-	 *
-	 * @return bool
-	 */
-	public function submitSkins() {
-		$skins = $this->parent->findExtensions( 'skins' );
-		$this->parent->setVar( '_Skins', $skins );
-
-		if ( $skins ) {
-			$skinNames = array_map( 'strtolower', $skins );
-			$this->parent->setVar( 'wgDefaultSkin', $this->parent->getDefaultSkin( $skinNames ) );
-		}
-
-		return true;
-	}
-
-	/**
-	 * @return bool
-	 */
-	public function submit() {
-		$this->parent->setVarsFromRequest( array( '_RightsProfile', '_LicenseCode',
-			'wgEnableEmail', 'wgPasswordSender', 'wgEnableUploads', 'wgLogo',
-			'wgEnableUserEmail', 'wgEnotifUserTalk', 'wgEnotifWatchlist',
-			'wgEmailAuthentication', 'wgMainCacheType', '_MemCachedServers',
-			'wgUseInstantCommons', 'wgDefaultSkin' ) );
-
-		$retVal = true;
-
-		if ( !array_key_exists( $this->getVar( '_RightsProfile' ), $this->parent->rightsProfiles ) ) {
-			reset( $this->parent->rightsProfiles );
-			$this->setVar( '_RightsProfile', key( $this->parent->rightsProfiles ) );
-		}
-
-		$code = $this->getVar( '_LicenseCode' );
-		if ( $code == 'cc-choose' ) {
-			if ( !$this->getVar( '_CCDone' ) ) {
-				$this->parent->showError( 'config-cc-not-chosen' );
-				$retVal = false;
-			}
-		} elseif ( array_key_exists( $code, $this->parent->licenses ) ) {
-			// Messages:
-			// config-license-cc-by, config-license-cc-by-sa, config-license-cc-by-nc-sa,
-			// config-license-cc-0, config-license-pd, config-license-gfdl, config-license-none,
-			// config-license-cc-choose
-			$entry = $this->parent->licenses[$code];
-			if ( isset( $entry['text'] ) ) {
-				$this->setVar( 'wgRightsText', $entry['text'] );
-			} else {
-				$this->setVar( 'wgRightsText', wfMessage( 'config-license-' . $code )->text() );
-			}
-			$this->setVar( 'wgRightsUrl', $entry['url'] );
-			$this->setVar( 'wgRightsIcon', $entry['icon'] );
-		} else {
-			$this->setVar( 'wgRightsText', '' );
-			$this->setVar( 'wgRightsUrl', '' );
-			$this->setVar( 'wgRightsIcon', '' );
-		}
-
-		$skinsAvailable = $this->parent->findExtensions( 'skins' );
-		$skinsToInstall = array();
-		foreach ( $skinsAvailable as $skin ) {
-			$this->parent->setVarsFromRequest( array( "skin-$skin" ) );
-			if ( $this->getVar( "skin-$skin" ) ) {
-				$skinsToInstall[] = $skin;
-			}
-		}
-		$this->parent->setVar( '_Skins', $skinsToInstall );
-
-		if ( !$skinsToInstall && $skinsAvailable ) {
-			$this->parent->showError( 'config-skins-must-enable-some' );
-			$retVal = false;
-		}
-		$defaultSkin = $this->getVar( 'wgDefaultSkin' );
-		$skinsToInstallLowercase = array_map( 'strtolower', $skinsToInstall );
-		if ( $skinsToInstall && array_search( $defaultSkin, $skinsToInstallLowercase ) === false ) {
-			$this->parent->showError( 'config-skins-must-enable-default' );
-			$retVal = false;
-		}
-
-		$extsAvailable = $this->parent->findExtensions();
-		$extsToInstall = array();
-		foreach ( $extsAvailable as $ext ) {
-			$this->parent->setVarsFromRequest( array( "ext-$ext" ) );
-			if ( $this->getVar( "ext-$ext" ) ) {
-				$extsToInstall[] = $ext;
-			}
-		}
-		$this->parent->setVar( '_Extensions', $extsToInstall );
-
-		if ( $this->getVar( 'wgMainCacheType' ) == 'memcached' ) {
-			$memcServers = explode( "\n", $this->getVar( '_MemCachedServers' ) );
-			if ( !$memcServers ) {
-				$this->parent->showError( 'config-memcache-needservers' );
-				$retVal = false;
-			}
-
-			foreach ( $memcServers as $server ) {
-				$memcParts = explode( ":", $server, 2 );
-				if ( !isset( $memcParts[0] )
-					|| ( !IP::isValid( $memcParts[0] )
-						&& ( gethostbyname( $memcParts[0] ) == $memcParts[0] ) )
-				) {
-					$this->parent->showError( 'config-memcache-badip', $memcParts[0] );
-					$retVal = false;
-				} elseif ( !isset( $memcParts[1] ) ) {
-					$this->parent->showError( 'config-memcache-noport', $memcParts[0] );
-					$retVal = false;
-				} elseif ( $memcParts[1] < 1 || $memcParts[1] > 65535 ) {
-					$this->parent->showError( 'config-memcache-badport', 1, 65535 );
-					$retVal = false;
-				}
-			}
-		}
-
-		return $retVal;
-	}
-
-}
-
-class WebInstallerInstall extends WebInstallerPage {
-
-	/**
-	 * @return bool Always true.
-	 */
-	public function isSlow() {
-		return true;
-	}
-
-	/**
-	 * @return string|bool
-	 */
-	public function execute() {
-		if ( $this->getVar( '_UpgradeDone' ) ) {
-			return 'skip';
-		} elseif ( $this->getVar( '_InstallDone' ) ) {
-			return 'continue';
-		} elseif ( $this->parent->request->wasPosted() ) {
-			$this->startForm();
-			$this->addHTML( "<ul>" );
-			$results = $this->parent->performInstallation(
-				array( $this, 'startStage' ),
-				array( $this, 'endStage' )
-			);
-			$this->addHTML( "</ul>" );
-			// PerformInstallation bails on a fatal, so make sure the last item
-			// completed before giving 'next.' Likewise, only provide back on failure
-			$lastStep = end( $results );
-			$continue = $lastStep->isOK() ? 'continue' : false;
-			$back = $lastStep->isOK() ? false : 'back';
-			$this->endForm( $continue, $back );
-		} else {
-			$this->startForm();
-			$this->addHTML( $this->parent->getInfoBox( wfMessage( 'config-install-begin' )->plain() ) );
-			$this->endForm();
-		}
-
-		return true;
-	}
-
-	/**
-	 * @param string $step
-	 */
-	public function startStage( $step ) {
-		// Messages: config-install-database, config-install-tables, config-install-interwiki,
-		// config-install-stats, config-install-keys, config-install-sysop, config-install-mainpage
-		$this->addHTML( "<li>" . wfMessage( "config-install-$step" )->escaped() .
-			wfMessage( 'ellipsis' )->escaped() );
-
-		if ( $step == 'extension-tables' ) {
-			$this->startLiveBox();
-		}
-	}
-
-	/**
-	 * @param string $step
-	 * @param Status $status
-	 */
-	public function endStage( $step, $status ) {
-		if ( $step == 'extension-tables' ) {
-			$this->endLiveBox();
-		}
-		$msg = $status->isOk() ? 'config-install-step-done' : 'config-install-step-failed';
-		$html = wfMessage( 'word-separator' )->escaped() . wfMessage( $msg )->escaped();
-		if ( !$status->isOk() ) {
-			$html = "<span class=\"error\">$html</span>";
-		}
-		$this->addHTML( $html . "</li>\n" );
-		if ( !$status->isGood() ) {
-			$this->parent->showStatusBox( $status );
-		}
-	}
-
-}
-
-class WebInstallerComplete extends WebInstallerPage {
-
-	public function execute() {
-		// Pop up a dialog box, to make it difficult for the user to forget
-		// to download the file
-		$lsUrl = $this->getVar( 'wgServer' ) . $this->parent->getURL( array( 'localsettings' => 1 ) );
-		if ( isset( $_SERVER['HTTP_USER_AGENT'] ) &&
-			strpos( $_SERVER['HTTP_USER_AGENT'], 'MSIE' ) !== false
-		) {
-			// JS appears to be the only method that works consistently with IE7+
-			$this->addHtml( "\n<script>jQuery( function () { location.href = " .
-				Xml::encodeJsVar( $lsUrl ) . "; } );</script>\n" );
-		} else {
-			$this->parent->request->response()->header( "Refresh: 0;url=$lsUrl" );
-		}
-
-		$this->startForm();
-		$this->parent->disableLinkPopups();
-		$this->addHTML(
-			$this->parent->getInfoBox(
-				wfMessage( 'config-install-done',
-					$lsUrl,
-					$this->getVar( 'wgServer' ) .
-					$this->getVar( 'wgScriptPath' ) . '/index.php',
-					'<downloadlink/>'
-				)->plain(), 'tick-32.png'
-			)
-		);
-		$this->addHTML( $this->parent->getInfoBox(
-			wfMessage( 'config-extension-link' )->text() ) );
-
-		$this->parent->restoreLinkPopups();
-		$this->endForm( false, false );
-	}
-
-}
-
-class WebInstallerRestart extends WebInstallerPage {
-
-	/**
-	 * @return string|null
-	 */
-	public function execute() {
-		$r = $this->parent->request;
-		if ( $r->wasPosted() ) {
-			$really = $r->getVal( 'submit-restart' );
-			if ( $really ) {
-				$this->parent->reset();
-			}
-
-			return 'continue';
-		}
-
-		$this->startForm();
-		$s = $this->parent->getWarningBox( wfMessage( 'config-help-restart' )->plain() );
-		$this->addHTML( $s );
-		$this->endForm( 'restart' );
-
-		return null;
-	}
-
-}
-
-abstract class WebInstallerDocument extends WebInstallerPage {
-
-	/**
-	 * @return string
-	 */
-	abstract protected function getFileName();
-
-	public function execute() {
-		$text = $this->getFileContents();
-		$text = InstallDocFormatter::format( $text );
-		$this->parent->output->addWikiText( $text );
-		$this->startForm();
-		$this->endForm( false );
-	}
-
-	/**
-	 * @return string
-	 */
-	public function getFileContents() {
-		$file = __DIR__ . '/../../' . $this->getFileName();
-		if ( !file_exists( $file ) ) {
-			return wfMessage( 'config-nofile', $file )->plain();
-		}
-
-		return file_get_contents( $file );
-	}
-
-}
-
-class WebInstallerReadme extends WebInstallerDocument {
-
-	/**
-	 * @return string
-	 */
-	protected function getFileName() {
-		return 'README';
-	}
-
-}
-
-class WebInstallerReleaseNotes extends WebInstallerDocument {
-
-	/**
-	 * @throws MWException
-	 * @return string
-	 */
-	protected function getFileName() {
-		global $wgVersion;
-
-		if ( !preg_match( '/^(\d+)\.(\d+).*/i', $wgVersion, $result ) ) {
-			throw new MWException( 'Variable $wgVersion has an invalid value.' );
-		}
-
-		return 'RELEASE-NOTES-' . $result[1] . '.' . $result[2];
-	}
-
-}
-
-class WebInstallerUpgradeDoc extends WebInstallerDocument {
-
-	/**
-	 * @return string
-	 */
-	protected function getFileName() {
-		return 'UPGRADE';
-	}
-
-}
-
-class WebInstallerCopying extends WebInstallerDocument {
-
-	/**
-	 * @return string
-	 */
-	protected function getFileName() {
-		return 'COPYING';
-	}
-
-=======
->>>>>>> a51acbb6
 }