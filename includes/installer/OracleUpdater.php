--- conflicted
+++ resolved
@@ -126,8 +126,6 @@
 			// 1.30
 			[ 'doAutoIncrementTriggers' ],
 			[ 'addIndex', 'site_stats', 'PRIMARY', 'patch-site_stats-pk.sql' ],
-<<<<<<< HEAD
-=======
 
 			// Should have been in 1.30
 			[ 'addTable', 'comment', 'patch-comment-table.sql' ],
@@ -149,7 +147,6 @@
 			[ 'populateArchiveRevId' ],
 			[ 'addIndex', 'recentchanges', 'rc_namespace_title_timestamp',
 				'patch-recentchanges-nttindex.sql' ],
->>>>>>> eb4d2059
 
 			// KEEP THIS AT THE BOTTOM!!
 			[ 'doRebuildDuplicateFunction' ],
