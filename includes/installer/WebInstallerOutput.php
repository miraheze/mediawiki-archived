<?php
/**
 * Output handler for the web installer.
 *
 * This program is free software; you can redistribute it and/or modify
 * it under the terms of the GNU General Public License as published by
 * the Free Software Foundation; either version 2 of the License, or
 * (at your option) any later version.
 *
 * This program is distributed in the hope that it will be useful,
 * but WITHOUT ANY WARRANTY; without even the implied warranty of
 * MERCHANTABILITY or FITNESS FOR A PARTICULAR PURPOSE. See the
 * GNU General Public License for more details.
 *
 * You should have received a copy of the GNU General Public License along
 * with this program; if not, write to the Free Software Foundation, Inc.,
 * 51 Franklin Street, Fifth Floor, Boston, MA 02110-1301, USA.
 * http://www.gnu.org/copyleft/gpl.html
 *
 * @file
 * @ingroup Installer
 */

use MediaWiki\MediaWikiServices;

/**
 * Output class modelled on OutputPage.
 *
 * I've opted to use a distinct class rather than derive from OutputPage here in
 * the interests of separation of concerns: if we used a subclass, there would be
 * quite a lot of things you could do in OutputPage that would break the installer,
 * that wouldn't be immediately obvious.
 *
 * @ingroup Installer
 * @since 1.17
 * @internal
 */
class WebInstallerOutput {

	/**
	 * The WebInstaller object this WebInstallerOutput is used by.
	 *
	 * @var WebInstaller
	 */
	public $parent;

	/**
	 * Buffered contents that haven't been output yet
	 * @var string
	 */
	private $contents = '';

	/**
	 * Has the header (or short header) been output?
	 * @var bool
	 */
	private $headerDone = false;

	/**
	 * @var string
	 */
	public $redirectTarget;

	/**
	 * Does the current page need to allow being used as a frame?
	 * If not, X-Frame-Options will be output to forbid it.
	 *
	 * @var bool
	 */
	public $allowFrames = false;

	/**
	 * Whether to use the limited header (used during CC license callbacks)
	 * @var bool
	 */
	private $useShortHeader = false;

	/**
	 * @param WebInstaller $parent
	 */
	public function __construct( WebInstaller $parent ) {
		$this->parent = $parent;
	}

	/**
	 * @param string $html
	 */
	public function addHTML( $html ) {
		$this->contents .= $html;
		$this->flush();
	}

	/**
	 * @param string $text
	 * @since 1.32
	 */
	public function addWikiTextAsInterface( $text ) {
		$this->addHTML( $this->parent->parse( $text ) );
	}

	/**
	 * @param string $html
	 */
	public function addHTMLNoFlush( $html ) {
		$this->contents .= $html;
	}

	/**
	 * @param string $url
	 *
	 * @throws MWException
	 */
	public function redirect( $url ) {
		if ( $this->headerDone ) {
			throw new MWException( __METHOD__ . ' called after sending headers' );
		}
		$this->redirectTarget = $url;
	}

	public function output() {
		$this->flush();

		if ( !$this->redirectTarget ) {
			$this->outputFooter();
		}
	}

	/**
	 * Get the stylesheet of the MediaWiki skin.
	 *
	 * @return string
	 */
	public function getCSS() {
		$resourceLoader = MediaWikiServices::getInstance()->getResourceLoader();

		$rlContext = new ResourceLoaderContext( $resourceLoader, new FauxRequest( [
			'debug' => 'true',
			'lang' => $this->getLanguage()->getCode(),
			'only' => 'styles',
		] ) );

		$module = new ResourceLoaderSkinModule( [
			'features' => [
				'elements',
				'interface-message-box'
			],
			'styles' => [
				'mw-config/config.css',
			],
		] );
<<<<<<< HEAD
=======
		$module->setConfig( $resourceLoader->getConfig() );
>>>>>>> ea72c9b6

		// Based on: ResourceLoaderFileModule::getStyles (without the DB query)
		$styles = ResourceLoader::makeCombinedStyles(
			$module->readStyleFiles(
				$module->getStyleFiles( $rlContext ),
				$rlContext
		) );

		return implode( "\n", $styles );
	}

	/**
	 * "<link>" to index.php?css=1 for the "<head>"
	 *
	 * @return string
	 */
	private function getCssUrl() {
		return Html::linkedStyle( $this->parent->getUrl( [ 'css' => 1 ] ) );
	}

	public function useShortHeader( $use = true ) {
		$this->useShortHeader = $use;
	}

	public function allowFrames( $allow = true ) {
		$this->allowFrames = $allow;
	}

	public function flush() {
		if ( !$this->headerDone ) {
			$this->outputHeader();
		}
		if ( !$this->redirectTarget && strlen( $this->contents ) ) {
			echo $this->contents;
			flush();
			$this->contents = '';
		}
	}

	/**
	 * @since 1.33
	 * @return Language
	 */
	private function getLanguage() {
		global $wgLang;

		return is_object( $wgLang ) ? $wgLang
			: MediaWikiServices::getInstance()->getLanguageFactory()->getLanguage( 'en' );
	}

	/**
	 * @return string[]
	 */
	public function getHeadAttribs() {
		return [
			'dir' => $this->getLanguage()->getDir(),
			'lang' => $this->getLanguage()->getHtmlCode(),
		];
	}

	/**
	 * Get whether the header has been output
	 *
	 * @return bool
	 */
	public function headerDone() {
		return $this->headerDone;
	}

	public function outputHeader() {
		$this->headerDone = true;
		$this->parent->request->response()->header( 'Content-Type: text/html; charset=utf-8' );

		if ( !$this->allowFrames ) {
			$this->parent->request->response()->header( 'X-Frame-Options: DENY' );
		}

		if ( $this->redirectTarget ) {
			$this->parent->request->response()->header( 'Location: ' . $this->redirectTarget );

			return;
		}

		if ( $this->useShortHeader ) {
			$this->outputShortHeader();

			return;
		}

?>
<?php echo Html::htmlHeader( $this->getHeadAttribs() ); ?>

<head>
	<meta name="robots" content="noindex, nofollow" />
	<meta http-equiv="Content-type" content="text/html; charset=utf-8" />
	<title><?php $this->outputTitle(); ?></title>
	<?php echo $this->getCssUrl() . "\n"; ?>
	<?php echo $this->getJQuery() . "\n"; ?>
	<?php echo Html::linkedScript( 'config.js' ) . "\n"; ?>
</head>

<?php echo Html::openElement( 'body', [ 'class' => $this->getLanguage()->getDir() ] ) . "\n"; ?>
<div id="mw-page-base"></div>
<div id="mw-head-base"></div>
<div id="content" class="mw-body" role="main">
<div id="bodyContent" class="mw-body-content">

<h1><?php $this->outputTitle(); ?></h1>
<?php
	}

	public function outputFooter() {
		if ( $this->useShortHeader ) {
			echo Html::closeElement( 'body' ) . Html::closeElement( 'html' );

			return;
		}
?>

</div></div>

<div id="mw-panel">
	<div class="portal" id="p-logo">
		<a href="https://www.mediawiki.org/" title="Main Page"></a>
	</div>
<?php
	$message = wfMessage( 'config-sidebar' )->plain();
	// Section 1: External links
	// @todo FIXME: Migrate to plain link label messages (T227297).
	foreach ( explode( '----', $message ) as $section ) {
		echo '<div class="portal"><div class="body">';
		echo $this->parent->parse( $section, true );
		echo '</div></div>';
	}
	// Section 2: Installer pages
	echo '<div class="portal"><div class="body"><ul>';
	foreach ( [
		'config-sidebar-relnotes' => 'ReleaseNotes',
		'config-sidebar-license' => 'Copying',
		'config-sidebar-upgrade' => 'UpgradeDoc',
	] as $msgKey => $pageName ) {
		echo $this->parent->makeLinkItem(
			$this->parent->getDocUrl( $pageName ),
			wfMessage( $msgKey )->text()
		);
	}
	echo '</ul></div></div>';
?>
</div>

<?php
		echo Html::closeElement( 'body' ) . Html::closeElement( 'html' );
	}

	public function outputShortHeader() {
?>
<?php echo Html::htmlHeader( $this->getHeadAttribs() ); ?>

<head>
	<meta name="robots" content="noindex, nofollow" />
	<meta http-equiv="Content-type" content="text/html; charset=utf-8" />
	<title><?php $this->outputTitle(); ?></title>
	<?php echo $this->getCssUrl() . "\n"; ?>
	<?php echo $this->getJQuery() . "\n"; ?>
	<?php echo Html::linkedScript( 'config.js' ) . "\n"; ?>
</head>

<body style="background-image: none">
<?php
	}

	public function outputTitle() {
		echo wfMessage( 'config-title', MW_VERSION )->escaped();
	}

	/**
	 * @return string
	 */
	public function getJQuery() {
		return Html::linkedScript( "../resources/lib/jquery/jquery.js" );
	}

}<|MERGE_RESOLUTION|>--- conflicted
+++ resolved
@@ -148,10 +148,7 @@
 				'mw-config/config.css',
 			],
 		] );
-<<<<<<< HEAD
-=======
 		$module->setConfig( $resourceLoader->getConfig() );
->>>>>>> ea72c9b6
 
 		// Based on: ResourceLoaderFileModule::getStyles (without the DB query)
 		$styles = ResourceLoader::makeCombinedStyles(
