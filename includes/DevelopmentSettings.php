<?php
/**
 * Extra settings useful for MediaWiki development.
 *
 * To enable built-in debug and development settings, add the
 * following to your LocalSettings.php file.
 *
 *     require "$IP/includes/DevelopmentSettings.php";
 *
 * Alternatively, if running phpunit.php (or another Maintenance script),
 * you can use the --mwdebug option to automatically load these settings.
 *
 * @file
 */

/**
 * Debugging for PHP
 */

// Enable showing of errors
error_reporting( -1 );
ini_set( 'display_errors', 1 );

/**
 * Debugging for MediaWiki
 */

global $wgDevelopmentWarnings, $wgShowExceptionDetails, $wgShowHostnames,
    $wgDebugRawPage, $wgCommandLineMode, $wgDebugLogFile,
    $wgDBerrorLog, $wgDebugLogGroups, $wgLocalisationCacheConf;

// Use of wfWarn() should cause tests to fail
$wgDevelopmentWarnings = true;

// Enable showing of errors
$wgShowExceptionDetails = true;
$wgShowHostnames = true;
$wgDebugRawPage = true; // T49960

// Enable log files
$logDir = getenv( 'MW_LOG_DIR' );
if ( $logDir ) {
<<<<<<< HEAD
    if ( $wgCommandLineMode ) {
        $wgDebugLogFile = "$logDir/mw-debug-cli.log";
    } else {
        $wgDebugLogFile = "$logDir/mw-debug-www.log";
    }
    $wgDBerrorLog = "$logDir/mw-dberror.log";
    $wgDebugLogGroups['ratelimit'] = "$logDir/mw-ratelimit.log";
    $wgDebugLogGroups['exception'] = "$logDir/mw-exception.log";
    $wgDebugLogGroups['error'] = "$logDir/mw-error.log";
=======
	if ( $wgCommandLineMode ) {
		$wgDebugLogFile = "$logDir/mw-debug-cli.log";
	} else {
		$wgDebugLogFile = "$logDir/mw-debug-www.log";
	}
	$wgDBerrorLog = "$logDir/mw-dberror.log";
	$wgDebugLogGroups['ratelimit'] = "$logDir/mw-ratelimit.log";
	$wgDebugLogGroups['error'] = "$logDir/mw-error.log";
	$wgDebugLogGroups['exception'] = "$logDir/mw-error.log";
>>>>>>> 9b8a1684
}
unset( $logDir );

/**
 * Make testing possible (or easier)
 */

global $wgRateLimits, $wgEnableJavaScriptTest;

// Disable rate-limiting to allow integration tests to run unthrottled
// in CI and for devs locally (T225796)
$wgRateLimits = [];

// Enable Special:JavaScriptTest and allow `npm run qunit` to work
// https://www.mediawiki.org/wiki/Manual:JavaScript_unit_testing
$wgEnableJavaScriptTest = true;

<<<<<<< HEAD
=======
// Enable development/experimental endpoints
$wgRestAPIAdditionalRouteFiles = [ 'includes/Rest/coreDevelopmentRoutes.json' ];

>>>>>>> 9b8a1684
/**
 * Experimental changes that may later become the default.
 * (Must reference a Phabricator ticket)
 */

global $wgSQLMode, $wgLegacyJavaScriptGlobals;

// Enable MariaDB/MySQL strict mode (T108255)
$wgSQLMode = 'TRADITIONAL';

// Disable legacy javascript globals in CI and for devs (T72470)
$wgLegacyJavaScriptGlobals = false;

// Localisation Cache to StaticArray (T218207)
$wgLocalisationCacheConf['store'] = 'array';

// Experimental Book Referencing feature (T236255)
global $wgCiteBookReferencing;
$wgCiteBookReferencing = true;

// The default value is false, but for development it is useful to set this to the system temp
// directory by default (T218207)
$wgCacheDirectory = TempFSFile::getUsableTempDirectory() .
	DIRECTORY_SEPARATOR .
	rawurlencode( WikiMap::getCurrentWikiId() );<|MERGE_RESOLUTION|>--- conflicted
+++ resolved
@@ -26,8 +26,8 @@
  */
 
 global $wgDevelopmentWarnings, $wgShowExceptionDetails, $wgShowHostnames,
-    $wgDebugRawPage, $wgCommandLineMode, $wgDebugLogFile,
-    $wgDBerrorLog, $wgDebugLogGroups, $wgLocalisationCacheConf;
+	$wgDebugRawPage, $wgCommandLineMode, $wgDebugLogFile,
+	$wgDBerrorLog, $wgDebugLogGroups, $wgLocalisationCacheConf;
 
 // Use of wfWarn() should cause tests to fail
 $wgDevelopmentWarnings = true;
@@ -40,17 +40,6 @@
 // Enable log files
 $logDir = getenv( 'MW_LOG_DIR' );
 if ( $logDir ) {
-<<<<<<< HEAD
-    if ( $wgCommandLineMode ) {
-        $wgDebugLogFile = "$logDir/mw-debug-cli.log";
-    } else {
-        $wgDebugLogFile = "$logDir/mw-debug-www.log";
-    }
-    $wgDBerrorLog = "$logDir/mw-dberror.log";
-    $wgDebugLogGroups['ratelimit'] = "$logDir/mw-ratelimit.log";
-    $wgDebugLogGroups['exception'] = "$logDir/mw-exception.log";
-    $wgDebugLogGroups['error'] = "$logDir/mw-error.log";
-=======
 	if ( $wgCommandLineMode ) {
 		$wgDebugLogFile = "$logDir/mw-debug-cli.log";
 	} else {
@@ -60,7 +49,6 @@
 	$wgDebugLogGroups['ratelimit'] = "$logDir/mw-ratelimit.log";
 	$wgDebugLogGroups['error'] = "$logDir/mw-error.log";
 	$wgDebugLogGroups['exception'] = "$logDir/mw-error.log";
->>>>>>> 9b8a1684
 }
 unset( $logDir );
 
@@ -68,7 +56,7 @@
  * Make testing possible (or easier)
  */
 
-global $wgRateLimits, $wgEnableJavaScriptTest;
+global $wgRateLimits;
 
 // Disable rate-limiting to allow integration tests to run unthrottled
 // in CI and for devs locally (T225796)
@@ -78,12 +66,9 @@
 // https://www.mediawiki.org/wiki/Manual:JavaScript_unit_testing
 $wgEnableJavaScriptTest = true;
 
-<<<<<<< HEAD
-=======
 // Enable development/experimental endpoints
 $wgRestAPIAdditionalRouteFiles = [ 'includes/Rest/coreDevelopmentRoutes.json' ];
 
->>>>>>> 9b8a1684
 /**
  * Experimental changes that may later become the default.
  * (Must reference a Phabricator ticket)
