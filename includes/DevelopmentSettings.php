--- conflicted
+++ resolved
@@ -26,8 +26,8 @@
  */
 
 global $wgDevelopmentWarnings, $wgShowExceptionDetails, $wgShowHostnames,
-	$wgDebugRawPage, $wgCommandLineMode, $wgDebugLogFile,
-	$wgDBerrorLog, $wgDebugLogGroups, $wgLocalisationCacheConf;
+    $wgDebugRawPage, $wgCommandLineMode, $wgDebugLogFile,
+    $wgDBerrorLog, $wgDebugLogGroups, $wgLocalisationCacheConf;
 
 // Use of wfWarn() should cause tests to fail
 $wgDevelopmentWarnings = true;
@@ -40,22 +40,18 @@
 // Enable log files
 $logDir = getenv( 'MW_LOG_DIR' );
 if ( $logDir ) {
-	if ( $wgCommandLineMode ) {
-		$wgDebugLogFile = "$logDir/mw-debug-cli.log";
-	} else {
-		$wgDebugLogFile = "$logDir/mw-debug-www.log";
-	}
-	$wgDBerrorLog = "$logDir/mw-dberror.log";
-	$wgDebugLogGroups['ratelimit'] = "$logDir/mw-ratelimit.log";
-	$wgDebugLogGroups['exception'] = "$logDir/mw-exception.log";
-	$wgDebugLogGroups['error'] = "$logDir/mw-error.log";
+    if ( $wgCommandLineMode ) {
+        $wgDebugLogFile = "$logDir/mw-debug-cli.log";
+    } else {
+        $wgDebugLogFile = "$logDir/mw-debug-www.log";
+    }
+    $wgDBerrorLog = "$logDir/mw-dberror.log";
+    $wgDebugLogGroups['ratelimit'] = "$logDir/mw-ratelimit.log";
+    $wgDebugLogGroups['exception'] = "$logDir/mw-exception.log";
+    $wgDebugLogGroups['error'] = "$logDir/mw-error.log";
 }
 unset( $logDir );
 
-<<<<<<< HEAD
-// Disable rate-limiting
-$wgRateLimits = [];
-=======
 /**
  * Make testing possible (or easier)
  */
@@ -80,5 +76,4 @@
 $wgLegacyJavaScriptGlobals = false;
 
 // Localisation Cache to StaticArray (T218207)
-$wgLocalisationCacheConf['store'] = 'array';
->>>>>>> e2509cbd
+$wgLocalisationCacheConf['store'] = 'array';