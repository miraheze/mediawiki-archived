--- conflicted
+++ resolved
@@ -6577,10 +6577,7 @@
 	 */
 	public const ParserEnableLegacyMediaDOM = [
 		'default' => false,
-<<<<<<< HEAD
-=======
 		'deprecated' => 'since 1.41',
->>>>>>> 1f8e9cd0
 	];
 
 	/**
