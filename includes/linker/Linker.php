<?php
/**
 * Methods to make links and related items.
 *
 * This program is free software; you can redistribute it and/or modify
 * it under the terms of the GNU General Public License as published by
 * the Free Software Foundation; either version 2 of the License, or
 * (at your option) any later version.
 *
 * This program is distributed in the hope that it will be useful,
 * but WITHOUT ANY WARRANTY; without even the implied warranty of
 * MERCHANTABILITY or FITNESS FOR A PARTICULAR PURPOSE. See the
 * GNU General Public License for more details.
 *
 * You should have received a copy of the GNU General Public License along
 * with this program; if not, write to the Free Software Foundation, Inc.,
 * 51 Franklin Street, Fifth Floor, Boston, MA 02110-1301, USA.
 * http://www.gnu.org/copyleft/gpl.html
 *
 * @file
 */

namespace MediaWiki\Linker;

use ContextSource;
use DerivativeContext;
use File;
use HtmlArmor;
use IContextSource;
use Language;
use MediaTransformError;
use MediaTransformOutput;
use MediaWiki\HookContainer\HookRunner;
use MediaWiki\Html\Html;
use MediaWiki\Html\HtmlHelper;
use MediaWiki\MainConfigNames;
use MediaWiki\MediaWikiServices;
use MediaWiki\Permissions\Authority;
use MediaWiki\Revision\RevisionRecord;
use MediaWiki\SpecialPage\SpecialPage;
use MediaWiki\Title\Title;
use MediaWiki\Title\TitleValue;
use MediaWiki\User\ExternalUserNames;
use MediaWiki\User\User;
use Message;
use MessageLocalizer;
use Parser;
use RequestContext;
<<<<<<< HEAD
use SpecialPage;
use TitleValue;
use User;
use WatchedItem;
=======
>>>>>>> 1f8e9cd0
use Wikimedia\Assert\Assert;
use Wikimedia\IPUtils;
use Wikimedia\Parsoid\Core\TOCData;
use Wikimedia\Rdbms\SelectQueryBuilder;
use Wikimedia\RemexHtml\Serializer\SerializerNode;
use Xml;

/**
 * Some internal bits split of from Skin.php. These functions are used
 * for primarily page content: links, embedded images, table of contents. Links
 * are also used in the skin.
 *
 * @todo turn this into a legacy interface for HtmlPageLinkRenderer and similar services.
 *
 * @ingroup Skins
 */
class Linker {
	/**
	 * Flags for userToolLinks()
	 */
	public const TOOL_LINKS_NOBLOCK = 1;
	public const TOOL_LINKS_EMAIL = 2;

	/**
	 * This function returns an HTML link to the given target.  It serves a few
	 * purposes:
	 *   1) If $target is a LinkTarget, the correct URL to link to will be figured
	 *      out automatically.
	 *   2) It automatically adds the usual classes for various types of link
	 *      targets: "new" for red links, "stub" for short articles, etc.
	 *   3) It escapes all attribute values safely so there's no risk of XSS.
	 *   4) It provides a default tooltip if the target is a LinkTarget (the page
	 *      name of the target).
	 * link() replaces the old functions in the makeLink() family.
	 *
	 * @since 1.18 Method exists since 1.16 as non-static, made static in 1.18.
	 * @deprecated since 1.28, use MediaWiki\Linker\LinkRenderer instead
	 *
	 * @param LinkTarget $target Can currently only be a LinkTarget, but this may
	 *   change to support Images, literal URLs, etc.
	 * @param string|null $html The HTML contents of the <a> element, i.e.,
	 *   the link text.  This is raw HTML and will not be escaped.  If null,
	 *   defaults to the prefixed text of the LinkTarget; or if the LinkTarget is just a
	 *   fragment, the contents of the fragment.
	 * @param array $customAttribs A key => value array of extra HTML attributes,
	 *   such as title and class.  (href is ignored.)  Classes will be
	 *   merged with the default classes, while other attributes will replace
	 *   default attributes.  All passed attribute values will be HTML-escaped.
	 *   A false attribute value means to suppress that attribute.
	 * @param array $query The query string to append to the URL
	 *   you're linking to, in key => value array form.  Query keys and values
	 *   will be URL-encoded.
	 * @param string|array $options String or array of strings:
	 *     'known': Page is known to exist, so don't check if it does.
	 *     'broken': Page is known not to exist, so don't check if it does.
	 *     'noclasses': Don't add any classes automatically (includes "new",
	 *       "stub", "mw-redirect", "extiw").  Only use the class attribute
	 *       provided, if any, so you get a simple blue link with no funny i-
	 *       cons.
	 *     'forcearticlepath': Use the article path always, even with a querystring.
	 *       Has compatibility issues on some setups, so avoid wherever possible.
	 *     'http': Force a full URL with http:// as the scheme.
	 *     'https': Force a full URL with https:// as the scheme.
	 * @return string HTML <a> attribute
	 */
	public static function link(
		$target, $html = null, $customAttribs = [], $query = [], $options = []
	) {
		if ( !$target instanceof LinkTarget ) {
			wfWarn( __METHOD__ . ': Requires $target to be a LinkTarget object.', 2 );
			return "<!-- ERROR -->$html";
		}

		$services = MediaWikiServices::getInstance();
		$options = (array)$options;
		if ( $options ) {
			// Custom options, create new LinkRenderer
			$linkRenderer = $services->getLinkRendererFactory()
				->createFromLegacyOptions( $options );
		} else {
			$linkRenderer = $services->getLinkRenderer();
		}

		if ( $html !== null ) {
			$text = new HtmlArmor( $html );
		} else {
			$text = null;
		}

		if ( in_array( 'known', $options, true ) ) {
			return $linkRenderer->makeKnownLink( $target, $text, $customAttribs, $query );
		}

		if ( in_array( 'broken', $options, true ) ) {
			return $linkRenderer->makeBrokenLink( $target, $text, $customAttribs, $query );
		}

		if ( in_array( 'noclasses', $options, true ) ) {
			return $linkRenderer->makePreloadedLink( $target, $text, '', $customAttribs, $query );
		}

		return $linkRenderer->makeLink( $target, $text, $customAttribs, $query );
	}

	/**
	 * Identical to link(), except $options defaults to 'known'.
	 *
	 * @since 1.16.3
	 * @deprecated since 1.28, use MediaWiki\Linker\LinkRenderer instead
	 * @see Linker::link
	 * @param LinkTarget $target
	 * @param-taint $target none
	 * @param string|null $html
	 * @param-taint $html exec_html
	 * @param array $customAttribs
	 * @param-taint $customAttribs none
	 * @param array $query
	 * @param-taint $query none
	 * @param string|array $options
	 * @param-taint $options none
	 * @return string
	 * @return-taint escaped
	 */
	public static function linkKnown(
		$target, $html = null, $customAttribs = [],
		$query = [], $options = [ 'known' ]
	) {
		return self::link( $target, $html, $customAttribs, $query, $options );
	}

	/**
	 * Make appropriate markup for a link to the current article. This is since
	 * MediaWiki 1.29.0 rendered as an <a> tag without an href and with a class
	 * showing the link text. The calling sequence is the same as for the other
	 * make*LinkObj static functions, but $query is not used.
	 *
	 * @since 1.16.3
	 * @param LinkTarget $nt
	 * @param string $html
	 * @param string $query
	 * @param string $trail
	 * @param string $prefix
	 * @param string $hash hash fragment since 1.40. Should be properly escaped using
	 *   Sanitizer::escapeIdForLink before being passed to this function.
	 *
	 * @return string
	 */
	public static function makeSelfLinkObj( $nt, $html = '', $query = '', $trail = '', $prefix = '', $hash = '' ) {
		$nt = Title::newFromLinkTarget( $nt );
		$attrs = [];
		if ( $hash ) {
			$attrs['class'] = 'mw-selflink-fragment';
			$attrs['href'] = '#' . $hash;
		} else {
			// For backwards compatibility with gadgets we add selflink as well.
			$attrs['class'] = 'mw-selflink selflink';
		}
		$ret = Html::rawElement( 'a', $attrs, $prefix . $html ) . $trail;
		$hookRunner = new HookRunner( MediaWikiServices::getInstance()->getHookContainer() );
		if ( !$hookRunner->onSelfLinkBegin( $nt, $html, $trail, $prefix, $ret ) ) {
			return $ret;
		}

		if ( $html == '' ) {
			$html = htmlspecialchars( $nt->getPrefixedText() );
		}
		[ $inside, $trail ] = self::splitTrail( $trail );
		return Html::rawElement( 'a', $attrs, $prefix . $html . $inside ) . $trail;
	}

	/**
	 * Get a message saying that an invalid title was encountered.
	 * This should be called after a method like Title::makeTitleSafe() returned
	 * a value indicating that the title object is invalid.
	 *
	 * @param IContextSource $context Context to use to get the messages
	 * @param int $namespace Namespace number
	 * @param string $title Text of the title, without the namespace part
	 * @return string
	 */
	public static function getInvalidTitleDescription( IContextSource $context, $namespace, $title ) {
		// First we check whether the namespace exists or not.
		if ( MediaWikiServices::getInstance()->getNamespaceInfo()->exists( $namespace ) ) {
			if ( $namespace == NS_MAIN ) {
				$name = $context->msg( 'blanknamespace' )->text();
			} else {
				$name = MediaWikiServices::getInstance()->getContentLanguage()->
					getFormattedNsText( $namespace );
			}
			return $context->msg( 'invalidtitle-knownnamespace', $namespace, $name, $title )->text();
		}

		return $context->msg( 'invalidtitle-unknownnamespace', $namespace, $title )->text();
	}

	/**
	 * Returns the filename part of an url.
	 * Used as alternative text for external images.
	 *
	 * @param string $url
	 *
	 * @return string
	 */
	private static function fnamePart( $url ) {
		$basename = strrchr( $url, '/' );
		if ( $basename === false ) {
			$basename = $url;
		} else {
			$basename = substr( $basename, 1 );
		}
		return $basename;
	}

	/**
	 * Return the code for images which were added via external links,
	 * via Parser::maybeMakeExternalImage().
	 *
	 * @since 1.16.3
	 * @param string $url
	 * @param string $alt
	 *
	 * @return string
	 */
	public static function makeExternalImage( $url, $alt = '' ) {
		if ( $alt == '' ) {
			$alt = self::fnamePart( $url );
		}
		$img = '';
		$success = ( new HookRunner( MediaWikiServices::getInstance()->getHookContainer() ) )
			->onLinkerMakeExternalImage( $url, $alt, $img );
		if ( !$success ) {
			wfDebug( "Hook LinkerMakeExternalImage changed the output of external image "
				. "with url {$url} and alt text {$alt} to {$img}" );
			return $img;
		}
		return Html::element( 'img',
			[
				'src' => $url,
				'alt' => $alt
			]
		);
	}

	/**
	 * Given parameters derived from [[Image:Foo|options...]], generate the
	 * HTML that that syntax inserts in the page.
	 *
	 * @param Parser $parser
	 * @param LinkTarget $title LinkTarget object of the file (not the currently viewed page)
	 * @param File|false $file File object, or false if it doesn't exist
	 * @param array $frameParams Associative array of parameters external to the media handler.
	 *     Boolean parameters are indicated by presence or absence, the value is arbitrary and
	 *     will often be false.
	 *          thumbnail       If present, downscale and frame
	 *          manualthumb     Image name to use as a thumbnail, instead of automatic scaling
	 *          framed          Shows image in original size in a frame
	 *          frameless       Downscale but don't frame
	 *          upright         If present, tweak default sizes for portrait orientation
	 *          upright_factor  Fudge factor for "upright" tweak (default 0.75)
	 *          border          If present, show a border around the image
	 *          align           Horizontal alignment (left, right, center, none)
	 *          valign          Vertical alignment (baseline, sub, super, top, text-top, middle,
	 *                          bottom, text-bottom)
	 *          alt             Alternate text for image (i.e. alt attribute). Plain text.
	 *          title           Used for tooltips if caption isn't visible.
	 *          class           HTML for image classes. Plain text.
	 *          caption         HTML for image caption.
	 *          link-url        URL to link to
	 *          link-title      LinkTarget object to link to
	 *          link-target     Value for the target attribute, only with link-url
	 *          no-link         Boolean, suppress description link
	 *
	 * @param array $handlerParams Associative array of media handler parameters, to be passed
	 *       to transform(). Typical keys are "width" and "page".
	 *          targetlang      (optional) Target language code, see Parser::getTargetLanguage()
	 * @param string|false $time Timestamp of the file, set as false for current
	 * @param string $query Query params for desc url
	 * @param int|null $widthOption Used by the parser to remember the user preference thumbnailsize
	 * @since 1.20
	 * @return string HTML for an image, with links, wrappers, etc.
	 */
	public static function makeImageLink( Parser $parser, LinkTarget $title,
		$file, $frameParams = [], $handlerParams = [], $time = false,
		$query = '', $widthOption = null
	) {
		$title = Title::newFromLinkTarget( $title );
		$res = null;
		$dummy = new DummyLinker;
		$hookRunner = new HookRunner( MediaWikiServices::getInstance()->getHookContainer() );
		if ( !$hookRunner->onImageBeforeProduceHTML( $dummy, $title,
			// @phan-suppress-next-line PhanTypeMismatchArgument Type mismatch on pass-by-ref args
			$file, $frameParams, $handlerParams, $time, $res,
			// @phan-suppress-next-line PhanTypeMismatchArgument Type mismatch on pass-by-ref args
			$parser, $query, $widthOption )
		) {
			return $res;
		}

		if ( $file && !$file->allowInlineDisplay() ) {
			wfDebug( __METHOD__ . ': ' . $title->getPrefixedDBkey() . ' does not allow inline display' );
			return self::link( $title );
		}

		// Clean up parameters
		$page = $handlerParams['page'] ?? false;
		if ( !isset( $frameParams['align'] ) ) {
			$frameParams['align'] = '';
		}
		if ( !isset( $frameParams['title'] ) ) {
			$frameParams['title'] = '';
		}
		if ( !isset( $frameParams['class'] ) ) {
			$frameParams['class'] = '';
		}

		$services = MediaWikiServices::getInstance();
		$config = $services->getMainConfig();
		$enableLegacyMediaDOM = $config->get( MainConfigNames::ParserEnableLegacyMediaDOM );

		$classes = [];
		if (
			!isset( $handlerParams['width'] ) &&
			!isset( $frameParams['manualthumb'] ) &&
			!isset( $frameParams['framed'] )
		) {
			$classes[] = 'mw-default-size';
		}

		$prefix = $postfix = '';

		if ( $enableLegacyMediaDOM ) {
			if ( $frameParams['align'] == 'center' ) {
				$prefix = '<div class="center">';
				$postfix = '</div>';
				$frameParams['align'] = 'none';
			}
		}

		if ( $file && !isset( $handlerParams['width'] ) ) {
			if ( isset( $handlerParams['height'] ) && $file->isVectorized() ) {
				// If its a vector image, and user only specifies height
				// we don't want it to be limited by its "normal" width.
				$svgMaxSize = $config->get( MainConfigNames::SVGMaxSize );
				$handlerParams['width'] = $svgMaxSize;
			} else {
				$handlerParams['width'] = $file->getWidth( $page );
			}

			if ( isset( $frameParams['thumbnail'] )
				|| isset( $frameParams['manualthumb'] )
				|| isset( $frameParams['framed'] )
				|| isset( $frameParams['frameless'] )
				|| !$handlerParams['width']
			) {
				$thumbLimits = $config->get( MainConfigNames::ThumbLimits );
				$thumbUpright = $config->get( MainConfigNames::ThumbUpright );
				if ( $widthOption === null || !isset( $thumbLimits[$widthOption] ) ) {
					$userOptionsLookup = $services->getUserOptionsLookup();
					$widthOption = $userOptionsLookup->getDefaultOption( 'thumbsize' );
				}

				// Reduce width for upright images when parameter 'upright' is used
				if ( isset( $frameParams['upright'] ) && $frameParams['upright'] == 0 ) {
					$frameParams['upright'] = $thumbUpright;
				}

				// For caching health: If width scaled down due to upright
				// parameter, round to full __0 pixel to avoid the creation of a
				// lot of odd thumbs.
				$prefWidth = isset( $frameParams['upright'] ) ?
					round( $thumbLimits[$widthOption] * $frameParams['upright'], -1 ) :
					$thumbLimits[$widthOption];

				// Use width which is smaller: real image width or user preference width
				// Unless image is scalable vector.
				if ( !isset( $handlerParams['height'] ) && ( $handlerParams['width'] <= 0 ||
						$prefWidth < $handlerParams['width'] || $file->isVectorized() ) ) {
					$handlerParams['width'] = $prefWidth;
				}
			}
		}

		// Parser::makeImage has a similarly named variable
		$hasVisibleCaption = isset( $frameParams['thumbnail'] ) ||
			isset( $frameParams['manualthumb'] ) ||
			isset( $frameParams['framed'] );

		if ( $hasVisibleCaption ) {
			if ( $enableLegacyMediaDOM ) {
				// This is no longer needed in our new media output, since the
				// default styling in content.media-common.less takes care of it;
				// see T269704.

				# Create a thumbnail. Alignment depends on the writing direction of
				# the page content language (right-aligned for LTR languages,
				# left-aligned for RTL languages)
				# If a thumbnail width has not been provided, it is set
				# to the default user option as specified in Language*.php
				if ( $frameParams['align'] == '' ) {
					$frameParams['align'] = $parser->getTargetLanguage()->alignEnd();
				}
			}
			return $prefix . self::makeThumbLink2(
				$title, $file, $frameParams, $handlerParams, $time, $query,
				$classes, $parser
			) . $postfix;
		}

		$rdfaType = 'mw:File';

		if ( isset( $frameParams['frameless'] ) ) {
			$rdfaType .= '/Frameless';
			if ( $file ) {
				$srcWidth = $file->getWidth( $page );
				# For "frameless" option: do not present an image bigger than the
				# source (for bitmap-style images). This is the same behavior as the
				# "thumb" option does it already.
				if ( $srcWidth && !$file->mustRender() && $handlerParams['width'] > $srcWidth ) {
					$handlerParams['width'] = $srcWidth;
				}
			}
		}

		if ( $file && isset( $handlerParams['width'] ) ) {
			# Create a resized image, without the additional thumbnail features
			$thumb = $file->transform( $handlerParams );
		} else {
			$thumb = false;
		}

		$isBadFile = $file && $thumb &&
			$parser->getBadFileLookup()->isBadFile( $title->getDBkey(), $parser->getTitle() );

		if ( !$thumb || ( !$enableLegacyMediaDOM && $thumb->isError() ) || $isBadFile ) {
			$rdfaType = 'mw:Error ' . $rdfaType;
			$currentExists = $file && $file->exists();
			if ( $enableLegacyMediaDOM ) {
				$label = $frameParams['title'];
			} else {
				if ( $currentExists && !$thumb ) {
					$label = wfMessage( 'thumbnail_error', '' )->text();
				} elseif ( $thumb && $thumb->isError() ) {
					Assert::invariant(
						$thumb instanceof MediaTransformError,
						'Unknown MediaTransformOutput: ' . get_class( $thumb )
					);
					$label = $thumb->toText();
				} else {
					$label = $frameParams['alt'] ?? '';
				}
			}
			$s = self::makeBrokenImageLinkObj(
				$title, $label, '', '', '', (bool)$time, $handlerParams, $currentExists
			);
		} else {
			self::processResponsiveImages( $file, $thumb, $handlerParams );
			$params = [];
			// An empty alt indicates an image is not a key part of the content
			// and that non-visual browsers may omit it from rendering.  Only
			// set the parameter if it's explicitly requested.
			if ( isset( $frameParams['alt'] ) ) {
				$params['alt'] = $frameParams['alt'];
			}
			$params['title'] = $frameParams['title'];
			if ( $enableLegacyMediaDOM ) {
				$params += [
					'valign' => $frameParams['valign'] ?? false,
					'img-class' => $frameParams['class'],
				];
				if ( isset( $frameParams['border'] ) ) {
					$params['img-class'] .= ( $params['img-class'] !== '' ? ' ' : '' ) . 'thumbborder';
				}
			} else {
				$params += [
					'img-class' => 'mw-file-element',
				];
			}
			$params = self::getImageLinkMTOParams( $frameParams, $query, $parser ) + $params;
			$s = $thumb->toHtml( $params );
		}

		if ( $enableLegacyMediaDOM ) {
			if ( $frameParams['align'] != '' ) {
				$s = Html::rawElement(
					'div',
					[ 'class' => 'float' . $frameParams['align'] ],
					$s
				);
			}
			return str_replace( "\n", ' ', $prefix . $s . $postfix );
		}

		$wrapper = 'span';
		$caption = '';

		if ( $frameParams['align'] != '' ) {
			$wrapper = 'figure';
			// Possible values: mw-halign-left mw-halign-center mw-halign-right mw-halign-none
			$classes[] = "mw-halign-{$frameParams['align']}";
			$caption = Html::rawElement(
				'figcaption', [], $frameParams['caption'] ?? ''
			);
		} elseif ( isset( $frameParams['valign'] ) ) {
			// Possible values: mw-valign-middle mw-valign-baseline mw-valign-sub
			// mw-valign-super mw-valign-top mw-valign-text-top mw-valign-bottom
			// mw-valign-text-bottom
			$classes[] = "mw-valign-{$frameParams['valign']}";
		}

		if ( isset( $frameParams['border'] ) ) {
			$classes[] = 'mw-image-border';
		}

		if ( isset( $frameParams['class'] ) ) {
			$classes[] = $frameParams['class'];
		}

		$attribs = [
			'class' => $classes,
			'typeof' => $rdfaType,
		];

		$s = Html::rawElement( $wrapper, $attribs, $s . $caption );

		return str_replace( "\n", ' ', $s );
	}

	/**
	 * Get the link parameters for MediaTransformOutput::toHtml() from given
	 * frame parameters supplied by the Parser.
	 * @param array $frameParams The frame parameters
	 * @param string $query An optional query string to add to description page links
	 * @param Parser|null $parser
	 * @return array
	 */
	public static function getImageLinkMTOParams( $frameParams, $query = '', $parser = null ) {
		$mtoParams = [];
		if ( isset( $frameParams['link-url'] ) && $frameParams['link-url'] !== '' ) {
			$mtoParams['custom-url-link'] = $frameParams['link-url'];
			if ( isset( $frameParams['link-target'] ) ) {
				$mtoParams['custom-target-link'] = $frameParams['link-target'];
			}
			if ( $parser ) {
				$extLinkAttrs = $parser->getExternalLinkAttribs( $frameParams['link-url'] );
				foreach ( $extLinkAttrs as $name => $val ) {
					// Currently could include 'rel' and 'target'
					$mtoParams['parser-extlink-' . $name] = $val;
				}
			}
		} elseif ( isset( $frameParams['link-title'] ) && $frameParams['link-title'] !== '' ) {
			$linkRenderer = MediaWikiServices::getInstance()->getLinkRenderer();
			$mtoParams['custom-title-link'] = Title::newFromLinkTarget(
				$linkRenderer->normalizeTarget( $frameParams['link-title'] )
			);
			if ( isset( $frameParams['link-title-query'] ) ) {
				$mtoParams['custom-title-link-query'] = $frameParams['link-title-query'];
			}
		} elseif ( !empty( $frameParams['no-link'] ) ) {
			// No link
		} else {
			$mtoParams['desc-link'] = true;
			$mtoParams['desc-query'] = $query;
		}
		return $mtoParams;
	}

	/**
	 * Make HTML for a thumbnail including image, border and caption
	 * @param LinkTarget $title
	 * @param File|false $file File object or false if it doesn't exist
	 * @param string $label
	 * @param string $alt
	 * @param string|null $align
	 * @param array $params
	 * @param bool $framed
	 * @param string $manualthumb
	 * @return string
	 */
	public static function makeThumbLinkObj(
		LinkTarget $title, $file, $label = '', $alt = '', $align = null,
		$params = [], $framed = false, $manualthumb = ''
	) {
		$frameParams = [
			'alt' => $alt,
			'caption' => $label,
			'align' => $align
		];
		$classes = [];
		if ( $manualthumb ) {
			$frameParams['manualthumb'] = $manualthumb;
		} elseif ( $framed ) {
			$frameParams['framed'] = true;
		} elseif ( !isset( $params['width'] ) ) {
			$classes[] = 'mw-default-size';
		}
		return self::makeThumbLink2(
			$title, $file, $frameParams, $params, false, '', $classes
		);
	}

	/**
	 * @param LinkTarget $title
	 * @param File|false $file
	 * @param array $frameParams
	 * @param array $handlerParams
	 * @param bool $time If a file of a certain timestamp was requested
	 * @param string $query
	 * @param string[] $classes @since 1.36
	 * @param Parser|null $parser @since 1.38
	 * @return string
	 */
	public static function makeThumbLink2(
		LinkTarget $title, $file, $frameParams = [], $handlerParams = [],
		$time = false, $query = '', array $classes = [], ?Parser $parser = null
	) {
		$exists = $file && $file->exists();

		$services = MediaWikiServices::getInstance();
		$enableLegacyMediaDOM = $services->getMainConfig()->get( MainConfigNames::ParserEnableLegacyMediaDOM );

		$page = $handlerParams['page'] ?? false;
		$lang = $handlerParams['lang'] ?? false;

		if ( !isset( $frameParams['align'] ) ) {
			$frameParams['align'] = '';
			if ( $enableLegacyMediaDOM ) {
				$frameParams['align'] = 'right';
			}
		}
		if ( !isset( $frameParams['caption'] ) ) {
			$frameParams['caption'] = '';
		}

		if ( empty( $handlerParams['width'] ) ) {
			// Reduce width for upright images when parameter 'upright' is used
			$handlerParams['width'] = isset( $frameParams['upright'] ) ? 130 : 180;
		}

		$thumb = false;
		$noscale = false;
		$manualthumb = false;
		$manual_title = '';
		$rdfaType = 'mw:File/Thumb';

		if ( !$exists ) {
			// Same precedence as the $exists case
			if ( !isset( $frameParams['manualthumb'] ) && isset( $frameParams['framed'] ) ) {
				$rdfaType = 'mw:File/Frame';
			}
			$outerWidth = $handlerParams['width'] + 2;
		} else {
			if ( isset( $frameParams['manualthumb'] ) ) {
				# Use manually specified thumbnail
				$manual_title = Title::makeTitleSafe( NS_FILE, $frameParams['manualthumb'] );
				if ( $manual_title ) {
					$manual_img = $services->getRepoGroup()
						->findFile( $manual_title );
					if ( $manual_img ) {
						$thumb = $manual_img->getUnscaledThumb( $handlerParams );
						$manualthumb = true;
					}
				}
			} elseif ( isset( $frameParams['framed'] ) ) {
				// Use image dimensions, don't scale
				$thumb = $file->getUnscaledThumb( $handlerParams );
				$noscale = true;
				$rdfaType = 'mw:File/Frame';
			} else {
				# Do not present an image bigger than the source, for bitmap-style images
				# This is a hack to maintain compatibility with arbitrary pre-1.10 behavior
				$srcWidth = $file->getWidth( $page );
				if ( $srcWidth && !$file->mustRender() && $handlerParams['width'] > $srcWidth ) {
					$handlerParams['width'] = $srcWidth;
				}
				$thumb = $file->transform( $handlerParams );
			}

			if ( $thumb ) {
				$outerWidth = $thumb->getWidth() + 2;
			} else {
				$outerWidth = $handlerParams['width'] + 2;
			}
		}

		if ( !$enableLegacyMediaDOM && $parser && $rdfaType === 'mw:File/Thumb' ) {
			$parser->getOutput()->addModules( [ 'mediawiki.page.media' ] );
		}

		$url = Title::newFromLinkTarget( $title )->getLocalURL( $query );
		$linkTitleQuery = [];
		if ( $page || $lang ) {
			if ( $page ) {
				$linkTitleQuery['page'] = $page;
			}
			if ( $lang ) {
				$linkTitleQuery['lang'] = $lang;
			}
			# ThumbnailImage::toHtml() already adds page= onto the end of DjVu URLs
			# So we don't need to pass it here in $query. However, the URL for the
			# zoom icon still needs it, so we make a unique query for it. See T16771
			$url = wfAppendQuery( $url, $linkTitleQuery );
		}

		if ( $manualthumb
			&& !isset( $frameParams['link-title'] )
			&& !isset( $frameParams['link-url'] )
			&& !isset( $frameParams['no-link'] ) ) {
			$frameParams['link-title'] = $title;
			$frameParams['link-title-query'] = $linkTitleQuery;
		}

		if ( $frameParams['align'] != '' ) {
			// Possible values: mw-halign-left mw-halign-center mw-halign-right mw-halign-none
			$classes[] = "mw-halign-{$frameParams['align']}";
		}

		if ( isset( $frameParams['class'] ) ) {
			$classes[] = $frameParams['class'];
		}

		$s = '';

		if ( $enableLegacyMediaDOM ) {
			$s .= "<div class=\"thumb t{$frameParams['align']}\">"
				. "<div class=\"thumbinner\" style=\"width:{$outerWidth}px;\">";
		}

		$isBadFile = $exists && $thumb && $parser &&
			$parser->getBadFileLookup()->isBadFile(
				$manualthumb ? $manual_title : $title->getDBkey(),
				$parser->getTitle()
			);

		if ( !$exists ) {
			$rdfaType = 'mw:Error ' . $rdfaType;
			$label = '';
			if ( !$enableLegacyMediaDOM ) {
				$label = $frameParams['alt'] ?? '';
			}
			$s .= self::makeBrokenImageLinkObj(
				$title, $label, '', '', '', (bool)$time, $handlerParams, false
			);
			$zoomIcon = '';
		} elseif ( !$thumb || ( !$enableLegacyMediaDOM && $thumb->isError() ) || $isBadFile ) {
			$rdfaType = 'mw:Error ' . $rdfaType;
			if ( $enableLegacyMediaDOM ) {
				if ( !$thumb ) {
					$s .= wfMessage( 'thumbnail_error', '' )->escaped();
				} else {
					$s .= self::makeBrokenImageLinkObj(
						$title, '', '', '', '', (bool)$time, $handlerParams, true
					);
				}
			} else {
				if ( $thumb && $thumb->isError() ) {
					Assert::invariant(
						$thumb instanceof MediaTransformError,
						'Unknown MediaTransformOutput: ' . get_class( $thumb )
					);
					$label = $thumb->toText();
				} elseif ( !$thumb ) {
					$label = wfMessage( 'thumbnail_error', '' )->text();
				} else {
					$label = '';
				}
				$s .= self::makeBrokenImageLinkObj(
					$title, $label, '', '', '', (bool)$time, $handlerParams, true
				);
			}
			$zoomIcon = '';
		} else {
			if ( !$noscale && !$manualthumb ) {
				self::processResponsiveImages( $file, $thumb, $handlerParams );
			}
			$params = [];
			// An empty alt indicates an image is not a key part of the content
			// and that non-visual browsers may omit it from rendering.  Only
			// set the parameter if it's explicitly requested.
			if ( isset( $frameParams['alt'] ) ) {
				$params['alt'] = $frameParams['alt'];
			}
			if ( $enableLegacyMediaDOM ) {
				$params += [
					'img-class' => ( isset( $frameParams['class'] ) && $frameParams['class'] !== ''
						? $frameParams['class'] . ' '
						: '' ) . 'thumbimage'
				];
			} else {
				$params += [
					'img-class' => 'mw-file-element',
				];
				// Only thumbs gets the magnify link
				if ( $rdfaType === 'mw:File/Thumb' ) {
					$params['magnify-resource'] = $url;
				}
			}
			$params = self::getImageLinkMTOParams( $frameParams, $query, $parser ) + $params;
			$s .= $thumb->toHtml( $params );
			if ( isset( $frameParams['framed'] ) ) {
				$zoomIcon = '';
			} else {
				$zoomIcon = Html::rawElement( 'div', [ 'class' => 'magnify' ],
					Html::rawElement( 'a', [
						'href' => $url,
						'class' => 'internal',
						'title' => wfMessage( 'thumbnail-more' )->text(),
					] )
				);
			}
		}

		if ( $enableLegacyMediaDOM ) {
			$s .= '  <div class="thumbcaption">' . $zoomIcon . $frameParams['caption'] . '</div></div></div>';
			return str_replace( "\n", ' ', $s );
		}

		$s .= Html::rawElement(
			'figcaption', [], $frameParams['caption'] ?? ''
		);

		$attribs = [
			'class' => $classes,
			'typeof' => $rdfaType,
		];

		$s = Html::rawElement( 'figure', $attribs, $s );

		return str_replace( "\n", ' ', $s );
	}

	/**
	 * Process responsive images: add 1.5x and 2x subimages to the thumbnail, where
	 * applicable.
	 *
	 * @param File $file
	 * @param MediaTransformOutput|null $thumb
	 * @param array $hp Image parameters
	 */
	public static function processResponsiveImages( $file, $thumb, $hp ) {
		$responsiveImages = MediaWikiServices::getInstance()->getMainConfig()->get( MainConfigNames::ResponsiveImages );
		if ( $responsiveImages && $thumb && !$thumb->isError() ) {
			$hp15 = $hp;
			$hp15['width'] = round( $hp['width'] * 1.5 );
			$hp20 = $hp;
			$hp20['width'] = $hp['width'] * 2;
			if ( isset( $hp['height'] ) ) {
				$hp15['height'] = round( $hp['height'] * 1.5 );
				$hp20['height'] = $hp['height'] * 2;
			}

			$thumb15 = $file->transform( $hp15 );
			$thumb20 = $file->transform( $hp20 );
			if ( $thumb15 && !$thumb15->isError() && $thumb15->getUrl() !== $thumb->getUrl() ) {
				$thumb->responsiveUrls['1.5'] = $thumb15->getUrl();
			}
			if ( $thumb20 && !$thumb20->isError() && $thumb20->getUrl() !== $thumb->getUrl() ) {
				$thumb->responsiveUrls['2'] = $thumb20->getUrl();
			}
		}
	}

	/**
	 * Make a "broken" link to an image
	 *
	 * @since 1.16.3
	 * @param LinkTarget $title
	 * @param string $label Link label (plain text)
	 * @param string $query Query string
	 * @param string $unused1 Unused parameter kept for b/c
	 * @param string $unused2 Unused parameter kept for b/c
	 * @param bool $time A file of a certain timestamp was requested
	 * @param array $handlerParams @since 1.36
<<<<<<< HEAD
	 * @param bool $currentExists
=======
	 * @param bool $currentExists @since 1.41
>>>>>>> 1f8e9cd0
	 * @return string
	 */
	public static function makeBrokenImageLinkObj(
		$title, $label = '', $query = '', $unused1 = '', $unused2 = '',
		$time = false, array $handlerParams = [], bool $currentExists = false
	) {
		if ( !$title instanceof LinkTarget ) {
			wfWarn( __METHOD__ . ': Requires $title to be a LinkTarget object.' );
			return "<!-- ERROR -->" . htmlspecialchars( $label );
		}

		$title = Title::newFromLinkTarget( $title );
		$services = MediaWikiServices::getInstance();
		$mainConfig = $services->getMainConfig();
		$enableUploads = $mainConfig->get( MainConfigNames::EnableUploads );
		$uploadMissingFileUrl = $mainConfig->get( MainConfigNames::UploadMissingFileUrl );
		$uploadNavigationUrl = $mainConfig->get( MainConfigNames::UploadNavigationUrl );
		if ( $label == '' ) {
			$label = $title->getPrefixedText();
		}

		$html = Html::element( 'span', [
			'class' => 'mw-file-element mw-broken-media',
			// These data attributes are used to dynamically size the span, see T273013
			'data-width' => $handlerParams['width'] ?? null,
			'data-height' => $handlerParams['height'] ?? null,
		], $label );

		if ( $mainConfig->get( MainConfigNames::ParserEnableLegacyMediaDOM ) ) {
			$html = htmlspecialchars( $label, ENT_COMPAT );
		}

		$repoGroup = $services->getRepoGroup();
		$currentExists = $currentExists ||
			( $time && $repoGroup->findFile( $title ) !== false );

		if ( ( $uploadMissingFileUrl || $uploadNavigationUrl || $enableUploads )
			&& !$currentExists
		) {
			if (
				$title->inNamespace( NS_FILE ) &&
				$repoGroup->getLocalRepo()->checkRedirect( $title )
			) {
				// We already know it's a redirect, so mark it accordingly
				return self::link(
					$title,
					$html,
					[ 'class' => 'mw-redirect' ],
					wfCgiToArray( $query ),
					[ 'known', 'noclasses' ]
				);
			}
			return Html::rawElement( 'a', [
					'href' => self::getUploadUrl( $title, $query ),
					'class' => 'new',
					'title' => $title->getPrefixedText()
				], $html );
		}
		return self::link(
			$title,
			$html,
			[],
			wfCgiToArray( $query ),
			[ 'known', 'noclasses' ]
		);
	}

	/**
	 * Get the URL to upload a certain file
	 *
	 * @since 1.16.3
	 * @param LinkTarget $destFile LinkTarget object of the file to upload
	 * @param string $query Urlencoded query string to prepend
	 * @return string Urlencoded URL
	 */
	protected static function getUploadUrl( $destFile, $query = '' ) {
		$mainConfig = MediaWikiServices::getInstance()->getMainConfig();
		$uploadMissingFileUrl = $mainConfig->get( MainConfigNames::UploadMissingFileUrl );
		$uploadNavigationUrl = $mainConfig->get( MainConfigNames::UploadNavigationUrl );
		$q = 'wpDestFile=' . Title::newFromLinkTarget( $destFile )->getPartialURL();
		if ( $query != '' ) {
			$q .= '&' . $query;
		}

		if ( $uploadMissingFileUrl ) {
			return wfAppendQuery( $uploadMissingFileUrl, $q );
		}

		if ( $uploadNavigationUrl ) {
			return wfAppendQuery( $uploadNavigationUrl, $q );
		}

		$upload = SpecialPage::getTitleFor( 'Upload' );

		return $upload->getLocalURL( $q );
	}

	/**
	 * Create a direct link to a given uploaded file.
	 *
	 * @since 1.16.3
	 * @param LinkTarget $title
	 * @param string $html Pre-sanitized HTML
	 * @param string|false $time MW timestamp of file creation time
	 * @return string HTML
	 */
	public static function makeMediaLinkObj( $title, $html = '', $time = false ) {
		$img = MediaWikiServices::getInstance()->getRepoGroup()->findFile(
			$title, [ 'time' => $time ]
		);
		return self::makeMediaLinkFile( $title, $img, $html );
	}

	/**
	 * Create a direct link to a given uploaded file.
	 * This will make a broken link if $file is false.
	 *
	 * @since 1.16.3
	 * @param LinkTarget $title
	 * @param File|false $file File object or false
	 * @param string $html Pre-sanitized HTML
	 * @return string HTML
	 *
	 * @todo Handle invalid or missing images better.
	 */
	public static function makeMediaLinkFile( LinkTarget $title, $file, $html = '' ) {
		if ( $file && $file->exists() ) {
			$url = $file->getUrl();
			$class = 'internal';
		} else {
			$url = self::getUploadUrl( $title );
			$class = 'new';
		}

		$alt = $title->getText();
		if ( $html == '' ) {
			$html = $alt;
		}

		$ret = '';
		$attribs = [
			'href' => $url,
			'class' => $class,
			'title' => $alt
		];

		if ( !( new HookRunner( MediaWikiServices::getInstance()->getHookContainer() ) )->onLinkerMakeMediaLinkFile(
			Title::newFromLinkTarget( $title ), $file, $html, $attribs, $ret )
		) {
			wfDebug( "Hook LinkerMakeMediaLinkFile changed the output of link "
				. "with url {$url} and text {$html} to {$ret}" );
			return $ret;
		}

		return Html::rawElement( 'a', $attribs, $html );
	}

	/**
	 * Make a link to a special page given its name and, optionally,
	 * a message key from the link text.
	 * Usage example: Linker::specialLink( 'Recentchanges' )
	 *
	 * @since 1.16.3
	 * @param string $name Special page name, can optionally include …/subpages and …?parameters
	 * @param string $key Optional message key if different from $name
	 * @return string
	 */
	public static function specialLink( $name, $key = '' ) {
		$queryPos = strpos( $name, '?' );
		if ( $queryPos !== false ) {
			$getParams = wfCgiToArray( substr( $name, $queryPos + 1 ) );
			$name = substr( $name, 0, $queryPos );
		} else {
			$getParams = [];
		}

		$slashPos = strpos( $name, '/' );
		if ( $slashPos !== false ) {
			$subpage = substr( $name, $slashPos + 1 );
			$name = substr( $name, 0, $slashPos );
		} else {
			$subpage = false;
		}

		if ( $key == '' ) {
			$key = strtolower( $name );
		}

		return self::linkKnown(
			SpecialPage::getTitleFor( $name, $subpage ),
			wfMessage( $key )->escaped(),
			[],
			$getParams
		);
	}

	/**
	 * Make an external link
	 *
	 * @since 1.16.3. $title added in 1.21
	 * @param string $url URL to link to
	 * @param-taint $url escapes_html
	 * @param string $text Text of link
	 * @param-taint $text escapes_html
	 * @param bool $escape Do we escape the link text?
	 * @param-taint $escape none
	 * @param string $linktype Type of external link. Gets added to the classes
	 * @param-taint $linktype escapes_html
	 * @param array $attribs Array of extra attributes to <a>
	 * @param-taint $attribs escapes_html
	 * @param LinkTarget|null $title LinkTarget object used for title specific link attributes
	 * @param-taint $title none
	 * @return string
	 */
	public static function makeExternalLink( $url, $text, $escape = true,
		$linktype = '', $attribs = [], $title = null
	) {
		global $wgTitle;
		$class = 'external';
		if ( $linktype ) {
			$class .= " $linktype";
		}
		if ( isset( $attribs['class'] ) && $attribs['class'] ) {
			$class .= " {$attribs['class']}";
		}
		$attribs['class'] = $class;

		if ( $escape ) {
			$text = htmlspecialchars( $text, ENT_COMPAT );
		}

		if ( !$title ) {
			$title = $wgTitle;
		}
		$newRel = Parser::getExternalLinkRel( $url, $title );
		if ( !isset( $attribs['rel'] ) || $attribs['rel'] === '' ) {
			$attribs['rel'] = $newRel;
		} elseif ( $newRel !== null ) {
			// Merge the rel attributes.
			$newRels = explode( ' ', $newRel );
			$oldRels = explode( ' ', $attribs['rel'] );
			$combined = array_unique( array_merge( $newRels, $oldRels ) );
			$attribs['rel'] = implode( ' ', $combined );
		}
		$link = '';
		$success = ( new HookRunner( MediaWikiServices::getInstance()->getHookContainer() ) )->onLinkerMakeExternalLink(
			$url, $text, $link, $attribs, $linktype );
		if ( !$success ) {
			wfDebug( "Hook LinkerMakeExternalLink changed the output of link "
				. "with url {$url} and text {$text} to {$link}" );
			return $link;
		}
		$attribs['href'] = $url;
		return Html::rawElement( 'a', $attribs, $text );
	}

	/**
	 * Make user link (or user contributions for unregistered users)
	 *
	 * This method produces HTML that requires CSS styles in mediawiki.interface.helpers.styles.
	 *
	 * @param int $userId User id in database.
	 * @param string $userName User name in database.
	 * @param string|false $altUserName Text to display instead of the user name (optional)
	 * @param string[] $attributes Extra HTML attributes. See Linker::link.
	 * @return string HTML fragment
	 * @since 1.16.3. $altUserName was added in 1.19. $attributes was added in 1.40.
	 */
	public static function userLink(
		$userId,
		$userName,
		$altUserName = false,
		$attributes = []
	) {
		if ( $userName === '' || $userName === false || $userName === null ) {
			wfDebug( __METHOD__ . ' received an empty username. Are there database errors ' .
				'that need to be fixed?' );
			return wfMessage( 'empty-username' )->parse();
		}

		$classes = 'mw-userlink';
		if ( MediaWikiServices::getInstance()->getTempUserConfig()->isTempName( $userName ) ) {
			$classes .= ' mw-tempuserlink';
			$page = SpecialPage::getTitleValueFor( 'Contributions', $userName );
		} elseif ( $userId == 0 ) {
			$page = ExternalUserNames::getUserLinkTitle( $userName );

			if ( ExternalUserNames::isExternal( $userName ) ) {
				$classes .= ' mw-extuserlink';
			} elseif ( $altUserName === false ) {
				$altUserName = IPUtils::prettifyIP( $userName );
			}
			$classes .= ' mw-anonuserlink'; // Separate link class for anons (T45179)
		} else {
			$page = TitleValue::tryNew( NS_USER, strtr( $userName, ' ', '_' ) );
		}

		// Wrap the output with <bdi> tags for directionality isolation
		$linkText =
			'<bdi>' . htmlspecialchars( $altUserName !== false ? $altUserName : $userName ) . '</bdi>';

		if ( isset( $attributes['class'] ) ) {
			$attributes['class'] .= ' ' . $classes;
		} else {
			$attributes['class'] = $classes;
		}

		return $page
			? self::link( $page, $linkText, $attributes )
			: Html::rawElement( 'span', $attributes, $linkText );
	}

	/**
	 * Generate standard user tool links (talk, contributions, block link, etc.)
	 *
	 * @since 1.16.3
	 * @param int $userId User identifier
	 * @param string $userText User name or IP address
	 * @param bool $redContribsWhenNoEdits Should the contributions link be
	 *   red if the user has no edits?
	 * @param int $flags Customisation flags (e.g. Linker::TOOL_LINKS_NOBLOCK
	 *   and Linker::TOOL_LINKS_EMAIL).
	 * @param int|null $edits User edit count (optional, for performance)
	 * @param bool $useParentheses (optional) Wrap comments in parentheses where needed
	 * @return string HTML fragment
	 */
	public static function userToolLinks(
		$userId, $userText, $redContribsWhenNoEdits = false, $flags = 0, $edits = null,
		$useParentheses = true
	) {
		if ( $userText === '' ) {
			wfDebug( __METHOD__ . ' received an empty username. Are there database errors ' .
				'that need to be fixed?' );
			return ' ' . wfMessage( 'empty-username' )->parse();
		}
		global $wgLang;
		$services = MediaWikiServices::getInstance();
		$disableAnonTalk = $services->getMainConfig()->get( MainConfigNames::DisableAnonTalk );
		$talkable = !( $disableAnonTalk && $userId == 0 );
		$blockable = !( $flags & self::TOOL_LINKS_NOBLOCK );
		$addEmailLink = $flags & self::TOOL_LINKS_EMAIL && $userId;

		if ( $userId == 0 && ExternalUserNames::isExternal( $userText ) ) {
			// No tools for an external user
			return '';
		}

		$items = [];
		if ( $talkable ) {
			$items[] = self::userTalkLink( $userId, $userText );
		}
		if ( $userId ) {
			// check if the user has an edit
			$attribs = [];
			$attribs['class'] = 'mw-usertoollinks-contribs';
			if ( $redContribsWhenNoEdits ) {
				if ( intval( $edits ) === 0 && $edits !== 0 ) {
					$user = User::newFromId( $userId );
					$edits = $user->getEditCount();
				}
				if ( $edits === 0 ) {
					// Note: "new" class is inappropriate here, as "new" class
					// should only be used for pages that do not exist.
					$attribs['class'] .= ' mw-usertoollinks-contribs-no-edits';
				}
			}
			$contribsPage = SpecialPage::getTitleFor( 'Contributions', $userText );

			$items[] = self::link( $contribsPage, wfMessage( 'contribslink' )->escaped(), $attribs );
		}
		$userCanBlock = RequestContext::getMain()->getAuthority()->isAllowed( 'block' );
		if ( $blockable && $userCanBlock ) {
			$items[] = self::blockLink( $userId, $userText );
		}

		$user = RequestContext::getMain()->getUser();
		if ( $addEmailLink && $user->canSendEmail() ) {
			$items[] = self::emailLink( $userId, $userText );
		}

		( new HookRunner( $services->getHookContainer() ) )->onUserToolLinksEdit( $userId, $userText, $items );

		if ( !$items ) {
			return '';
		}

		if ( $useParentheses ) {
			return wfMessage( 'word-separator' )->escaped()
				. '<span class="mw-usertoollinks">'
				. wfMessage( 'parentheses' )->rawParams( $wgLang->pipeList( $items ) )->escaped()
				. '</span>';
		}

		$tools = [];
		foreach ( $items as $tool ) {
			$tools[] = Html::rawElement( 'span', [], $tool );
		}
		return ' <span class="mw-usertoollinks mw-changeslist-links">' .
			implode( ' ', $tools ) . '</span>';
	}

	/**
	 * Alias for userToolLinks( $userId, $userText, true );
	 * @since 1.16.3
	 * @param int $userId User identifier
	 * @param string $userText User name or IP address
	 * @param int|null $edits User edit count (optional, for performance)
	 * @param bool $useParentheses (optional) Wrap comments in parentheses where needed
	 * @return string
	 */
	public static function userToolLinksRedContribs(
		$userId, $userText, $edits = null, $useParentheses = true
	) {
		return self::userToolLinks( $userId, $userText, true, 0, $edits, $useParentheses );
	}

	/**
	 * @since 1.16.3
	 * @param int $userId User id in database.
	 * @param string $userText User name in database.
	 * @return string HTML fragment with user talk link
	 */
	public static function userTalkLink( $userId, $userText ) {
		if ( $userText === '' ) {
			wfDebug( __METHOD__ . ' received an empty username. Are there database errors ' .
				'that need to be fixed?' );
			return wfMessage( 'empty-username' )->parse();
		}

		$userTalkPage = TitleValue::tryNew( NS_USER_TALK, strtr( $userText, ' ', '_' ) );
		$moreLinkAttribs = [ 'class' => 'mw-usertoollinks-talk' ];
		$linkText = wfMessage( 'talkpagelinktext' )->escaped();

		return $userTalkPage
			? self::link( $userTalkPage, $linkText, $moreLinkAttribs )
			: Html::rawElement( 'span', $moreLinkAttribs, $linkText );
	}

	/**
	 * @since 1.16.3
	 * @param int $userId
	 * @param string $userText User name in database.
	 * @return string HTML fragment with block link
	 */
	public static function blockLink( $userId, $userText ) {
		if ( $userText === '' ) {
			wfDebug( __METHOD__ . ' received an empty username. Are there database errors ' .
				'that need to be fixed?' );
			return wfMessage( 'empty-username' )->parse();
		}

		$blockPage = SpecialPage::getTitleFor( 'Block', $userText );
		$moreLinkAttribs = [ 'class' => 'mw-usertoollinks-block' ];

		return self::link( $blockPage,
			wfMessage( 'blocklink' )->escaped(),
			$moreLinkAttribs
		);
	}

	/**
	 * @param int $userId
	 * @param string $userText User name in database.
	 * @return string HTML fragment with e-mail user link
	 */
	public static function emailLink( $userId, $userText ) {
		if ( $userText === '' ) {
			wfLogWarning( __METHOD__ . ' received an empty username. Are there database errors ' .
				'that need to be fixed?' );
			return wfMessage( 'empty-username' )->parse();
		}

		$emailPage = SpecialPage::getTitleFor( 'Emailuser', $userText );
		$moreLinkAttribs = [ 'class' => 'mw-usertoollinks-mail' ];
		return self::link( $emailPage,
			wfMessage( 'emaillink' )->escaped(),
			$moreLinkAttribs
		);
	}

	/**
	 * Generate a user link if the current user is allowed to view it
	 *
	 * This method produces HTML that requires CSS styles in mediawiki.interface.helpers.styles.
	 *
	 * @since 1.16.3
	 * @param RevisionRecord $revRecord (Switched from the old Revision class to RevisionRecord
	 *    since 1.35)
	 * @param bool $isPublic Show only if all users can see it
	 * @return string HTML fragment
	 */
	public static function revUserLink( RevisionRecord $revRecord, $isPublic = false ) {
		// TODO inject authority
		$authority = RequestContext::getMain()->getAuthority();

		$revUser = $revRecord->getUser(
			$isPublic ? RevisionRecord::FOR_PUBLIC : RevisionRecord::FOR_THIS_USER,
			$authority
		);
		if ( $revUser ) {
			$link = self::userLink( $revUser->getId(), $revUser->getName() );
		} else {
			// User is deleted and we can't (or don't want to) view it
			$link = wfMessage( 'rev-deleted-user' )->escaped();
		}

		if ( $revRecord->isDeleted( RevisionRecord::DELETED_USER ) ) {
			$class = self::getRevisionDeletedClass( $revRecord );
			return '<span class="' . $class . '">' . $link . '</span>';
		}
		return $link;
	}

	/**
	 * Returns css class of a deleted revision
	 * @param RevisionRecord $revisionRecord
	 * @return string 'history-deleted', 'mw-history-suppressed' added if suppressed too
	 * @since 1.37
	 */
	public static function getRevisionDeletedClass( RevisionRecord $revisionRecord ): string {
		$class = 'history-deleted';
		if ( $revisionRecord->isDeleted( RevisionRecord::DELETED_RESTRICTED ) ) {
			$class .= ' mw-history-suppressed';
		}
		return $class;
	}

	/**
	 * Generate a user tool link cluster if the current user is allowed to view it
	 *
	 * This method produces HTML that requires CSS styles in mediawiki.interface.helpers.styles.
	 *
	 * @since 1.16.3
	 * @param RevisionRecord $revRecord (Switched from the old Revision class to RevisionRecord
	 *    since 1.35)
	 * @param bool $isPublic Show only if all users can see it
	 * @param bool $useParentheses (optional) Wrap comments in parentheses where needed
	 * @return string HTML
	 */
	public static function revUserTools(
		RevisionRecord $revRecord,
		$isPublic = false,
		$useParentheses = true
	) {
		// TODO inject authority
		$authority = RequestContext::getMain()->getAuthority();

		$revUser = $revRecord->getUser(
			$isPublic ? RevisionRecord::FOR_PUBLIC : RevisionRecord::FOR_THIS_USER,
			$authority
		);
		if ( $revUser ) {
			$link = self::userLink(
				$revUser->getId(),
				$revUser->getName(),
				false,
				[ 'data-mw-revid' => $revRecord->getId() ]
			) . self::userToolLinks(
				$revUser->getId(),
				$revUser->getName(),
				false,
				0,
				null,
				$useParentheses
			);
		} else {
			// User is deleted and we can't (or don't want to) view it
			$link = wfMessage( 'rev-deleted-user' )->escaped();
		}

		if ( $revRecord->isDeleted( RevisionRecord::DELETED_USER ) ) {
			$class = self::getRevisionDeletedClass( $revRecord );
			return ' <span class="' . $class . ' mw-userlink">' . $link . '</span>';
		}
		return $link;
	}

	/**
	 * Helper function to expand local links. Mostly used in action=render
	 *
	 * @since 1.38
	 * @unstable
	 *
	 * @param string $html
	 *
	 * @return string HTML
	 */
	public static function expandLocalLinks( string $html ) {
		return HtmlHelper::modifyElements(
			$html,
			static function ( SerializerNode $node ): bool {
				return $node->name === 'a' && isset( $node->attrs['href'] );
			},
			static function ( SerializerNode $node ): SerializerNode {
				$node->attrs['href'] =
					wfExpandUrl( $node->attrs['href'], PROTO_RELATIVE );
				return $node;
			}
		);
	}

	/**
	 * This function is called by all recent changes variants, by the page history,
	 * and by the user contributions list. It is responsible for formatting edit
	 * summaries. It escapes any HTML in the summary, but adds some CSS to format
	 * auto-generated comments (from section editing) and formats [[wikilinks]].
	 *
	 * This method produces HTML that can require CSS styles in mediawiki.interface.helpers.styles.
	 *
	 * @since 1.16.3. $wikiId added in 1.26
	 * @deprecated since 1.38 use CommentFormatter, hard-deprecated in 1.41
	 *
	 * @param string $comment
	 * @param LinkTarget|null $title LinkTarget object (to generate link to the section in
	 *  autocomment) or null
	 * @param bool $local Whether section links should refer to local page
	 * @param string|null $wikiId Id (as used by WikiMap) of the wiki to generate links to.
	 *  For use with external changes.
	 *
	 * @return string HTML
	 */
	public static function formatComment(
		$comment, $title = null, $local = false, $wikiId = null
	) {
		wfDeprecated( __METHOD__, '1.41' );
		$formatter = MediaWikiServices::getInstance()->getCommentFormatter();
		return $formatter->format( $comment, $title, $local, $wikiId );
	}

	/**
	 * Formats wiki links and media links in text; all other wiki formatting
	 * is ignored
	 *
	 * @since 1.16.3. $wikiId added in 1.26
	 * @deprecated since 1.38 use CommentFormatter, hard-deprecated in 1.41
	 *
	 * @param string $comment Text to format links in. WARNING! Since the output of this
	 * 	function is html, $comment must be sanitized for use as html. You probably want
	 * 	to pass $comment through Sanitizer::escapeHtmlAllowEntities() before calling
	 * 	this function.
	 * @param LinkTarget|null $title An optional LinkTarget object used to links to sections
	 * @param bool $local Whether section links should refer to local page
	 * @param string|null $wikiId Id of the wiki to link to (if not the local wiki),
	 *  as used by WikiMap.
	 *
	 * @return string HTML
	 * @return-taint onlysafefor_html
	 */
	public static function formatLinksInComment(
		$comment, $title = null, $local = false, $wikiId = null
	) {
		wfDeprecated( __METHOD__, '1.41' );
		$formatter = MediaWikiServices::getInstance()->getCommentFormatter();
		return $formatter->formatLinksUnsafe( $comment, $title, $local, $wikiId );
	}

	/**
	 * @param LinkTarget|null $contextTitle
	 * @param string $target
	 * @param string &$text
	 * @return string
	 */
	public static function normalizeSubpageLink( $contextTitle, $target, &$text ) {
		# Valid link forms:
		# Foobar -- normal
		# :Foobar -- override special treatment of prefix (images, language links)
		# /Foobar -- convert to CurrentPage/Foobar
		# /Foobar/ -- convert to CurrentPage/Foobar, strip the initial and final / from text
		# ../ -- convert to CurrentPage, from CurrentPage/CurrentSubPage
		# ../Foobar -- convert to CurrentPage/Foobar,
		#              (from CurrentPage/CurrentSubPage)
		# ../Foobar/ -- convert to CurrentPage/Foobar, use 'Foobar' as text
		#              (from CurrentPage/CurrentSubPage)

		$ret = $target; # default return value is no change

		# Some namespaces don't allow subpages,
		# so only perform processing if subpages are allowed
		if (
			$contextTitle && MediaWikiServices::getInstance()->getNamespaceInfo()->
			hasSubpages( $contextTitle->getNamespace() )
		) {
			$hash = strpos( $target, '#' );
			if ( $hash !== false ) {
				$suffix = substr( $target, $hash );
				$target = substr( $target, 0, $hash );
			} else {
				$suffix = '';
			}
			# T9425
			$target = trim( $target );
			$contextPrefixedText = MediaWikiServices::getInstance()->getTitleFormatter()->
				getPrefixedText( $contextTitle );
			# Look at the first character
			if ( $target != '' && $target[0] === '/' ) {
				# / at end means we don't want the slash to be shown
				$m = [];
				$trailingSlashes = preg_match_all( '%(/+)$%', $target, $m );
				if ( $trailingSlashes ) {
					$noslash = $target = substr( $target, 1, -strlen( $m[0][0] ) );
				} else {
					$noslash = substr( $target, 1 );
				}

				$ret = $contextPrefixedText . '/' . trim( $noslash ) . $suffix;
				if ( $text === '' ) {
					$text = $target . $suffix;
				} # this might be changed for ugliness reasons
			} else {
				# check for .. subpage backlinks
				$dotdotcount = 0;
				$nodotdot = $target;
				while ( str_starts_with( $nodotdot, '../' ) ) {
					++$dotdotcount;
					$nodotdot = substr( $nodotdot, 3 );
				}
				if ( $dotdotcount > 0 ) {
					$exploded = explode( '/', $contextPrefixedText );
					if ( count( $exploded ) > $dotdotcount ) { # not allowed to go below top level page
						$ret = implode( '/', array_slice( $exploded, 0, -$dotdotcount ) );
						# / at the end means don't show full path
						if ( substr( $nodotdot, -1, 1 ) === '/' ) {
							$nodotdot = rtrim( $nodotdot, '/' );
							if ( $text === '' ) {
								$text = $nodotdot . $suffix;
							}
						}
						$nodotdot = trim( $nodotdot );
						if ( $nodotdot != '' ) {
							$ret .= '/' . $nodotdot;
						}
						$ret .= $suffix;
					}
				}
			}
		}

		return $ret;
	}

	/**
	 * Wrap a comment in standard punctuation and formatting if
	 * it's non-empty, otherwise return empty string.
	 *
	 * This method produces HTML that requires CSS styles in mediawiki.interface.helpers.styles.
	 *
	 * @since 1.16.3. $wikiId added in 1.26
	 * @deprecated since 1.38 use CommentFormatter, hard-deprecated in 1.41
	 *
	 * @param string $comment
	 * @param LinkTarget|null $title LinkTarget object (to generate link to section in autocomment)
	 *  or null
	 * @param bool $local Whether section links should refer to local page
	 * @param string|null $wikiId Id (as used by WikiMap) of the wiki to generate links to.
	 *  For use with external changes.
	 * @param bool $useParentheses Whether the comment is wrapped in parentheses
	 *
	 * @return string
	 */
	public static function commentBlock(
		$comment, $title = null, $local = false, $wikiId = null, $useParentheses = true
	) {
		wfDeprecated( __METHOD__, '1.41' );
		return MediaWikiServices::getInstance()->getCommentFormatter()
			->formatBlock( $comment, $title, $local, $wikiId, $useParentheses );
	}

	/**
	 * Wrap and format the given revision's comment block, if the current
	 * user is allowed to view it.
	 *
	 * This method produces HTML that requires CSS styles in mediawiki.interface.helpers.styles.
	 *
	 * @since 1.16.3
	 * @deprecated since 1.38 use CommentFormatter, hard-deprecated in 1.41
	 * @param RevisionRecord $revRecord (Switched from the old Revision class to RevisionRecord
	 *    since 1.35)
	 * @param bool $local Whether section links should refer to local page
	 * @param bool $isPublic Show only if all users can see it
	 * @param bool $useParentheses (optional) Wrap comments in parentheses where needed
	 * @return string HTML fragment
	 */
	public static function revComment(
		RevisionRecord $revRecord,
		$local = false,
		$isPublic = false,
		$useParentheses = true
	) {
		wfDeprecated( __METHOD__, '1.41' );
		$authority = RequestContext::getMain()->getAuthority();
		$formatter = MediaWikiServices::getInstance()->getCommentFormatter();
		return $formatter->formatRevision( $revRecord, $authority, $local, $isPublic, $useParentheses );
	}

	/**
	 * @since 1.16.3
	 * @param int $size
	 * @return string
	 */
	public static function formatRevisionSize( $size ) {
		if ( $size == 0 ) {
			$stxt = wfMessage( 'historyempty' )->escaped();
		} else {
			$stxt = wfMessage( 'nbytes' )->numParams( $size )->escaped();
		}
		return "<span class=\"history-size mw-diff-bytes\" data-mw-bytes=\"$size\">$stxt</span>";
	}

	/**
	 * Add another level to the Table of Contents
	 *
	 * @since 1.16.3
	 * @return string
	 */
	public static function tocIndent() {
		return "\n<ul>\n";
	}

	/**
	 * Finish one or more sublevels on the Table of Contents
	 *
	 * @since 1.16.3
	 * @param int $level
	 * @return string
	 */
	public static function tocUnindent( $level ) {
		return "</li>\n" . str_repeat( "</ul>\n</li>\n", $level > 0 ? $level : 0 );
	}

	/**
	 * parameter level defines if we are on an indentation level
	 *
	 * @since 1.16.3
	 * @param string $linkAnchor Identifier
	 * @param string $tocline Properly escaped HTML
	 * @param string $tocnumber Unescaped text
	 * @param int $level
	 * @param string|false $sectionIndex
	 * @return string
	 */
	public static function tocLine( $linkAnchor, $tocline, $tocnumber, $level, $sectionIndex = false ) {
		$classes = "toclevel-$level";

		// Parser.php used to suppress tocLine by setting $sectionindex to false.
		// In those circumstances, we can now encounter '' or a "T-" prefixed index
		// for when the section comes from templates.
		if ( $sectionIndex !== false && $sectionIndex !== '' && !str_starts_with( $sectionIndex, "T-" ) ) {
			$classes .= " tocsection-$sectionIndex";
		}

		// <li class="$classes"><a href="#$linkAnchor"><span class="tocnumber">
		// $tocnumber</span> <span class="toctext">$tocline</span></a>
		return Html::openElement( 'li', [ 'class' => $classes ] )
			. Html::rawElement( 'a',
				[ 'href' => "#$linkAnchor" ],
				Html::element( 'span', [ 'class' => 'tocnumber' ], $tocnumber )
					. ' '
					. Html::rawElement( 'span', [ 'class' => 'toctext' ], $tocline )
			);
	}

	/**
	 * End a Table Of Contents line.
	 * tocUnindent() will be used instead if we're ending a line below
	 * the new level.
	 * @since 1.16.3
	 * @return string
	 */
	public static function tocLineEnd() {
		return "</li>\n";
	}

	/**
	 * Wraps the TOC in a div with ARIA navigation role and provides the hide/collapse JavaScript.
	 *
	 * @since 1.16.3
	 * @param string $toc Html of the Table Of Contents
	 * @param Language|null $lang Language for the toc title, defaults to user language
	 * @return string Full html of the TOC
	 */
	public static function tocList( $toc, Language $lang = null ) {
		$lang ??= RequestContext::getMain()->getLanguage();

		$title = wfMessage( 'toc' )->inLanguage( $lang )->escaped();

		return '<div id="toc" class="toc" role="navigation" aria-labelledby="mw-toc-heading">'
			. Html::element( 'input', [
				'type' => 'checkbox',
				'role' => 'button',
				'id' => 'toctogglecheckbox',
				'class' => 'toctogglecheckbox',
				'style' => 'display:none',
			] )
			. Html::openElement( 'div', [
				'class' => 'toctitle',
				'lang' => $lang->getHtmlCode(),
				'dir' => $lang->getDir(),
			] )
			. '<h2 id="mw-toc-heading">' . $title . '</h2>'
			. '<span class="toctogglespan">'
			. Html::label( '', 'toctogglecheckbox', [
				'class' => 'toctogglelabel',
			] )
			. '</span>'
			. '</div>'
			. $toc
			. "</ul>\n</div>\n";
	}

	/**
	 * @internal For use by ParserOutput and API modules
	 * Generate a table of contents from a section tree.
	 *
	 * @since 1.16.3. $lang added in 1.17. Parameters changed in 1.40.
	 * @param ?TOCData $tocData Return value of ParserOutput::getSections()
	 * @param Language|null $lang Language for the toc title, defaults to user language
	 * @param array $options
	 *   - 'maxtoclevel' Max TOC level to generate
	 * @return string HTML fragment
	 */
	public static function generateTOC( ?TOCData $tocData, Language $lang = null, array $options = [] ): string {
		$toc = '';
		$lastLevel = 0;
		$maxTocLevel = $options['maxtoclevel'] ?? null;
		if ( $maxTocLevel === null ) {
			// Use wiki-configured default
			$services = MediaWikiServices::getInstance();
			$config = $services->getMainConfig();
			$maxTocLevel = $config->get( MainConfigNames::MaxTocLevel );
		}
		foreach ( ( $tocData ? $tocData->getSections() : [] ) as $section ) {
			$tocLevel = $section->tocLevel;
			if ( $tocLevel < $maxTocLevel ) {
				if ( $tocLevel > $lastLevel ) {
					$toc .= self::tocIndent();
				} elseif ( $tocLevel < $lastLevel ) {
					if ( $lastLevel < $maxTocLevel ) {
						$toc .= self::tocUnindent(
							$lastLevel - $tocLevel );
					} else {
						$toc .= self::tocLineEnd();
					}
				} else {
					$toc .= self::tocLineEnd();
				}

				$toc .= self::tocLine( $section->linkAnchor,
					$section->line, $section->number,
					$tocLevel, $section->index );
				$lastLevel = $tocLevel;
			}
		}
		if ( $lastLevel < $maxTocLevel && $lastLevel > 0 ) {
			$toc .= self::tocUnindent( $lastLevel - 1 );
		}
		return self::tocList( $toc, $lang );
	}

	/**
	 * Create a headline for content
	 *
	 * @since 1.16.3
	 * @param int $level The level of the headline (1-6)
	 * @param string $attribs Any attributes for the headline, starting with
	 *   a space and ending with '>'
	 *   This *must* be at least '>' for no attribs
	 * @param string $anchor The anchor to give the headline (the bit after the #)
	 * @param string $html HTML for the text of the header
	 * @param string $link HTML to add for the section edit link
	 * @param string|false $fallbackAnchor A second, optional anchor to give for
	 *   backward compatibility (false to omit)
	 *
	 * @return string HTML headline
	 */
	public static function makeHeadline( $level, $attribs, $anchor, $html,
		$link, $fallbackAnchor = false
	) {
		$anchorEscaped = htmlspecialchars( $anchor, ENT_COMPAT );
		$fallback = '';
		if ( $fallbackAnchor !== false && $fallbackAnchor !== $anchor ) {
			$fallbackAnchor = htmlspecialchars( $fallbackAnchor, ENT_COMPAT );
			$fallback = "<span id=\"$fallbackAnchor\"></span>";
		}
		return "<h$level$attribs"
			. "$fallback<span class=\"mw-headline\" id=\"$anchorEscaped\">$html</span>"
			. $link
			. "</h$level>";
	}

	/**
	 * Split a link trail, return the "inside" portion and the remainder of the trail
	 * as a two-element array
	 * @param string $trail
	 * @return string[]
	 */
	public static function splitTrail( $trail ) {
		$regex = MediaWikiServices::getInstance()->getContentLanguage()->linkTrail();
		$inside = '';
		if ( $trail !== '' && preg_match( $regex, $trail, $m ) ) {
			[ , $inside, $trail ] = $m;
		}
		return [ $inside, $trail ];
	}

	/**
	 * Generate a rollback link for a given revision.  Currently it's the
	 * caller's responsibility to ensure that the revision is the top one. If
	 * it's not, of course, the user will get an error message.
	 *
	 * If the calling page is called with the parameter &bot=1, all rollback
	 * links also get that parameter. It causes the edit itself and the rollback
	 * to be marked as "bot" edits. Bot edits are hidden by default from recent
	 * changes, so this allows sysops to combat a busy vandal without bothering
	 * other users.
	 *
	 * This function will return the link only in case the revision can be reverted
	 * (not all revisions are by the same user, and the last revision by a different
	 * user is visible). Please note that due to performance limitations it might be
	 * assumed that a user isn't the only contributor of a page while (s)he is, which
	 * will lead to useless rollback links. Furthermore this won't work if
	 * $wgShowRollbackEditCount is disabled, so this can only function as an
	 * additional check.
	 *
	 * If the option noBrackets is set the rollback link wont be enclosed in "[]".
	 *
	 * @since 1.16.3. $context added in 1.20. $options added in 1.21
	 *   $rev could be a RevisionRecord since 1.35
	 *
	 * @param RevisionRecord $revRecord (Switched from the old Revision class to RevisionRecord
	 *    since 1.35)
	 * @param IContextSource|null $context Context to use or null for the main context.
	 * @param array $options
	 * @return string
	 */
	public static function generateRollback(
		RevisionRecord $revRecord,
		IContextSource $context = null,
		$options = []
	) {
		$context ??= RequestContext::getMain();

		$editCount = self::getRollbackEditCount( $revRecord );
		if ( $editCount === false ) {
			return '';
		}

		$inner = self::buildRollbackLink( $revRecord, $context, $editCount );

		$services = MediaWikiServices::getInstance();
		// Allow extensions to modify the rollback link.
		// Abort further execution if the extension wants full control over the link.
		if ( !( new HookRunner( $services->getHookContainer() ) )->onLinkerGenerateRollbackLink(
			$revRecord, $context, $options, $inner ) ) {
			return $inner;
		}

		if ( !in_array( 'noBrackets', $options, true ) ) {
			$inner = $context->msg( 'brackets' )->rawParams( $inner )->escaped();
		}

		if ( $services->getUserOptionsLookup()
			->getBoolOption( $context->getUser(), 'showrollbackconfirmation' )
		) {
			$stats = $services->getStatsdDataFactory();
			$stats->increment( 'rollbackconfirmation.event.load' );
			$context->getOutput()->addModules( 'mediawiki.misc-authed-curate' );
		}

		return '<span class="mw-rollback-link">' . $inner . '</span>';
	}

	/**
	 * This function will return the number of revisions which a rollback
	 * would revert and will verify that a revision can be reverted (that
	 * the user isn't the only contributor and the revision we might
	 * rollback to isn't deleted). These checks can only function as an
	 * additional check as this function only checks against the last
	 * $wgShowRollbackEditCount edits.
	 *
	 * Returns null if $wgShowRollbackEditCount is disabled or false if
	 * the user is the only contributor of the page.
	 *
	 * @todo Unused outside of this file - should it be made private?
	 *
	 * @param RevisionRecord $revRecord (Switched from the old Revision class to RevisionRecord
	 *    since 1.35)
	 * @param bool $verify Deprecated since 1.40, has no effect.
	 * @return int|false|null
	 */
	public static function getRollbackEditCount( RevisionRecord $revRecord, $verify = true ) {
		if ( func_num_args() > 1 ) {
			wfDeprecated( __METHOD__ . ' with $verify parameter', '1.40' );
		}
		$showRollbackEditCount = MediaWikiServices::getInstance()->getMainConfig()
			->get( MainConfigNames::ShowRollbackEditCount );

		if ( !is_int( $showRollbackEditCount ) || !$showRollbackEditCount > 0 ) {
			// Nothing has happened, indicate this by returning 'null'
			return null;
		}

		$dbr = MediaWikiServices::getInstance()->getDBLoadBalancerFactory()->getReplicaDatabase();

		// Up to the value of $wgShowRollbackEditCount revisions are counted
		$queryBuilder = MediaWikiServices::getInstance()->getRevisionStore()->newSelectQueryBuilder( $dbr );
		$res = $queryBuilder->where( [ 'rev_page' => $revRecord->getPageId() ] )
			->useIndex( [ 'revision' => 'rev_page_timestamp' ] )
			->orderBy( [ 'rev_timestamp', 'rev_id' ], SelectQueryBuilder::SORT_DESC )
			->limit( $showRollbackEditCount + 1 )
			->caller( __METHOD__ )->fetchResultSet();

		$revUser = $revRecord->getUser( RevisionRecord::RAW );
		$revUserText = $revUser ? $revUser->getName() : '';

		$editCount = 0;
		$moreRevs = false;
		foreach ( $res as $row ) {
			if ( $row->rev_user_text != $revUserText ) {
				if ( $row->rev_deleted & RevisionRecord::DELETED_TEXT
					|| $row->rev_deleted & RevisionRecord::DELETED_USER
				) {
					// If the user or the text of the revision we might rollback
					// to is deleted in some way we can't rollback. Similar to
					// the checks in WikiPage::commitRollback.
					return false;
				}
				$moreRevs = true;
				break;
			}
			$editCount++;
		}

		if ( $editCount <= $showRollbackEditCount && !$moreRevs ) {
			// We didn't find at least $wgShowRollbackEditCount revisions made by the current user
			// and there weren't any other revisions. That means that the current user is the only
			// editor, so we can't rollback
			return false;
		}
		return $editCount;
	}

	/**
	 * Build a raw rollback link, useful for collections of "tool" links
	 *
	 * @since 1.16.3. $context added in 1.20. $editCount added in 1.21
	 *   $rev could be a RevisionRecord since 1.35
	 *
	 * @todo Unused outside of this file - should it be made private?
	 *
	 * @param RevisionRecord $revRecord (Switched from the old Revision class to RevisionRecord
	 *    since 1.35)
	 * @param IContextSource|null $context Context to use or null for the main context.
	 * @param int|false|null $editCount Number of edits that would be reverted
	 * @return string HTML fragment
	 */
	public static function buildRollbackLink(
		RevisionRecord $revRecord,
		IContextSource $context = null,
		$editCount = false
	) {
		$config = MediaWikiServices::getInstance()->getMainConfig();
		$showRollbackEditCount = $config->get( MainConfigNames::ShowRollbackEditCount );
		$miserMode = $config->get( MainConfigNames::MiserMode );
		// To config which pages are affected by miser mode
		$disableRollbackEditCountSpecialPage = [ 'Recentchanges', 'Watchlist' ];

		$context ??= RequestContext::getMain();

		$title = $revRecord->getPageAsLinkTarget();
		$revUser = $revRecord->getUser();
		$revUserText = $revUser ? $revUser->getName() : '';

		$query = [
			'action' => 'rollback',
			'from' => $revUserText,
			'token' => $context->getUser()->getEditToken( 'rollback' ),
		];

		$attrs = [
			'data-mw' => 'interface',
			'title' => $context->msg( 'tooltip-rollback' )->text()
		];

		$options = [ 'known', 'noclasses' ];

		if ( $context->getRequest()->getBool( 'bot' ) ) {
			// T17999
			$query['hidediff'] = '1';
			$query['bot'] = '1';
		}

		if ( $miserMode ) {
			foreach ( $disableRollbackEditCountSpecialPage as $specialPage ) {
				if ( $context->getTitle()->isSpecial( $specialPage ) ) {
					$showRollbackEditCount = false;
					break;
				}
			}
		}

		// The edit count can be 0 on replica lag, fall back to the generic rollbacklink message
		$msg = [ 'rollbacklink' ];
		if ( is_int( $showRollbackEditCount ) && $showRollbackEditCount > 0 ) {
			if ( !is_numeric( $editCount ) ) {
				$editCount = self::getRollbackEditCount( $revRecord );
			}

			if ( $editCount > $showRollbackEditCount ) {
				$msg = [ 'rollbacklinkcount-morethan', Message::numParam( $showRollbackEditCount ) ];
			} elseif ( $editCount ) {
				$msg = [ 'rollbacklinkcount', Message::numParam( $editCount ) ];
			}
		}

		$html = $context->msg( ...$msg )->parse();
		return self::link( $title, $html, $attrs, $query, $options );
	}

	/**
	 * Returns HTML for the "hidden categories on this page" list.
	 *
	 * @since 1.16.3
	 * @param array $hiddencats Array of hidden categories
	 *    from {@link WikiPage::getHiddenCategories} or similar
	 * @return string HTML output
	 */
	public static function formatHiddenCategories( $hiddencats ) {
		$outText = '';
		if ( count( $hiddencats ) > 0 ) {
			# Construct the HTML
			$outText = '<div class="mw-hiddenCategoriesExplanation">';
			$outText .= wfMessage( 'hiddencategories' )->numParams( count( $hiddencats ) )->parseAsBlock();
			$outText .= "</div><ul>\n";

			foreach ( $hiddencats as $titleObj ) {
				# If it's hidden, it must exist - no need to check with a LinkBatch
				$outText .= '<li>'
					. self::link( $titleObj, null, [], [], 'known' )
					. "</li>\n";
			}
			$outText .= '</ul>';
		}
		return $outText;
	}

	/**
	 * @return ContextSource
	 */
	private static function getContextFromMain() {
		$context = RequestContext::getMain();
		$context = new DerivativeContext( $context );
		return $context;
	}

	/**
	 * Given the id of an interface element, constructs the appropriate title
	 * attribute from the system messages.  (Note, this is usually the id but
	 * isn't always, because sometimes the accesskey needs to go on a different
	 * element than the id, for reverse-compatibility, etc.)
	 *
	 * @since 1.16.3 $msgParams added in 1.27
	 * @param string $name Id of the element, minus prefixes.
	 * @param string|array|null $options Null, string or array with some of the following options:
	 *   - 'withaccess' to add an access-key hint
	 *   - 'nonexisting' to add an accessibility hint that page does not exist
	 * @param array $msgParams Parameters to pass to the message
	 * @param MessageLocalizer|null $localizer
	 *
	 * @return string|false Contents of the title attribute (which you must HTML-
	 *   escape), or false for no title attribute
	 */
	public static function titleAttrib( $name, $options = null, array $msgParams = [], $localizer = null ) {
		if ( !$localizer ) {
			$localizer = self::getContextFromMain();
		}
		$message = $localizer->msg( "tooltip-$name", $msgParams );
		// Set a default tooltip for subject namespace tabs if that hasn't
		// been defined. See T22126
		if ( !$message->exists() && str_starts_with( $name, 'ca-nstab-' ) ) {
			$message = $localizer->msg( 'tooltip-ca-nstab' );
		}

		if ( $message->isDisabled() ) {
			$tooltip = false;
		} else {
			$tooltip = $message->text();
			# Compatibility: formerly some tooltips had [alt-.] hardcoded
			$tooltip = preg_replace( "/ ?\[alt-.\]$/", '', $tooltip );
		}

		$options = (array)$options;

		if ( in_array( 'nonexisting', $options ) ) {
			$tooltip = $localizer->msg( 'red-link-title', $tooltip ?: '' )->text();
		}
		if ( in_array( 'withaccess', $options ) ) {
			$accesskey = self::accesskey( $name, $localizer );
			if ( $accesskey !== false ) {
				// Should be build the same as in jquery.accessKeyLabel.js
				if ( $tooltip === false || $tooltip === '' ) {
					$tooltip = $localizer->msg( 'brackets', $accesskey )->text();
				} else {
					$tooltip .= $localizer->msg( 'word-separator' )->text();
					$tooltip .= $localizer->msg( 'brackets', $accesskey )->text();
				}
			}
		}

		return $tooltip;
	}

	public static $accesskeycache;

	/**
	 * Given the id of an interface element, constructs the appropriate
	 * accesskey attribute from the system messages.  (Note, this is usually
	 * the id but isn't always, because sometimes the accesskey needs to go on
	 * a different element than the id, for reverse-compatibility, etc.)
	 *
	 * @since 1.16.3
	 * @param string $name Id of the element, minus prefixes.
	 * @param MessageLocalizer|null $localizer
	 * @return string|false Contents of the accesskey attribute (which you must HTML-
	 *   escape), or false for no accesskey attribute
	 */
	public static function accesskey( $name, $localizer = null ) {
		if ( !isset( self::$accesskeycache[$name] ) ) {
			if ( !$localizer ) {
				$localizer = self::getContextFromMain();
			}
			$msg = $localizer->msg( "accesskey-$name" );
			// Set a default accesskey for subject namespace tabs if an
			// accesskey has not been defined. See T22126
			if ( !$msg->exists() && str_starts_with( $name, 'ca-nstab-' ) ) {
				$msg = $localizer->msg( 'accesskey-ca-nstab' );
			}
			self::$accesskeycache[$name] = $msg->isDisabled() ? false : $msg->plain();
		}
		return self::$accesskeycache[$name];
	}

	/**
	 * Get a revision-deletion link, or disabled link, or nothing, depending
	 * on user permissions & the settings on the revision.
	 *
	 * Will use forward-compatible revision ID in the Special:RevDelete link
	 * if possible, otherwise the timestamp-based ID which may break after
	 * undeletion.
	 *
	 * @param Authority $performer
	 * @param RevisionRecord $revRecord (Switched from the old Revision class to RevisionRecord
	 *    since 1.35)
	 * @param LinkTarget $title
	 * @return string HTML fragment
	 */
	public static function getRevDeleteLink(
		Authority $performer,
		RevisionRecord $revRecord,
		LinkTarget $title
	) {
		$canHide = $performer->isAllowed( 'deleterevision' );
		$canHideHistory = $performer->isAllowed( 'deletedhistory' );
		if ( !$canHide && !( $revRecord->getVisibility() && $canHideHistory ) ) {
			return '';
		}

		if ( !$revRecord->userCan( RevisionRecord::DELETED_RESTRICTED, $performer ) ) {
			return self::revDeleteLinkDisabled( $canHide ); // revision was hidden from sysops
		}
		$prefixedDbKey = MediaWikiServices::getInstance()->getTitleFormatter()->
			getPrefixedDBkey( $title );
		if ( $revRecord->getId() ) {
			// RevDelete links using revision ID are stable across
			// page deletion and undeletion; use when possible.
			$query = [
				'type' => 'revision',
				'target' => $prefixedDbKey,
				'ids' => $revRecord->getId()
			];
		} else {
			// Older deleted entries didn't save a revision ID.
			// We have to refer to these by timestamp, ick!
			$query = [
				'type' => 'archive',
				'target' => $prefixedDbKey,
				'ids' => $revRecord->getTimestamp()
			];
		}
		return self::revDeleteLink(
			$query,
			$revRecord->isDeleted( RevisionRecord::DELETED_RESTRICTED ),
			$canHide
		);
	}

	/**
	 * Creates a (show/hide) link for deleting revisions/log entries
	 *
	 * This method produces HTML that requires CSS styles in mediawiki.interface.helpers.styles.
	 *
	 * @param array $query Query parameters to be passed to link()
	 * @param bool $restricted Set to true to use a "<strong>" instead of a "<span>"
	 * @param bool $delete Set to true to use (show/hide) rather than (show)
	 *
	 * @return string HTML "<a>" link to Special:Revisiondelete, wrapped in a
	 * span to allow for customization of appearance with CSS
	 */
	public static function revDeleteLink( $query = [], $restricted = false, $delete = true ) {
		$sp = SpecialPage::getTitleFor( 'Revisiondelete' );
		$msgKey = $delete ? 'rev-delundel' : 'rev-showdeleted';
		$html = wfMessage( $msgKey )->escaped();
		$tag = $restricted ? 'strong' : 'span';
		$link = self::link( $sp, $html, [], $query, [ 'known', 'noclasses' ] );
		return Xml::tags(
			$tag,
			[ 'class' => 'mw-revdelundel-link' ],
			wfMessage( 'parentheses' )->rawParams( $link )->escaped()
		);
	}

	/**
	 * Creates a dead (show/hide) link for deleting revisions/log entries
	 *
	 * This method produces HTML that requires CSS styles in mediawiki.interface.helpers.styles.
	 *
	 * @since 1.16.3
	 * @param bool $delete Set to true to use (show/hide) rather than (show)
	 *
	 * @return string HTML text wrapped in a span to allow for customization
	 * of appearance with CSS
	 */
	public static function revDeleteLinkDisabled( $delete = true ) {
		$msgKey = $delete ? 'rev-delundel' : 'rev-showdeleted';
		$html = wfMessage( $msgKey )->escaped();
		$htmlParentheses = wfMessage( 'parentheses' )->rawParams( $html )->escaped();
		return Xml::tags( 'span', [ 'class' => 'mw-revdelundel-link' ], $htmlParentheses );
	}

	/**
	 * Returns the attributes for the tooltip and access key.
	 *
	 * @since 1.16.3. $msgParams introduced in 1.27
	 * @param string $name
	 * @param array $msgParams Params for constructing the message
	 * @param string|array|null $options Options to be passed to titleAttrib.
	 * @param MessageLocalizer|null $localizer
	 *
	 * @see Linker::titleAttrib for what options could be passed to $options.
	 *
	 * @return array
	 */
	public static function tooltipAndAccesskeyAttribs(
		$name,
		array $msgParams = [],
		$options = null,
		$localizer = null
	) {
		$options = (array)$options;
		$options[] = 'withaccess';

		// Get optional parameters from global context if any missing.
		if ( !$localizer ) {
			$localizer = self::getContextFromMain();
		}

		$attribs = [
			'title' => self::titleAttrib( $name, $options, $msgParams, $localizer ),
			'accesskey' => self::accesskey( $name, $localizer )
		];
		if ( $attribs['title'] === false ) {
			unset( $attribs['title'] );
		}
		if ( $attribs['accesskey'] === false ) {
			unset( $attribs['accesskey'] );
		}
		return $attribs;
	}

	/**
	 * Returns raw bits of HTML, use titleAttrib()
	 * @since 1.16.3
	 * @param string $name
	 * @param array|null $options
	 * @return null|string
	 */
	public static function tooltip( $name, $options = null ) {
		$tooltip = self::titleAttrib( $name, $options );
		if ( $tooltip === false ) {
			return '';
		}
		return Xml::expandAttributes( [
			'title' => $tooltip
		] );
	}

}

/**
 * @deprecated since 1.40
 */
class_alias( Linker::class, 'Linker' );<|MERGE_RESOLUTION|>--- conflicted
+++ resolved
@@ -46,13 +46,6 @@
 use MessageLocalizer;
 use Parser;
 use RequestContext;
-<<<<<<< HEAD
-use SpecialPage;
-use TitleValue;
-use User;
-use WatchedItem;
-=======
->>>>>>> 1f8e9cd0
 use Wikimedia\Assert\Assert;
 use Wikimedia\IPUtils;
 use Wikimedia\Parsoid\Core\TOCData;
@@ -925,11 +918,7 @@
 	 * @param string $unused2 Unused parameter kept for b/c
 	 * @param bool $time A file of a certain timestamp was requested
 	 * @param array $handlerParams @since 1.36
-<<<<<<< HEAD
-	 * @param bool $currentExists
-=======
 	 * @param bool $currentExists @since 1.41
->>>>>>> 1f8e9cd0
 	 * @return string
 	 */
 	public static function makeBrokenImageLinkObj(
