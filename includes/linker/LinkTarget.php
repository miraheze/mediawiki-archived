<?php
/**
 * This program is free software; you can redistribute it and/or modify
 * it under the terms of the GNU General Public License as published by
 * the Free Software Foundation; either version 2 of the License, or
 * (at your option) any later version.
 *
 * This program is distributed in the hope that it will be useful,
 * but WITHOUT ANY WARRANTY; without even the implied warranty of
 * MERCHANTABILITY or FITNESS FOR A PARTICULAR PURPOSE. See the
 * GNU General Public License for more details.
 *
 * You should have received a copy of the GNU General Public License along
 * with this program; if not, write to the Free Software Foundation, Inc.,
 * 51 Franklin Street, Fifth Floor, Boston, MA 02110-1301, USA.
 * http://www.gnu.org/copyleft/gpl.html
 *
 * @file
 * @license GPL 2+
 * @author Addshore
 */
namespace MediaWiki\Linker;

/**
 * @since 1.27
 */
interface LinkTarget {

	/**
	 * Get the namespace index.
	 * @since 1.27
	 *
	 * @return int Namespace index
	 */
	public function getNamespace();

	/**
	 * Convenience function to test if it is in the namespace
<<<<<<< HEAD
=======
	 * @since 1.27
>>>>>>> 0ddb8064
	 *
	 * @param int $ns
	 * @return bool
	 */
	public function inNamespace( $ns );

	/**
	 * Get the link fragment (i.e. the bit after the #) in text form.
	 * @since 1.27
	 *
	 * @return string link fragment
	 */
	public function getFragment();

	/**
	 * Whether the link target has a fragment
	 * @since 1.27
	 *
	 * @return bool
	 */
	public function hasFragment();

	/**
	 * Get the main part with underscores.
	 * @since 1.27
	 *
	 * @return string Main part of the link, with underscores (for use in href attributes)
	 */
	public function getDBkey();

	/**
	 * Returns the link in text form, without namespace prefix or fragment.
	 * This is computed from the DB key by replacing any underscores with spaces.
	 * @since 1.27
	 *
	 * @return string
	 */
	public function getText();

	/**
	 * Creates a new LinkTarget for a different fragment of the same page.
	 * It is expected that the same type of object will be returned, but the
	 * only requirement is that it is a LinkTarget.
	 * @since 1.27
	 *
	 * @param string $fragment The fragment name, or "" for the entire page.
	 *
	 * @return LinkTarget
	 */
	public function createFragmentTarget( $fragment );

	/**
	 * Whether this LinkTarget has an interwiki component
	 * @since 1.27
	 *
	 * @return bool
	 */
	public function isExternal();

	/**
	 * The interwiki component of this LinkTarget
	 * @since 1.27
	 *
	 * @return string
	 */
	public function getInterwiki();
}<|MERGE_RESOLUTION|>--- conflicted
+++ resolved
@@ -36,10 +36,7 @@
 
 	/**
 	 * Convenience function to test if it is in the namespace
-<<<<<<< HEAD
-=======
 	 * @since 1.27
->>>>>>> 0ddb8064
 	 *
 	 * @param int $ns
 	 * @return bool
