<?php
/**
 * This program is free software; you can redistribute it and/or modify
 * it under the terms of the GNU General Public License as published by
 * the Free Software Foundation; either version 2 of the License, or
 * (at your option) any later version.
 *
 * This program is distributed in the hope that it will be useful,
 * but WITHOUT ANY WARRANTY; without even the implied warranty of
 * MERCHANTABILITY or FITNESS FOR A PARTICULAR PURPOSE. See the
 * GNU General Public License for more details.
 *
 * You should have received a copy of the GNU General Public License along
 * with this program; if not, write to the Free Software Foundation, Inc.,
 * 51 Franklin Street, Fifth Floor, Boston, MA 02110-1301, USA.
 * http://www.gnu.org/copyleft/gpl.html
 *
 * @file
 */

use MediaWiki\MediaWikiServices;
use Psr\Log\LoggerAwareInterface;
use Psr\Log\LoggerInterface;
use Psr\Log\NullLogger;

/**
 * This wrapper class will call out to curl (if available) or fallback
 * to regular PHP if necessary for handling internal HTTP requests.
 *
 * Renamed from HttpRequest to MWHttpRequest to avoid conflict with
 * PHP's HTTP extension.
 */
abstract class MWHttpRequest implements LoggerAwareInterface {
	public const SUPPORTS_FILE_POSTS = false;

	/**
	 * @var int|string
	 */
	protected $timeout = 'default';

	protected $content;
	protected $headersOnly = null;
	protected $postData = null;
	protected $proxy = null;
	protected $noProxy = false;
	protected $sslVerifyHost = true;
	protected $sslVerifyCert = true;
	protected $caInfo = null;
	protected $method = "GET";
	/** @var array */
	protected $reqHeaders = [];
	protected $url;
	protected $parsedUrl;
	/** @var callable */
	protected $callback;
	protected $maxRedirects = 5;
	protected $followRedirects = false;
	protected $connectTimeout;

	/**
	 * @var CookieJar
	 */
	protected $cookieJar;

	protected $headerList = [];
	protected $respVersion = "0.9";
	protected $respStatus = "200 Ok";
	/** @var string[][] */
	protected $respHeaders = [];

	/** @var StatusValue */
	protected $status;

	/**
	 * @var Profiler
	 */
	protected $profiler;

	/**
	 * @var string
	 */
	protected $profileName;

	/**
	 * @var LoggerInterface
	 */
	protected $logger;

	/**
	 * @param string $url Url to use. If protocol-relative, will be expanded to an http:// URL
	 * @param array $options (optional) extra params to pass (see HttpRequestFactory::create())
	 * @phpcs:ignore Generic.Files.LineLength
	 * @phan-param array{timeout?:int|string,connectTimeout?:int|string,postData?:array,proxy?:string,noProxy?:bool,sslVerifyHost?:bool,sslVerifyCert?:bool,caInfo?:string,maxRedirects?:int,followRedirects?:bool,userAgent?:string,logger?:LoggerInterface,username?:string,password?:string,originalRequest?:WebRequest|array{ip:string,userAgent:string},method?:string} $options
	 * @param string $caller The method making this request, for profiling
	 * @param Profiler|null $profiler An instance of the profiler for profiling, or null
	 * @throws Exception
	 */
	public function __construct(
		$url, array $options = [], $caller = __METHOD__, Profiler $profiler = null
	) {
		$this->url = wfExpandUrl( $url, PROTO_HTTP );
		$this->parsedUrl = wfParseUrl( $this->url );

		$this->logger = $options['logger'] ?? new NullLogger();

		if ( !$this->parsedUrl || !self::isValidURI( $this->url ) ) {
			$this->status = StatusValue::newFatal( 'http-invalid-url', $url );
		} else {
			$this->status = StatusValue::newGood( 100 ); // continue
		}

		if ( isset( $options['timeout'] ) && $options['timeout'] != 'default' ) {
			$this->timeout = $options['timeout'];
		} else {
			// The timeout should always be set by HttpRequestFactory, so this
			// should only happen if the class was directly constructed
			wfDeprecated( __METHOD__ . ' without the timeout option', '1.35' );
			$httpTimeout = MediaWikiServices::getInstance()->getMainConfig()->get( 'HTTPTimeout' );
			$this->timeout = $httpTimeout;
		}
		if ( isset( $options['connectTimeout'] ) && $options['connectTimeout'] != 'default' ) {
			$this->connectTimeout = $options['connectTimeout'];
		} else {
			// The timeout should always be set by HttpRequestFactory, so this
			// should only happen if the class was directly constructed
			wfDeprecated( __METHOD__ . ' without the connectTimeout option', '1.35' );
			$httpConnectTimeout = MediaWikiServices::getInstance()->getMainConfig()->get( 'HTTPConnectTimeout' );
			$this->connectTimeout = $httpConnectTimeout;
		}
		if ( isset( $options['userAgent'] ) ) {
			$this->setUserAgent( $options['userAgent'] );
		}
		if ( isset( $options['username'] ) && isset( $options['password'] ) ) {
			$this->setHeader(
				'Authorization',
				'Basic ' . base64_encode( $options['username'] . ':' . $options['password'] )
			);
		}
		if ( isset( $options['originalRequest'] ) ) {
			$this->setOriginalRequest( $options['originalRequest'] );
		}

		$this->setHeader( 'X-Request-Id', WebRequest::getRequestId() );

		$members = [ "postData", "proxy", "noProxy", "sslVerifyHost", "caInfo",
				"method", "followRedirects", "maxRedirects", "sslVerifyCert", "callback" ];

		foreach ( $members as $o ) {
			if ( isset( $options[$o] ) ) {
				// ensure that MWHttpRequest::method is always
				// uppercased. T38137
				if ( $o == 'method' ) {
					$options[$o] = strtoupper( $options[$o] );
				}
				$this->$o = $options[$o];
			}
		}

		if ( $this->noProxy ) {
			$this->proxy = ''; // noProxy takes precedence
		}

		// Profile based on what's calling us
		$this->profiler = $profiler;
		$this->profileName = $caller;
	}

	/**
	 * @param LoggerInterface $logger
	 */
	public function setLogger( LoggerInterface $logger ) {
		$this->logger = $logger;
	}

	/**
	 * Simple function to test if we can make any sort of requests at all, using
	 * cURL or fopen()
	 * @return bool
	 */
	public static function canMakeRequests() {
		return function_exists( 'curl_init' ) || wfIniGetBool( 'allow_url_fopen' );
	}

	/**
	 * Generate a new request object
	 * @deprecated since 1.34, use HttpRequestFactory instead
	 * @param string $url Url to use
	 * @param array|null $options (optional) extra params to pass (see HttpRequestFactory::create())
	 * @param string $caller The method making this request, for profiling
	 * @throws DomainException
	 * @return MWHttpRequest
	 * @see MWHttpRequest::__construct
	 */
	public static function factory( $url, array $options = null, $caller = __METHOD__ ) {
		if ( $options === null ) {
			$options = [];
		}
		return MediaWikiServices::getInstance()->getHttpRequestFactory()
			->create( $url, $options, $caller );
	}

	/**
	 * Get the body, or content, of the response to the request
	 *
	 * @return string
	 */
	public function getContent() {
		return $this->content;
	}

	/**
	 * Set the parameters of the request
	 *
	 * @param array $args
	 * @todo overload the args param
	 */
	public function setData( array $args ) {
		$this->postData = $args;
	}

	/**
	 * Take care of setting up the proxy (do nothing if "noProxy" is set)
	 *
	 * @return void
	 */
	protected function proxySetup() {
<<<<<<< HEAD
		// If there is an explicit proxy set and proxies are not disabled, then use it
		if ( $this->proxy && !$this->noProxy ) {
			return;
		}

		// Otherwise, fallback to $wgHTTPProxy if this is not a machine
		// local URL and proxies are not disabled
		if ( self::isLocalURL( $this->url ) || $this->noProxy ) {
			$this->proxy = '';
		} else {
			global $wgHTTPProxy;
			$this->proxy = (string)$wgHTTPProxy;
=======
		$httpProxy = MediaWikiServices::getInstance()->getMainConfig()->get( 'HTTPProxy' );
		$localHTTPProxy = MediaWikiServices::getInstance()->getMainConfig()->get( 'LocalHTTPProxy' );
		// If proxies are disabled, clear any other proxy
		if ( $this->noProxy ) {
			$this->proxy = '';
			return;
		}

		// If there is an explicit proxy already set, use it
		if ( $this->proxy ) {
			return;
		}

		// Otherwise, fallback to $wgLocalHTTPProxy for local URLs
		// or $wgHTTPProxy for everything else
		if ( self::isLocalURL( $this->url ) ) {
			if ( $localHTTPProxy !== false ) {
				$this->setReverseProxy( $localHTTPProxy );
			}
		} else {
			$this->proxy = (string)$httpProxy;
>>>>>>> 4afd0f7c
		}
	}

	/**
	 * Enable use of a reverse proxy in which the hostname is
	 * passed as a "Host" header, and the request is sent to the
	 * proxy's host:port instead.
	 *
	 * Note that any custom port in the request URL will be lost
	 * and cookies and redirects may not work properly.
	 *
	 * @param string $proxy URL of proxy
	 */
	protected function setReverseProxy( string $proxy ) {
		$parsedProxy = wfParseUrl( $proxy );
		if ( $parsedProxy === false ) {
			throw new Exception( "Invalid reverseProxy configured: $proxy" );
		}
		// Set the current host in the Host header
		$this->setHeader( 'Host', $this->parsedUrl['host'] );
		// Replace scheme, host and port in the request
		$this->parsedUrl['scheme'] = $parsedProxy['scheme'];
		$this->parsedUrl['host'] = $parsedProxy['host'];
		if ( isset( $parsedProxy['port'] ) ) {
			$this->parsedUrl['port'] = $parsedProxy['port'];
		} else {
			unset( $this->parsedUrl['port'] );
		}
		$this->url = wfAssembleUrl( $this->parsedUrl );
		// Mark that we're already using a proxy
		$this->noProxy = true;
	}

	/**
	 * Check if the URL can be served by localhost
	 *
	 * @param string $url Full url to check
	 * @return bool
	 */
	private static function isLocalURL( $url ) {
		$commandLineMode = MediaWikiServices::getInstance()->getMainConfig()->get( 'CommandLineMode' );
		$localVirtualHosts = MediaWikiServices::getInstance()->getMainConfig()->get( 'LocalVirtualHosts' );
		if ( $commandLineMode ) {
			return false;
		}

		// Extract host part
		$matches = [];
		if ( preg_match( '!^https?://([\w.-]+)[/:].*$!', $url, $matches ) ) {
			$host = $matches[1];
			// Split up dotwise
			$domainParts = explode( '.', $host );
			// Check if this domain or any superdomain is listed as a local virtual host
			$domainParts = array_reverse( $domainParts );

			$domain = '';
			$countParts = count( $domainParts );
			for ( $i = 0; $i < $countParts; $i++ ) {
				$domainPart = $domainParts[$i];
				if ( $i == 0 ) {
					$domain = $domainPart;
				} else {
					$domain = $domainPart . '.' . $domain;
				}

				if ( in_array( $domain, $localVirtualHosts ) ) {
					return true;
				}
			}
		}

		return false;
	}

	/**
	 * @param string $UA
	 */
	public function setUserAgent( $UA ) {
		$this->setHeader( 'User-Agent', $UA );
	}

	/**
	 * Set an arbitrary header
	 * @param string $name
	 * @param string $value
	 */
	public function setHeader( $name, $value ) {
		// I feel like I should normalize the case here...
		$this->reqHeaders[$name] = $value;
	}

	/**
	 * Get an array of the headers
	 * @return array
	 */
	protected function getHeaderList() {
		$list = [];

		if ( $this->cookieJar ) {
			$this->reqHeaders['Cookie'] =
				$this->cookieJar->serializeToHttpRequest(
					$this->parsedUrl['path'],
					$this->parsedUrl['host']
				);
		}

		foreach ( $this->reqHeaders as $name => $value ) {
			$list[] = "$name: $value";
		}

		return $list;
	}

	/**
	 * Set a read callback to accept data read from the HTTP request.
	 * By default, data is appended to an internal buffer which can be
	 * retrieved through $req->getContent().
	 *
	 * To handle data as it comes in -- especially for large files that
	 * would not fit in memory -- you can instead set your own callback,
	 * in the form function($resource, $buffer) where the first parameter
	 * is the low-level resource being read (implementation specific),
	 * and the second parameter is the data buffer.
	 *
	 * You MUST return the number of bytes handled in the buffer; if fewer
	 * bytes are reported handled than were passed to you, the HTTP fetch
	 * will be aborted.
	 *
	 * @param callable|null $callback
	 * @throws InvalidArgumentException
	 */
	public function setCallback( $callback ) {
		$this->doSetCallback( $callback );
	}

	/**
	 * Worker function for setting callbacks.  Calls can originate both internally and externally
	 * via setCallback).  Defaults to the internal read callback if $callback is null.
	 *
	 * @param callable|null $callback
	 * @throws InvalidArgumentException
	 */
	protected function doSetCallback( $callback ) {
		if ( $callback === null ) {
			$callback = [ $this, 'read' ];
		} elseif ( !is_callable( $callback ) ) {
			$this->status->fatal( 'http-internal-error' );
			throw new InvalidArgumentException( __METHOD__ . ': invalid callback' );
		}
		$this->callback = $callback;
	}

	/**
	 * A generic callback to read the body of the response from a remote
	 * server.
	 *
	 * @param resource $fh
	 * @param string $content
	 * @return int
	 * @internal
	 */
	public function read( $fh, $content ) {
		$this->content .= $content;
		return strlen( $content );
	}

	/**
	 * Take care of whatever is necessary to perform the URI request.
	 *
	 * @return Status
	 * @note currently returns Status for B/C
	 */
	public function execute() {
		throw new LogicException( 'children must override this' );
	}

	protected function prepare() {
		$this->content = "";

		if ( strtoupper( $this->method ) == "HEAD" ) {
			$this->headersOnly = true;
		}

		$this->proxySetup(); // set up any proxy as needed

		if ( !$this->callback ) {
			$this->doSetCallback( null );
		}

		if ( !isset( $this->reqHeaders['User-Agent'] ) ) {
			$http = MediaWikiServices::getInstance()->getHttpRequestFactory();
			$this->setUserAgent( $http->getUserAgent() );
		}
	}

	/**
	 * Parses the headers, including the HTTP status code and any
	 * Set-Cookie headers.  This function expects the headers to be
	 * found in an array in the member variable headerList.
	 */
	protected function parseHeader() {
		$lastname = "";

		// Failure without (valid) headers gets a response status of zero
		if ( !$this->status->isOK() ) {
			$this->respStatus = '0 Error';
		}

		foreach ( $this->headerList as $header ) {
			if ( preg_match( "#^HTTP/([0-9.]+) (.*)#", $header, $match ) ) {
				$this->respVersion = $match[1];
				$this->respStatus = $match[2];
			} elseif ( preg_match( "#^[ \t]#", $header ) ) {
				$last = count( $this->respHeaders[$lastname] ) - 1;
				$this->respHeaders[$lastname][$last] .= "\r\n$header";
			} elseif ( preg_match( "#^([^:]*):[\t ]*(.*)#", $header, $match ) ) {
				$this->respHeaders[strtolower( $match[1] )][] = $match[2];
				$lastname = strtolower( $match[1] );
			}
		}

		$this->parseCookies();
	}

	/**
	 * Sets HTTPRequest status member to a fatal value with the error
	 * message if the returned integer value of the status code was
	 * not successful (1-299) or a redirect (300-399).
	 * See RFC2616, section 10, http://www.w3.org/Protocols/rfc2616/rfc2616-sec10.html
	 * for a list of status codes.
	 */
	protected function setStatus() {
		if ( !$this->respHeaders ) {
			$this->parseHeader();
		}

		if ( (int)$this->respStatus > 0 && (int)$this->respStatus < 400 ) {
			$this->status->setResult( true, (int)$this->respStatus );
		} else {
			list( $code, $message ) = explode( " ", $this->respStatus, 2 );
			$this->status->setResult( false, (int)$this->respStatus );
			$this->status->fatal( "http-bad-status", $code, $message );
		}
	}

	/**
	 * Get the integer value of the HTTP status code (e.g. 200 for "200 Ok")
	 * (see RFC2616, section 10, http://www.w3.org/Protocols/rfc2616/rfc2616-sec10.html
	 * for a list of status codes.)
	 *
	 * @return int
	 */
	public function getStatus() {
		if ( !$this->respHeaders ) {
			$this->parseHeader();
		}

		return (int)$this->respStatus;
	}

	/**
	 * Returns true if the last status code was a redirect.
	 *
	 * @return bool
	 */
	public function isRedirect() {
		if ( !$this->respHeaders ) {
			$this->parseHeader();
		}

		$status = (int)$this->respStatus;

		if ( $status >= 300 && $status <= 303 ) {
			return true;
		}

		return false;
	}

	/**
	 * Returns an associative array of response headers after the
	 * request has been executed.  Because some headers
	 * (e.g. Set-Cookie) can appear more than once the, each value of
	 * the associative array is an array of the values given.
	 * Header names are always in lowercase.
	 *
	 * @return array
	 */
	public function getResponseHeaders() {
		if ( !$this->respHeaders ) {
			$this->parseHeader();
		}

		return $this->respHeaders;
	}

	/**
	 * Returns the value of the given response header.
	 *
	 * @param string $header case-insensitive
	 * @return string|null
	 */
	public function getResponseHeader( $header ) {
		if ( !$this->respHeaders ) {
			$this->parseHeader();
		}

		if ( isset( $this->respHeaders[strtolower( $header )] ) ) {
			$v = $this->respHeaders[strtolower( $header )];
			return $v[count( $v ) - 1];
		}

		return null;
	}

	/**
	 * Tells the MWHttpRequest object to use this pre-loaded CookieJar.
	 *
	 * To read response cookies from the jar, getCookieJar must be called first.
	 *
	 * @param CookieJar $jar
	 */
	public function setCookieJar( CookieJar $jar ) {
		$this->cookieJar = $jar;
	}

	/**
	 * Returns the cookie jar in use.
	 *
	 * @return CookieJar
	 */
	public function getCookieJar() {
		if ( !$this->respHeaders ) {
			$this->parseHeader();
		}

		return $this->cookieJar;
	}

	/**
	 * Sets a cookie. Used before a request to set up any individual
	 * cookies. Used internally after a request to parse the
	 * Set-Cookie headers.
	 * @see Cookie::set
	 * @param string $name
	 * @param string $value
	 * @param array $attr
	 */
	public function setCookie( $name, $value, array $attr = [] ) {
		if ( !$this->cookieJar ) {
			$this->cookieJar = new CookieJar;
		}

		if ( $this->parsedUrl && !isset( $attr['domain'] ) ) {
			$attr['domain'] = $this->parsedUrl['host'];
		}

		$this->cookieJar->setCookie( $name, $value, $attr );
	}

	/**
	 * Parse the cookies in the response headers and store them in the cookie jar.
	 */
	protected function parseCookies() {
		if ( !$this->cookieJar ) {
			$this->cookieJar = new CookieJar;
		}

		if ( isset( $this->respHeaders['set-cookie'] ) ) {
			$url = parse_url( $this->getFinalUrl() );
			foreach ( $this->respHeaders['set-cookie'] as $cookie ) {
				$this->cookieJar->parseCookieResponseHeader( $cookie, $url['host'] );
			}
		}
	}

	/**
	 * Returns the final URL after all redirections.
	 *
	 * Relative values of the "Location" header are incorrect as
	 * stated in RFC, however they do happen and modern browsers
	 * support them.  This function loops backwards through all
	 * locations in order to build the proper absolute URI - Marooned
	 * at wikia-inc.com
	 *
	 * Note that the multiple Location: headers are an artifact of
	 * CURL -- they shouldn't actually get returned this way. Rewrite
	 * this when T31232 is taken care of (high-level redirect
	 * handling rewrite).
	 *
	 * @return string
	 */
	public function getFinalUrl() {
		$headers = $this->getResponseHeaders();

		// return full url (fix for incorrect but handled relative location)
		if ( isset( $headers['location'] ) ) {
			$locations = $headers['location'];
			$domain = '';
			$foundRelativeURI = false;
			$countLocations = count( $locations );

			for ( $i = $countLocations - 1; $i >= 0; $i-- ) {
				$url = parse_url( $locations[$i] );

				if ( isset( $url['host'] ) ) {
					$domain = $url['scheme'] . '://' . $url['host'];
					break; // found correct URI (with host)
				} else {
					$foundRelativeURI = true;
				}
			}

			if ( !$foundRelativeURI ) {
				return $locations[$countLocations - 1];
			}
			if ( $domain ) {
				return $domain . $locations[$countLocations - 1];
			}
			$url = parse_url( $this->url );
			if ( isset( $url['host'] ) ) {
				return $url['scheme'] . '://' . $url['host'] .
					$locations[$countLocations - 1];
			}
		}

		return $this->url;
	}

	/**
	 * Returns true if the backend can follow redirects. Overridden by the
	 * child classes.
	 * @return bool
	 */
	public function canFollowRedirects() {
		return true;
	}

	/**
	 * Set information about the original request. This can be useful for
	 * endpoints/API modules which act as a proxy for some service, and
	 * throttling etc. needs to happen in that service.
	 * Calling this will result in the X-Forwarded-For and X-Original-User-Agent
	 * headers being set.
	 * @param WebRequest|array $originalRequest When in array form, it's
	 *   expected to have the keys 'ip' and 'userAgent'.
	 * @note IP/user agent is personally identifiable information, and should
	 *   only be set when the privacy policy of the request target is
	 *   compatible with that of the MediaWiki installation.
	 */
	public function setOriginalRequest( $originalRequest ) {
		if ( $originalRequest instanceof WebRequest ) {
			$originalRequest = [
				'ip' => $originalRequest->getIP(),
				'userAgent' => $originalRequest->getHeader( 'User-Agent' ),
			];
		} elseif (
			!is_array( $originalRequest )
			|| array_diff( [ 'ip', 'userAgent' ], array_keys( $originalRequest ) )
		) {
			throw new InvalidArgumentException( __METHOD__ . ': $originalRequest must be a '
				. "WebRequest or an array with 'ip' and 'userAgent' keys" );
		}

		$this->reqHeaders['X-Forwarded-For'] = $originalRequest['ip'];
		$this->reqHeaders['X-Original-User-Agent'] = $originalRequest['userAgent'];
	}

	/**
	 * Check that the given URI is a valid one.
	 *
	 * This hardcodes a small set of protocols only, because we want to
	 * deterministically reject protocols not supported by all HTTP-transport
	 * methods.
	 *
	 * "file://" specifically must not be allowed, for security reasons
	 * (see <https://www.mediawiki.org/wiki/Special:Code/MediaWiki/r67684>).
	 *
	 * @todo FIXME this is wildly inaccurate and fails to actually check most stuff
	 *
	 * @since 1.34
	 * @param string $uri URI to check for validity
	 * @return bool
	 */
	public static function isValidURI( $uri ) {
		return (bool)preg_match(
			'/^https?:\/\/[^\/\s]\S*$/D',
			$uri
		);
	}
}<|MERGE_RESOLUTION|>--- conflicted
+++ resolved
@@ -224,20 +224,6 @@
 	 * @return void
 	 */
 	protected function proxySetup() {
-<<<<<<< HEAD
-		// If there is an explicit proxy set and proxies are not disabled, then use it
-		if ( $this->proxy && !$this->noProxy ) {
-			return;
-		}
-
-		// Otherwise, fallback to $wgHTTPProxy if this is not a machine
-		// local URL and proxies are not disabled
-		if ( self::isLocalURL( $this->url ) || $this->noProxy ) {
-			$this->proxy = '';
-		} else {
-			global $wgHTTPProxy;
-			$this->proxy = (string)$wgHTTPProxy;
-=======
 		$httpProxy = MediaWikiServices::getInstance()->getMainConfig()->get( 'HTTPProxy' );
 		$localHTTPProxy = MediaWikiServices::getInstance()->getMainConfig()->get( 'LocalHTTPProxy' );
 		// If proxies are disabled, clear any other proxy
@@ -259,7 +245,6 @@
 			}
 		} else {
 			$this->proxy = (string)$httpProxy;
->>>>>>> 4afd0f7c
 		}
 	}
 
