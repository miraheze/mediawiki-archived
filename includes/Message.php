--- conflicted
+++ resolved
@@ -402,13 +402,8 @@
 			$value = array_shift( $params );
 		}
 
-<<<<<<< HEAD
-		if ( $value instanceof RawMessage ) {
-			$message = new RawMessage( $value->getKey(), $value->getParams() );
-=======
 		if ( $value instanceof Message ) { // Message, RawMessage, ApiMessage, etc
 			$message = clone( $value );
->>>>>>> 0ddb8064
 		} elseif ( $value instanceof MessageSpecifier ) {
 			$message = new Message( $value );
 		} elseif ( is_string( $value ) ) {
