--- conflicted
+++ resolved
@@ -71,11 +71,7 @@
  * MediaWiki version number
  * @since 1.2
  */
-<<<<<<< HEAD
-$wgVersion = '1.30.0';
-=======
 $wgVersion = '1.31.0-rc.0';
->>>>>>> eb4d2059
 
 /**
  * Name of the site. It must be changed in LocalSettings.php
@@ -3682,19 +3678,6 @@
 $wgIncludeLegacyJavaScript = false;
 
 /**
-<<<<<<< HEAD
- * Use jQuery 3 (with jQuery Migrate) instead of jQuery 1.
- *
- * This is a temporary feature flag for the MediaWiki 1.29 development cycle while
- * instabilities with jQuery 3 are being addressed. See T124742.
- *
- * @deprecated since 1.29
- */
-$wgUsejQueryThree = false;
-
-/**
-=======
->>>>>>> eb4d2059
  * Whether or not to assign configuration variables to the global window object.
  *
  * If this is set to false, old code using deprecated variables will no longer
