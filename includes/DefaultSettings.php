--- conflicted
+++ resolved
@@ -32,11 +32,7 @@
 $wgConf = new SiteConfiguration;
 
 /** MediaWiki version number */
-<<<<<<< HEAD
 $wgVersion			= '1.9.0rc1';
-=======
-$wgVersion			= '1.10alpha';
->>>>>>> d1d39329
 
 /** Name of the site. It must be changed in LocalSettings.php */
 $wgSitename         = 'MediaWiki';
