--- conflicted
+++ resolved
@@ -75,11 +75,7 @@
  * MediaWiki version number
  * @since 1.2
  */
-<<<<<<< HEAD
-$wgVersion = '1.25.3';
-=======
 $wgVersion = '1.26.0';
->>>>>>> 365e22ee
 
 /**
  * Name of the site. It must be changed in LocalSettings.php
@@ -6980,25 +6976,8 @@
 	'delete/event' => 'DeleteLogFormatter',
 	'delete/restore' => 'DeleteLogFormatter',
 	'delete/revision' => 'DeleteLogFormatter',
-<<<<<<< HEAD
-	'delete/event' => 'DeleteLogFormatter',
-	'suppress/revision' => 'DeleteLogFormatter',
-	'suppress/event' => 'DeleteLogFormatter',
-	'suppress/delete' => 'DeleteLogFormatter',
-	'patrol/patrol' => 'PatrolLogFormatter',
-	'rights/rights' => 'RightsLogFormatter',
-	'rights/autopromote' => 'RightsLogFormatter',
-	'upload/upload' => 'UploadLogFormatter',
-	'upload/overwrite' => 'UploadLogFormatter',
-	'upload/revert' => 'UploadLogFormatter',
-	'merge/merge' => 'MergeLogFormatter',
-	'tag/update' => 'TagLogFormatter',
-	'managetags/create' => 'LogFormatter',
-	'managetags/delete' => 'LogFormatter',
-=======
 	'import/interwiki' => 'LogFormatter',
 	'import/upload' => 'LogFormatter',
->>>>>>> 365e22ee
 	'managetags/activate' => 'LogFormatter',
 	'managetags/create' => 'LogFormatter',
 	'managetags/deactivate' => 'LogFormatter',
