--- conflicted
+++ resolved
@@ -75,11 +75,7 @@
  * MediaWiki version number
  * @since 1.2
  */
-<<<<<<< HEAD
-$wgVersion = '1.27.1';
-=======
 $wgVersion = '1.28.0-rc.1';
->>>>>>> 0ddb8064
 
 /**
  * Name of the site. It must be changed in LocalSettings.php
@@ -3263,8 +3259,6 @@
 $wgUseMediaWikiUIEverywhere = false;
 
 /**
-<<<<<<< HEAD
-=======
  * Whether to label the store-to-database-and-show-to-others button in the editor
  * as "Save page"/"Save changes" if false (the default) or, if true, instead as
  * "Publish page"/"Publish changes".
@@ -3274,7 +3268,6 @@
 $wgEditSubmitButtonLabelPublish = false;
 
 /**
->>>>>>> 0ddb8064
  * Permit other namespaces in addition to the w3.org default.
  *
  * Use the prefix for the key and the namespace for the value.
