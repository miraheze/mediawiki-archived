--- conflicted
+++ resolved
@@ -75,11 +75,7 @@
  * MediaWiki version number
  * @since 1.2
  */
-<<<<<<< HEAD
-$wgVersion = '1.29.2';
-=======
 $wgVersion = '1.30.0-rc.0';
->>>>>>> 25caa3a6
 
 /**
  * Name of the site. It must be changed in LocalSettings.php
