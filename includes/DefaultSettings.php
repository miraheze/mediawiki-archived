<?php
/**
 * Default values for MediaWiki configuration settings.
 *
 *
 *                 NEVER EDIT THIS FILE
 *
 *
 * To customize your installation, edit "LocalSettings.php". If you make
 * changes here, they will be lost on next upgrade of MediaWiki!
 *
 * In this file, variables whose default values depend on other
 * variables are set to false. The actual default value of these variables
 * will only be set in Setup.php, taking into account any custom settings
 * performed in LocalSettings.php.
 *
 * Documentation is in the source and on:
 * https://www.mediawiki.org/wiki/Manual:Configuration_settings
 *
 * @warning  Note: this (and other things) will break if the autoloader is not
 * enabled. Please include includes/AutoLoader.php before including this file.
 *
 * This program is free software; you can redistribute it and/or modify
 * it under the terms of the GNU General Public License as published by
 * the Free Software Foundation; either version 2 of the License, or
 * (at your option) any later version.
 *
 * This program is distributed in the hope that it will be useful,
 * but WITHOUT ANY WARRANTY; without even the implied warranty of
 * MERCHANTABILITY or FITNESS FOR A PARTICULAR PURPOSE. See the
 * GNU General Public License for more details.
 *
 * You should have received a copy of the GNU General Public License along
 * with this program; if not, write to the Free Software Foundation, Inc.,
 * 51 Franklin Street, Fifth Floor, Boston, MA 02110-1301, USA.
 * http://www.gnu.org/copyleft/gpl.html
 *
 * @file
 */

/**
 * @cond file_level_code
 * This is not a valid entry point, perform no further processing unless
 * MEDIAWIKI is defined
 */
if ( !defined( 'MEDIAWIKI' ) ) {
	echo "This file is part of MediaWiki and is not a valid entry point\n";
	die( 1 );
}

/** @endcond */

/**
 * $wgConf hold the site configuration.
 * Not used for much in a default install.
 * @since 1.5
 */
$wgConf = new SiteConfiguration;

/**
 * Registry of factory functions to create config objects:
 * The 'main' key must be set, and the value should be a valid
 * callable.
 * @since 1.23
 */
$wgConfigRegistry = [
	'main' => 'GlobalVarConfig::newInstance'
];

/**
 * MediaWiki version number
 * @since 1.2
 * @deprecated since 1.35; use the MW_VERSION constant instead
 */
$wgVersion = MW_VERSION;

/**
 * Name of the site. It must be changed in LocalSettings.php
 */
$wgSitename = 'MediaWiki';

/***************************************************************************/
// region   Server URLs and file paths
/** @name   Server URLs and file paths
 *
 * In this section, a "path" is usually a host-relative URL, i.e. a URL without
 * the host part, that starts with a slash. In most cases a full URL is also
 * acceptable. A "directory" is a local file path.
 *
 * In both paths and directories, trailing slashes should not be included.
 */

/**
 * URL of the server.
 *
 * @par Example:
 * @code
 * $wgServer = 'http://example.com';
 * @endcode
 *
 * This must be set in LocalSettings.php. The MediaWiki installer does this
 * automatically since 1.18.
 *
 * If you want to use protocol-relative URLs on your wiki, set this to a
 * protocol-relative URL like '//example.com' and set $wgCanonicalServer
 * to a fully qualified URL.
 */
$wgServer = false;

/**
 * Canonical URL of the server, to use in IRC feeds and notification e-mails.
 * Must be fully qualified, even if $wgServer is protocol-relative.
 *
 * Defaults to $wgServer, expanded to a fully qualified http:// URL if needed.
 * @since 1.18
 */
$wgCanonicalServer = false;

/**
 * Server name. This is automatically computed by parsing the bare
 * hostname out of $wgCanonicalServer. It should not be customized.
 * @since 1.24
 */
$wgServerName = false;

/**
 * When the wiki is running behind a proxy and this is set to true, assumes that the proxy exposes
 * the wiki on the standard ports (443 for https and 80 for http).
 * @var bool
 * @since 1.26
 */
$wgAssumeProxiesUseDefaultProtocolPorts = true;

/**
 * For installations where the canonical server is HTTP but HTTPS is optionally
 * supported, you can specify a non-standard HTTPS port here. $wgServer should
 * be a protocol-relative URL.
 *
 * If HTTPS is always used, just specify the port number in $wgServer.
 *
 * @see https://phabricator.wikimedia.org/T67184
 *
 * @since 1.24
 */
$wgHttpsPort = 443;

/**
 * If this is true, when an insecure HTTP request is received, always redirect
 * to HTTPS. This overrides and disables the preferhttps user preference, and it
 * overrides $wgSecureLogin.
 *
 * $wgServer may be either https or protocol-relative. If $wgServer starts with
 * "http://", an exception will be thrown.
 *
 * If a reverse proxy or CDN is used to forward requests from HTTPS to HTTP,
 * the request header "X-Forwarded-Proto: https" should be sent to suppress
 * the redirect.
 *
 * In addition to setting this to true, for optimal security, the web server
 * should also be configured to send Strict-Transport-Security response headers.
 *
 * @var bool
 * @since 1.35
 */
$wgForceHTTPS = false;

/**
 * The path we should point to.
 * It might be a virtual path in case with use apache mod_rewrite for example.
 *
 * This *needs* to be set correctly.
 *
 * Other paths will be set to defaults based on it unless they are directly
 * set in LocalSettings.php
 */
$wgScriptPath = '/wiki';

/**
 * Whether to support URLs like index.php/Page_title These often break when PHP
 * is set up in CGI mode. PATH_INFO *may* be correct if cgi.fix_pathinfo is set,
 * but then again it may not; lighttpd converts incoming path data to lowercase
 * on systems with case-insensitive filesystems, and there have been reports of
 * problems on Apache as well.
 *
 * To be safe we'll continue to keep it off by default.
 *
 * Override this to false if $_SERVER['PATH_INFO'] contains unexpectedly
 * incorrect garbage, or to true if it is really correct.
 *
 * The default $wgArticlePath will be set based on this value at runtime, but if
 * you have customized it, having this incorrectly set to true can cause
 * redirect loops when "pretty URLs" are used.
 * @since 1.2.1
 */
$wgUsePathInfo = ( strpos( PHP_SAPI, 'cgi' ) === false ) &&
	( strpos( PHP_SAPI, 'apache2filter' ) === false ) &&
	( strpos( PHP_SAPI, 'isapi' ) === false );

/**
 * The URL path to index.php.
 *
 * Defaults to "{$wgScriptPath}/index.php".
 */
$wgScript = false;

/**
 * The URL path to load.php.
 *
 * Defaults to "{$wgScriptPath}/load.php".
 * @since 1.17
 */
$wgLoadScript = false;

/**
 * The URL path to the REST API
 * Defaults to "{$wgScriptPath}/rest.php"
 * @since 1.34
 */
$wgRestPath = false;

/**
 * The URL path of the skins directory.
 * Defaults to "{$wgResourceBasePath}/skins".
 * @since 1.3
 */
$wgStylePath = false;
$wgStyleSheetPath = &$wgStylePath;

/**
 * The URL path of the skins directory. Should not point to an external domain.
 * Defaults to "{$wgScriptPath}/skins".
 * @since 1.17
 */
$wgLocalStylePath = false;

/**
 * The URL path of the extensions directory.
 * Defaults to "{$wgResourceBasePath}/extensions".
 * @since 1.16
 */
$wgExtensionAssetsPath = false;

/**
 * Filesystem extensions directory.
 * @note Set to "{$IP}/extensions" by Setup.php before loading local settings.
 * @note this configuration variable is used to locate extensions while loading settings.
 * @since 1.25
 */
$wgExtensionDirectory = null;

/**
 * Filesystem stylesheets directory.
 * @note Set to "{$IP}/skins" by Setup.php before loading local settings.
 * @note this configuration variable is used to locate skins while loading settings.
 * @since 1.3
 */
$wgStyleDirectory = null;

/**
 * The URL path for primary article page views. This path should contain $1,
 * which is replaced by the article title.
 *
 * Defaults to "{$wgScript}/$1" or "{$wgScript}?title=$1",
 * depending on $wgUsePathInfo.
 */
$wgArticlePath = false;

/**
 * The URL path for the images directory.
 * Defaults to "{$wgScriptPath}/images".
 */
$wgUploadPath = false;

/**
 * The base path for img_auth.php. This is used to interpret the request URL
 * for requests to img_auth.php that do not match the base upload path. If
 * false, "{$wgScriptPath}/img_auth.php" is used.
 *
 * Normally, requests to img_auth.php have a REQUEST_URI which matches
 * $wgUploadPath, and in that case, setting this should not be necessary.
 * This variable is used in case img_auth.php is accessed via a different path
 * than $wgUploadPath.
 *
 * @since 1.35
 */
$wgImgAuthPath = false;

/**
 * The base path for thumb_handler.php. This is used to interpret the request URL
 * for requests to thumb_handler.php that do not match the base upload path.
 *
 * @since 1.36
 */
$wgThumbPath = false;

/**
 * The filesystem path of the images directory. Defaults to "{$IP}/images".
 */
$wgUploadDirectory = false;

/**
 * Directory where the cached page will be saved.
 * Defaults to "{$wgUploadDirectory}/cache".
 */
$wgFileCacheDirectory = false;

/**
 * The URL path of the wiki logo. The logo size should be 135x135 pixels.
 * Defaults to "$wgResourceBasePath/resources/assets/wiki.png".
 * Developers should retrieve this logo (and other variants) using
 *   the static function ResourceLoaderSkinModule::getAvailableLogos
 * Ignored if $wgLogos is set.
 */
$wgLogo = false;

/**
 * Specification for different versions of the wiki logo.
 *
 * This is an array which should have the following k/v pairs:
 * All path values can be either absolute or relative URIs
 *
 * The `1x` key is a path to the 1x version of square logo (should be 135x135 pixels)
 * The `1.5x` key is a path to the 1.5x version of square logo
 * The `2x` key is a path to the 2x version of square logo
 * The `svg` key is a path to the svg version of square logo
 * The `icon` key is a path to the version of the logo without wordmark and tagline
 * The `wordmark` key should point to an array with the following fields
 *  - `src` path to wordmark version
 *  - `1x` path to svg wordmark version (if you want to
 * 		   support browsers with SVG support with an SVG logo)
 *  - `width` width of the logo in pixels
 *  - `height` height of the logo in pixels
 * The `tagline` key should point to an array with the following fields
 *  - `src` path to tagline image
 *  - `width` width of the tagline in pixels
 *  - `height` height of the tagline in pixels
 *
 *
 * @par Example:
 * @code
 * $wgLogos = [
 *	  '1x' => 'path/to/1x_version.png',
 *	  '1.5x' => 'path/to/1.5x_version.png',
 *	  '2x' => 'path/to/2x_version.png',
 *	  'svg' => 'path/to/svg_version.svg',
 *	  'icon' => 'path/to/icon.png',
 *	  'wordmark' => [
 *	  	'src' => 'path/to/wordmark_version.png',
 *	  	'1x' => 'path/to/wordmark_version.svg',
 *	  	'width' => 135,
 *	  	'height' => 20,
 *	  ],
 *	  'tagline' => [
 *	  	'src' => 'path/to/tagline_version.png',
 *	  	'width' => 135,
 *		'height' => 15,
 *    ]
 * ];
 * @endcode
 *
 * Defaults to [ "1x" => $wgLogo ],
 *   or [ "1x" => "$wgResourceBasePath/resources/assets/wiki.png" ] if $wgLogo is not set.
 * @since 1.35
 * @var array|false
 */
$wgLogos = false;

/**
 * Array with URL paths to HD versions of the wiki logo. The scaled logo size
 * should be under 135x155 pixels.
 * Only 1.5x and 2x versions are supported.
 *
 * @par Example:
 * @code
 * $wgLogoHD = [
 *	"1.5x" => "path/to/1.5x_version.png",
 *	"2x" => "path/to/2x_version.png"
 * ];
 * @endcode
 *
 * SVG is also supported but when enabled, it
 * disables 1.5x and 2x as svg will already
 * be optimised for screen resolution.
 *
 * @par Example:
 * @code
 * $wgLogoHD = [
 *	"svg" => "path/to/svg_version.svg",
 * ];
 * @endcode
 *
 * @var array|false
 * @since 1.25
 * @deprecated since 1.35. Developers should retrieve this logo (and other variants) using
 *   the static function ResourceLoaderSkinModule::getAvailableLogos. $wgLogos should be used
 *   instead.
 */
$wgLogoHD = false;

/**
 * The URL path of the shortcut icon.
 * @since 1.6
 */
$wgFavicon = '/favicon.ico';

/**
 * The URL path of the icon for iPhone and iPod Touch web app bookmarks.
 * Defaults to no icon.
 * @since 1.12
 */
$wgAppleTouchIcon = false;

/**
 * Value for the referrer policy meta tag.
 * One or more of the values defined in the Referrer Policy specification:
 * https://w3c.github.io/webappsec-referrer-policy/
 * ('no-referrer', 'no-referrer-when-downgrade', 'same-origin',
 * 'origin', 'strict-origin', 'origin-when-cross-origin',
 * 'strict-origin-when-cross-origin', or 'unsafe-url')
 * Setting it to false prevents the meta tag from being output
 * (which results in falling back to the Referrer-Policy header,
 * or 'no-referrer-when-downgrade' if that's not set either.)
 * Setting it to an array (supported since 1.31) will create a meta tag for
 * each value, in the reverse of the order (meaning that the first array element
 * will be the default and the others used as fallbacks for browsers which do not
 * understand it).
 *
 * @var array|string|bool
 * @since 1.25
 */
$wgReferrerPolicy = false;

/**
 * The local filesystem path to a temporary directory. This must not be web accessible.
 *
 * When this setting is set to false, its value will automatically be decided
 * through the first call to wfTempDir(). See that method's implementation for
 * the actual detection logic.
 *
 * To find the temporary path for the current wiki, developers must not use
 * this variable directly. Use the global function wfTempDir() instead.
 *
 * The temporary directory is expected to be shared with other applications,
 * including other MediaWiki instances (which might not run the same version
 * or configution). When storing files here, take care to avoid conflicts
 * with other instances of MediaWiki. For example, when caching the result
 * of a computation, the file name should incorporate the input of the
 * computation so that it cannot be confused for the result of a similar
 * computation by another MediaWiki instance.
 *
 * @see wfTempDir()
 * @note Default changed to false in MediaWiki 1.20.
 */
$wgTmpDirectory = false;

/**
 * If set, this URL is added to the start of $wgUploadPath to form a complete
 * upload URL.
 * @since 1.4
 */
$wgUploadBaseUrl = '';

/**
 * To enable remote on-demand scaling, set this to the thumbnail base URL.
 * Full thumbnail URL will be like $wgUploadStashScalerBaseUrl/e/e6/Foo.jpg/123px-Foo.jpg
 * where 'e6' are the first two characters of the MD5 hash of the file name.
 *
 * @deprecated since 1.36 Use thumbProxyUrl in $wgLocalFileRepo
 *
 * If $wgUploadStashScalerBaseUrl and thumbProxyUrl are both false, thumbs are
 * rendered locally as needed.
 * @since 1.17
 */
$wgUploadStashScalerBaseUrl = false;

/**
 * To set 'pretty' URL paths for actions other than
 * plain page views, add to this array.
 *
 * @par Example:
 * Set pretty URL for the edit action:
 * @code
 *   'edit' => "$wgScriptPath/edit/$1"
 * @endcode
 *
 * There must be an appropriate script or rewrite rule in place to handle these
 * URLs.
 * @since 1.5
 */
$wgActionPaths = [];

/**
 * Option to whether serve the main page as the domain root
 *
 * @warning EXPERIMENTAL!
 *
 * @since 1.34
 * @var bool
 */
$wgMainPageIsDomainRoot = false;

// endregion -- end of server URLs and file paths

/***************************************************************************/
// region   Files and file uploads
/** @name   Files and file uploads */

/**
 * Allow users to upload files.
 *
 * Use $wgLocalFileRepo to control how and where uploads are stored.
 * Disabled by default as for security reasons.
 * See <https://www.mediawiki.org/wiki/Manual:Configuring_file_uploads>.
 *
 * @since 1.5
 */
$wgEnableUploads = false;

/**
 * The maximum age of temporary (incomplete) uploaded files
 */
$wgUploadStashMaxAge = 6 * 3600; // 6 hours

/**
 * Enable deferred upload tasks that use the job queue.
 * Only enable this if job runners are set up for both the
 * 'AssembleUploadChunks' and 'PublishStashedFile' job types.
 *
 * @note If you use suhosin, this setting is incompatible with
 *   suhosin.session.encrypt.
 */
$wgEnableAsyncUploads = false;

/**
 * To disable file delete/restore temporarily
 */
$wgUploadMaintenance = false;

/**
 * Additional characters that are not allowed in filenames. They are replaced with '-' when
 * uploading. Like $wgLegalTitleChars, this is a regexp character class.
 *
 * Slashes and backslashes are disallowed regardless of this setting, but included here for
 * completeness.
 */
$wgIllegalFileChars = ":\\/\\\\";

/**
 * What directory to place deleted uploads in.
 * Defaults to "{$wgUploadDirectory}/deleted".
 */
$wgDeletedDirectory = false;

/**
 * Set this to true if you use img_auth and want the user to see details on why access failed.
 */
$wgImgAuthDetails = false;

/**
 * Map of relative URL directories to match to internal mwstore:// base storage paths.
 * For img_auth.php requests, everything after "img_auth.php/" is checked to see
 * if starts with any of the prefixes defined here. The prefixes should not overlap.
 * The prefix that matches has a corresponding storage path, which the rest of the URL
 * is assumed to be relative to. The file at that path (or a 404) is send to the client.
 *
 * Example:
 * $wgImgAuthUrlPathMap['/timeline/'] = 'mwstore://local-fs/timeline-render/';
 * The above maps ".../img_auth.php/timeline/X" to "mwstore://local-fs/timeline-render/".
 * The name "local-fs" should correspond by name to an entry in $wgFileBackends.
 *
 * @see $wgFileBackends
 */
$wgImgAuthUrlPathMap = [];

/**
 * File repository structures
 *
 * $wgLocalFileRepo is a single repository structure, and $wgForeignFileRepos is
 * an array of such structures. Each repository structure is an associative
 * array of properties configuring the repository.
 *
 * Properties required for all repos:
 *   - class            The class name for the repository. May come from the core or an extension.
 *                      The core repository classes are FileRepo, LocalRepo, ForeignDBRepo.
 *
 *   - name             A unique name for the repository (but $wgLocalFileRepo should be 'local').
 *                      The name should consist of alpha-numeric characters.
 *
 * Optional common properties:
 *   - backend          A file backend name (see $wgFileBackends). If not specified, or
 *                      if the name is not present in $wgFileBackends, an FSFileBackend
 *                      will automatically be configured.
 *   - lockManager      If a file backend is automatically configured, this will be lock
 *                      manager name used. A lock manager named in $wgLockManagers, or one of
 *                      the default lock managers "fsLockManager" or "nullLockManager". Default
 *                      "fsLockManager".
 *   - favicon          URL to a favicon. This is exposed via FileRepo::getInfo and
 *                      ApiQueryFileRepoInfo. Originally for use by MediaViewer (T77093).
 *
 * For most core repos:
 *   - zones            Associative array of zone names that each map to an array with:
 *                          container  : backend container name the zone is in
 *                          directory  : root path within container for the zone
 *                          url        : base URL to the root of the zone
 *                          urlsByExt  : map of file extension types to base URLs
 *                                       (useful for using a different cache for videos)
 *                      Zones default to using "<repo name>-<zone name>" as the container name
 *                      and default to using the container root as the zone's root directory.
 *                      Nesting of zone locations within other zones should be avoided.
 *   - url              Public zone URL. The 'zones' settings take precedence.
 *   - hashLevels       The number of directory levels for hash-based division of files.
 *
 *                      Set this to 0 if you do not want MediaWiki to divide your images
 *                      directory into many subdirectories.
 *
 *                      It is recommended to leave this enabled. In previous versions of
 *                      MediaWiki, some users set this to false to allow images to be added to
 *                      the wiki by copying them into $wgUploadDirectory and then running
 *                      maintenance/rebuildImages.php to register them in the database.
 *                      This is no longer supported, use maintenance/importImages.php instead.
 *
 *                      Default: 2.
 *   - deletedHashLevels
 *                      Optional 'hashLevels' override for the 'deleted' zone.
 *   - thumbScriptUrl   The URL for thumb.php (optional, not recommended)
 *   - transformVia404  Whether to skip media file transformation on parse and rely on a 404
 *                      handler instead.
 *   - thumbProxyUrl    Optional. URL of where to proxy thumb.php requests to. This is
 *                      also used internally for remote thumbnailing of upload stash files.
 *                      Example: http://127.0.0.1:8888/wiki/dev/thumb/
 *   - thumbProxySecret Optional value of the X-Swift-Secret header to use in requests to
 *                      thumbProxyUrl
 *   - disableLocalTransform
 *                      If present and true, local image scaling will be disabled -- it will
 *                      throw an exception if attempted. thumbProxyUrl must be set for this
 *                      to work, as well as either transformVia404 (preferred) or thumbScriptUrl.
 *   - initialCapital   Equivalent to $wgCapitalLinks (or $wgCapitalLinkOverrides[NS_FILE],
 *                      determines whether filenames implicitly start with a capital letter.
 *                      The current implementation may give incorrect description page links
 *                      when the local $wgCapitalLinks and initialCapital are mismatched.
 *   - pathDisclosureProtection
 *                      May be 'paranoid' to remove all parameters from error messages, 'none' to
 *                      leave the paths in unchanged, or 'simple' to replace paths with
 *                      placeholders. Default for LocalRepo is 'simple'.
 *   - fileMode         This allows wikis to set the file mode when uploading/moving files. Default
 *                      is 0644.
 *   - directory        The local filesystem directory where public files are stored. Not used for
 *                      some remote repos.
 *   - thumbDir         The base thumbnail directory. Defaults to "<directory>/thumb".
 *   - thumbUrl         The base thumbnail URL. Defaults to "<url>/thumb".
 *   - isPrivate        Set this if measures should always be taken to keep the files private.
 *                      One should not trust this to assure that the files are not web readable;
 *                      the server configuration should be done manually depending on the backend.
 *   - useJsonMetadata  Whether handler metadata should be stored in JSON format. Default: false.
 *   - useSplitMetadata Whether handler metadata should be split up and stored in the text table.
 *                      Default: false.
 *   - splitMetadataThreshold
 *                      If the media handler opts in, large metadata items will be split into a
 *                      separate blob in the database if the item is larger than this threshold.
 *                      Default: 1000
 *   - updateCompatibleMetadata
 *                      When true, image metadata will be upgraded by reloading it from the original
 *                      file, if the handler indicates that it is out of date.
 *
 *                      By default, when purging a file or otherwise refreshing file metadata, it
 *                      is only reloaded when the metadata is invalid. Valid data originally loaded
 *                      by a current or older compatible version is left unchanged. Enable this
 *                      to also reload and upgrade metadata that was stored by an older compatible
 *                      version. See also MediaHandler::isMetadataValid, and RefreshImageMetadata.
 *
 *                      Default: false.
 *
 *   - reserializeMetadata
 *                      If true, image metadata will be automatically rewritten to the database
 *                      if its serialization format is out of date. Default: false
 *
 * These settings describe a foreign MediaWiki installation. They are optional, and will be ignored
 * for local repositories:
 *   - descBaseUrl       URL of image description pages, e.g. https://en.wikipedia.org/wiki/File:
 *   - scriptDirUrl      URL of the MediaWiki installation, equivalent to $wgScriptPath, e.g.
 *                       https://en.wikipedia.org/w
 *   - articleUrl        Equivalent to $wgArticlePath, e.g. https://en.wikipedia.org/wiki/$1
 *   - fetchDescription  Fetch the text of the remote file description page and display them
 *                       on the local wiki.
 *   - abbrvThreshold    File names over this size will use the short form of thumbnail names.
 *                       Short thumbnail names only have the width, parameters, and the extension.
 *
 * ForeignDBRepo:
 *   - dbType, dbServer, dbUser, dbPassword, dbName, dbFlags
 *                       equivalent to the corresponding member of $wgDBservers
 *   - tablePrefix       Table prefix, the foreign wiki's $wgDBprefix
 *   - hasSharedCache    Set to true if the foreign wiki's $wgMainCacheType is identical to,
 *                       and accessible from, this wiki.
 *
 * ForeignAPIRepo:
 *   - apibase              Use for the foreign API's URL
 *   - apiThumbCacheExpiry  How long to locally cache thumbs for
 *
 * If you leave $wgLocalFileRepo set to false, Setup will fill in appropriate values.
 * Otherwise, set $wgLocalFileRepo to a repository structure as described above.
 * If you set $wgUseInstantCommons to true, it will add an entry for Commons.
 * If you set $wgForeignFileRepos to an array of repository structures, those will
 * be searched after the local file repo.
 * Otherwise, you will only have access to local media files.
 *
 * @see FileRepo::__construct for the default options.
 * @see Setup.php for an example usage and default initialization.
 */
$wgLocalFileRepo = false;

/**
 * Enable the use of files from one or more other wikis.
 *
 * If you operate multiple wikis, you can declare a shared upload path here.
 * Uploads to the local wiki will NOT be stored here - See $wgLocalFileRepo
 * and $wgUploadDirectory for that.
 *
 * The wiki will only consider the foreign repository if no file of the given name
 * is found in the local repository (e.g. via `[[File:..]]` syntax).
 *
 * @since 1.11
 * @see $wgLocalFileRepo
 */
$wgForeignFileRepos = [];

/**
 * Use Wikimedia Commons as a foreign file repository.
 *
 * This is a shortcut for adding an entry to $wgForeignFileRepos
 * for https://commons.wikimedia.org, using ForeignAPIRepo with the
 * default settings.
 *
 * @since 1.16
 */
$wgUseInstantCommons = false;

/**
 * Shortcut for adding an entry to $wgForeignFileRepos.
 *
 * Uses the following variables:
 *
 * - directory: $wgSharedUploadDirectory.
 * - url: $wgSharedUploadPath.
 * - hashLevels: Based on $wgHashedSharedUploadDirectory.
 * - thumbScriptUrl: $wgSharedThumbnailScriptPath.
 * - transformVia404: Based on $wgGenerateThumbnailOnParse.
 * - descBaseUrl: $wgRepositoryBaseUrl.
 * - fetchDescription: $wgFetchCommonsDescriptions.
 *
 * If $wgSharedUploadDBname is set, it uses the ForeignDBRepo
 * class, with also the following variables:
 *
 * - dbName: $wgSharedUploadDBname.
 * - dbType: $wgDBtype.
 * - dbServer: $wgDBserver.
 * - dbUser: $wgDBuser.
 * - dbPassword: $wgDBpassword.
 * - dbFlags: Based on $wgDebugDumpSql.
 * - tablePrefix: $wgSharedUploadDBprefix,
 * - hasSharedCache: $wgCacheSharedUploads.
 *
 * @var bool
 * @since 1.3
 */
$wgUseSharedUploads = false;

/**
 * Shortcut for the 'directory' setting of $wgForeignFileRepos.
 * Only used if $wgUseSharedUploads is enabled.
 *
 * @var string
 * @since 1.3
 */
$wgSharedUploadDirectory = null;

/**
 * Shortcut for the 'url' setting of $wgForeignFileRepos.
 * Only used if $wgUseSharedUploads is enabled.
 *
 * @var string
 * @since 1.3
 */
$wgSharedUploadPath = null;

/**
 * Shortcut for the 'hashLevels' setting of $wgForeignFileRepos.
 * Only used if $wgUseSharedUploads is enabled.
 *
 * @var bool
 * @since 1.3
 */
$wgHashedSharedUploadDirectory = true;

/**
 * Shortcut for the 'descBaseUrl' setting of $wgForeignFileRepos.
 * Only used if $wgUseSharedUploads is enabled.
 *
 * @since 1.5
 */
$wgRepositoryBaseUrl = 'https://commons.wikimedia.org/wiki/File:';

/**
 * Shortcut for the 'fetchDescription' setting of $wgForeignFileRepos.
 * Only used if $wgUseSharedUploads is enabled.
 *
 * @var bool
 * @since 1.5
 */
$wgFetchCommonsDescriptions = false;

/**
 * Shortcut for the ForeignDBRepo 'dbName' setting in $wgForeignFileRepos.
 * Set this to false if the uploads do not come from a wiki.
 * Only used if $wgUseSharedUploads is enabled.
 *
 * @var bool|string
 * @since 1.4
 */
$wgSharedUploadDBname = false;

/**
 * Shortcut for the ForeignDBRepo 'tablePrefix' setting in $wgForeignFileRepos.
 * Only used if $wgUseSharedUploads is enabled.
 *
 * @var string
 * @since 1.5
 */
$wgSharedUploadDBprefix = '';

/**
 * Shortcut for the ForeignDBRepo 'hasSharedCache' setting in $wgForeignFileRepos.
 * Only used if $wgUseSharedUploads is enabled.
 *
 * @var bool
 * @since 1.5
 */
$wgCacheSharedUploads = true;

/**
 * Array of foreign file repo names (set in $wgForeignFileRepos above) that
 * are allowable upload targets. These wikis must have some method of
 * authentication (i.e. CentralAuth), and be CORS-enabled for this wiki.
 * The string 'local' signifies the default local file repository.
 *
 * Example:
 * $wgForeignUploadTargets = [ 'shared' ];
 */
$wgForeignUploadTargets = [ 'local' ];

/**
 * Configuration for file uploads using the embeddable upload dialog
 * (https://www.mediawiki.org/wiki/Upload_dialog).
 *
 * This applies also to foreign uploads to this wiki (the configuration is loaded by remote wikis
 * using the action=query&meta=siteinfo API).
 *
 * See below for documentation of each property. None of the properties may be omitted.
 */
$wgUploadDialog = [
	// Fields to make available in the dialog. `true` means that this field is visible, `false` means
	// that it is hidden. The "Name" field can't be hidden. Note that you also have to add the
	// matching replacement to the 'filepage' format key below to make use of these.
	'fields' => [
		'description' => true,
		'date' => false,
		'categories' => false,
	],
	// Suffix of localisation messages used to describe the license under which the uploaded file will
	// be released. The same value may be set for both 'local' and 'foreign' uploads.
	'licensemessages' => [
		// The 'local' messages are used for local uploads on this wiki:
		// * upload-form-label-own-work-message-generic-local
		// * upload-form-label-not-own-work-message-generic-local
		// * upload-form-label-not-own-work-local-generic-local
		'local' => 'generic-local',
		// The 'foreign' messages are used for cross-wiki uploads from other wikis to this wiki:
		// * upload-form-label-own-work-message-generic-foreign
		// * upload-form-label-not-own-work-message-generic-foreign
		// * upload-form-label-not-own-work-local-generic-foreign
		'foreign' => 'generic-foreign',
	],
	// Upload comments to use for 'local' and 'foreign' uploads. This can also be set to a single
	// string value, in which case it is used for both kinds of uploads. Available replacements:
	// * $HOST - domain name from which a cross-wiki upload originates
	// * $PAGENAME - wiki page name from which an upload originates
	'comment' => [
		'local' => '',
		'foreign' => '',
	],
	// Format of the file page wikitext to be generated from the fields input by the user.
	'format' => [
		// Wrapper for the whole page. Available replacements:
		// * $DESCRIPTION - file description, as input by the user (only if the 'description' field is
		//   enabled), wrapped as defined below in the 'description' key
		// * $DATE - file creation date, as input by the user (only if the 'date' field is enabled)
		// * $SOURCE - as defined below in the 'ownwork' key, may be extended in the future
		// * $AUTHOR - linked user name, may be extended in the future
		// * $LICENSE - as defined below in the 'license' key, may be extended in the future
		// * $CATEGORIES - file categories wikitext, as input by the user (only if the 'categories'
		//   field is enabled), or if no input, as defined below in the 'uncategorized' key
		'filepage' => '$DESCRIPTION',
		// Wrapped for file description. Available replacements:
		// * $LANGUAGE - source wiki's content language
		// * $TEXT - input by the user
		'description' => '$TEXT',
		'ownwork' => '',
		'license' => '',
		'uncategorized' => '',
	],
];

/**
 * File backend structure configuration.
 *
 * This is an array of file backend configuration arrays.
 * Each backend configuration has the following parameters:
 *  - name        : A unique name for the backend
 *  - class       : The file backend class to use
 *  - wikiId      : A unique string that identifies the wiki (container prefix)
 *  - lockManager : The name of a lock manager (see $wgLockManagers) [optional]
 *
 * See FileBackend::__construct() for more details.
 * Additional parameters are specific to the file backend class used.
 * These settings should be global to all wikis when possible.
 *
 * FileBackendMultiWrite::__construct() is augmented with a 'template' option that
 * can be used in any of the values of the 'backends' array. Its value is the name of
 * another backend in $wgFileBackends. When set, it pre-fills the array with all of the
 * configuration of the named backend. Explicitly set values in the array take precedence.
 *
 * There are two particularly important aspects about each backend:
 *   - a) Whether it is fully qualified or wiki-relative.
 *        By default, the paths of files are relative to the current wiki,
 *        which works via prefixing them with the current wiki ID when accessed.
 *        Setting 'domainId' forces the backend to be fully qualified by prefixing
 *        all paths with the specified value instead. This can be useful if
 *        multiple wikis need to share the same data. Note that 'name' is *not*
 *        part of any prefix and thus should not be relied upon for namespacing.
 *   - b) Whether it is only defined for some wikis or is defined on all
 *        wikis in the wiki farm. Defining a backend globally is useful
 *        if multiple wikis need to share the same data.
 * One should be aware of these aspects when configuring a backend for use with
 * any basic feature or plugin. For example, suppose an extension stores data for
 * different wikis in different directories and sometimes needs to access data from
 * a foreign wiki's directory in order to render a page on given wiki. The extension
 * would need a fully qualified backend that is defined on all wikis in the wiki farm.
 */
$wgFileBackends = [];

/**
 * Array of configuration arrays for each lock manager.
 * Each backend configuration has the following parameters:
 *  - name  : A unique name for the lock manager
 *  - class : The lock manger class to use
 *
 * See LockManager::__construct() for more details.
 * Additional parameters are specific to the lock manager class used.
 * These settings should be global to all wikis.
 */
$wgLockManagers = [];

/**
 * Show Exif data, on by default if available.
 * Requires PHP's Exif extension: https://www.php.net/manual/en/ref.exif.php
 *
 * @note FOR WINDOWS USERS:
 * To enable Exif functions, add the following line to the "Windows
 * extensions" section of php.ini:
 * @code{.ini}
 * extension=extensions/php_exif.dll
 * @endcode
 */
$wgShowEXIF = function_exists( 'exif_read_data' );

/**
 * Shortcut for the 'updateCompatibleMetadata' setting of $wgLocalFileRepo.
 */
$wgUpdateCompatibleMetadata = false;

/**
 * Allow for upload to be copied from an URL.
 * The timeout for copy uploads is set by $wgCopyUploadTimeout.
 * You have to assign the user right 'upload_by_url' to a user group, to use this.
 */
$wgAllowCopyUploads = false;

/**
 * A list of domains copy uploads can come from
 *
 * @since 1.20
 */
$wgCopyUploadsDomains = [];

/**
 * Enable copy uploads from Special:Upload. $wgAllowCopyUploads must also be
 * true. If $wgAllowCopyUploads is true, but this is false, you will only be
 * able to perform copy uploads from the API or extensions (e.g. UploadWizard).
 */
$wgCopyUploadsFromSpecialUpload = false;

/**
 * Proxy to use for copy upload requests.
 * @since 1.20
 */
$wgCopyUploadProxy = false;

/**
 * Different timeout for upload by url
 * This could be useful since when fetching large files, you may want a
 * timeout longer than the default $wgHTTPTimeout. False means fallback
 * to default.
 *
 * @var int|bool
 *
 * @since 1.22
 */
$wgCopyUploadTimeout = false;

/**
 * Max size for uploads, in bytes.
 *
 * If not set to an array, applies to all uploads. If set to an array, per upload
 * type maximums can be set, using the file and url keys. If the `*` key is set
 * this value will be used as maximum for non-specified types.
 *
 * The below example would set the maximum for all uploads to 250 KiB except,
 * for upload-by-url, which would have a maximum of 500 KiB.
 *
 * @par Example:
 * @code
 * $wgMaxUploadSize = [
 *     '*' => 250 * 1024,
 *     'url' => 500 * 1024,
 * ];
 * @endcode
 *
 * Default: 100 MiB.
 */
$wgMaxUploadSize = 1024 * 1024 * 100;

/**
 * Minimum upload chunk size, in bytes.
 *
 * When using chunked upload, non-final chunks smaller than this will be rejected.
 *
 * Note that this may be further reduced by the `upload_max_filesize` and
 * `post_max_size` PHP settings. Use ApiUpload::getMinUploadChunkSize to
 * get the effective minimum chunk size used by MediaWiki.
 *
 * Default: 1 KiB.
 *
 * @since 1.26
 * @see ApiUpload::getMinUploadChunkSize
 */
$wgMinUploadChunkSize = 1024;

/**
 * Point the upload navigation link to an external URL
 * Useful if you want to use a shared repository by default
 * without disabling local uploads (use $wgEnableUploads = false for that).
 *
 * @par Example:
 * @code
 * $wgUploadNavigationUrl = 'https://commons.wikimedia.org/wiki/Special:Upload';
 * @endcode
 */
$wgUploadNavigationUrl = false;

/**
 * Point the upload link for missing files to an external URL, as with
 * $wgUploadNavigationUrl. The URL will get "(?|&)wpDestFile=<filename>"
 * appended to it as appropriate.
 */
$wgUploadMissingFileUrl = false;

/**
 * Give a path here to use thumb.php for thumbnail generation on client
 * request, instead of generating them on render and outputting a static URL.
 * This is necessary if some of your apache servers don't have read/write
 * access to the thumbnail path.
 *
 * @par Example:
 * @code
 *   $wgThumbnailScriptPath = "{$wgScriptPath}/thumb.php";
 * @endcode
 */
$wgThumbnailScriptPath = false;

/**
 * Shortcut for the 'thumbScriptUrl' setting of $wgForeignFileRepos.
 * Only used if $wgUseSharedUploads is enabled.
 *
 * @var string
 * @since 1.3
 */
$wgSharedThumbnailScriptPath = false;

/**
 * Shortcut for setting `hashLevels=2` in $wgLocalFileRepo.
 *
 * @note Only used if $wgLocalFileRepo is not set.
 * @var bool
 */
$wgHashedUploadDirectory = true;

/**
 * This is the list of preferred extensions for uploading files. Uploading files
 * with extensions not in this list will trigger a warning.
 *
 * @warning If you add any OpenOffice or Microsoft Office file formats here,
 * such as odt or doc, and untrusted users are allowed to upload files, then
 * your wiki will be vulnerable to cross-site request forgery (CSRF).
 */
$wgFileExtensions = [ 'png', 'gif', 'jpg', 'jpeg', 'webp' ];

/**
 * Files with these extensions will never be allowed as uploads.
 * An array of file extensions to prevent being uploaded. You should
 * append to this array if you want to prevent additional file extensions.
 *
 * @since 1.37; previously $wgFileBlacklist
 */
$wgProhibitedFileExtensions = [
	# HTML may contain cookie-stealing JavaScript and web bugs
	'html', 'htm', 'js', 'jsb', 'mhtml', 'mht', 'xhtml', 'xht',
	# PHP scripts may execute arbitrary code on the server
	'php', 'phtml', 'php3', 'php4', 'php5', 'phps', 'phar',
	# Other types that may be interpreted by some servers
	'shtml', 'jhtml', 'pl', 'py', 'cgi',
	# May contain harmful executables for Windows victims
	'exe', 'scr', 'dll', 'msi', 'vbs', 'bat', 'com', 'pif', 'cmd', 'vxd', 'cpl'
];

/**
 * Files with these MIME types will never be allowed as uploads
 * if $wgVerifyMimeType is enabled.
 *
 * @since 1.37; previously $wgMimeTypeBlacklist
 */
$wgMimeTypeExclusions = [
	# HTML may contain cookie-stealing JavaScript and web bugs
	'text/html',
	# Similarly with JavaScript itself
	'application/javascript', 'text/javascript', 'text/x-javascript', 'application/x-shellscript',
	# PHP scripts may execute arbitrary code on the server
	'application/x-php', 'text/x-php',
	# Other types that may be interpreted by some servers
	'text/x-python', 'text/x-perl', 'text/x-bash', 'text/x-sh', 'text/x-csh',
	# Client-side hazards on Internet Explorer
	'text/scriptlet', 'application/x-msdownload',
	# Windows metafile, client-side vulnerability on some systems
	'application/x-msmetafile',
];

/**
 * Allow Java archive uploads.
 * This is not recommended for public wikis since a maliciously-constructed
 * applet running on the same domain as the wiki can steal the user's cookies.
 */
$wgAllowJavaUploads = false;

/**
 * This is a flag to determine whether or not to check file extensions on upload.
 *
 * @warning Setting this to false is insecure for public wikis.
 */
$wgCheckFileExtensions = true;

/**
 * If this is turned off, users may override the warning for files not covered
 * by $wgFileExtensions.
 *
 * @warning Setting this to false is insecure for public wikis.
 */
$wgStrictFileExtensions = true;

/**
 * Setting this to true will disable the upload system's checks for HTML/JavaScript.
 *
 * @warning THIS IS VERY DANGEROUS on a publicly editable site, so USE
 * $wgGroupPermissions TO RESTRICT UPLOADING to only those that you trust
 */
$wgDisableUploadScriptChecks = false;

/**
 * Warn if uploaded files are larger than this (in bytes), or false to disable
 */
$wgUploadSizeWarning = false;

/**
 * list of trusted media-types and MIME types.
 * Use the MEDIATYPE_xxx constants to represent media types.
 * This list is used by File::isSafeFile
 *
 * Types not listed here will have a warning about unsafe content
 * displayed on the images description page. It would also be possible
 * to use this for further restrictions, like disabling direct
 * [[media:...]] links for non-trusted formats.
 */
$wgTrustedMediaFormats = [
	MEDIATYPE_BITMAP, // all bitmap formats
	MEDIATYPE_AUDIO, // all audio formats
	MEDIATYPE_VIDEO, // all plain video formats
	"image/svg+xml", // svg (only needed if inline rendering of svg is not supported)
	"application/pdf", // PDF files
	# "application/x-shockwave-flash", //flash/shockwave movie
];

/**
 * Plugins for media file type handling.
 * Each entry in the array maps a MIME type to a class name
 *
 * Core media handlers are listed in MediaHandlerFactory,
 * and extensions should use extension.json.
 */
$wgMediaHandlers = [];

/**
 * Toggles native image lazy loading, via the "loading" attribute.
 *
 * @warning EXPERIMENTAL!
 *
 * @since 1.34
 * @var array
 */
$wgNativeImageLazyLoading = false;

/**
 * Media handler overrides for parser tests (they don't need to generate actual
 * thumbnails, so a mock will do)
 */
$wgParserTestMediaHandlers = [
	'image/jpeg' => 'MockBitmapHandler',
	'image/png' => 'MockBitmapHandler',
	'image/gif' => 'MockBitmapHandler',
	'image/tiff' => 'MockBitmapHandler',
	'image/webp' => 'MockBitmapHandler',
	'image/x-ms-bmp' => 'MockBitmapHandler',
	'image/x-bmp' => 'MockBitmapHandler',
	'image/x-xcf' => 'MockBitmapHandler',
	'image/svg+xml' => 'MockSvgHandler',
	'image/vnd.djvu' => 'MockDjVuHandler',
];

/**
 * Whether to enable server-side image thumbnailing. If false, images will
 * always be sent to the client in full resolution, with appropriate width= and
 * height= attributes on the <img> tag for the client to do its own scaling.
 */
$wgUseImageResize = true;

/**
 * Resizing can be done using PHP's internal image libraries or using
 * ImageMagick or another third-party converter, e.g. GraphicMagick.
 * These support more file formats than PHP, which only supports PNG,
 * GIF, JPG, XBM and WBMP.
 *
 * Use Image Magick instead of PHP builtin functions.
 */
$wgUseImageMagick = false;

/**
 * The convert command shipped with ImageMagick
 */
$wgImageMagickConvertCommand = '/usr/bin/convert';

/**
 * Array of max pixel areas for interlacing per MIME type
 * @since 1.27
 */
$wgMaxInterlacingAreas = [];

/**
 * Sharpening parameter to ImageMagick
 */
$wgSharpenParameter = '0x0.4';

/**
 * Reduction in linear dimensions below which sharpening will be enabled
 */
$wgSharpenReductionThreshold = 0.85;

/**
 * Temporary directory used for ImageMagick. The directory must exist. Leave
 * this set to false to let ImageMagick decide for itself.
 */
$wgImageMagickTempDir = false;

/**
 * Use another resizing converter, e.g. GraphicMagick
 * %s will be replaced with the source path, %d with the destination
 * %w and %h will be replaced with the width and height.
 *
 * @par Example for GraphicMagick:
 * @code
 * $wgCustomConvertCommand = "gm convert %s -resize %wx%h %d"
 * @endcode
 *
 * Leave as false to skip this.
 */
$wgCustomConvertCommand = false;

/**
 * used for lossless jpeg rotation
 *
 * @since 1.21
 */
$wgJpegTran = '/usr/bin/jpegtran';

/**
 * At default setting of 'yuv420', JPEG thumbnails will use 4:2:0 chroma
 * subsampling to reduce file size, at the cost of possible color fringing
 * at sharp edges.
 *
 * See https://en.wikipedia.org/wiki/Chroma_subsampling
 *
 * Supported values:
 *   false - use scaling system's default (same as pre-1.27 behavior)
 *   'yuv444' - luma and chroma at same resolution
 *   'yuv422' - chroma at 1/2 resolution horizontally, full vertically
 *   'yuv420' - chroma at 1/2 resolution in both dimensions
 *
 * This setting is currently supported only for the ImageMagick backend;
 * others may default to 4:2:0 or 4:4:4 or maintaining the source file's
 * sampling in the thumbnail.
 *
 * @since 1.27
 */
$wgJpegPixelFormat = 'yuv420';

/**
 * When scaling a JPEG thumbnail, this is the quality we request
 * from the backend. It should be an int between 1 and 100,
 * with 100 indicating 100% quality.
 *
 * @since 1.32
 */
$wgJpegQuality = 80;

/**
 * Some tests and extensions use exiv2 to manipulate the Exif metadata in some
 * image formats.
 */
$wgExiv2Command = '/usr/bin/exiv2';

/**
 * Path to exiftool binary. Used for lossless ICC profile swapping.
 *
 * @since 1.26
 */
$wgExiftool = '/usr/bin/exiftool';

/**
 * Scalable Vector Graphics (SVG) may be uploaded as images.
 * Since SVG support is not yet standard in browsers, it is
 * necessary to rasterize SVGs to PNG as a fallback format.
 *
 * An external program is required to perform this conversion.
 * If set to an array, the first item is a PHP callable and any further items
 * are passed as parameters after $srcPath, $dstPath, $width, $height
 */
$wgSVGConverters = [
	'ImageMagick' =>
		'$path/convert -background "#ffffff00" -thumbnail $widthx$height\! $input PNG:$output',
	'sodipodi' => '$path/sodipodi -z -w $width -f $input -e $output',
	'inkscape' => '$path/inkscape -z -w $width -f $input -e $output',
	'batik' => 'java -Djava.awt.headless=true -jar $path/batik-rasterizer.jar -w $width -d '
		. '$output $input',
	'rsvg' => '$path/rsvg-convert -w $width -h $height -o $output $input',
	'imgserv' => '$path/imgserv-wrapper -i svg -o png -w$width $input $output',
	'ImagickExt' => [ 'SvgHandler::rasterizeImagickExt' ],
];

/**
 * Pick a converter defined in $wgSVGConverters
 */
$wgSVGConverter = 'ImageMagick';

/**
 * If not in the executable PATH, specify the SVG converter path.
 */
$wgSVGConverterPath = '';

/**
 * Don't scale a SVG larger than this
 */
$wgSVGMaxSize = 5120;

/**
 * Don't read SVG metadata beyond this point.
 * Default is 1024*256 bytes
 */
$wgSVGMetadataCutoff = 262144;

/**
 * Whether thumbnails should be generated in target language (usually, same as
 * page language), if available.
 * Currently, applies only to SVG images that use the systemLanguage attribute
 * to specify text language.
 *
 * @since 1.33
 */
$wgMediaInTargetLanguage = true;

/**
 * The maximum number of pixels a source image can have if it is to be scaled
 * down by a scaler that requires the full source image to be decompressed
 * and stored in decompressed form, before the thumbnail is generated.
 *
 * This provides a limit on memory usage for the decompression side of the
 * image scaler. The limit is used when scaling PNGs with any of the
 * built-in image scalers, such as ImageMagick or GD. It is ignored for
 * JPEGs with ImageMagick, and when using the VipsScaler extension.
 *
 * If set to false, MediaWiki will not check the size of the image before
 * attempting to scale it. Extensions may still override this setting by
 * using the BitmapHandlerCheckImageArea hook.
 *
 * The default is 50 MB if decompressed to RGBA form, which corresponds to
 * 12.5 million pixels or 3500x3500.
 *
 * @var string|bool
 */
$wgMaxImageArea = 1.25e7;

/**
 * Force thumbnailing of animated GIFs above this size to a single
 * frame instead of an animated thumbnail.  As of MW 1.17 this limit
 * is checked against the total size of all frames in the animation.
 * It probably makes sense to keep this equal to $wgMaxImageArea.
 */
$wgMaxAnimatedGifArea = 1.25e7;

/**
 * Browsers don't support TIFF inline generally...
 * For inline display, we need to convert to PNG or JPEG.
 * Note scaling should work with ImageMagick, but may not with GD scaling.
 *
 * @par Example:
 * @code
 *  // PNG is lossless, but inefficient for photos
 *  $wgTiffThumbnailType = [ 'png', 'image/png' ];
 *  // JPEG is good for photos, but has no transparency support. Bad for diagrams.
 *  $wgTiffThumbnailType = [ 'jpg', 'image/jpeg' ];
 * @endcode
 */
$wgTiffThumbnailType = [];

/**
 * If rendered thumbnail files are older than this timestamp, they
 * will be rerendered on demand as if the file didn't already exist.
 * Update if there is some need to force thumbs and SVG rasterizations
 * to rerender, such as fixes to rendering bugs.
 */
$wgThumbnailEpoch = '20030516000000';

/**
 * Certain operations are avoided if there were too many recent failures,
 * for example, thumbnail generation. Bump this value to invalidate all
 * memory of failed operations and thus allow further attempts to resume.
 * This is useful when a cause for the failures has been found and fixed.
 */
$wgAttemptFailureEpoch = 1;

/**
 * If set, inline scaled images will still produce "<img>" tags ready for
 * output instead of showing an error message.
 *
 * This may be useful if errors are transitory, especially if the site
 * is configured to automatically render thumbnails on request.
 *
 * On the other hand, it may obscure error conditions from debugging.
 * Enable the debug log or the 'thumbnail' log group to make sure errors
 * are logged to a file for review.
 */
$wgIgnoreImageErrors = false;

/**
 * Render thumbnails while parsing wikitext.
 *
 * If set to false, then the Parser will output valid thumbnail URLs without
 * generating or storing the thumbnail files. This can significantly speed up
 * processing on the web server. The site admin needs to configure a 404 handler
 * in order for the URLs in question to regenerate the thumbnails in question
 * on-demand. This can enable concurrency and also save computing resources
 * as not every resolution of every image on every page is accessed between
 * re-parses of the article. For example, re-parses triggered by bot edits,
 * or cascading updates from template edits.
 *
 * If you use $wgLocalFileRepo, then you will also need to set the following:
 *
 * @code
 *   $wgLocalFileRepo['transformVia404'] = true;
 * @endcode
 * @var bool
 * @since 1.7.0
 */
$wgGenerateThumbnailOnParse = true;

/**
 * Show thumbnails for old images on the image description page
 */
$wgShowArchiveThumbnails = true;

/**
 * If set to true, images that contain certain the exif orientation tag will
 * be rotated accordingly. If set to null, try to auto-detect whether a scaler
 * is available that can rotate.
 */
$wgEnableAutoRotation = null;

/**
 * Internal name of virus scanner. This serves as a key to the
 * $wgAntivirusSetup array. Set this to NULL to disable virus scanning. If not
 * null, every file uploaded will be scanned for viruses.
 */
$wgAntivirus = null;

/**
 * Configuration for different virus scanners. This an associative array of
 * associative arrays. It contains one setup array per known scanner type.
 * The entry is selected by $wgAntivirus, i.e.
 * valid values for $wgAntivirus are the keys defined in this array.
 *
 * The configuration array for each scanner contains the following keys:
 * "command", "codemap", "messagepattern":
 *
 * "command" is the full command to call the virus scanner - %f will be
 * replaced with the name of the file to scan. If not present, the filename
 * will be appended to the command. Note that this must be overwritten if the
 * scanner is not in the system path; in that case, please set
 * $wgAntivirusSetup[$wgAntivirus]['command'] to the desired command with full
 * path.
 *
 * "codemap" is a mapping of exit code to return codes of the detectVirus
 * function in SpecialUpload.
 *   - An exit code mapped to AV_SCAN_FAILED causes the function to consider
 *     the scan to be failed. This will pass the file if $wgAntivirusRequired
 *     is not set.
 *   - An exit code mapped to AV_SCAN_ABORTED causes the function to consider
 *     the file to have an unsupported format, which is probably immune to
 *     viruses. This causes the file to pass.
 *   - An exit code mapped to AV_NO_VIRUS will cause the file to pass, meaning
 *     no virus was found.
 *   - All other codes (like AV_VIRUS_FOUND) will cause the function to report
 *     a virus.
 *   - You may use "*" as a key in the array to catch all exit codes not mapped otherwise.
 *
 * "messagepattern" is a perl regular expression to extract the meaningful part of the scanners
 * output. The relevant part should be matched as group one (\1).
 * If not defined or the pattern does not match, the full message is shown to the user.
 */
$wgAntivirusSetup = [

	# setup for clamav
	'clamav' => [
		'command' => 'clamscan --no-summary ',
		'codemap' => [
			"0" => AV_NO_VIRUS, # no virus
			"1" => AV_VIRUS_FOUND, # virus found
			"52" => AV_SCAN_ABORTED, # unsupported file format (probably immune)
			"*" => AV_SCAN_FAILED, # else scan failed
		],
		'messagepattern' => '/.*?:(.*)/sim',
	],
];

/**
 * Determines if a failed virus scan (AV_SCAN_FAILED) will cause the file to be rejected.
 */
$wgAntivirusRequired = true;

/**
 * Determines if the MIME type of uploaded files should be checked
 */
$wgVerifyMimeType = true;

/**
 * Determines whether extra checks for IE type detection should be applied.
 * This is a conservative check for exactly what IE 6 or so checked for,
 * and shouldn't trigger on for instance JPEG files containing links in EXIF
 * metadata.
 *
 * @since 1.34
 */
$wgVerifyMimeTypeIE = true;

/**
 * Sets the MIME type definition file to use by includes/libs/mime/MimeAnalyzer.php.
 * When this is set to the path of a mime.types file, MediaWiki will use this
 * file to map MIME types to file extensions and vice versa, in lieu of its
 * internal MIME map. Note that some MIME mappings are considered "baked in"
 * and cannot be overridden. See includes/libs/mime/MimeMapMinimal.php for a
 * full list.
 * example: $wgMimeTypeFile = '/etc/mime.types';
 */
$wgMimeTypeFile = 'internal';

/**
 * Sets the MIME type info file to use by includes/libs/mime/MimeAnalyzer.php.
 * Set to null to use the minimum set of built-in defaults only.
 */
$wgMimeInfoFile = 'internal';

/**
 * Sets an external MIME detector program. The command must print only
 * the MIME type to standard output.
 * The name of the file to process will be appended to the command given here.
 * If not set or NULL, PHP's mime_content_type function will be used.
 *
 * @par Example:
 * @code
 * #$wgMimeDetectorCommand = "file -bi"; # use external MIME detector (Linux)
 * @endcode
 */
$wgMimeDetectorCommand = null;

/**
 * Switch for trivial MIME detection. Used by thumb.php to disable all fancy
 * things, because only a few types of images are needed and file extensions
 * can be trusted.
 */
$wgTrivialMimeDetection = false;

/**
 * Additional XML types we can allow via MIME-detection.
 * array = [ 'rootElement' => 'associatedMimeType' ]
 */
$wgXMLMimeTypes = [
	'http://www.w3.org/2000/svg:svg' => 'image/svg+xml',
	'svg' => 'image/svg+xml',
	'http://www.lysator.liu.se/~alla/dia/:diagram' => 'application/x-dia-diagram',
	'http://www.w3.org/1999/xhtml:html' => 'text/html', // application/xhtml+xml?
	'html' => 'text/html', // application/xhtml+xml?
];

/**
 * Limit images on image description pages to a user-selectable limit.
 *
 * In order to reduce disk usage, limits can only be selected from this list.
 * The user preference is saved as an array offset in the database, by default
 * the offset is set with $wgDefaultUserOptions['imagesize']. Make sure you
 * change it if you alter the array (see T10858).
 *
 * This list is also used by ImagePage for alternate size links.
 */
$wgImageLimits = [
	[ 320, 240 ],
	[ 640, 480 ],
	[ 800, 600 ],
	[ 1024, 768 ],
	[ 1280, 1024 ],
	[ 2560, 2048 ],
];

/**
 * Adjust thumbnails on image pages according to a user setting. In order to
 * reduce disk usage, the values can only be selected from a list. This is the
 * list of settings the user can choose from:
 */
$wgThumbLimits = [
	120,
	150,
	180,
	200,
	250,
	300
];

/**
 * When defined, is an array of image widths used as buckets for thumbnail generation.
 * The goal is to save resources by generating thumbnails based on reference buckets instead of
 * always using the original. This will incur a speed gain but cause a quality loss.
 *
 * The buckets generation is chained, with each bucket generated based on the above bucket
 * when possible. File handlers have to opt into using that feature. For now only BitmapHandler
 * supports it.
 */
$wgThumbnailBuckets = null;

/**
 * When using thumbnail buckets as defined above, this sets the minimum distance to the bucket
 * above the requested size. The distance represents how many extra pixels of width the bucket
 * needs in order to be used as the reference for a given thumbnail. For example, with the
 * following buckets:
 *
 * $wgThumbnailBuckets = [ 128, 256, 512 ];
 *
 * and a distance of 50:
 *
 * $wgThumbnailMinimumBucketDistance = 50;
 *
 * If we want to render a thumbnail of width 220px, the 512px bucket will be used,
 * because 220 + 50 = 270 and the closest bucket bigger than 270px is 512.
 */
$wgThumbnailMinimumBucketDistance = 50;

/**
 * When defined, is an array of thumbnail widths to be rendered at upload time. The idea is to
 * prerender common thumbnail sizes, in order to avoid the necessity to render them on demand, which
 * has a performance impact for the first client to view a certain size.
 *
 * This obviously means that more disk space is needed per upload upfront.
 *
 * @since 1.25
 */
$wgUploadThumbnailRenderMap = [];

/**
 * The method through which the thumbnails will be prerendered for the entries in
 * $wgUploadThumbnailRenderMap
 *
 * The method can be either "http" or "jobqueue". The former uses an http request to hit the
 * thumbnail's URL.
 * This method only works if thumbnails are configured to be rendered by a 404 handler. The latter
 * option uses the job queue to render the thumbnail.
 *
 * @since 1.25
 */
$wgUploadThumbnailRenderMethod = 'jobqueue';

/**
 * When using the "http" $wgUploadThumbnailRenderMethod, lets one specify a custom Host HTTP header.
 *
 * @since 1.25
 */
$wgUploadThumbnailRenderHttpCustomHost = false;

/**
 * When using the "http" $wgUploadThumbnailRenderMethod, lets one specify a custom domain to send
 * the HTTP request to.
 *
 * @since 1.25
 */
$wgUploadThumbnailRenderHttpCustomDomain = false;

/**
 * When this variable is true and JPGs use the sRGB ICC profile, swaps it for the more lightweight
 * (and free) TinyRGB profile when generating thumbnails.
 *
 * @since 1.26
 */
$wgUseTinyRGBForJPGThumbnails = false;

/**
 * Parameters for the "<gallery>" tag.
 * Fields are:
 *   - imagesPerRow:   Default number of images per-row in the gallery. 0 -> Adapt to screensize
 *   - imageWidth:     Width of the cells containing images in galleries (in "px")
 *   - imageHeight:    Height of the cells containing images in galleries (in "px")
 *   - captionLength:  Length to truncate filename to in caption when using "showfilename".
 *                     A value of 'true' will truncate the filename to one line using CSS
 *                     and will be the behaviour after deprecation.
 *                     @deprecated since 1.28
 *   - showBytes:      Show the filesize in bytes in categories
 *   - showDimensions: Show the dimensions (width x height) in categories
 *   - mode:           Gallery mode
 */
$wgGalleryOptions = [];

/**
 * Adjust width of upright images when parameter 'upright' is used
 * This allows a nicer look for upright images without the need to fix the width
 * by hardcoded px in wiki sourcecode.
 */
$wgThumbUpright = 0.75;

/**
 * Default value for chmoding of new directories.
 */
$wgDirectoryMode = 0777;

/**
 * Generate and use thumbnails suitable for screens with 1.5 and 2.0 pixel densities.
 *
 * This means a 320x240 use of an image on the wiki will also generate 480x360 and 640x480
 * thumbnails, output via the srcset attribute.
 */
$wgResponsiveImages = true;

/**
 * On pages containing images, tell the user agent to pre-connect to hosts from
 * $wgForeignFileRepos.  This speeds up rendering, but may create unwanted
 * traffic if there are many possible URLs from which images are served.
 * @since 1.35
 * @warning EXPERIMENTAL!
 */
$wgImagePreconnect = false;

/***************************************************************************/
// region   DJVU settings
/** @name   DJVU settings */

/**
 * Path of the djvudump executable
 * Enable this and $wgDjvuRenderer to enable djvu rendering
 * example: $wgDjvuDump = 'djvudump';
 */
$wgDjvuDump = null;

/**
 * Path of the ddjvu DJVU renderer
 * Enable this and $wgDjvuDump to enable djvu rendering
 * example: $wgDjvuRenderer = 'ddjvu';
 */
$wgDjvuRenderer = null;

/**
 * Path of the djvutxt DJVU text extraction utility
 * Enable this and $wgDjvuDump to enable text layer extraction from djvu files
 * example: $wgDjvuTxt = 'djvutxt';
 */
$wgDjvuTxt = null;

/**
 * Shell command for the DJVU post processor
 * Default: pnmtojpeg, since ddjvu generates ppm output
 * Set this to false to output the ppm file directly.
 */
$wgDjvuPostProcessor = 'pnmtojpeg';

/**
 * File extension for the DJVU post processor output
 */
$wgDjvuOutputExtension = 'jpg';

// endregion -- end of DJvu

// endregion -- end of file uploads

/***************************************************************************/
// region   Email settings
/** @name   Email settings */

/**
 * Site admin email address.
 *
 * Defaults to "wikiadmin@$wgServerName" (in Setup.php).
 */
$wgEmergencyContact = false;

/**
 * Sender email address for e-mail notifications.
 *
 * The address we use as sender when a user requests a password reminder,
 * as well as other e-mail notifications.
 *
 * Defaults to "apache@$wgServerName" (in Setup.php).
 */
$wgPasswordSender = false;

/**
 * Reply-To address for e-mail notifications.
 *
 * Defaults to $wgPasswordSender (in Setup.php).
 */
$wgNoReplyAddress = false;

/**
 * Set to true to enable the e-mail basic features:
 * Password reminders, etc. If sending e-mail on your
 * server doesn't work, you might want to disable this.
 */
$wgEnableEmail = true;

/**
 * Set to true to enable user-to-user e-mail.
 * This can potentially be abused, as it's hard to track.
 */
$wgEnableUserEmail = true;

/**
 * Set to true to enable the Special Mute page. This allows users
 * to mute unwanted communications from other users, and is linked
 * to from emails originating from Special:Email.
 *
 * @since 1.34
 * @deprecated 1.34
 */
$wgEnableSpecialMute = false;

/**
 * Set to true to enable user-to-user e-mail mutelist.
 *
 * @since 1.37; previously $wgEnableUserEmailBlacklist
 */
$wgEnableUserEmailMuteList = false;

/**
 * If true put the sending user's email in a Reply-To header
 * instead of From (false). ($wgPasswordSender will be used as From.)
 *
 * Some mailers (eg SMTP) set the SMTP envelope sender to the From value,
 * which can cause problems with SPF validation and leak recipient addresses
 * when bounces are sent to the sender. In addition, DMARC restrictions
 * can cause emails to fail to be received when false.
 */
$wgUserEmailUseReplyTo = true;

/**
 * Minimum time, in hours, which must elapse between password reminder
 * emails for a given account. This is to prevent abuse by mail flooding.
 */
$wgPasswordReminderResendTime = 24;

/**
 * The time, in seconds, when an emailed temporary password expires.
 */
$wgNewPasswordExpiry = 3600 * 24 * 7;

/**
 * The time, in seconds, when an email confirmation email expires
 */
$wgUserEmailConfirmationTokenExpiry = 7 * 24 * 60 * 60;

/**
 * The number of days that a user's password is good for. After this number of days, the
 * user will be asked to reset their password. Set to false to disable password expiration.
 */
$wgPasswordExpirationDays = false;

/**
 * If a user's password is expired, the number of seconds when they can still login,
 * and cancel their password change, but are sent to the password change form on each login.
 */
$wgPasswordExpireGrace = 3600 * 24 * 7; // 7 days

/**
 * SMTP Mode.
 *
 * For using a direct (authenticated) SMTP server connection.
 * Default to false or fill an array :
 *
 * @code
 * $wgSMTP = [
 *     'host'     => 'SMTP domain',
 *     'IDHost'   => 'domain for MessageID',
 *     'port'     => '25',
 *     'auth'     => [true|false],
 *     'username' => [SMTP username],
 *     'password' => [SMTP password],
 * ];
 * @endcode
 */
$wgSMTP = false;

/**
 * Additional email parameters, will be passed as the last argument to mail() call.
 */
$wgAdditionalMailParams = null;

/**
 * For parts of the system that have been updated to provide HTML email content, send
 * both text and HTML parts as the body of the email
 */
$wgAllowHTMLEmail = false;

/**
 * Allow sending of e-mail notifications with the editor's address as sender.
 *
 * This setting depends on $wgEnotifRevealEditorAddress also being enabled.
 * If both are enabled, notifications for actions from users that have opted-in,
 * will be sent to other users with their address as "From" instead of "Reply-To".
 *
 * If disabled, or not opted-in, notifications come from $wgPasswordSender.
 *
 * @var bool
 */
$wgEnotifFromEditor = false;

// TODO move UPO to preferences probably ?
# If set to true, users get a corresponding option in their preferences and can choose to
# enable or disable at their discretion
# If set to false, the corresponding input form on the user preference page is suppressed
# It call this to be a "user-preferences-option (UPO)"

/**
 * Require email authentication before sending mail to an email address.
 * This is highly recommended. It prevents MediaWiki from being used as an open
 * spam relay.
 */
$wgEmailAuthentication = true;

/**
 * Allow users to enable email notification ("enotif") on watchlist changes.
 */
$wgEnotifWatchlist = false;

/**
 * Allow users to enable email notification ("enotif") when someone edits their
 * user talk page.
 *
 * The owner of the user talk page must also have the 'enotifusertalkpages' user
 * preference set to true.
 */
$wgEnotifUserTalk = false;

/**
 * Allow sending of e-mail notifications with the editor's address in "Reply-To".
 *
 * Note, enabling this only actually uses it in notification e-mails if the user
 * opted-in to this feature. This feature flag also controls visibility of the
 * 'enotifrevealaddr' preference, which, if users opt into, will make e-mail
 * notifications about their actions use their address as "Reply-To".
 *
 * To set the address as "From" instead of "Reply-To", also enable $wgEnotifFromEditor.
 *
 * If disabled, or not opted-in, notifications come from $wgPasswordSender.
 *
 * @var bool
 */
$wgEnotifRevealEditorAddress = false;

/**
 * Potentially send notification mails on minor edits to pages. This is enabled
 * by default.  If this is false, users will never be notified on minor edits.
 *
 * If it is true, editors with the 'nominornewtalk' right (typically bots) will still not
 * trigger notifications for minor edits they make (to any page, not just user talk).
 *
 * Finally, if the watcher/recipient has the 'enotifminoredits' user preference set to
 * false, they will not receive notifications for minor edits.
 *
 * User talk notifications are also affected by $wgEnotifMinorEdits, the above settings,
 * $wgEnotifUserTalk, and the preference described there.
 */
$wgEnotifMinorEdits = true;

/**
 * Send a generic mail instead of a personalised mail for each user.  This
 * always uses UTC as the time zone, and doesn't include the username.
 *
 * For pages with many users watching, this can significantly reduce mail load.
 * Has no effect when using sendmail rather than SMTP.
 */
$wgEnotifImpersonal = false;

/**
 * Maximum number of users to mail at once when using impersonal mail. Should
 * match the limit on your mail server.
 */
$wgEnotifMaxRecips = 500;

/**
 * Use real name instead of username in e-mail "from" field.
 */
$wgEnotifUseRealName = false;

/**
 * Array of usernames who will be sent a notification email for every change
 * which occurs on a wiki. Users will not be notified of their own changes.
 */
$wgUsersNotifiedOnAllChanges = [];

// endregion -- end of email settings

/***************************************************************************/
// region  Database settings
/** @name   Database settings */

/**
 * Current wiki database name
 *
 * Should be alphanumeric, without spaces nor hyphens.
 * This is used to determine the current/local wiki ID (WikiMap::getCurrentWikiDbDomain).
 *
 * This should still be set even if $wgLBFactoryConf is configured.
 */
$wgDBname = 'my_wiki';

/**
 * Current wiki database schema name
 *
 * Should be alphanumeric, without spaces nor hyphens.
 * This is used to determine the current/local wiki ID (WikiMap::getCurrentWikiDbDomain).
 *
 * This should still be set even if $wgLBFactoryConf is configured.
 */
$wgDBmwschema = null;

/**
 * Current wiki database table name prefix
 *
 * Should be alphanumeric, without spaces nor hyphens, preferably ending in an underscore.
 * This is used to determine the current/local wiki ID (WikiMap::getCurrentWikiDbDomain).
 *
 * This should still be set even if $wgLBFactoryConf is configured.
 */
$wgDBprefix = '';

/**
 * Database host name or IP address
 */
$wgDBserver = 'localhost';

/**
 * Database port number (for PostgreSQL and Microsoft SQL Server).
 */
$wgDBport = 5432;

/**
 * Database username
 */
$wgDBuser = 'wikiuser';

/**
 * Database user's password
 */
$wgDBpassword = '';

/**
 * Database type
 */
$wgDBtype = 'mysql';

/**
 * Whether to use SSL in DB connection.
 *
 * This setting is only used if $wgLBFactoryConf['class'] is set to
 * '\Wikimedia\Rdbms\LBFactorySimple' and $wgDBservers is an empty array; otherwise
 * the DBO_SSL flag must be set in the 'flags' option of the database
 * connection to achieve the same functionality.
 */
$wgDBssl = false;

/**
 * Whether to use compression in DB connection.
 *
 * This setting is only used $wgLBFactoryConf['class'] is set to
 * '\Wikimedia\Rdbms\LBFactorySimple' and $wgDBservers is an empty array; otherwise
 * the DBO_COMPRESS flag must be set in the 'flags' option of the database
 * connection to achieve the same functionality.
 */
$wgDBcompress = false;

/**
 * Separate username for maintenance tasks. Leave as null to use the default.
 */
$wgDBadminuser = null;

/**
 * Separate password for maintenance tasks. Leave as null to use the default.
 */
$wgDBadminpassword = null;

/**
 * Search type.
 *
 * Leave as null to select the default search engine for the
 * selected database type (eg SearchMySQL), or set to a class
 * name to override to a custom search engine.
 *
 * If the canonical name for the search engine doesn't match the class name
 * (because it's namespaced for example), you can add a mapping for this in
 * SearchMappings in extension.json.
 */
$wgSearchType = null;

/**
 * Alternative search types
 *
 * Sometimes you want to support multiple search engines for testing. This
 * allows users to select their search engine of choice via url parameters
 * to Special:Search and the action=search API. If using this, there's no
 * need to add $wgSearchType to it, that is handled automatically.
 *
 * If the canonical name for the search engine doesn't match the class name
 * (because it's namespaced for example), you can add a mapping for this in
 * SearchMappings in extension.json.
 */
$wgSearchTypeAlternatives = null;

/**
 * MySQL table options to use during installation or update
 */
$wgDBTableOptions = 'ENGINE=InnoDB, DEFAULT CHARSET=binary';

/**
 * SQL Mode - default is turning off all modes, including strict, if set.
 * null can be used to skip the setting for performance reasons and assume
 * DBA has done his best job.
 * String override can be used for some additional fun :-)
 */
$wgSQLMode = '';

/**
 * Default group to use when getting database connections.
 * Will be used as default query group in ILoadBalancer::getConnection.
 * @since 1.32
 */
$wgDBDefaultGroup = null;

/**
 * To override default SQLite data directory ($docroot/../data)
 */
$wgSQLiteDataDir = '';

/**
 * Shared database for multiple wikis. Commonly used for storing a user table
 * for single sign-on. The server for this database must be the same as for the
 * main database.
 *
 * For backwards compatibility the shared prefix is set to the same as the local
 * prefix, and the user table is listed in the default list of shared tables.
 * The user_properties table is also added so that users will continue to have their
 * preferences shared (preferences were stored in the user table prior to 1.16)
 *
 * $wgSharedTables may be customized with a list of tables to share in the shared
 * database. However it is advised to limit what tables you do share as many of
 * MediaWiki's tables may have side effects if you try to share them.
 *
 * $wgSharedPrefix is the table prefix for the shared database. It defaults to
 * $wgDBprefix.
 *
 * $wgSharedSchema is the table schema for the shared database. It defaults to
 * $wgDBmwschema.
 *
 * @deprecated since 1.21 In new code, use the $wiki parameter to LBFactory::getMainLB() to
 *   access remote databases. Using LBFactory::getMainLB() allows the shared database to
 *   reside on separate servers to the wiki's own database, with suitable
 *   configuration of $wgLBFactoryConf.
 */
$wgSharedDB = null;

/**
 * @see $wgSharedDB
 */
$wgSharedPrefix = false;

/**
 * @see $wgSharedDB
 * The installer will add 'actor' to this list for all new wikis.
 */
$wgSharedTables = [ 'user', 'user_properties' ];

/**
 * @see $wgSharedDB
 * @since 1.23
 */
$wgSharedSchema = false;

/**
 * Database load balancer
 * This is a two-dimensional array, an array of server info structures
 * Fields are:
 *   - host:        Host name
 *   - dbname:      Default database name
 *   - user:        DB user
 *   - password:    DB password
 *   - type:        DB type
 *   - driver:      DB driver (when there are multiple drivers)
 *
 *   - load:        Ratio of DB_REPLICA load, must be >=0, the sum of all loads must be >0.
 *                  If this is zero for any given server, no normal query traffic will be
 *                  sent to it. It will be excluded from lag checks in maintenance scripts.
 *                  The only way it can receive traffic is if groupLoads is used.
 *
 *   - groupLoads:  (optional) Array of load ratios, the key is the query group name. A query
 *                  may belong to several groups, the most specific group defined here is used.
 *
 *   - flags:       (optional) Bit field of properties:
 *                  - DBO_DEFAULT:    Transactionalize web requests and use autocommit otherwise
 *                  - DBO_DEBUG:      Equivalent of $wgDebugDumpSql
 *                  - DBO_SSL:        Use TLS connection encryption if available
 *                  - DBO_COMPRESS:   Use protocol compression with database connections
 *                  - DBO_PERSISTENT: Enables persistent database connections
 *
 *   - max lag:     (optional) Maximum replication lag before a replica DB goes out of rotation
 *   - is static:   (optional) Set to true if the dataset is static and no replication is used.
 *   - cliMode:     (optional) Connection handles will not assume that requests are short-lived
 *                  nor that INSERT..SELECT can be rewritten into a buffered SELECT and INSERT.
 *                  This is what DBO_DEFAULT uses to determine when a web request is present.
 *                  [Default: uses value of $wgCommandLineMode]
 *
 *   These and any other user-defined properties will be assigned to the mLBInfo member
 *   variable of the Database object.
 *
 * Leave at false to use the single-server variables above. If you set this
 * variable, the single-server variables will generally be ignored (except
 * perhaps in some command-line scripts).
 *
 * The first server listed in this array (with key 0) will be the primary. The
 * rest of the servers will be replica DBs. To prevent writes to your replica DBs due to
 * accidental misconfiguration or MediaWiki bugs, set read_only=1 on all your
 * replica DBs in my.cnf. You can set read_only mode at runtime using:
 *
 * @code
 *     SET @@read_only=1;
 * @endcode
 *
 * Since the effect of writing to a replica DB is so damaging and difficult to clean
 * up, we at Wikimedia set read_only=1 in my.cnf on all our DB servers, even
 * our primaries, and then set read_only=0 on primaries at runtime.
 */
$wgDBservers = false;

/**
 * Load balancer factory configuration
 * To set up a multi-primary wiki farm, set the class here to something that
 * can return a LoadBalancer with an appropriate primary on a call to getMainLB().
 * The class identified here is responsible for reading $wgDBservers,
 * $wgDBserver, etc., so overriding it may cause those globals to be ignored.
 *
 * The LBFactoryMulti class is provided for this purpose, please see
 * includes/db/LBFactoryMulti.php for configuration information.
 */
$wgLBFactoryConf = [ 'class' => \Wikimedia\Rdbms\LBFactorySimple::class ];

/**
 * After a state-changing request is done by a client, this determines
 * how many seconds that client should keep using the primary datacenter.
 * This avoids unexpected stale or 404 responses due to replication lag.
 *
 * This must be greater than or equal to
 * Wikimedia\Rdbms\ChronologyProtector::POSITION_COOKIE_TTL.
 *
 * @since 1.27
 */
$wgDataCenterUpdateStickTTL = 10;

/**
 * File to log database errors to
 */
$wgDBerrorLog = false;

/**
 * Timezone to use in the error log.
 * Defaults to the wiki timezone ($wgLocaltimezone).
 *
 * A list of usable timezones can found at:
 * https://www.php.net/manual/en/timezones.php
 *
 * @par Examples:
 * @code
 * $wgDBerrorLogTZ = 'UTC';
 * $wgDBerrorLogTZ = 'GMT';
 * $wgDBerrorLogTZ = 'PST8PDT';
 * $wgDBerrorLogTZ = 'Europe/Sweden';
 * $wgDBerrorLogTZ = 'CET';
 * @endcode
 *
 * @since 1.20
 */
$wgDBerrorLogTZ = false;

/**
 * Other wikis on this site, can be administered from a single developer account.
 *
 * @var string[] List of wiki DB domain IDs; the format of each ID consist of 1-3 hyphen
 *   delimited alphanumeric components (each with no hyphens nor spaces) of any of the forms:
 *   - "<DB NAME>-<DB SCHEMA>-<TABLE PREFIX>"
 *   - "<DB NAME>-<TABLE PREFIX>"
 *   - "<DB NAME>"
 * If hyphens appear in any of the components, then the domain ID parsing may not work
 * in all cases and site functionality might be affected. If the schema ($wgDBmwschema)
 * is left to the default "mediawiki" for all wikis, then the schema should be omitted
 * from these IDs.
 */
$wgLocalDatabases = [];

/**
 * If lag is higher than $wgDatabaseReplicaLagWarning, show a warning in some special
 * pages (like watchlist). If the lag is higher than $wgDatabaseReplicaLagCritical,
 * show a more obvious warning.
 *
 * @since 1.36
 */
$wgDatabaseReplicaLagWarning = 10;

/**
 * @see $wgDatabaseReplicaLagWarning
 *
 * @since 1.36
 */
$wgDatabaseReplicaLagCritical = 30;

/**
 * Max execution time for queries of several expensive special pages such as RecentChanges
 * in milliseconds.
 * @since 1.38
 */
$wgMaxExecutionTimeForExpensiveQueries = 0;

/**
 * RevisionStore table schema migration stage (content, slots, content_models & slot_roles tables).
 * Use the SCHEMA_COMPAT_XXX flags. Supported values:
 *
 * - SCHEMA_COMPAT_OLD
 * - SCHEMA_COMPAT_WRITE_BOTH | SCHEMA_COMPAT_READ_OLD
 * - SCHEMA_COMPAT_WRITE_BOTH | SCHEMA_COMPAT_READ_NEW
 * - SCHEMA_COMPAT_OLD
 *
 * Note that reading the old and new schema at the same time is not supported.
 * Attempting to set both read bits in $wgMultiContentRevisionSchemaMigrationStage
 * will result in an InvalidArgumentException.
 *
 * @see Task: https://phabricator.wikimedia.org/T174028
 * @see Commit: https://gerrit.wikimedia.org/r/#/c/378724/
 *
 * @since 1.32
 * @deprecated Since 1.35, the only accepted value is SCHEMA_COMPAT_NEW.
 *             No longer functions as a setting. Will be removed in 1.36.
 * @var int An appropriate combination of SCHEMA_COMPAT_XXX flags.
 */
$wgMultiContentRevisionSchemaMigrationStage = SCHEMA_COMPAT_NEW;

/**
 * Actor table schema migration stage, for migration from the temporary table
 * revision_actor_temp to the revision.rev_actor field.
 *
 * Use the SCHEMA_COMPAT_XXX flags. Supported values:
 *
 *   - SCHEMA_COMPAT_TEMP
 *   - SCHEMA_COMPAT_WRITE_TEMP_AND_NEW | SCHEMA_COMPAT_READ_TEMP
 *   - SCHEMA_COMPAT_WRITE_TEMP_AND_NEW | SCHEMA_COMPAT_READ_NEW
 *   - SCHEMA_COMPAT_NEW
 *
 * History:
 *   - 1.31: Added
 *   - 1.32: Now uses SCHEMA_COMPAT_XXX flags
 *   - 1.34: Removed, implicitly SCHEMA_COMPAT_NEW always
 *   - 1.37: Re-added with SCHEMA_COMPAT_NEW renamed to SCHEMA_COMPAT_TEMP for
 *     a new migration which removes temporary tables.
 *
 * @var int An appropriate combination of SCHEMA_COMPAT_XXX flags.
 */
$wgActorTableSchemaMigrationStage = SCHEMA_COMPAT_TEMP;

// endregion -- End of DB settings

/***************************************************************************/
// region   Content handlers and storage
/** @name   Content handlers and storage */

/**
 * Plugins for page content model handling.
 * Each entry in the array maps a model id to a class name or callback
 * that creates an instance of the appropriate ContentHandler subclass.
 *
 * @since 1.21
 */
$wgContentHandlers = [
	// the usual case
	CONTENT_MODEL_WIKITEXT => WikitextContentHandler::class,
	// dumb version, no syntax highlighting
	CONTENT_MODEL_JAVASCRIPT => JavaScriptContentHandler::class,
	// simple implementation, for use by extensions, etc.
	CONTENT_MODEL_JSON => JsonContentHandler::class,
	// dumb version, no syntax highlighting
	CONTENT_MODEL_CSS => CssContentHandler::class,
	// plain text, for use by extensions, etc.
	CONTENT_MODEL_TEXT => TextContentHandler::class,
	// fallback for unknown models, from imports or extensions that were removed
	CONTENT_MODEL_UNKNOWN => FallbackContentHandler::class,
];

/**
 * Associative array mapping namespace IDs to the name of the content model pages in that namespace
 * should have by default (use the CONTENT_MODEL_XXX constants). If no special content type is
 * defined for a given namespace, pages in that namespace will use the CONTENT_MODEL_WIKITEXT
 * (except for the special case of JS and CS pages).
 *
 * @note To determine the default model for a new page's main slot, or any slot in general,
 * use SlotRoleHandler::getDefaultModel() together with SlotRoleRegistry::getRoleHandler().
 *
 * @since 1.21
 */
$wgNamespaceContentModels = [];

/**
 * How to react if a plain text version of a non-text Content object is requested using
 * ContentHandler::getContentText():
 *
 * * 'ignore': return null
 * * 'fail': throw an MWException
 * * 'serialize': serialize to default format
 *
 * @since 1.21
 * @deprecated since 1.37
 */
$wgContentHandlerTextFallback = 'ignore';

/**
 * Determines which types of text are parsed as wikitext. This does not imply that these kinds
 * of texts are also rendered as wikitext, it only means that links, magic words, etc will have
 * the effect on the database they would have on a wikitext page.
 *
 * @todo On the long run, it would be nice to put categories etc into a separate structure,
 * or at least parse only the contents of comments in the scripts.
 *
 * @since 1.21
 */
$wgTextModelsToParse = [
	CONTENT_MODEL_WIKITEXT, // Just for completeness, wikitext will always be parsed.
	CONTENT_MODEL_JAVASCRIPT, // Make categories etc work, people put them into comments.
	CONTENT_MODEL_CSS, // Make categories etc work, people put them into comments.
];

/**
 * We can also compress text stored in the 'text' table. If this is set on, new
 * revisions will be compressed on page save if zlib support is available. Any
 * compressed revisions will be decompressed on load regardless of this setting,
 * but will not be readable at all if zlib support is not available.
 */
$wgCompressRevisions = false;

/**
 * List of enabled ExternalStore protocols.
 *
 * @see ExternalStoreAccess
 *
 * @par Example:
 * @code
 * $wgExternalStores = [ "DB" ];
 * @endcode
 *
 * @var array
 */
$wgExternalStores = [];

/**
 * Shortcut for setting `$wgLBFactoryConf["externalClusters"]`.
 *
 * This is only applicable when using the default LBFactory
 * of {@link Wikimedia::Rdbms::LBFactorySimple LBFactorySimple}.
 * It is ignored if a different LBFactory is set, or if `externalClusters`
 * is already set explicitly.
 *
 * @see ExternalStoreAccess
 *
 * @par Example:
 * Create a cluster named `blobs_cluster1`:
 * @code
 * $wgExternalServers = [
 *     'blobs_cluster1' => <array in the same format as $wgDBservers>
 * ];
 * @endcode
 *
 * @var array
 */
$wgExternalServers = [];

/**
 * The place to put new text blobs or false to put them in the text table
 * of the local wiki database.
 *
 * @see ExternalStoreAccess
 *
 * @par Example:
 * @code
 * $wgDefaultExternalStore = [ 'DB://cluster1', 'DB://cluster2' ];
 * @endcode
 *
 * @var array
 */
$wgDefaultExternalStore = false;

/**
 * Revision text may be cached in the main WAN cache to reduce load on external
 * storage servers and object extraction overhead for frequently-loaded revisions.
 *
 * Set to 0 to disable, or number of seconds before cache expiry.
 *
 * @var int
 */
$wgRevisionCacheExpiry = 86400 * 7;

/**
 * Enable page language feature
 * Allows setting page language in database
 * @var bool
 * @since 1.24
 */
$wgPageLanguageUseDB = false;

/**
 * Specify the difference engine to use.
 *
 * Supported values:
 * - 'external': Use an external diff engine, which must be specified via $wgExternalDiffEngine
 * - 'wikidiff2': Use the wikidiff2 PHP extension
 * - 'php': PHP implementations included in MediaWiki
 *
 * The default (null) is to use the first engine that's available.
 *
 * @since 1.35
 * @var string|null
 */
$wgDiffEngine = null;

/**
 * Name of the external diff engine to use.
 * @var string|false Path to an external diff executable
 */
$wgExternalDiffEngine = false;

// endregion -- end of Content handlers and storage

/***************************************************************************/
// region   Performance hacks and limits
/** @name   Performance hacks and limits */

/**
 * Set a limit on server request wall clock time.
 *
 * If the Excimer extension is enabled, setting this will cause an exception
 * to be thrown after the specified number of seconds. If the extension is
 * not available, set_time_limit() will be called instead.
 *
 * @var int|null
 * @since 1.36
 */
$wgRequestTimeLimit = null;

/**
 * The request time limit for "slow" write requests that should not be
 * interrupted due to the risk of data corruption.
 *
 * The limit will only be raised. If the pre-existing time limit is larger,
 * then this will have no effect.
 *
 * @since 1.26
 */
$wgTransactionalTimeLimit = 120;

/**
 * The maximum time critical sections are allowed to stay open. Critical
 * sections are used to defer Excimer request timeouts. If Excimer is available
 * and this time limit is exceeded, an exception will be thrown at the next
 * opportunity, typically after a long-running function like a DB query returns.
 *
 * Critical sections may wrap long-running queries, and it's generally better
 * for the timeout to be handled a few milliseconds later when the critical
 * section exits, so this should be a large number.
 *
 * This limit is ignored in command-line mode.
 *
 * @var float
 * @since 1.36
 */
$wgCriticalSectionTimeLimit = 180.0;

/**
 * Disable database-intensive features
 */
$wgMiserMode = false;

/**
 * Disable all query pages if miser mode is on, not just some
 */
$wgDisableQueryPages = false;

/**
 * Number of rows to cache in 'querycache' table when miser mode is on
 */
$wgQueryCacheLimit = 1000;

/**
 * Number of links to a page required before it is deemed "wanted"
 */
$wgWantedPagesThreshold = 1;

/**
 * Enable slow parser functions
 */
$wgAllowSlowParserFunctions = false;

/**
 * Allow schema updates
 */
$wgAllowSchemaUpdates = true;

/**
 * Maximum article size in kibibytes
 */
$wgMaxArticleSize = 2048;

/**
 * The minimum amount of memory that MediaWiki "needs"; MediaWiki will try to
 * raise PHP's memory limit if it's below this amount.
 */
$wgMemoryLimit = "50M";

/**
 * Configuration for processing pool control, for use in high-traffic wikis.
 * An implementation is provided in the PoolCounter extension.
 *
 * This configuration array maps pool types to an associative array. The only
 * defined key in the associative array is "class", which gives the class name.
 * The remaining elements are passed through to the class as constructor
 * parameters.
 *
 * @par Example using local redis instance:
 * @code
 *   $wgPoolCounterConf = [ 'ArticleView' => [
 *     'class' => PoolCounterRedis::class,
 *     'timeout' => 15, // wait timeout in seconds
 *     'workers' => 1, // maximum number of active threads in each pool
 *     'maxqueue' => 5, // maximum number of total threads in each pool
 *     'servers' => [ '127.0.0.1' ],
 *     'redisConfig' => []
 *   ] ];
 * @endcode
 *
 * @par Example using C daemon from https://www.mediawiki.org/wiki/Extension:PoolCounter:
 * @code
 *   $wgPoolCounterConf = [ 'ArticleView' => [
 *     'class' => MediaWiki\Extension\PoolCounter\Client::class,
 *     'timeout' => 15, // wait timeout in seconds
 *     'workers' => 5, // maximum number of active threads in each pool
 *     'maxqueue' => 50, // maximum number of total threads in each pool
 *     ... any extension-specific options...
 *   ] ];
 * @endcode
 */
$wgPoolCounterConf = null;

/**
 * Max time (in seconds) a user-generated transaction can spend in writes.
 * If exceeded, the transaction is rolled back with an error instead of being committed.
 *
 * @var int|bool Disabled if false
 * @since 1.27
 */
$wgMaxUserDBWriteDuration = false;

/**
 * Max time (in seconds) a job-generated transaction can spend in writes.
 * If exceeded, the transaction is rolled back with an error instead of being committed.
 *
 * @var int|bool Disabled if false
 * @since 1.30
 */
$wgMaxJobDBWriteDuration = false;

/**
 * LinkHolderArray batch size
 * For debugging
 */
$wgLinkHolderBatchSize = 1000;

/**
 * Maximum number of pages to move at once when moving subpages with a page.
 */
$wgMaximumMovedPages = 100;

/**
 * Force deferred updates to be run before sending a response to the client,
 * instead of attempting to run them after sending the response. Setting this
 * to true is useful for end-to-end testing, to ensure that the effects of a
 * request are visible to any subsequent requests, even if they are made
 * immediately after the first one. Note however that this does not ensure
 * that database replication is complete, nor does it execute any jobs
 * enqueued for later.
 * There should be no reason to set this in a normal production environment.
 * @since 1.38
 */
$wgForceDeferredUpdatesPreSend = false;

// endregion -- end performance hacks

/***************************************************************************/
// region   Cache settings
/** @name   Cache settings */

/**
 * Directory for caching data in the local filesystem. Should not be accessible
 * from the web.
 *
 * Note: if multiple wikis share the same localisation cache directory, they
 * must all have the same set of extensions. You can set a directory just for
 * the localisation cache using $wgLocalisationCacheConf['storeDirectory'].
 */
$wgCacheDirectory = false;

/**
 * Main cache type. This should be a cache with fast access, but it may have
 * limited space. By default, it is disabled, since the stock database cache
 * is not fast enough to make it worthwhile.
 *
 * The options are:
 *
 *   - CACHE_ANYTHING:   Use anything, as long as it works
 *   - CACHE_NONE:       Do not cache
 *   - CACHE_DB:         Store cache objects in the DB
 *   - CACHE_MEMCACHED:  MemCached, must specify servers in $wgMemCachedServers
 *   - CACHE_ACCEL:      APC, APCU or WinCache
 *   - (other):          A string may be used which identifies a cache
 *                       configuration in $wgObjectCaches.
 *
 * @see $wgMessageCacheType, $wgParserCacheType
 */
$wgMainCacheType = CACHE_NONE;

/**
 * The cache type for storing the contents of the MediaWiki namespace. This
 * cache is used for a small amount of data which is expensive to regenerate.
 *
 * For available types see $wgMainCacheType.
 */
$wgMessageCacheType = CACHE_ANYTHING;

/**
 * The cache type for storing article HTML. This is used to store data which
 * is expensive to regenerate, and benefits from having plenty of storage space.
 *
 * For available types see $wgMainCacheType.
 */
$wgParserCacheType = CACHE_ANYTHING;

/**
 * The cache backend for storing session data.
 *
 * Used by MediaWiki\Session\SessionManager. See $wgMainCacheType for available types.
 *
 * See [SessionManager Storage expectations](@ref SessionManager-storage-expectations).
 */
$wgSessionCacheType = CACHE_ANYTHING;

/**
 * The cache type for storing language conversion tables,
 * which are used when parsing certain text and interface messages.
 *
 * For available types see $wgMainCacheType.
 *
 * @since 1.20
 */
$wgLanguageConverterCacheType = CACHE_ANYTHING;

/**
 * Advanced object cache configuration.
 *
 * Use this to define the class names and constructor parameters which are used
 * for the various cache types. Custom cache types may be defined here and
 * referenced from $wgMainCacheType, $wgMessageCacheType, $wgParserCacheType,
 * or $wgLanguageConverterCacheType.
 *
 * The format is an associative array where the key is a cache identifier, and
 * the value is an associative array of parameters. The "class" parameter is the
 * class name which will be used. Alternatively, a "factory" parameter may be
 * given, giving a callable function which will generate a suitable cache object.
 */
$wgObjectCaches = [
	CACHE_NONE => [ 'class' => EmptyBagOStuff::class, 'reportDupes' => false ],
	CACHE_DB => [ 'class' => SqlBagOStuff::class, 'loggroup' => 'SQLBagOStuff' ],

	CACHE_ANYTHING => [ 'factory' => 'ObjectCache::newAnything' ],
	CACHE_ACCEL => [ 'factory' => 'ObjectCache::getLocalServerInstance' ],

	'db-replicated' => [
		'class'        => ReplicatedBagOStuff::class,
		'readFactory'  => [
			'factory' => 'ObjectCache::newFromParams',
			'args'    => [ [ 'class' => SqlBagOStuff::class, 'replicaOnly' => true ] ]
		],
		'writeFactory' => [
			'factory' => 'ObjectCache::newFromParams',
			'args'    => [ [ 'class' => SqlBagOStuff::class, 'replicaOnly' => false ] ]
		],
		'loggroup'     => 'SQLBagOStuff',
		'reportDupes'  => false
	],
	'memcached-php' => [ 'class' => MemcachedPhpBagOStuff::class, 'loggroup' => 'memcached' ],
	'memcached-pecl' => [ 'class' => MemcachedPeclBagOStuff::class, 'loggroup' => 'memcached' ],
	'hash' => [ 'class' => HashBagOStuff::class, 'reportDupes' => false ],

	// Deprecated since 1.35.
	// - To configure a wg*CacheType variable to use the local server cache,
	//   use CACHE_ACCEL instead, which will select these automatically.
	// - To access the object for the local server cache at run-time,
	//   use MediaWikiServices::getLocalServerObjectCache()
	//   instead of e.g. ObjectCache::getInstance( 'apcu' ).
	// - To instantiate a new one of these explicitly, do so directly
	//   by using `new APCUBagOStuff( [ … ] )`
	// - To instantiate a new one of these including auto-detection and fallback,
	//   use ObjectCache::makeLocalServerCache().
	'apc' => [ 'class' => APCUBagOStuff::class, 'reportDupes' => false ],
	'apcu' => [ 'class' => APCUBagOStuff::class, 'reportDupes' => false ],
	'wincache' => [ 'class' => WinCacheBagOStuff::class, 'reportDupes' => false ],
];

/**
 * Main Wide-Area-Network cache type.
 *
 * By default, this will wrap $wgMainCacheType (which is disabled, since the basic
 * stock default of CACHE_DB is not fast enough to make it worthwhile).
 *
 * For single server or single datacenter setup, setting $wgMainCacheType
 * is enough.
 *
 * For a multiple datacenter setup, WANObjectCache should be configured to
 * broadcast some if its operations using Mcrouter or Dynomite.
 * See @ref wanobjectcache-deployment "Deploying WANObjectCache".
 *
 * The options are:
 *   - false:            Configure the cache using $wgMainCacheType, without using
 *                       a relayer (only matters if there are multiple datacenters)
 *   - CACHE_NONE:       Do not cache
 *   - (other):          A string may be used which identifies a cache
 *                       configuration in $wgWANObjectCaches
 * @since 1.26
 */
$wgMainWANCache = false;

/**
 * Advanced WAN object cache configuration.
 *
 * The format is an associative array where the key is an identifier
 * that may be referenced by $wgMainWANCache, and the value is an array of options:
 *
 *  - class:   (Required) The class to use (must be WANObjectCache or a subclass).
 *  - cacheId: (Required) A cache identifier from $wgObjectCaches.
 *  - secret:  (Optional) Stable secret for hashing long strings in key components.
 *             Default: $wgSecretKey.
 *
 * Any other options are treated as constructor parameters to WANObjectCache,
 * except for 'cache', 'logger', 'stats' and 'asyncHandler' which are
 * unconditionally set by MediaWiki core's ServiceWiring.
 *
 * @par Example:
 * @code
 * $wgWANObjectCaches'memcached-php' => [
 *   'class' => WANObjectCache::class,
 *   'cacheId' => 'memcached-php',
 * ];
 * @endcode
 *
 * @since 1.26
 */
$wgWANObjectCaches = [
	CACHE_NONE => [
		'class' => WANObjectCache::class,
		'cacheId' => CACHE_NONE,
	]
];

/**
 * Verify and enforce WAN cache purges using reliable DB sources as streams.
 *
 * These secondary cache purges are de-duplicated via simple cache mutexes.
 * This improves consistency when cache purges are lost, which becomes more likely
 * as more cache servers are added or if there are multiple datacenters. Only keys
 * related to important mutable content will be checked.
 *
 * @var bool
 * @since 1.29
 */
$wgEnableWANCacheReaper = false;

/**
 * The object store type of the main stash.
 *
 * This should be a fast storage system optimized for lightweight data, both ephemeral and
 * permanent, for things like counters, tokens, and blobs. The dataset access scope should
 * include all the application servers in all datacenters. Thus, the data must be replicated
 * among all datacenters. The store should have "Last Write Wins" eventual consistency. Per
 * https://en.wikipedia.org/wiki/PACELC_theorem, the store should act as a PA/EL distributed
 * system for these operations.
 *
 * The multi-datacenter strategy for MediaWiki is to have CDN route HTTP POST requests to the
 * primary datacenter and HTTP GET/HEAD/OPTIONS requests to the closest datacenter to the client.
 * The stash accepts write operations from any datacenter, but cross-datacenter replication is
 * asynchronous.
 *
 * Modules that use the main stash can expect race conditions to occur if a key can receive
 * write operations originating from multiple datacenters. To improve consistency, callers
 * should avoid main stash updates during non-POST requests. In any case, callers should
 * gracefully tolerate occasional key evictions, temporary inconsistencies among datacenters,
 * and violations of linearizability (e.g. during timeouts). Modules that can never handle these
 * kind of anamolies should use other storage mediums.
 *
 * Valid options are the keys of {@link $wgObjectCaches}, e.g. CACHE_* constants.
 *
 * @see BagOStuff
 * @since 1.26
 */
$wgMainStash = 'db-replicated';

/**
 * The object store type for the {@link Wikimedia::Rdbms::ChronologyProtector ChronologyProtector} store.
 *
 * This should be a fast storage system optimized for lightweight ephemeral data.
 * Data stored should be readable by all application servers in the local datacenter.
 *
 * See [ChronologyProtector requirements](@ref ChronologyProtector-storage-requirements)
 * for more detailed system administrator requirements (especially for multi-dc operations).
 *
 * Valid options are the keys of {@link $wgObjectCaches}, e.g. CACHE_* constants.
 * Defaults to {@link $wgMainCacheType} (in ServiceWiring.php).
 *
 * @var string|null
 * @since 1.36
 */
$wgChronologyProtectorStash = null;

/**
 * The expiry time for the parser cache, in seconds.
 * The default is 86400 (one day).
 */
$wgParserCacheExpireTime = 86400;

/**
 * The expiry time for the parser cache for old revisions, in seconds.
 * The default is 3600 (cache disabled).
 */
$wgOldRevisionParserCacheExpireTime = 60 * 60;

/**
 * The expiry time to use for session storage, in seconds.
 */
$wgObjectCacheSessionExpiry = 3600;

/**
 * Whether to use PHP session handling ($_SESSION and session_*() functions)
 *
 * If the constant MW_NO_SESSION is defined, this is forced to 'disable'.
 *
 * If the constant MW_NO_SESSION_HANDLER is defined, this is ignored and PHP
 * session handling will function independently of SessionHandler.
 * SessionHandler and PHP's session handling may attempt to override each
 * others' cookies.
 *
 * @since 1.27
 * @var string
 *  - 'enable': Integrate with PHP's session handling as much as possible.
 *  - 'warn': Integrate but log warnings if anything changes $_SESSION.
 *  - 'disable': Throw exceptions if PHP session handling is used.
 */
$wgPHPSessionHandling = 'enable';

/**
 * Time in seconds to remember IPs for, for the purposes of logging IP changes within the
 * same session. This is meant more for debugging errors in the authentication system than
 * for detecting abuse.
 * @since 1.36
 * @var int|bool False to disable
 */
$wgSuspiciousIpExpiry = false;

/**
 * Number of internal PBKDF2 iterations to use when deriving session secrets.
 *
 * @since 1.28
 */
$wgSessionPbkdf2Iterations = 10001;

/**
 * The list of MemCached servers and port numbers
 */
$wgMemCachedServers = [ '127.0.0.1:11211' ];

/**
 * Use persistent connections to MemCached, which are shared across multiple
 * requests.
 */
$wgMemCachedPersistent = false;

/**
 * Read/write timeout for MemCached server communication, in microseconds.
 */
$wgMemCachedTimeout = 500000;

/**
 * Set this to true to maintain a copy of the message cache on the local server.
 *
 * This layer of message cache is in addition to the one configured by $wgMessageCacheType.
 *
 * The local copy is put in APC. If APC is not installed, this setting does nothing.
 *
 * Note that this is about the message cache, which stores interface messages
 * maintained as wiki pages. This is separate from the localisation cache for interface
 * messages provided by the software, which is configured by $wgLocalisationCacheConf.
 */
$wgUseLocalMessageCache = false;

/**
 * Instead of caching everything, only cache those messages which have
 * been customised in the site content language. This means that
 * MediaWiki:Foo/ja is ignored if MediaWiki:Foo doesn't exist.
 * This option is probably only useful for translatewiki.net.
 */
$wgAdaptiveMessageCache = false;

/**
 * Localisation cache configuration.
 *
 * Used by Language::getLocalisationCache() to decide how to construct the
 * LocalisationCache instance. Associative array with keys:
 *
 * class:       The class to use for constructing the LocalisationCache object.
 *              This may be overridden by extensions to a subclass of LocalisationCache.
 *              Sub classes are expected to still honor the 'storeClass', 'storeDirectory'
 *              and 'manualRecache' options where applicable.
 *
 * storeClass:  Which LCStore class implementation to use. This is optional.
 *              The default LocalisationCache class offers the 'store' option
 *              as abstraction for this.
 *
 * store:       How and where to store localisation cache data.
 *              This option is ignored if 'storeClass' is explicitly set to a class name.
 *              Must be one of:
 *              - 'detect' (default): Automatically select 'files' if 'storeDirectory'
 *                 or $wgCacheDirectory is set, and fall back to 'db' otherwise.
 *              - 'files': Store in $wgCacheDirectory as CDB files.
 *              - 'array': Store in $wgCacheDirectory as PHP static array files.
 *              - 'db': Store in the l10n_cache database table.
 *
 * storeDirectory: If the selected LCStore class puts its data in files, then it
 *                 will use this directory. If set to false (default), then
 *                 $wgCacheDirectory is used instead.
 *
 * manualRecache: Set this to true to disable cache updates on web requests.
 *                Use maintenance/rebuildLocalisationCache.php instead.
 */
$wgLocalisationCacheConf = [
	'class' => LocalisationCache::class,
	'store' => 'detect',
	'storeClass' => false,
	'storeDirectory' => false,
	'storeServer' => [],
	'forceRecache' => false,
	'manualRecache' => false,
];

/**
 * Allow client-side caching of pages
 */
$wgCachePages = true;

/**
 * Set this to current time to invalidate all prior cached pages. Affects both
 * client-side and server-side caching.
 * You can get the current date on your server by using the command:
 * @verbatim
 *   date +%Y%m%d%H%M%S
 * @endverbatim
 */
$wgCacheEpoch = '20030516000000';

/**
 * Directory where GitInfo will look for pre-computed cache files. If false,
 * $wgCacheDirectory/gitinfo will be used.
 */
$wgGitInfoCacheDirectory = false;

/**
 * This will cache static pages for non-logged-in users to reduce
 * database traffic on public sites. ResourceLoader requests to default
 * language and skins are cached as well as single module requests.
 */
$wgUseFileCache = false;

/**
 * Depth of the subdirectory hierarchy to be created under
 * $wgFileCacheDirectory.  The subdirectories will be named based on
 * the MD5 hash of the title.  A value of 0 means all cache files will
 * be put directly into the main file cache directory.
 */
$wgFileCacheDepth = 2;

/**
 * Append a configured value to the parser cache and the sitenotice key so
 * that they can be kept separate for some class of activity.
 */
$wgRenderHashAppend = '';

/**
 * If on, the sidebar navigation links are cached for users with the
 * current language set. This can save a touch of load on a busy site
 * by shaving off extra message lookups.
 *
 * However it is also fragile: changing the site configuration, or
 * having a variable $wgArticlePath, can produce broken links that
 * don't update as expected.
 */
$wgEnableSidebarCache = false;

/**
 * Expiry time for the sidebar cache, in seconds
 */
$wgSidebarCacheExpiry = 86400;

/**
 * Expiry time for the footer link cache, in seconds, or 0 if disabled
 *
 * @since 1.35
 */
$wgFooterLinkCacheExpiry = 0;

/**
 * When using the file cache, we can store the cached HTML gzipped to save disk
 * space. Pages will then also be served compressed to clients that support it.
 *
 * Requires zlib support enabled in PHP.
 */
$wgUseGzip = false;

/**
 * Invalidate various caches when LocalSettings.php changes. This is equivalent
 * to setting $wgCacheEpoch to the modification time of LocalSettings.php, as
 * was previously done in the default LocalSettings.php file.
 *
 * On high-traffic wikis, this should be set to false, to avoid the need to
 * check the file modification time, and to avoid the performance impact of
 * unnecessary cache invalidations.
 */
$wgInvalidateCacheOnLocalSettingsChange = true;

/**
 * When loading extensions through the extension registration system, this
 * can be used to invalidate the cache. A good idea would be to set this to
 * one file, you can just `touch` that one to invalidate the cache
 *
 * @par Example:
 * @code
 * $wgExtensionInfoMTime = filemtime( "$IP/LocalSettings.php" );
 * @endcode
 *
 * If set to false, the mtime for each individual JSON file will be checked,
 * which can be slow if a large number of extensions are being loaded.
 *
 * @var int|bool
 */
$wgExtensionInfoMTime = false;

/**
 * Enable JSON serialization for ParserCache.
 *
 * In 1.36 the default serialization format for ParserCache has been changed from PHP serialization
 * to JSON serialization. The cache is still compatible with old PHP-serialized entries, so for the
 * most part the change should be unnoticed. However in case some extensions are installed which write
 * non-JSON-serializable data to ParserOutput::setExtensionData, the cache will break for some pages.
 * Setting this to 'false' makes ParserCache use PHP serialization format for writing new cache entries,
 * and all the cache entries already written in JSON are discarded.
 *
 * @since 1.36
 * @deprecated since 1.36
 * @see https://phabricator.wikimedia.org/T263579
 */
$wgParserCacheUseJson = true;

/**
 * If this is set to true, phpunit will run integration tests against remote
 * caches defined in $wgObjectCaches.
 *
 * @since 1.38
 */
$wgEnableRemoteBagOStuffTests = false;

// endregion -- end of cache settings

/***************************************************************************/
// region   HTTP proxy (CDN) settings
/** @name   HTTP proxy (CDN) settings
 *
 * Many of these settings apply to any HTTP proxy used in front of MediaWiki,
 * although they are sometimes still referred to as Squid settings for
 * historical reasons.
 *
 * Achieving a high hit ratio with an HTTP proxy requires special configuration.
 * See https://www.mediawiki.org/wiki/Manual:Performance_tuning#Page_view_caching
 * for more details.
 */

/**
 * Enable/disable CDN.
 *
 * See https://www.mediawiki.org/wiki/Manual:Performance_tuning#Page_view_caching
 *
 * @since 1.34 Renamed from $wgUseSquid.
 */
$wgUseCdn = false;

/**
 * Add X-Forwarded-Proto to the Vary and Key headers for API requests and
 * RSS/Atom feeds. Use this if you have an SSL termination setup
 * and need to split the cache between HTTP and HTTPS for API requests,
 * feed requests and HTTP redirect responses in order to prevent cache
 * pollution. This does not affect 'normal' requests to index.php other than
 * HTTP redirects.
 */
$wgVaryOnXFP = false;

/**
 * Internal server name as known to CDN, if different.
 *
 * @par Example:
 * @code
 * $wgInternalServer = 'http://yourinternal.tld:8000';
 * @endcode
 */
$wgInternalServer = false;

/**
 * Cache TTL for the CDN sent as s-maxage (without ESI) or
 * Surrogate-Control (with ESI). Without ESI, you should strip
 * out s-maxage in the CDN config.
 *
 * 18000 seconds = 5 hours, more cache hits with 2678400 = 31 days.
 *
 * @since 1.34 Renamed from $wgSquidMaxage
 */
$wgCdnMaxAge = 18000;

/**
 * Cache timeout for the CDN when DB replica DB lag is high
 * @see $wgCdnMaxAge
 *
 * @since 1.27
 */
$wgCdnMaxageLagged = 30;

/**
 * Cache timeout when delivering a stale ParserCache response due to PoolCounter
 * contention.
 *
 * @since 1.35
 */
$wgCdnMaxageStale = 10;

/**
 * If set, any SquidPurge call on a URL or URLs will send a second purge no less than
 * this many seconds later via the job queue. This requires delayed job support.
 * This should be safely higher than the 'max lag' value in $wgLBFactoryConf, so that
 * replica DB lag does not cause page to be stuck in stales states in CDN.
 *
 * This also fixes race conditions in two-tiered CDN setups (e.g. cdn2 => cdn1 => MediaWiki).
 * If a purge for a URL reaches cdn2 before cdn1 and a request reaches cdn2 for that URL,
 * it will populate the response from the stale cdn1 value. When cdn1 gets the purge, cdn2
 * will still be stale. If the rebound purge delay is safely higher than the time to relay
 * a purge to all nodes, then the rebound purge will clear cdn2 after cdn1 was cleared.
 *
 * @since 1.27
 */
$wgCdnReboundPurgeDelay = 0;

/**
 * Cache timeout for the CDN when a response is known to be wrong or incomplete (due to load)
 * @see $wgCdnMaxAge
 * @since 1.27
 */
$wgCdnMaxageSubstitute = 60;

/**
 * Default maximum age for raw CSS/JS accesses
 *
 * 300 seconds = 5 minutes.
 */
$wgForcedRawSMaxage = 300;

/**
 * List of proxy servers to purge on changes; default port is 80. Use IP addresses.
 *
 * When MediaWiki is running behind a proxy, it will trust X-Forwarded-For
 * headers sent/modified from these proxies when obtaining the remote IP address
 *
 * For a list of trusted servers which *aren't* purged, see $wgSquidServersNoPurge.
 *
 * @since 1.34 Renamed from $wgSquidServers.
 */
$wgCdnServers = [];

/**
 * As with $wgCdnServers, except these servers aren't purged on page changes;
 * use to set a list of trusted proxies, etc. Supports both individual IP
 * addresses and CIDR blocks.
 *
 * @since 1.23 Supports CIDR ranges
 * @since 1.34 Renamed from $wgSquidServersNoPurge
 */
$wgCdnServersNoPurge = [];

/**
 * Whether to use a Host header in purge requests sent to the proxy servers
 * configured in $wgCdnServers. Set this to false to support a CDN
 * configured in forward-proxy mode.
 *
 * If this is set to true, a Host header will be sent, and only the path
 * component of the URL will appear on the request line, as if the request
 * were a non-proxy HTTP 1.1 request. Varnish only supports this style of
 * request. Squid supports this style of request only if reverse-proxy mode
 * (http_port ... accel) is enabled.
 *
 * If this is set to false, no Host header will be sent, and the absolute URL
 * will be sent in the request line, as is the standard for an HTTP proxy
 * request in both HTTP 1.0 and 1.1. This style of request is not supported
 * by Varnish, but is supported by Squid in either configuration (forward or
 * reverse).
 *
 * @since 1.21
 * @deprecated since 1.33, will always be true in a future release.
 */
$wgSquidPurgeUseHostHeader = true;

/**
 * Routing configuration for HTCP multicast purging. Add elements here to
 * enable HTCP and determine which purges are sent where. If set to an empty
 * array, HTCP is disabled.
 *
 * Each key in this array is a regular expression to match against the purged
 * URL, or an empty string to match all URLs. The purged URL is matched against
 * the regexes in the order specified, and the first rule whose regex matches
 * is used, all remaining rules will thus be ignored.
 *
 * @par Example configuration to send purges for upload.wikimedia.org to one
 * multicast group and all other purges to another:
 * @code
 * $wgHTCPRouting = [
 *         '|^https?://upload\.wikimedia\.org|' => [
 *                 'host' => '239.128.0.113',
 *                 'port' => 4827,
 *         ],
 *         '' => [
 *                 'host' => '239.128.0.112',
 *                 'port' => 4827,
 *         ],
 * ];
 * @endcode
 *
 * You can also pass an array of hosts to send purges too. This is useful when
 * you have several multicast groups or unicast address that should receive a
 * given purge.  Multiple hosts support was introduced in MediaWiki 1.22.
 *
 * @par Example of sending purges to multiple hosts:
 * @code
 * $wgHTCPRouting = [
 *     '' => [
 *         // Purges to text caches using multicast
 *         [ 'host' => '239.128.0.114', 'port' => '4827' ],
 *         // Purges to a hardcoded list of caches
 *         [ 'host' => '10.88.66.1', 'port' => '4827' ],
 *         [ 'host' => '10.88.66.2', 'port' => '4827' ],
 *         [ 'host' => '10.88.66.3', 'port' => '4827' ],
 *     ],
 * ];
 * @endcode
 *
 * @since 1.22
 * @see $wgHTCPMulticastTTL
 */
$wgHTCPRouting = [];

/**
 * HTCP multicast TTL.
 * @see $wgHTCPRouting
 */
$wgHTCPMulticastTTL = 1;

/**
 * Should forwarded Private IPs be accepted?
 */
$wgUsePrivateIPs = false;

// endregion -- end of HTTP proxy settings

/***************************************************************************/
// region   Language, regional and character encoding settings
/** @name   Language, regional and character encoding settings */

/**
 * Site language code. See languages/data/Names.php for languages supported by
 * MediaWiki out of the box. Not all languages listed there have translations,
 * see languages/messages/ for the list of languages with some localisation.
 *
 * Warning: Don't use any of MediaWiki's deprecated language codes listed in
 * LanguageCode::getDeprecatedCodeMapping or $wgDummyLanguageCodes, like "no"
 * for Norwegian (use "nb" instead). If you do, things will break unexpectedly.
 *
 * This defines the default interface language for all users, but users can
 * change it in their preferences.
 *
 * This also defines the language of pages in the wiki. The content is wrapped
 * in a html element with lang=XX attribute. This behavior can be overridden
 * via hooks, see Title::getPageLanguage.
 */
$wgLanguageCode = 'en';

/**
 * Some languages need different word forms, usually for different cases.
 * Used in Language::convertGrammar().
 *
 * @par Example:
 * @code
 * $wgGrammarForms['en']['genitive']['car'] = 'car\'s';
 * @endcode
 */
$wgGrammarForms = [];

/**
 * Treat language links as magic connectors, not inline links
 */
$wgInterwikiMagic = true;

/**
 * Hide interlanguage links from the sidebar
 */
$wgHideInterlanguageLinks = false;

/**
 * List of additional interwiki prefixes that should be treated as
 * interlanguage links (i.e. placed in the sidebar).
 * Notes:
 * - This will not do anything unless the prefixes are defined in the interwiki
 *   map.
 * - The display text for these custom interlanguage links will be fetched from
 *   the system message "interlanguage-link-xyz" where xyz is the prefix in
 *   this array.
 * - A friendly name for each site, used for tooltip text, may optionally be
 *   placed in the system message "interlanguage-link-sitename-xyz" where xyz is
 *   the prefix in this array.
 */
$wgExtraInterlanguageLinkPrefixes = [];

/**
 * Map of interlanguage link codes to language codes. This is useful to override
 * what is shown as the language name when the interwiki code does not match it
 * exactly
 *
 * @since 1.35
 */
$wgInterlanguageLinkCodeMap = [];

/**
 * List of language names or overrides for default names in Names.php
 */
$wgExtraLanguageNames = [];

/**
 * List of mappings from one language code to another.
 * This array makes the codes not appear as a selectable language on the
 * installer.
 *
 * In Setup.php, the variable $wgDummyLanguageCodes is created by combining
 * these codes with a list of "deprecated" codes, which are mostly leftovers
 * from renames or other legacy things, and the internal codes 'qqq' and 'qqx'.
 * If a mapping in $wgExtraLanguageCodes collide with a built-in mapping, the
 * value in $wgExtraLanguageCodes will be used.
 *
 * @since 1.29
 */
$wgExtraLanguageCodes = [
	// Language codes of macro languages, which get mapped to the main language
	'bh' => 'bho', // Bihari language family
	'no' => 'nb', // Norwegian language family

	// Language variants which get mapped to the main language
	'simple' => 'en', // Simple English
];

/**
 * Functionally the same as $wgExtraLanguageCodes, but deprecated. Instead of
 * appending values to this array, append them to $wgExtraLanguageCodes.
 *
 * @deprecated since 1.29
 */
$wgDummyLanguageCodes = [];

/**
 * Set this to always convert certain Unicode sequences to modern ones
 * regardless of the content language. This has a small performance
 * impact.
 *
 * @since 1.17
 */
$wgAllUnicodeFixes = false;

/**
 * Set this to eg 'ISO-8859-1' to perform character set conversion when
 * loading old revisions not marked with "utf-8" flag. Use this when
 * converting a wiki from MediaWiki 1.4 or earlier to UTF-8 without the
 * burdensome mass conversion of old text data.
 *
 * @note This DOES NOT touch any fields other than old_text. Titles, comments,
 * user names, etc still must be converted en masse in the database before
 * continuing as a UTF-8 wiki.
 */
$wgLegacyEncoding = false;

/**
 * If set to true, the MediaWiki 1.4 to 1.5 schema conversion will
 * create stub reference rows in the text table instead of copying
 * the full text of all current entries from 'cur' to 'text'.
 *
 * This will speed up the conversion step for large sites, but
 * requires that the cur table be kept around for those revisions
 * to remain viewable.
 *
 * This option affects the updaters *only*. Any present cur stub
 * revisions will be readable at runtime regardless of this setting.
 */
$wgLegacySchemaConversion = false;

/**
 * Enable dates like 'May 12' instead of '12 May', if the default date format
 * is 'dmy or mdy'.
 */
$wgAmericanDates = false;

/**
 * For Hindi and Arabic use local numerals instead of Western style (0-9)
 * numerals in interface.
 */
$wgTranslateNumerals = true;

/**
 * Translation using MediaWiki: namespace.
 * Interface messages will be loaded from the database.
 */
$wgUseDatabaseMessages = true;

/**
 * Maximum entry size in the message cache, in bytes
 */
$wgMaxMsgCacheEntrySize = 10000;

/**
 * Whether to enable language variant conversion.
 */
$wgDisableLangConversion = false;

/**
 * Whether to enable language variant conversion for links.
 */
$wgDisableTitleConversion = false;

/**
 * Default variant code, if false, the default will be the language code
 */
$wgDefaultLanguageVariant = false;

/**
 * Whether to enable the pig Latin variant of English (en-x-piglatin),
 * used to ease variant development work.
 */
$wgUsePigLatinVariant = false;

/**
 * Disabled variants array of language variant conversion.
 *
 * @par Example:
 * @code
 *  $wgDisabledVariants[] = 'zh-mo';
 *  $wgDisabledVariants[] = 'zh-my';
 * @endcode
 */
$wgDisabledVariants = [];

/**
 * Like $wgArticlePath, but on multi-variant wikis, this provides a
 * path format that describes which parts of the URL contain the
 * language variant.
 *
 * @par Example:
 * @code
 *     $wgLanguageCode = 'sr';
 *     $wgVariantArticlePath = '/$2/$1';
 *     $wgArticlePath = '/wiki/$1';
 * @endcode
 *
 * A link to /wiki/ would be redirected to /sr/Главна_страна
 *
 * It is important that $wgArticlePath not overlap with possible values
 * of $wgVariantArticlePath.
 */
$wgVariantArticlePath = false;

/**
 * Show a bar of language selection links in the user login and user
 * registration forms; edit the "loginlanguagelinks" message to
 * customise these.
 */
$wgLoginLanguageSelector = false;

/**
 * When translating messages with wfMessage(), it is not always clear what
 * should be considered UI messages and what should be content messages.
 *
 * For example, for the English Wikipedia, there should be only one 'mainpage',
 * so when getting the link for 'mainpage', we should treat it as site content
 * and call ->inContentLanguage()->text(), but for rendering the text of the
 * link, we call ->text(). The code behaves this way by default. However,
 * sites like the Wikimedia Commons do offer different versions of 'mainpage'
 * and the like for different languages. This array provides a way to override
 * the default behavior.
 *
 * @par Example:
 * To allow language-specific main page and community
 * portal:
 * @code
 *     $wgForceUIMsgAsContentMsg = [ 'mainpage', 'portal-url' ];
 * @endcode
 */
$wgForceUIMsgAsContentMsg = [];

/**
 * List of messages which might contain raw HTML.
 * Extensions should add their insecure raw HTML messages to extension.json.
 * The list is used for access control:
 * changing messages listed here will require editsitecss and editsitejs rights.
 *
 * Message names must be given with underscores rather than spaces and with lowercase first letter.
 *
 * @since 1.32
 * @var string[]
 */
$wgRawHtmlMessages = [
	'copyright',
	'history_copyright',
	'googlesearch',
	'feedback-terms',
	'feedback-termsofuse',
];

/**
 * Fake out the timezone that the server thinks it's in. This will be used for
 * date display and not for what's stored in the DB. Leave to null to retain
 * your server's OS-based timezone value.
 *
 * This variable is currently used only for signature formatting and for local
 * time/date parser variables ({{LOCALTIME}} etc.)
 *
 * Timezones can be translated by editing MediaWiki messages of type
 * timezone-nameinlowercase like timezone-utc.
 *
 * A list of usable timezones can found at:
 * https://www.php.net/manual/en/timezones.php
 *
 * @par Examples:
 * @code
 * $wgLocaltimezone = 'UTC';
 * $wgLocaltimezone = 'GMT';
 * $wgLocaltimezone = 'PST8PDT';
 * $wgLocaltimezone = 'Europe/Sweden';
 * $wgLocaltimezone = 'CET';
 * @endcode
 */
$wgLocaltimezone = null;

/**
 * Set an offset from UTC in minutes to use for the default timezone setting
 * for anonymous users and new user accounts.
 *
 * This setting is used for most date/time displays in the software, and is
 * overridable in user preferences. It is *not* used for signature timestamps.
 *
 * By default, this will be set to match $wgLocaltimezone.
 */
$wgLocalTZoffset = null;

/**
 * List of Unicode characters for which capitalization is overridden in
 * Language::ucfirst. The characters should be
 * represented as char_to_convert => conversion_override. See T219279 for details
 * on why this is useful during php version transitions.
 *
 * @warning: EXPERIMENTAL!
 *
 * @since 1.34
 * @var array
 */
$wgOverrideUcfirstCharacters = [];

// endregion -- End of language/charset settings

/***************************************************************************/
// region   Output format and skin settings
/** @name   Output format and skin settings */

/**
 * The default Content-Type header.
 */
$wgMimeType = 'text/html';

/**
 * Defines the value of the version attribute in the &lt;html&gt; tag, if any.
 *
 * If your wiki uses RDFa, set it to the correct value for RDFa+HTML5.
 * Correct current values are 'HTML+RDFa 1.0' or 'XHTML+RDFa 1.0'.
 * See also https://www.w3.org/TR/rdfa-in-html/#document-conformance
 * @since 1.16
 */
$wgHtml5Version = null;

/**
 * Temporary variable that allows HTMLForms to be rendered as tables.
 * Table based layouts cause various issues when designing for mobile.
 * This global allows skins or extensions a means to force non-table based rendering.
 * Setting to false forces form components to always render as div elements.
 * @since 1.24
 */
$wgHTMLFormAllowTableFormat = true;

/**
 * Temporary variable that applies MediaWiki UI wherever it can be supported.
 * Temporary variable that should be removed when mediawiki ui is more
 * stable and change has been communicated.
 * @since 1.24
 */
$wgUseMediaWikiUIEverywhere = false;

/**
 * Whether to label the store-to-database-and-show-to-others button in the editor
 * as "Save page"/"Save changes" if false (the default) or, if true, instead as
 * "Publish page"/"Publish changes".
 *
 * @since 1.28
 */
$wgEditSubmitButtonLabelPublish = false;

/**
 * Permit other namespaces in addition to the w3.org default.
 *
 * Use the prefix for the key and the namespace for the value.
 *
 * @par Example:
 * @code
 * $wgXhtmlNamespaces['svg'] = 'http://www.w3.org/2000/svg';
 * @endcode
 * Normally we wouldn't have to define this in the root "<html>"
 * element, but IE needs it there in some circumstances.
 *
 * This is ignored if $wgMimeType is set to a non-XML MIME type.
 */
$wgXhtmlNamespaces = [];

/**
 * Site notice shown at the top of each page
 *
 * MediaWiki:Sitenotice page, which will override this. You can also
 * provide a separate message for logged-out users using the
 * MediaWiki:Anonnotice page.
 */
$wgSiteNotice = '';

/**
 * Override ability of certains browsers to attempt to autodetect dataformats in pages.
 * This is a default feature of many mobile browsers, but can have a lot of false positives,
 * where for instance year ranges are confused with phone numbers.
 * The default of this setting is to disable telephone number data detection.
 * Set BrowserFormatDetection to false to fallback to browser defaults.
 * @since 1.37
 * @var string that is a compatible value with meta name="format-detection"
 * @see https://developer.apple.com/
 *   library/archive/documentation/AppleApplications/Reference/SafariHTMLRef/Articles/MetaTags.html
 */
$wgBrowserFormatDetection = 'telephone=no';

/**
 * An array of open graph tags which should be added by all skins.
 * Accepted values are "og:title", "og:type" and "twitter:card".
 * Since some of these fields can be provided by extensions it defaults to an empty array.
 *
 * @since 1.36
 */
$wgSkinMetaTags = [];

/**
 * Default skin, for new users and anonymous visitors. Registered users may
 * change this to any one of the other available skins in their preferences.
 */
$wgDefaultSkin = 'vector';

/**
 * Fallback skin used when the skin defined by $wgDefaultSkin can't be found.
 *
 * @since 1.24
 */
$wgFallbackSkin = 'fallback';

/**
 * Specify the names of skins that should not be presented in the list of
 * available skins in user preferences.
 *
 * NOTE: This does not uninstall the skin, and it will still be accessible
 * via the `useskin` query parameter. To uninstall a skin, remove its inclusion
 * from LocalSettings.php.
 *
 * @see SkinFactory::getAllowedSkins
 */
$wgSkipSkins = [];

/**
 * Disable output compression (enabled by default if zlib is available)
 */
$wgDisableOutputCompression = false;

/**
 * How should section IDs be encoded?
 * This array can contain 1 or 2 elements, each of them can be one of:
 * - 'html5'  is modern HTML5 style encoding with minimal escaping. Displays Unicode
 *            characters in most browsers' address bars.
 * - 'legacy' is old MediaWiki-style encoding, e.g. 啤酒 turns into .E5.95.A4.E9.85.92
 *
 * The first element of this array specifies the primary mode of escaping IDs. This
 * is what users will see when they e.g. follow an [[#internal link]] to a section of
 * a page.
 *
 * The optional second element defines a fallback mode, useful for migrations.
 * If present, it will direct MediaWiki to add empty <span>s to every section with its
 * id attribute set to fallback encoded title so that links using the previous encoding
 * would still work.
 *
 * Example: you want to migrate your wiki from 'legacy' to 'html5'
 *
 * On the first step, set this variable to [ 'legacy', 'html5' ]. After a while, when
 * all caches (parser, HTTP, etc.) contain only pages generated with this setting,
 * flip the value to [ 'html5', 'legacy' ]. This will result in all internal links being
 * generated in the new encoding while old links (both external and cached internal) will
 * still work. After a long time, you might want to ditch backwards compatibility and
 * set it to [ 'html5' ]. After all, pages get edited, breaking incoming links no matter which
 * fragment mode is used.
 *
 * @since 1.30
 */
$wgFragmentMode = [ 'html5', 'legacy' ];

/**
 * Which ID escaping mode should be used for external interwiki links? See documentation
 * for $wgFragmentMode above for details of each mode. Because you can't control external sites,
 * this setting should probably always be 'legacy', unless every wiki you link to has converted
 * to 'html5'.
 *
 * @since 1.30
 */
$wgExternalInterwikiFragmentMode = 'legacy';

/**
 * Abstract list of footer icons for skins in place of old copyrightico and poweredbyico code
 * You can add new icons to the built in copyright or poweredby, or you can create
 * a new block. Though note that you may need to add some custom css to get good styling
 * of new blocks in monobook. vector and modern should work without any special css.
 *
 * $wgFooterIcons itself is a key/value array.
 * The key is the name of a block that the icons will be wrapped in. The final id varies
 * by skin; Monobook and Vector will turn poweredby into f-poweredbyico while Modern
 * turns it into mw_poweredby.
 * The value is either key/value array of icons or a string.
 * In the key/value array the key may or may not be used by the skin but it can
 * be used to find the icon and unset it or change the icon if needed.
 * This is useful for disabling icons that are set by extensions.
 * The value should be either a string or an array. If it is a string it will be output
 * directly as html, however some skins may choose to ignore it. An array is the preferred format
 * for the icon, the following keys are used:
 * - src: An absolute url to the image to use for the icon, this is recommended
 *        but not required, however some skins will ignore icons without an image
 * - srcset: optional additional-resolution images; see HTML5 specs
 * - url: The url to use in the a element around the text or icon, if not set an a element will
 *        not be outputted
 * - alt: This is the text form of the icon, it will be displayed without an image in
 *        skins like Modern or if src is not set, and will otherwise be used as
 *        the alt="" for the image. This key is required.
 * - width and height: If the icon specified by src is not of the standard size
 *                     you can specify the size of image to use with these keys.
 *                     Otherwise they will default to the standard 88x31.
 * @todo Reformat documentation.
 */
$wgFooterIcons = [
	"copyright" => [
		"copyright" => [], // placeholder for the built in copyright icon
	],
	"poweredby" => [
		"mediawiki" => [
			// Defaults to point at
			// "$wgResourceBasePath/resources/assets/poweredby_mediawiki_88x31.png"
			// plus srcset for 1.5x, 2x resolution variants.
			"src" => null,
			"url" => "https://www.mediawiki.org/",
			"alt" => "Powered by MediaWiki",
		]
	],
];

/**
 * Login / create account link behavior when it's possible for anonymous users
 * to create an account.
 *  - true = use a combined login / create account link
 *  - false = split login and create account into two separate links
 */
$wgUseCombinedLoginLink = false;

/**
 * Display user edit counts in various prominent places.
 */
$wgEdititis = false;

/**
 * Some web hosts attempt to rewrite all responses with a 404 (not found)
 * status code, mangling or hiding MediaWiki's output. If you are using such a
 * host, you should start looking for a better one. While you're doing that,
 * set this to false to convert some of MediaWiki's 404 responses to 200 so
 * that the generated error pages can be seen.
 *
 * In cases where for technical reasons it is more important for MediaWiki to
 * send the correct status code than for the body to be transmitted intact,
 * this configuration variable is ignored.
 */
$wgSend404Code = true;

/**
 * The $wgShowRollbackEditCount variable is used to show how many edits can be rolled back.
 * The numeric value of the variable controls how many edits MediaWiki will look back to
 * determine whether a rollback is allowed (by checking that they are all from the same author).
 * If the value is false or 0, the edits are not counted. Disabling this will prevent MediaWiki
 * from hiding some useless rollback links.
 *
 * @since 1.20
 */
$wgShowRollbackEditCount = 10;

/**
 * Output a <link rel="canonical"> tag on every page indicating the canonical
 * server which should be used, i.e. $wgServer or $wgCanonicalServer. Since
 * detection of the current server is unreliable, the link is sent
 * unconditionally.
 */
$wgEnableCanonicalServerLink = false;

/**
 * When OutputHandler is used, mangle any output that contains
 * <cross-domain-policy>. Without this, an attacker can send their own
 * cross-domain policy unless it is prevented by the crossdomain.xml file at
 * the domain root.
 *
 * @since 1.25
 */
$wgMangleFlashPolicy = true;

// endregion -- End of output format settings

/***************************************************************************/
// region   ResourceLoader settings
/** @name   ResourceLoader settings */

/**
 * Define extra client-side modules to be registered with ResourceLoader.
 *
 * @note It is recommended to define modules using the `ResourceModule` attribute
 * in `extension.json` or `skin.json` when possible (instead of via PHP global variables).
 *
 * Registration is internally handled by ResourceLoader::register.
 *
 * ## Available modules
 *
 * Modules that ship with %MediaWiki core are registered via
 * resources/Resources.php. For a full list with documentation, see:
 * [ResourceLoader/Core_modules](https://www.mediawiki.org/wiki/ResourceLoader/Core_modules).
 *
 * ## Options
 *
 * - class `{string}`:
 *   By default a module is assumed to bundle file resources
 *   as handled by the ResourceLoaderFileModule class. Use this option
 *   to use a different implementation of ResourceLoaderModule instead.
 *
 *   Default: `ResourceLoaderFileModule`
 *
 * - factory `{string}`:
 *   Override the instantiation of the ResourceLoaderModule class using
 *   a PHP callback. This allows dependency injection to be used.
 *   This option cannot be combined with the `class` option.
 *
 *   Since: MW 1.30
 *
 * - dependencies `{string[]|string}`:
 *   Modules that must be executed before this module.
 *   Module name string or list of module name strings.
 *
 *   Default: `[]`
 *
 * - deprecated `{bool|string}`:
 *   Whether the module is deprecated and usage is discouraged.
 *   Set to boolean true, or a string to include in the warning message.
 *
 *   Default: `false`
 *
 * - group `{string}`:
 *   Optional request group to override which modules may be downloaded
 *   together in an HTTP batch request. By default, any two modules may be
 *   loaded together in the same batch request. Set this option to a
 *   descriptive string to give the module its own HTTP request. To allow
 *   other modules to join this new request, give those the same request group.
 *
 *   Use this option with caution. The default behaviour is well-tuned already,
 *   and setting this often does more harm than good. For more about request
 *   balancing optimisations, see
 *   [ResourceLoader/Architecture#Balance](https://www.mediawiki.org/wiki/ResourceLoader/Architecture#Balance).
 *
 * - skipFunction `{string}`:
 *   Allow this module to be satisfied as dependency without actually loading
 *   or executing scripts from the server, if the specified JavaScript function
 *   returns true.
 *
 *   Use this to provide polyfills that are natively available in newer browsers.
 *   Specify the relative path to a JavaScript file containing a top-level return
 *   statement. The contents of the file should not contain any wrapping function,
 *   it will be wrapped by %ResourceLoader in an anonymous function and invoked
 *   when the module is considered for loading.
 *
 * - targets `{string[]}`
 *   List of %ResourceLoader targets where the module may be loaded from.
 *   This is used by the MobileFrontend extension to prevent certain modules
 *   from being loaded.
 *
 *   This option is **deprecated**. See [T127268](https://phabricator.wikimedia.org/T127268).
 *
 *   Default: `["desktop"]`
 *
 * ## FileModule options
 *
 * - localBasePath `{string}`:
 *   Base file path to prepend to relative file paths specified in other options.
 *
 *   Default: `$IP`
 *
 * - remoteBasePath `{string}`:
 *   Base URL path to prepend to relative file paths specified in other options.
 *   This is used to form URLs for files, such as when referencing images in
 *   stylesheets, or in debug mode to serve JavaScript files directly.
 *
 *   Default: @ref $wgResourceBasePath (which defaults to @ref $wgScriptPath)
 *
 * - remoteExtPath `{string}`:
 *   Shortcut for `remoteBasePath` that is relative to $wgExtensionAssetsPath.
 *   Use this when defining modules from an extension, so as to avoid hardcoding
 *   the script path of the %MediaWiki install or the location of the extensions
 *   directory.
 *
 *   This option is mutually exclusive with `remoteBasePath`.
 *
 * - styles `{string[]|string|array<string,array>}`:
 *   Styles to always include in the module.
 *   %File path or list of file paths, relative to `localBasePath`.
 *   The stylesheet can be automatically wrapped in a `@media` query by specifying
 *   the file path as the key in an object (instead of the value), with the value
 *   specifying a `media` query.
 *
 *   See @ref wgResourceModules-example-stylesheet "Stylesheet examples" below.
 *
 *   See also @ref $wgResourceModuleSkinStyles.
 *
 *   Extended options:
 *
 *   - skinStyles `{string[]|string}`: Styles to include in specific skin contexts.
 *     Array keyed is by skin name with file path or list of file paths as value,
 *     relative to `localBasePath`.
 *
 *   Default: `[]`
 *
 * - noflip `{bool}`:
 *   By default, CSSJanus will be used automatically to perform LTR-to-RTL flipping
 *   when loaded in a right-to-left (RTL) interface language context.
 *   Use this option to skip CSSJanus LTR-to-RTL flipping for this module, for example
 *   when registering an external library that already handles RTL styles.
 *
 *   Default: `false`
 *
 * - packageFiles `{string[]|array[]}`
 *   Specify script files and (virtual) data files to include in the module.
 *   Each internal JavaScript file retains its own local module scope and its
 *   private exports can be accessed separately by other client-side code in the
 *   same module, via the local `require()` function.
 *
 *   Modules that use package files should export any public API methods using
 *   `module.exports`.
 *
 *   See examples at [ResourceLoader/Package_files](https://www.mediawiki.org/wiki/ResourceLoader/Package_files)
 *   on mediawiki.org.
 *
 *   The `packageFiles` feature cannot be combined with legacy scripts that use
 *   the `scripts` option, including its extended variants `languageScripts`,
 *   `skinScripts`, and `debugScripts`.
 *
 *   Since: MW 1.33
 *
 *   Default: `[]`
 *
 * - scripts `{string[]|string}`:
 *   Scripts to always include in the module.
 *   %File path or list of file paths, relative to `localBasePath`.
 *
 *   These files are concatenated blindly and executed as a single client-side script.
 *   Modules using this option are sometimes referred to as "legacy scripts" to
 *   distinguish them from those that use the `packageFiles` option.
 *
 *   Modules that use legacy scripts usually attach any public APIs they have
 *   to the `mw` global variable. If a module contains just one file, it is also
 *   supported to use the newer `module.exports` mechanism, though if the module
 *   contains more than one legacy script, it is considered unsafe and unsupported
 *   to use this mechanism (use `packageFiles` instead). See also
 *   [Coding conventions/JavaScript](https://www.mediawiki.org/wiki/Manual:Coding_conventions/JavaScript#Exporting).
 *
 *   Default: `[]`
 *
 *   Extended options, concatenated in this order:
 *
 *   - languageScripts `{string[]|string}`: Scripts to include in specific language contexts.
 *     Array is keyed by language code with file path or list of file path.
 *   - skinScripts `{string[]|string}`: Scripts to include in specific skin contexts.
 *     Array keyed is by skin name with file path or list of file paths.
 *   - debugScripts `{string[]|string}`: Scripts to include in debug contexts.
 *     %File path or list of file paths.
 *
 * - messages `{string[]}`
 *   Localisation messages to bundle with this module, for client-side use
 *   via `mw.msg()` and `mw.message()`. List of message keys.
 *
 *   Default: `[]`
 *
 * - templates `{string[]}`
 *   List of template files to be loaded for client-side usage via `mw.templates`.
 *
 *   Default: `[]`
 *
 * - es6 `{bool}`:
 *   If true, this module will only be executed in browsers that support ES6. You should set this
 *   flag for modules that use ES6 in their JavaScript. Only use this for modules that provide
 *   progressive enhancements that are safe to not load in browsers that are not modern but still
 *   have a substantial user base, like IE11.
 *
 *   Since: MW 1.36
 *
 *   Default: `false`
 *
 * ## Examples
 *
 * @par Example: Using an alternate subclass
 * @code
 *   $wgResourceModules['ext.myExtension'] = [
 *     'class' => ResourceLoaderWikiModule::class,
 *   ];
 * @endcode
 *
 * @par Example: Deprecated module
 * @code
 *   $wgResourceModules['ext.myExtension'] = [
 *     'deprecated' => 'You should use ext.myExtension2 instead',
 *   ];
 * @endcode
 *
 * @par Example: Base paths in extension.json
 * @code
 *   "ext.myExtension": {
 *     "localBasePath": "modules/ext.MyExtension",
 *     "remoteExtPath": "MyExtension/modules/ext.MyExtension"
 *   }
 * @endcode
 *
 * @par Example: Base paths in core with PHP
 * @code
 *   $wgResourceModules['mediawiki.example'] = [
 *     'localBasePath' => "$IP/resources/src/mediawiki.example",
 *     'remoteBasePath' => "$wgResourceBasePath/resources/src/mediawiki.example",
 *   ];
 * @endcode
 *
 * @par Example: Define a skip function
 * @code
 *   $wgResourceModules['ext.myExtension.SomeWebAPI'] = [
 *     'skipFunction' => 'skip-SomeWebAPI.js',
 *   ];
 * @endcode
 * @par Example: Contents of skip function file
 * @code
 *   return typeof SomeWebAPI === 'function' && SomeWebAPI.prototype.duckMethod;
 * @endcode
 *
 * @par Example: Module targets
 * @code
 *   $wgResourceModules['ext.myExtension'] = [
 *     'targets' => [ 'desktop', 'mobile' ],
 *   ];
 * @endcode
 *
 * @anchor wgResourceModules-example-stylesheet
 * @par Example: Stylesheets
 * @code
 *   $wgResourceModules['example'] = [
 *     'styles' => [
 *       'foo.css',
 *       'bar.css',
 *     ],
 *   ];
 *   $wgResourceModules['example.media'] = [
 *     'styles' => [
 *       'foo.css' => [ 'media' => 'print' ],
 *   ];
 *   $wgResourceModules['example.mixed'] = [
 *     'styles' => [
 *       'foo.css',
 *       'bar.css' => [ 'media' => 'print' ],
 *     ],
 *   ];
 * @endcode
 *
 * @par Example: Package files
 * @code
 *   "ext.myExtension": {
 *     "localBasePath": "modules/ext.MyExtension",
 *     "remoteExtPath": "MyExtension/modules/ext.MyExtension",
 *     "packageFiles": [
 *       "index.js",
 *       "utils.js",
 *       "data.json"
 *     ]
 *   }
 * }
 * @endcode
 *
 * @par Example: Legacy scripts
 * @code
 *   $wgResourceModules['ext.myExtension'] = [
 *     'scripts' => [
 *       'modules/ext.myExtension/utils.js',
 *       'modules/ext.myExtension/myExtension.js',
 *     ],
 *     'languageScripts' => [
 *       'bs' => 'modules/ext.myExtension/languages/bs.js',
 *       'fi' => 'modules/ext.myExtension/languages/fi.js',
 *     ],
 *     'skinScripts' => [
 *       'default' => 'modules/ext.myExtension/skin-default.js',
 *     ],
 *     'debugScripts' => [
 *       'modules/ext.myExtension/debug.js',
 *     ],
 *   ];
 * @endcode
 *
 * @par Example: Template files
 * @code
 *   $wgResourceModules['ext.myExtension'] = [
 *     'templates' => [
 *       'templates/template.html',
 *       'templates/template2.html',
 *     ],
 *   ];
 * @endcode
 *
 * @since 1.17
 */
$wgResourceModules = [];

/**
 * Add extra skin-specific styles to a resource module.
 *
 * These are automatically added by ResourceLoader to the 'skinStyles' list of
 * the existing module. The 'styles' list cannot be modified or disabled.
 *
 * For example, below a module "bar" is defined and skin Foo provides additional
 * styles for it:
 *
 * @par Example:
 * @code
 *   $wgResourceModules['bar'] = [
 *     'scripts' => 'resources/bar/bar.js',
 *     'styles' => 'resources/bar/main.css',
 *   ];
 *
 *   $wgResourceModuleSkinStyles['foo'] = [
 *     'bar' => 'skins/Foo/bar.css',
 *   ];
 * @endcode
 *
 * This is effectively equivalent to:
 *
 * @par Equivalent:
 * @code
 *   $wgResourceModules['bar'] = [
 *     'scripts' => 'resources/bar/bar.js',
 *     'styles' => 'resources/bar/main.css',
 *     'skinStyles' => [
 *       'foo' => skins/Foo/bar.css',
 *     ],
 *   ];
 * @endcode
 *
 * If the module already defines its own entry in `skinStyles` for a given skin, then
 * $wgResourceModuleSkinStyles is ignored.
 *
 * If a module defines a `skinStyles['default']` the skin may want to extend that instead
 * of replacing it. This can be done using the `+` prefix.
 *
 * @par Example:
 * @code
 *   $wgResourceModules['bar'] = [
 *     'scripts' => 'resources/bar/bar.js',
 *     'styles' => 'resources/bar/basic.css',
 *     'skinStyles' => [
 *      'default' => 'resources/bar/additional.css',
 *     ],
 *   ];
 *   // Note the '+' character:
 *   $wgResourceModuleSkinStyles['foo'] = [
 *     '+bar' => 'skins/Foo/bar.css',
 *   ];
 * @endcode
 *
 * This is effectively equivalent to:
 *
 * @par Equivalent:
 * @code
 *   $wgResourceModules['bar'] = [
 *     'scripts' => 'resources/bar/bar.js',
 *     'styles' => 'resources/bar/basic.css',
 *     'skinStyles' => [
 *       'default' => 'resources/bar/additional.css',
 *       'foo' => [
 *         'resources/bar/additional.css',
 *         'skins/Foo/bar.css',
 *       ],
 *     ],
 *   ];
 * @endcode
 *
 * In other words, as a module author, use the `styles` list for stylesheets that may not be
 * disabled by a skin. To provide default styles that may be extended or replaced,
 * use `skinStyles['default']`.
 *
 * As with $wgResourceModules, always set the localBasePath and remoteBasePath
 * keys (or one of remoteExtPath/remoteSkinPath).
 *
 * @par Example:
 * @code
 *   $wgResourceModuleSkinStyles['foo'] = [
 *     'bar' => 'bar.css',
 *     'quux' => 'quux.css',
 *     'remoteSkinPath' => 'Foo',
 *     'localBasePath' => __DIR__,
 *   ];
 * @endcode
 */
$wgResourceModuleSkinStyles = [];

/**
 * Extensions should register foreign module sources here. 'local' is a
 * built-in source that is not in this array, but defined by
 * ResourceLoader::__construct() so that it cannot be unset.
 *
 * @par Example:
 * @code
 *   $wgResourceLoaderSources['foo'] = 'http://example.org/w/load.php';
 * @endcode
 */
$wgResourceLoaderSources = [];

/**
 * The default 'remoteBasePath' value for instances of ResourceLoaderFileModule.
 * Defaults to $wgScriptPath.
 */
$wgResourceBasePath = null;

/**
 * How long a CDN or browser may cache a ResourceLoader HTTP response.
 *
 * Maximum time in seconds. Used for the `max-age` and `s-maxage` Cache-Control
 * headers.
 *
 * Valid keys:
 *
 * - versioned: Used for URLs carrying a "version" parameter.
 *   This applies to the bulk of load.php transfers, and may have a long cache
 *   duration (e.g. weeks or months), because a change in the module bundle will
 *   naturally produce a different URL and thus automatically bust the cache.
 *
 * - unversioned: Used for URLs that must not carry a "version" parameter.
 *   This includes the startup manifest and controls how quickly changes (in
 *   the module registry, dependency tree, and module version) will propagate
 *   to clients. This should have a short cache duration (e.g. minutes).
 *
 * @since 1.35
 */
$wgResourceLoaderMaxage = [
	'versioned' => 30 * 24 * 60 * 60, // 30 days
	'unversioned' => 5 * 60, // 5 minutes
];

/**
 * Use the main stash instead of the module_deps table for indirect dependency tracking
 *
 * @since 1.35
 * @warning EXPERIMENTAL
 */
$wgResourceLoaderUseObjectCacheForDeps = false;

/**
 * The default debug mode (on/off) for of ResourceLoader requests.
 *
 * This will still be overridden when the debug URL parameter is used.
 */
$wgResourceLoaderDebug = false;

/**
 * Whether to ensure the mediawiki.legacy library is loaded before other modules.
 *
 * @deprecated since 1.26: Always declare dependencies.
 */
$wgIncludeLegacyJavaScript = false;

/**
 * ResourceLoader will not generate URLs whose query string is more than
 * this many characters long, and will instead use multiple requests with
 * shorter query strings. Using multiple requests may degrade performance,
 * but may be needed based on the query string limit supported by your web
 * server and/or your user's web browsers.
 *
 * Default: `2000`.
 *
 * @see ResourceLoaderStartUpModule::getMaxQueryLength
 * @since 1.17
 * @var int
 */
$wgResourceLoaderMaxQueryLength = false;

/**
 * If set to true, JavaScript modules loaded from wiki pages will be parsed
 * prior to minification to validate it.
 *
 * Parse errors will result in a JS exception being thrown during module load,
 * which avoids breaking other modules loaded in the same request.
 */
$wgResourceLoaderValidateJS = true;

/**
 * When enabled, execution of JavaScript modules is profiled client-side.
 *
 * Instrumentation happens in mw.loader.profiler.
 * Use `mw.inspect('time')` from the browser console to display the data.
 *
 * @since 1.32
 */
$wgResourceLoaderEnableJSProfiler = false;

/**
 * Whether ResourceLoader should attempt to persist modules in localStorage on
 * browsers that support the Web Storage API.
 */
$wgResourceLoaderStorageEnabled = true;

/**
 * Cache version for client-side ResourceLoader module storage. You can trigger
 * invalidation of the contents of the module store by incrementing this value.
 *
 * @since 1.23
 */
$wgResourceLoaderStorageVersion = 1;

/**
 * Whether to allow site-wide CSS (MediaWiki:Common.css and friends) on
 * restricted pages like Special:UserLogin or Special:Preferences where
 * JavaScript is disabled for security reasons. As it is possible to
 * execute JavaScript through CSS, setting this to true opens up a
 * potential security hole. Some sites may "skin" their wiki by using
 * site-wide CSS, causing restricted pages to look unstyled and different
 * from the rest of the site.
 *
 * @since 1.25
 */
$wgAllowSiteCSSOnRestrictedPages = false;

/**
 * Whether to use the development version of Vue.js. This should be disabled
 * for production installations. For development installations, enabling this
 * provides useful additional warnings and checks.
 *
 * Even when this is disabled, using ResourceLoader's debug mode (?debug=true)
 * will cause the development version to be loaded.
 * @since 1.35
 */
$wgVueDevelopmentMode = false;

// endregion -- End of ResourceLoader settings

/***************************************************************************/
// region   Page titles and redirects
/** @name   Page titles and redirects */

/**
 * Name of the project namespace. If left set to false, $wgSitename will be
 * used instead.
 */
$wgMetaNamespace = false;

/**
 * Name of the project talk namespace.
 *
 * Normally you can ignore this and it will be something like
 * $wgMetaNamespace . "_talk". In some languages, you may want to set this
 * manually for grammatical reasons.
 */
$wgMetaNamespaceTalk = false;

/**
 * Canonical namespace names.
 *
 * Must not be changed directly in configuration or by extensions, use $wgExtraNamespaces instead.
 */
$wgCanonicalNamespaceNames = NamespaceInfo::CANONICAL_NAMES;

/**
 * Additional namespaces. If the namespaces defined in Language.php and
 * Namespace.php are insufficient, you can create new ones here, for example,
 * to import Help files in other languages. You can also override the namespace
 * names of existing namespaces. Extensions should use the CanonicalNamespaces
 * hook or extension.json.
 *
 * @warning Once you delete a namespace, the pages in that namespace will
 * no longer be accessible. If you rename it, then you can access them through
 * the new namespace name.
 *
 * Custom namespaces should start at 100 to avoid conflicting with standard
 * namespaces, and should always follow the even/odd main/talk pattern.
 *
 * @par Example:
 * @code
 * $wgExtraNamespaces = [
 *    100 => "Hilfe",
 *    101 => "Hilfe_Diskussion",
 *    102 => "Aide",
 *    103 => "Discussion_Aide"
 * ];
 * @endcode
 *
 * @todo Add a note about maintenance/namespaceDupes.php
 */
$wgExtraNamespaces = [];

/**
 * Same as above, but for namespaces with gender distinction.
 * Note: the default form for the namespace should also be set
 * using $wgExtraNamespaces for the same index.
 * @since 1.18
 */
$wgExtraGenderNamespaces = [];

/**
 * Define extra namespace aliases.
 *
 * These are alternate names for the primary localised namespace names, which
 * are defined by $wgExtraNamespaces and the language file. If a page is
 * requested with such a prefix, the request will be redirected to the primary
 * name.
 *
 * Set this to a map from namespace names to IDs.
 *
 * @par Example:
 * @code
 *    $wgNamespaceAliases = [
 *        'Wikipedian' => NS_USER,
 *        'Help' => 100,
 *    ];
 * @endcode
 *
 * @see Language::getNamespaceAliases for accessing the full list of aliases,
 * including those defined by other means.
 */
$wgNamespaceAliases = [];

/**
 * Allowed title characters -- regex character class
 * Don't change this unless you know what you're doing
 *
 * Problematic punctuation:
 *   -  []{}|#    Are needed for link syntax, never enable these
 *   -  <>        Causes problems with HTML escaping, don't use
 *   -  %         Enabled by default, minor problems with path to query rewrite rules, see below
 *   -  +         Enabled by default, but doesn't work with path to query rewrite rules,
 *                corrupted by apache
 *   -  ?         Enabled by default, but doesn't work with path to PATH_INFO rewrites
 *
 * All three of these punctuation problems can be avoided by using an alias,
 * instead of a rewrite rule of either variety.
 *
 * The problem with % is that when using a path to query rewrite rule, URLs are
 * double-unescaped: once by Apache's path conversion code, and again by PHP. So
 * %253F, for example, becomes "?". Our code does not double-escape to compensate
 * for this, indeed double escaping would break if the double-escaped title was
 * passed in the query string rather than the path. This is a minor security issue
 * because articles can be created such that they are hard to view or edit.
 *
 * In some rare cases you may wish to remove + for compatibility with old links.
 */
$wgLegalTitleChars = " %!\"$&'()*,\\-.\\/0-9:;=?@A-Z\\\\^_`a-z~\\x80-\\xFF+";

/**
 * Set this to false to avoid forcing the first letter of links to capitals.
 *
 * @warning may break links! This makes links COMPLETELY case-sensitive. Links
 * appearing with a capital at the beginning of a sentence will *not* go to the
 * same place as links in the middle of a sentence using a lowercase initial.
 */
$wgCapitalLinks = true;

/**
 * @since 1.16 - This can now be set per-namespace. Some special namespaces (such as Special, see
 * NamespaceInfo::$alwaysCapitalizedNamespaces for the full list) must be true by default (and
 * setting them has no effect), due to various things that require them to be so. Also, since Talk
 * namespaces need to directly mirror their associated content namespaces, the values for those are
 * ignored in favor of the subject namespace's setting. Setting for NS_MEDIA is taken automatically
 * from NS_FILE.
 *
 * @par Example:
 * @code
 *     $wgCapitalLinkOverrides[ NS_FILE ] = false;
 * @endcode
 */
$wgCapitalLinkOverrides = [];

/**
 * Which namespaces should support subpages?
 * See Language.php for a list of namespaces.
 */
$wgNamespacesWithSubpages = [
	NS_TALK => true,
	NS_USER => true,
	NS_USER_TALK => true,
	NS_PROJECT => true,
	NS_PROJECT_TALK => true,
	NS_FILE_TALK => true,
	NS_MEDIAWIKI => true,
	NS_MEDIAWIKI_TALK => true,
	NS_TEMPLATE => true,
	NS_TEMPLATE_TALK => true,
	NS_HELP => true,
	NS_HELP_TALK => true,
	NS_CATEGORY_TALK => true
];

/**
 * Array of namespaces which can be deemed to contain valid "content", as far
 * as the site statistics are concerned. Useful if additional namespaces also
 * contain "content" which should be considered when generating a count of the
 * number of articles in the wiki.
 */
$wgContentNamespaces = [ NS_MAIN ];

/**
 * Optional array of namespaces which should be excluded from Special:ShortPages.
 * Only pages inside $wgContentNamespaces but not $wgShortPagesNamespaceExclusions will
 * be shown on that page.
 * @since 1.37; previously $wgShortPagesNamespaceBlacklist
 */
$wgShortPagesNamespaceExclusions = [];

/**
 * Array of namespaces, in addition to the talk namespaces, where signatures
 * (~~~~) are likely to be used. This determines whether to display the
 * Signature button on the edit toolbar, and may also be used by extensions.
 * For example, "traditional" style wikis, where content and discussion are
 * intermixed, could place NS_MAIN and NS_PROJECT namespaces in this array.
 */
$wgExtraSignatureNamespaces = [];

/**
 * Max number of redirects to follow when resolving redirects.
 * 1 means only the first redirect is followed (default behavior).
 * 0 or less means no redirects are followed.
 */
$wgMaxRedirects = 1;

/**
 * Array of invalid page redirect targets.
 * Attempting to create a redirect to any of the pages in this array
 * will make the redirect fail.
 * Userlogout is hard-coded, so it does not need to be listed here.
 * (T12569) Disallow Mypage and Mytalk as well.
 *
 * As of now, this only checks special pages. Redirects to pages in
 * other namespaces cannot be invalidated by this variable.
 */
$wgInvalidRedirectTargets = [ 'Filepath', 'Mypage', 'Mytalk', 'Redirect' ];

/**
 * Disable redirects to special pages and interwiki redirects, which use a 302
 * and have no "redirected from" link.
 *
 * @note This is only for articles with #REDIRECT in them. URL's containing a
 * local interwiki prefix (or a non-canonical special page name) are still hard
 * redirected regardless of this setting.
 */
$wgDisableHardRedirects = false;

/**
 * Fix double redirects after a page move.
 * Tends to conflict with page move vandalism, use only on a private wiki.
 */
$wgFixDoubleRedirects = false;

// endregion -- End of title and interwiki settings

/***************************************************************************/
// region   Interwiki links and sites
/** @name   Interwiki links and sites */

/**
 * Mapping of interwiki index prefixes to descriptors that
 * can be used to change the display of interwiki search results.
 *
 * Descriptors are appended to CSS classes of interwiki results
 * which using InterwikiSearchResultWidget.
 *
 * Predefined descriptors include the following words:
 * definition, textbook, news, quotation, book, travel, course
 *
 * @par Example:
 * @code
 * $wgInterwikiPrefixDisplayTypes = [
 *	'iwprefix' => 'definition'
 * ];
 * @endcode
 */
$wgInterwikiPrefixDisplayTypes = [];

/**
 * Array for local interwiki values, for each of the interwiki prefixes that point to
 * the current wiki.
 *
 * Note, recent changes feeds use only the first entry in this array. See $wgRCFeeds.
 */
$wgLocalInterwikis = [];

/**
 * Expiry time for cache of interwiki table
 */
$wgInterwikiExpiry = 10800;

/**
 * Interwiki cache as an associative array
 *
 * This data structure database is generated by the `dumpInterwiki` maintenance
 * script (which lives in the WikimediaMaintenance repository) and has key
 * formats such as the following:
 *
 *  - dbname:key - a simple key (e.g. enwiki:meta)
 *  - _sitename:key - site-scope key (e.g. wiktionary:meta)
 *  - __global:key - global-scope key (e.g. __global:meta)
 *  - __sites:dbname - site mapping (e.g. __sites:enwiki)
 *
 * Sites mapping just specifies site name, other keys provide "local url"
 * data layout.
 *
 * @var bool|array
 */
$wgInterwikiCache = false;

/**
 * Specify number of domains to check for messages.
 *    - 1: Just wiki(db)-level
 *    - 2: wiki and global levels
 *    - 3: site levels
 */
$wgInterwikiScopes = 3;

/**
 * Fallback site, if unable to resolve from cache
 */
$wgInterwikiFallbackSite = 'wiki';

/**
 * If local interwikis are set up which allow redirects,
 * set this regexp to restrict URLs which will be displayed
 * as 'redirected from' links.
 *
 * @par Example:
 * It might look something like this:
 * @code
 * $wgRedirectSources = '!^https?://[a-z-]+\.wikipedia\.org/!';
 * @endcode
 *
 * Leave at false to avoid displaying any incoming redirect markers.
 * This does not affect intra-wiki redirects, which don't change
 * the URL.
 */
$wgRedirectSources = false;

/**
 * Register handlers for specific types of sites.
 *
 * @since 1.21
 */
$wgSiteTypes = [
	'mediawiki' => MediaWikiSite::class,
];

// endregion -- Interwiki links and sites

/***************************************************************************/
// region   Parser settings
/** @name   Parser settings
 *  These settings configure the transformation from wikitext to HTML.
 */

/**
 * Maximum indent level of toc.
 */
$wgMaxTocLevel = 999;

/**
 * A complexity limit on template expansion: the maximum number of nodes visited
 * by PPFrame::expand()
 */
$wgMaxPPNodeCount = 1000000;

/**
 * Maximum recursion depth for templates within templates.
 * The current parser adds two levels to the PHP call stack for each template,
 * and xdebug limits the call stack to 256 by default. So this should hopefully
 * stop the parser before it hits the xdebug limit.
 */
$wgMaxTemplateDepth = 100;

/**
 * @see $wgMaxTemplateDepth
 */
$wgMaxPPExpandDepth = 100;

/**
 * URL schemes that should be recognized as valid by wfParseUrl().
 *
 * WARNING: Do not add 'file:' to this or internal file links will be broken.
 * Instead, if you want to support file links, add 'file://'. The same applies
 * to any other protocols with the same name as a namespace. See task T46011 for
 * more information.
 *
 * @see wfParseUrl
 */
$wgUrlProtocols = [
	'bitcoin:', 'ftp://', 'ftps://', 'geo:', 'git://', 'gopher://', 'http://',
	'https://', 'irc://', 'ircs://', 'magnet:', 'mailto:', 'mms://', 'news:',
	'nntp://', 'redis://', 'sftp://', 'sip:', 'sips:', 'sms:', 'ssh://',
	'svn://', 'tel:', 'telnet://', 'urn:', 'worldwind://', 'xmpp:', '//'
];

/**
 * If true, removes (by substituting) templates in signatures.
 */
$wgCleanSignatures = true;

/**
 * Whether to allow inline image pointing to other websites
 */
$wgAllowExternalImages = false;

/**
 * If the above is false, you can specify an exception here. Image URLs
 * that start with this string are then rendered, while all others are not.
 * You can use this to set up a trusted, simple repository of images.
 * You may also specify an array of strings to allow multiple sites
 *
 * @par Examples:
 * @code
 * $wgAllowExternalImagesFrom = 'http://127.0.0.1/';
 * $wgAllowExternalImagesFrom = [ 'http://127.0.0.1/', 'http://example.com' ];
 * @endcode
 */
$wgAllowExternalImagesFrom = '';

/**
 * If $wgAllowExternalImages is false, you can allow an on-wiki
 * allow list of regular expression fragments to match the image URL
 * against. If the image matches one of the regular expression fragments,
 * the image will be displayed.
 *
 * Set this to true to enable the on-wiki allow list (MediaWiki:External image whitelist)
 * Or false to disable it
 *
 * @since 1.14
 */
$wgEnableImageWhitelist = false;

/**
 * A different approach to the above: simply allow the "<img>" tag to be used.
 * This allows you to specify alt text and other attributes, copy-paste HTML to
 * your wiki more easily, etc.  However, allowing external images in any manner
 * will allow anyone with editing rights to snoop on your visitors' IP
 * addresses and so forth, if they wanted to, by inserting links to images on
 * sites they control.
 * @deprecated since 1.35; register an extension tag named <img> instead.
 */
$wgAllowImageTag = false;

/**
 * Configuration for HTML postprocessing tool. Set this to a configuration
 * array to enable an external tool. By default, we now use the RemexHtml
 * library; historically, other postprocessors were used.
 *
 * Setting this to null will use default settings.
 *
 * Keys include:
 *  - treeMutationTrace: a boolean to turn on Remex tracing
 *  - serializerTrace: a boolean to turn on Remex tracing
 *  - mungerTrace: a boolean to turn on Remex tracing
 *  - pwrap: whether <p> wrapping should be done (default true)
 *
 * See includes/tidy/RemexDriver.php for detail on configuration.
 *
 * Overriding the default configuration is strongly discouraged in
 * production.
 */
$wgTidyConfig = [];

/**
 * Enable legacy media HTML structure in the output from the Parser.  The
 * alternative modern HTML structure that replaces it is described at
 * https://www.mediawiki.org/wiki/Parsing/Media_structure
 * @since 1.36
 */
$wgParserEnableLegacyMediaDOM = true;

/**
 * Temporary flag to ship the styles for the media HTML structure that replaces
 * legacy, when $wgParserEnableLegacyMediaDOM is `false`.  This is configured
 * separately so that it can continue to be served after the latter is disabled
 * but still in the cache.
 * @internal
 */
$wgUseContentMediaStyles = false;

/**
 * Allow raw, unchecked HTML in "<html>...</html>" sections.
 * THIS IS VERY DANGEROUS on a publicly editable site, so USE $wgGroupPermissions
 * TO RESTRICT EDITING to only those that you trust
 */
$wgRawHtml = false;

/**
 * Set a default target for external links, e.g. _blank to pop up a new window.
 *
 * This will also set the "noreferrer" and "noopener" link rel to prevent the
 * attack described at https://mathiasbynens.github.io/rel-noopener/ .
 * Some older browsers may not support these link attributes, hence
 * setting $wgExternalLinkTarget to _blank may represent a security risk
 * to some of your users.
 */
$wgExternalLinkTarget = false;

/**
 * If true, external URL links in wiki text will be given the
 * rel="nofollow" attribute as a hint to search engines that
 * they should not be followed for ranking purposes as they
 * are user-supplied and thus subject to spamming.
 */
$wgNoFollowLinks = true;

/**
 * Namespaces in which $wgNoFollowLinks doesn't apply.
 * See Language.php for a list of namespaces.
 */
$wgNoFollowNsExceptions = [];

/**
 * If this is set to an array of domains, external links to these domain names
 * (or any subdomains) will not be set to rel="nofollow" regardless of the
 * value of $wgNoFollowLinks.  For instance:
 *
 * $wgNoFollowDomainExceptions = [ 'en.wikipedia.org', 'wiktionary.org', 'mediawiki.org' ];
 *
 * This would add rel="nofollow" to links to de.wikipedia.org, but not
 * en.wikipedia.org, wiktionary.org, en.wiktionary.org, us.en.wikipedia.org,
 * etc.
 *
 * Defaults to mediawiki.org for the links included in the software by default.
 */
$wgNoFollowDomainExceptions = [ 'mediawiki.org' ];

/**
 * By default MediaWiki does not register links pointing to same server in
 * externallinks dataset, use this value to override:
 */
$wgRegisterInternalExternals = false;

/**
 * Allow DISPLAYTITLE to change title display
 */
$wgAllowDisplayTitle = true;

/**
 * For consistency, restrict DISPLAYTITLE to text that normalizes to the same
 * canonical DB key. Also disallow some inline CSS rules like display: none;
 * which can cause the text to be hidden or unselectable.
 */
$wgRestrictDisplayTitle = true;

/**
 * Maximum number of calls per parse to expensive parser functions such as
 * PAGESINCATEGORY.
 */
$wgExpensiveParserFunctionLimit = 100;

/**
 * Preprocessor caching threshold
 * Setting it to 'false' will disable the preprocessor cache.
 */
$wgPreprocessorCacheThreshold = 1000;

/**
 * Enable interwiki transcluding.  Only when iw_trans=1 in the interwiki table.
 */
$wgEnableScaryTranscluding = false;

/**
 * Expiry time for transcluded templates cached in object cache.
 * Only used $wgEnableInterwikiTranscluding is set to true.
 */
$wgTranscludeCacheExpiry = 3600;

/**
 * Enable the magic links feature of automatically turning ISBN xxx,
 * PMID xxx, RFC xxx into links
 *
 * @since 1.28
 */
$wgEnableMagicLinks = [
	'ISBN' => false,
	'PMID' => false,
	'RFC' => false
];

// endregion -- end of parser settings

/***************************************************************************/
// region   Statistics and content analysis
/** @name   Statistics and content analysis */

/**
 * Method used to determine if a page in a content namespace should be counted
 * as a valid article.
 *
 * Redirect pages will never be counted as valid articles.
 *
 * This variable can have the following values:
 * - 'any': all pages as considered as valid articles
 * - 'link': the page must contain a [[wiki link]] to be considered valid
 *
 * See also See https://www.mediawiki.org/wiki/Manual:Article_count
 *
 * Retroactively changing this variable will not affect the existing count,
 * to update it, you will need to run the maintenance/updateArticleCount.php
 * script.
 */
$wgArticleCountMethod = 'link';

/**
 * How many days user must be idle before he is considered inactive. Will affect
 * the number shown on Special:Statistics, Special:ActiveUsers, and the
 * {{NUMBEROFACTIVEUSERS}} magic word in wikitext.
 * You might want to leave this as the default value, to provide comparable
 * numbers between different wikis.
 */
$wgActiveUserDays = 30;

/**
 * The following variables define 3 user experience levels:
 *
 *  - newcomer: has not yet reached the 'learner' level
 *
 *  - learner: has at least $wgLearnerEdits and has been
 *             a member for $wgLearnerMemberSince days
 *             but has not yet reached the 'experienced' level.
 *
 *  - experienced: has at least $wgExperiencedUserEdits edits and
 *                 has been a member for $wgExperiencedUserMemberSince days.
 */
$wgLearnerEdits = 10;

/**
 * Number of days the user must exist before becoming a learner.
 * @see $wgLearnerEdits
 */
$wgLearnerMemberSince = 4;

/**
 * Number of edits the user must have before becoming "experienced".
 * @see $wgLearnerEdits
 */
$wgExperiencedUserEdits = 500;

/**
 * Number of days the user must exist before becoming "experienced".
 * @see $wgLearnerEdits
 */
$wgExperiencedUserMemberSince = 30;

/**
 * Maximum number of revisions of a page that will be checked against every new edit
 * made to determine whether the edit was a manual revert.
 *
 * Computational time required increases roughly linearly with this configuration
 * variable.
 *
 * Larger values will let you detect very deep reverts, but at the same time can give
 * unexpected results (such as marking large amounts of edits as reverts) and may slow
 * down the wiki slightly when saving new edits.
 *
 * Setting this to 0 will disable the manual revert detection feature entirely.
 *
 * See this document for a discussion on this topic:
 * https://meta.wikimedia.org/wiki/Research:Revert
 *
 * @since 1.36
 * @var int
 */
$wgManualRevertSearchRadius = 15;

/**
 * Maximum depth (revision count) of reverts that will have their reverted edits marked
 * with the mw-reverted change tag. Reverts deeper than that will not have any edits
 * marked as reverted at all.
 *
 * Large values can lead to lots of revisions being marked as "reverted", which may appear
 * confusing to users.
 *
 * Setting this to 0 will disable the reverted tag entirely.
 *
 * @since 1.36
 * @var int
 */
$wgRevertedTagMaxDepth = 15;

// endregion -- End of statistics and content analysis

/***************************************************************************/
// region   User accounts, authentication
/** @name   User accounts, authentication */

/**
 * Central ID lookup providers
 * Key is the provider ID, value is a specification for ObjectFactory
 * @since 1.27
 */
$wgCentralIdLookupProviders = [
	'local' => [
		'class' => LocalIdLookup::class,
		'services' => [
			'MainConfig',
			'DBLoadBalancer',
		]
	],
];

/**
 * Central ID lookup provider to use by default
 * @var string
 */
$wgCentralIdLookupProvider = 'local';

/**
 * Password policy for the wiki.
 * Structured as
 * [
 *     'policies' => [ <group> => [ <policy> => <settings>, ... ], ... ],
 *     'checks' => [ <policy> => <callback>, ... ],
 * ]
 * where <group> is a user group, <policy> is a password policy name
 * (arbitrary string) defined in the 'checks' part, <callback> is the
 * PHP callable implementing the policy check, <settings> is an array
 * of options with the following keys:
 * - value: (number, boolean or null) the value to pass to the callback
 * - forceChange: (bool, default false) if the password is invalid, do
 *   not let the user log in without changing the password
 * - suggestChangeOnLogin: (bool, default false) if true and the password is
 *   invalid, suggest a password change if logging in. If all the failing policies
 *   that apply to the user have this set to false, the password change
 *   screen will not be shown. 'forceChange' takes precedence over
 *   'suggestChangeOnLogin' if they are both present.
 * As a shorthand for [ 'value' => <value> ], simply <value> can be written.
 * When multiple password policies are defined for a user, the settings
 * arrays are merged, and for fields which are set in both arrays, the
 * larger value (as understood by PHP's 'max' method) is taken.
 *
 * A user's effective policy is the superset of all policy statements
 * from the policies for the groups where the user is a member. If more
 * than one group policy include the same policy statement, the value is
 * the max() of the values. Note true > false. The 'default' policy group
 * is required, and serves as the minimum policy for all users.
 *
 * Callbacks receive three arguments: the policy value, the User object
 * and the password; and must return a StatusValue. A non-good status
 * means the password will not be accepted for new accounts, and existing
 * accounts will be prompted for password change or barred from logging in
 * (depending on whether the status is a fatal or merely error/warning).
 *
 * The checks supported by core are:
 *	- MinimalPasswordLength - Minimum length a user can set.
 *	- MinimumPasswordLengthToLogin - Passwords shorter than this will
 *		not be allowed to login, or offered a chance to reset their password
 *		as part of the login workflow, regardless if it is correct.
 *	- MaximalPasswordLength - maximum length password a user is allowed
 *		to attempt. Prevents DoS attacks with pbkdf2.
 *	- PasswordCannotBeSubstringInUsername - Password cannot be a substring
 *		(contained within) the username.
 *	- PasswordCannotMatchDefaults - Username/password combination cannot
 *		match a list of default passwords used by MediaWiki in the past.
 *	- PasswordNotInCommonList - Password not in best practices list of
 *		100,000 commonly used passwords. Due to the size of the list this
 *		is a probabilistic test.
 *
 * If you add custom checks, for Special:PasswordPolicies to display them correctly,
 * every check should have a corresponding passwordpolicies-policy-<check> message,
 * and every settings field other than 'value' should have a corresponding
 * passwordpolicies-policyflag-<flag> message (<check> and <flag> are in lowercase).
 * The check message receives the policy value as a parameter, the flag message
 * receives the flag value (or values if it's an array).
 *
 * @since 1.26
 * @see PasswordPolicyChecks
 * @see User::checkPasswordValidity()
 */
$wgPasswordPolicy = [
	'policies' => [
		'bureaucrat' => [
			'MinimalPasswordLength' => 10,
			'MinimumPasswordLengthToLogin' => 1,
		],
		'sysop' => [
			'MinimalPasswordLength' => 10,
			'MinimumPasswordLengthToLogin' => 1,
		],
		'interface-admin' => [
			'MinimalPasswordLength' => 10,
			'MinimumPasswordLengthToLogin' => 1,
		],
		'bot' => [
			'MinimalPasswordLength' => 10,
			'MinimumPasswordLengthToLogin' => 1,
		],
		'default' => [
			'MinimalPasswordLength' => [ 'value' => 1, 'suggestChangeOnLogin' => true ],
			'PasswordCannotBeSubstringInUsername' => [
				'value' => true,
				'suggestChangeOnLogin' => true
			],
			'PasswordCannotMatchDefaults' => [ 'value' => true, 'suggestChangeOnLogin' => true ],
			'MaximalPasswordLength' => [ 'value' => 4096, 'suggestChangeOnLogin' => true ],
			'PasswordNotInCommonList' => [ 'value' => true, 'suggestChangeOnLogin' => true ],
		],
	],
	'checks' => [
		'MinimalPasswordLength' => 'PasswordPolicyChecks::checkMinimalPasswordLength',
		'MinimumPasswordLengthToLogin' => 'PasswordPolicyChecks::checkMinimumPasswordLengthToLogin',
		'PasswordCannotBeSubstringInUsername' =>
			'PasswordPolicyChecks::checkPasswordCannotBeSubstringInUsername',
		'PasswordCannotMatchDefaults' => 'PasswordPolicyChecks::checkPasswordCannotMatchDefaults',
		'MaximalPasswordLength' => 'PasswordPolicyChecks::checkMaximalPasswordLength',
		'PasswordNotInCommonList' => 'PasswordPolicyChecks::checkPasswordNotInCommonList',
	],
];

/**
 * Configure AuthManager
 *
 * All providers are constructed using ObjectFactory, see that for the general
 * structure. The array may also contain a key "sort" used to order providers:
 * providers are stably sorted by this value, which should be an integer
 * (default is 0).
 *
 * Elements are:
 * - preauth: Array (keys ignored) of specifications for PreAuthenticationProviders
 * - primaryauth: Array (keys ignored) of specifications for PrimaryAuthenticationProviders
 * - secondaryauth: Array (keys ignored) of specifications for SecondaryAuthenticationProviders
 *
 * @since 1.27
 * @note If this is null or empty, the value from $wgAuthManagerAutoConfig is
 *  used instead. Local customization should generally set this variable from
 *  scratch to the desired configuration. Extensions that want to
 *  auto-configure themselves should use $wgAuthManagerAutoConfig instead.
 */
$wgAuthManagerConfig = null;

/**
 * @see $wgAuthManagerConfig
 * @since 1.27
 */
$wgAuthManagerAutoConfig = [
	'preauth' => [
		MediaWiki\Auth\ThrottlePreAuthenticationProvider::class => [
			'class' => MediaWiki\Auth\ThrottlePreAuthenticationProvider::class,
			'sort' => 0,
		],
	],
	'primaryauth' => [
		// TemporaryPasswordPrimaryAuthenticationProvider should come before
		// any other PasswordAuthenticationRequest-based
		// PrimaryAuthenticationProvider (or at least any that might return
		// FAIL rather than ABSTAIN for a wrong password), or password reset
		// won't work right. Do not remove this (or change the key) or
		// auto-configuration of other such providers in extensions will
		// probably auto-insert themselves in the wrong place.
		MediaWiki\Auth\TemporaryPasswordPrimaryAuthenticationProvider::class => [
			'class' => MediaWiki\Auth\TemporaryPasswordPrimaryAuthenticationProvider::class,
			'services' => [
				'DBLoadBalancer',
			],
			'args' => [ [
				// Fall through to LocalPasswordPrimaryAuthenticationProvider
				'authoritative' => false,
			] ],
			'sort' => 0,
		],
		MediaWiki\Auth\LocalPasswordPrimaryAuthenticationProvider::class => [
			'class' => MediaWiki\Auth\LocalPasswordPrimaryAuthenticationProvider::class,
			'services' => [
				'DBLoadBalancer',
			],
			'args' => [ [
				// Last one should be authoritative, or else the user will get
				// a less-than-helpful error message (something like "supplied
				// authentication info not supported" rather than "wrong
				// password") if it too fails.
				'authoritative' => true,
			] ],
			'sort' => 100,
		],
	],
	'secondaryauth' => [
		MediaWiki\Auth\CheckBlocksSecondaryAuthenticationProvider::class => [
			'class' => MediaWiki\Auth\CheckBlocksSecondaryAuthenticationProvider::class,
			'sort' => 0,
		],
		MediaWiki\Auth\ResetPasswordSecondaryAuthenticationProvider::class => [
			'class' => MediaWiki\Auth\ResetPasswordSecondaryAuthenticationProvider::class,
			'sort' => 100,
		],
		// Linking during login is experimental, enable at your own risk - T134952
		// MediaWiki\Auth\ConfirmLinkSecondaryAuthenticationProvider::class => [
		//   'class' => MediaWiki\Auth\ConfirmLinkSecondaryAuthenticationProvider::class,
		//   'sort' => 100,
		// ],
		MediaWiki\Auth\EmailNotificationSecondaryAuthenticationProvider::class => [
			'class' => MediaWiki\Auth\EmailNotificationSecondaryAuthenticationProvider::class,
			'services' => [
				'DBLoadBalancer',
			],
			'sort' => 200,
		],
	],
];

/**
 * Configures RememberMe authentication request added by AuthManager. It can show a "remember
 * me" checkbox that, when checked, will cause it to take more time for the authenticated session
 * to expire. It can also be configured to always or to never extend the authentication session.
 * Valid values are listed in RememberMeAuthenticationRequest::ALLOWED_FLAGS.
 * @since 1.36
 * @var string
 */
$wgRememberMe = 'choose'; // RememberMeAuthenticationRequest::CHOOSE_REMEMBER

/**
 * Time frame for re-authentication.
 *
 * With only password-based authentication, you'd just ask the user to re-enter
 * their password to verify certain operations like changing the password or
 * changing the account's email address. But under AuthManager, the user might
 * not have a password (you might even have to redirect the browser to a
 * third-party service or something complex like that), you might want to have
 * both factors of a two-factor authentication, and so on. So, the options are:
 * - Incorporate the whole multi-step authentication flow within everything
 *   that needs to do this.
 * - Consider it good if they used Special:UserLogin during this session within
 *   the last X seconds.
 * - Come up with a third option.
 *
 * MediaWiki currently takes the second option. This setting configures the
 * "X seconds".
 *
 * This allows for configuring different time frames for different
 * "operations". The operations used in MediaWiki core include:
 * - LinkAccounts
 * - UnlinkAccount
 * - ChangeCredentials
 * - RemoveCredentials
 * - ChangeEmail
 *
 * Additional operations may be used by extensions, either explicitly by
 * calling AuthManager::securitySensitiveOperationStatus(),
 * ApiAuthManagerHelper::securitySensitiveOperation() or
 * SpecialPage::checkLoginSecurityLevel(), or implicitly by overriding
 * SpecialPage::getLoginSecurityLevel() or by subclassing
 * AuthManagerSpecialPage.
 *
 * The key 'default' is used if a requested operation isn't defined in the array.
 *
 * @since 1.27
 * @var int[] operation => time in seconds. A 'default' key must always be provided.
 */
$wgReauthenticateTime = [
	'default' => 300,
];

/**
 * Whether to allow security-sensitive operations when re-authentication is not possible.
 *
 * If AuthManager::canAuthenticateNow() is false (e.g. the current
 * SessionProvider is not able to change users, such as when OAuth is in use),
 * AuthManager::securitySensitiveOperationStatus() cannot sensibly return
 * SEC_REAUTH. Setting an operation true here will have it return SEC_OK in
 * that case, while setting it false will have it return SEC_FAIL.
 *
 * The key 'default' is used if a requested operation isn't defined in the array.
 *
 * @since 1.27
 * @see $wgReauthenticateTime
 * @var bool[] operation => boolean. A 'default' key must always be provided.
 */
$wgAllowSecuritySensitiveOperationIfCannotReauthenticate = [
	'default' => true,
];

/**
 * List of AuthenticationRequest class names which are not changeable through
 * Special:ChangeCredentials and the changeauthenticationdata API.
 * This is only enforced on the client level; AuthManager itself (e.g.
 * AuthManager::allowsAuthenticationDataChange calls) is not affected.
 * Class names are checked for exact match (not for subclasses).
 * @since 1.27
 * @var string[]
 */
$wgChangeCredentialsBlacklist = [
	\MediaWiki\Auth\TemporaryPasswordAuthenticationRequest::class
];

/**
 * List of AuthenticationRequest class names which are not removable through
 * Special:RemoveCredentials and the removeauthenticationdata API.
 * This is only enforced on the client level; AuthManager itself (e.g.
 * AuthManager::allowsAuthenticationDataChange calls) is not affected.
 * Class names are checked for exact match (not for subclasses).
 * @since 1.27
 * @var string[]
 */
$wgRemoveCredentialsBlacklist = [
	\MediaWiki\Auth\PasswordAuthenticationRequest::class,
];

/**
 * Specifies the minimal length of a user password. If set to 0, empty pass-
 * words are allowed.
 * @deprecated since 1.26, use $wgPasswordPolicy's MinimalPasswordLength.
 */
$wgMinimalPasswordLength = false;

/**
 * Specifies the maximal length of a user password (T64685).
 *
 * It is not recommended to make this greater than the default, as it can
 * allow DoS attacks by users setting really long passwords. In addition,
 * this should not be lowered too much, as it enforces weak passwords.
 *
 * @warning Unlike other password settings, user with passwords greater than
 *      the maximum will not be able to log in.
 * @deprecated since 1.26, use $wgPasswordPolicy's MaximalPasswordLength.
 */
$wgMaximalPasswordLength = false;

/**
 * Specifies if users should be sent to a password-reset form on login, if their
 * password doesn't meet the requirements of User::isValidPassword().
 * @since 1.23
 */
$wgInvalidPasswordReset = true;

/**
 * Default password type to use when hashing user passwords.
 *
 * Must be set to a type defined in $wgPasswordConfig, or a type that
 * is registered by default in PasswordFactory.php.
 *
 * @since 1.24
 */
$wgPasswordDefault = 'pbkdf2';

/**
 * Configuration for built-in password types. Maps the password type
 * to an array of options. The 'class' option is the Password class to
 * use. All other options are class-dependent.
 *
 * An advanced example:
 * @code
 * $wgPasswordConfig['bcrypt-peppered'] = [
 *     'class' => EncryptedPassword::class,
 *     'underlying' => 'bcrypt',
 *     'secrets' => [
 *         hash( 'sha256', 'secret', true ),
 *     ],
 *     'cipher' => 'aes-256-cbc',
 * ];
 * @endcode
 *
 * @since 1.24
 */
$wgPasswordConfig = [
	'A' => [
		'class' => MWOldPassword::class,
	],
	'B' => [
		'class' => MWSaltedPassword::class,
	],
	'pbkdf2-legacyA' => [
		'class' => LayeredParameterizedPassword::class,
		'types' => [
			'A',
			'pbkdf2',
		],
	],
	'pbkdf2-legacyB' => [
		'class' => LayeredParameterizedPassword::class,
		'types' => [
			'B',
			'pbkdf2',
		],
	],
	'bcrypt' => [
		'class' => BcryptPassword::class,
		'cost' => 9,
	],
	'pbkdf2' => [
		'class' => Pbkdf2Password::class,
		'algo' => 'sha512',
		'cost' => '30000',
		'length' => '64',
	],
	'argon2' => [
		'class' => Argon2Password::class,

		// Algorithm used:
		// * 'argon2i' is optimized against side-channel attacks (PHP 7.2+)
		// * 'argon2id' is optimized against both side-channel and GPU cracking (PHP 7.3+)
		// * 'auto' to use best available algorithm. If you're using more than one server, be
		//   careful when you're mixing PHP versions because newer PHP might generate hashes that
		//   older versions might would not understand.
		'algo' => 'auto',

		// The parameters below are the same as options accepted by password_hash().
		// Set them to override that function's defaults.
		//
		// 'memory_cost' => PASSWORD_ARGON2_DEFAULT_MEMORY_COST,
		// 'time_cost' => PASSWORD_ARGON2_DEFAULT_TIME_COST,
		// 'threads' => PASSWORD_ARGON2_DEFAULT_THREADS,
	],
];

/**
 * Whether to allow password resets ("enter some identifying data, and we'll send an email
 * with a temporary password you can use to get back into the account") identified by
 * various bits of data.  Setting all of these to false (or the whole variable to false)
 * has the effect of disabling password resets entirely
 */
$wgPasswordResetRoutes = [
	'username' => true,
	'email' => true,
];

/**
 * Maximum number of Unicode characters in signature
 */
$wgMaxSigChars = 255;

/**
 * Behavior of signature validation. Allowed values are:
 *  - 'warning' - invalid signatures cause a warning to be displayed on the preferences page, but
 *    they are still used when signing comments; new invalid signatures can still be saved as normal
 *  - 'new' - existing invalid signatures behave as above; new invalid signatures can't be saved
 *  - 'disallow' - existing invalid signatures are no longer used when signing comments; new invalid
 *    signatures can't be saved
 *
 * @since 1.35
 */
$wgSignatureValidation = 'warning';

/**
 * List of lint error codes which don't cause signature validation to fail.
 *
 * @see https://www.mediawiki.org/wiki/Help:Lint_errors
 * @since 1.35
 */
$wgSignatureAllowedLintErrors = [ 'obsolete-tag' ];

/**
 * Maximum number of bytes in username. You want to run the maintenance
 * script ./maintenance/checkUsernames.php once you have changed this value.
 */
$wgMaxNameChars = 255;

/**
 * Array of usernames which may not be registered or logged in from
 * Maintenance scripts can still use these
 * @see User::MAINTENANCE_SCRIPT_USER
 */
$wgReservedUsernames = [
	'MediaWiki default', // Default 'Main Page' and MediaWiki: message pages
	'Conversion script', // Used for the old Wikipedia software upgrade
	'Maintenance script', // Maintenance scripts which perform editing, image import script
	'Template namespace initialisation script', // Used in 1.2->1.3 upgrade
	'ScriptImporter', // Default user name used by maintenance/importSiteScripts.php
	'Unknown user', // Used in WikiImporter & RevisionStore for revisions with no author and in User for invalid user id
	'msg:double-redirect-fixer', // Automatic double redirect fix
	'msg:usermessage-editor', // Default user for leaving user messages
	'msg:proxyblocker', // For $wgProxyList and Special:Blockme (removed in 1.22)
	'msg:sorbs', // For $wgEnableDnsBlacklist etc.
	'msg:spambot_username', // Used by cleanupSpam.php
	'msg:autochange-username', // Used by anon category RC entries (parser functions, Lua & purges)
];

/**
 * Settings added to this array will override the default globals for the user
 * preferences used by anonymous visitors and newly created accounts.
 * For instance, to disable editing on double clicks:
 * $wgDefaultUserOptions ['editondblclick'] = 0;
 */
$wgDefaultUserOptions = [
	'ccmeonemails' => 0,
	'date' => 'default',
	'diffonly' => 0,
	'disablemail' => 0,
	'editfont' => 'monospace',
	'editondblclick' => 0,
	'editsectiononrightclick' => 0,
	'email-allow-new-users' => 1,
	'enotifminoredits' => 0,
	'enotifrevealaddr' => 0,
	'enotifusertalkpages' => 1,
	'enotifwatchlistpages' => 1,
	'extendwatchlist' => 1,
	'fancysig' => 0,
	'forceeditsummary' => 0,
	'gender' => 'unknown',
	'hideminor' => 0,
	'hidepatrolled' => 0,
	'hidecategorization' => 1,
	'imagesize' => 2,
	'minordefault' => 0,
	'newpageshidepatrolled' => 0,
	'nickname' => '',
	'pst-cssjs' => 1,
	'norollbackdiff' => 0,
	'previewonfirst' => 0,
	'previewontop' => 1,
	'rcdays' => 7,
	'rcenhancedfilters-disable' => 0,
	'rclimit' => 50,
	'search-match-redirect' => true,
	'search-special-page' => 'Search',
	'showhiddencats' => 0,
	'shownumberswatching' => 1,
	'showrollbackconfirmation' => 0,
	'skin' => false,
	'thumbsize' => 5,
	'underline' => 2,
	'uselivepreview' => 0,
	'usenewrc' => 1,
	'watchcreations' => 1,
	'watchdefault' => 1,
	'watchdeletion' => 0,
	'watchuploads' => 1,
	'watchlistdays' => 7.0,
	'watchlisthideanons' => 0,
	'watchlisthidebots' => 0,
	'watchlisthideliu' => 0,
	'watchlisthideminor' => 0,
	'watchlisthideown' => 0,
	'watchlisthidepatrolled' => 0,
	'watchlisthidecategorization' => 1,
	'watchlistreloadautomatically' => 0,
	'watchlistunwatchlinks' => 0,
	'watchmoves' => 0,
	'watchrollback' => 0,
	'wlenhancedfilters-disable' => 0,
	'wllimit' => 250,
	'useeditwarning' => 1,
	'prefershttps' => 1,
	'requireemail' => 0,
	'skin-responsive' => 1,
];

/**
 * An array of preferences to not show for the user
 */
$wgHiddenPrefs = [];

/**
 * Characters to prevent during new account creations.
 * This is used in a regular expression character class during
 * registration (regex metacharacters like / are escaped).
 */
$wgInvalidUsernameCharacters = '@:';

/**
 * Character used as a delimiter when testing for interwiki userrights
 * (In Special:UserRights, it is possible to modify users on different
 * databases if the delimiter is used, e.g. "Someuser@enwiki").
 *
 * It is recommended that you have this delimiter in
 * $wgInvalidUsernameCharacters above, or you will not be able to
 * modify the user rights of those users via Special:UserRights
 */
$wgUserrightsInterwikiDelimiter = '@';

/**
 * This is to let user authenticate using https when they come from http.
 * Based on an idea by George Herbert on wikitech-l:
 * https://lists.wikimedia.org/pipermail/wikitech-l/2010-October/050039.html
 * @since 1.17
 */
$wgSecureLogin = false;

/**
 * Versioning for authentication tokens.
 *
 * If non-null, this is combined with the user's secret (the user_token field
 * in the DB) to generate the token cookie. Changing this will invalidate all
 * active sessions (i.e. it will log everyone out).
 *
 * @since 1.27
 * @var string|null
 */
$wgAuthenticationTokenVersion = null;

/**
 * MediaWiki\Session\SessionProvider configuration.
 *
 * Value is an array of ObjectFactory specifications for the SessionProviders
 * to be used. Keys in the array are ignored. Order is not significant.
 *
 * @since 1.27
 */
$wgSessionProviders = [
	MediaWiki\Session\CookieSessionProvider::class => [
		'class' => MediaWiki\Session\CookieSessionProvider::class,
		'args' => [ [
			'priority' => 30,
			'callUserSetCookiesHook' => true,
		] ],
	],
	MediaWiki\Session\BotPasswordSessionProvider::class => [
		'class' => MediaWiki\Session\BotPasswordSessionProvider::class,
		'args' => [ [
			'priority' => 75,
		] ],
	],
];

/**
 * Temporary feature flag that controls whether users will see a checkbox allowing them to
 * require providing email during password resets.
 *
 * @deprecated This feature is under development, don't assume this flag's existence or function
 *     outside of MediaWiki.
 */
$wgAllowRequiringEmailForResets = false;

// endregion -- end user accounts

/***************************************************************************/
// region   User rights, access control and monitoring
/** @name   User rights, access control and monitoring */

/**
 * Number of seconds before autoblock entries expire. Default 86400 = 1 day.
 */
$wgAutoblockExpiry = 86400;

/**
 * Set this to true to allow blocked users to edit their own user talk page.
 *
 * This only applies to sitewide blocks. Partial blocks always allow users to
 * edit their own user talk page unless otherwise specified in the block
 * restrictions.
 */
$wgBlockAllowsUTEdit = true;

/**
 * Limits on the possible sizes of range blocks.
 *
 * CIDR notation is hard to understand, it's easy to mistakenly assume that a
 * /1 is a small range and a /31 is a large range. For IPv4, setting a limit of
 * half the number of bits avoids such errors, and allows entire ISPs to be
 * blocked using a small number of range blocks.
 *
 * For IPv6, RFC 3177 recommends that a /48 be allocated to every residential
 * customer, so range blocks larger than /64 (half the number of bits) will
 * plainly be required. RFC 4692 implies that a very large ISP may be
 * allocated a /19 if a generous HD-Ratio of 0.8 is used, so we will use that
 * as our limit. As of 2012, blocking the whole world would require a /4 range.
 */
$wgBlockCIDRLimit = [
	'IPv4' => 16, # Blocks larger than a /16 (64k addresses) will not be allowed
	'IPv6' => 19,
];

/**
 * If true, blocked users will not be allowed to login. When using this with
 * a public wiki, the effect of logging out blocked users may actually be
 * avers: unless the user's address is also blocked (e.g. auto-block),
 * logging the user out will again allow reading and editing, just as for
 * anonymous visitors.
 */
$wgBlockDisablesLogin = false;

/**
 * Flag to enable partial blocks against performing certain actions.
 *
 * @unstable Temporary feature flag, to be removed before the release of 1.38: T280532
 * @var bool
 */
$wgEnablePartialActionBlocks = false;

/**
 * Pages anonymous user may see, set as an array of pages titles.
 *
 * @par Example:
 * @code
 * $wgWhitelistRead = [ "Main Page", "Wikipedia:Help" ];
 * @endcode
 *
 * Special:Userlogin and Special:ChangePassword are always allowed.
 *
 * @note This will only work if $wgGroupPermissions['*']['read'] is false --
 * see below. Otherwise, ALL pages are accessible, regardless of this setting.
 *
 * @note Also that this will only protect _pages in the wiki_. Uploaded files
 * will remain readable. You can use img_auth.php to protect uploaded files,
 * see https://www.mediawiki.org/wiki/Manual:Image_Authorization
 *
 * @note Extensions should not modify this, but use the TitleReadWhitelist
 * hook instead.
 */
$wgWhitelistRead = false;

/**
 * Pages anonymous user may see, set as an array of regular expressions.
 *
 * This function will match the regexp against the title name, which
 * is without underscore.
 *
 * @par Example:
 * To whitelist [[Main Page]]:
 * @code
 * $wgWhitelistReadRegexp = [ "/Main Page/" ];
 * @endcode
 *
 * @note Unless ^ and/or $ is specified, a regular expression might match
 * pages not intended to be allowed.  The above example will also
 * allow a page named 'Security Main Page'.
 *
 * @par Example:
 * To allow reading any page starting with 'User' regardless of the case:
 * @code
 * $wgWhitelistReadRegexp = [ "@^UsEr.*@i" ];
 * @endcode
 * Will allow both [[User is banned]] and [[User:JohnDoe]]
 *
 * @note This will only work if $wgGroupPermissions['*']['read'] is false --
 * see below. Otherwise, ALL pages are accessible, regardless of this setting.
 */
$wgWhitelistReadRegexp = false;

/**
 * Should editors be required to have a validated e-mail
 * address before being allowed to edit?
 */
$wgEmailConfirmToEdit = false;

/**
 * Should MediaWiki attempt to protect user's privacy when doing redirects?
 * Keep this true if access counts to articles are made public.
 */
$wgHideIdentifiableRedirects = true;

/**
 * Permission keys given to users in each group.
 *
 * This is an array where the keys are all groups and each value is an
 * array of the format (right => boolean).
 *
 * The second format is used to support per-namespace permissions.
 * Note that this feature does not fully work for all permission types.
 *
 * All users are implicitly in the '*' group including anonymous visitors;
 * logged-in users are all implicitly in the 'user' group. These will be
 * combined with the permissions of all groups that a given user is listed
 * in the user_groups table.
 *
 * Note: Don't set $wgGroupPermissions = []; unless you know what you're
 * doing! This will wipe all permissions, and may mean that your users are
 * unable to perform certain essential tasks or access new functionality
 * when new permissions are introduced and default grants established.
 *
 * Functionality to make pages inaccessible has not been extensively tested
 * for security. Use at your own risk!
 *
 * This replaces $wgWhitelistAccount and $wgWhitelistEdit
 */
$wgGroupPermissions = [];

/** @cond file_level_code */
// Implicit group for all visitors
$wgGroupPermissions['*']['createaccount'] = true;
$wgGroupPermissions['*']['read'] = true;
$wgGroupPermissions['*']['edit'] = true;
$wgGroupPermissions['*']['createpage'] = true;
$wgGroupPermissions['*']['createtalk'] = true;
$wgGroupPermissions['*']['writeapi'] = true;
$wgGroupPermissions['*']['viewmywatchlist'] = true;
$wgGroupPermissions['*']['editmywatchlist'] = true;
$wgGroupPermissions['*']['viewmyprivateinfo'] = true;
$wgGroupPermissions['*']['editmyprivateinfo'] = true;
$wgGroupPermissions['*']['editmyoptions'] = true;
# $wgGroupPermissions['*']['patrolmarks'] = false; // let anons see what was patrolled

// Implicit group for all logged-in accounts
$wgGroupPermissions['user']['move'] = true;
$wgGroupPermissions['user']['move-subpages'] = true;
$wgGroupPermissions['user']['move-rootuserpages'] = true; // can move root userpages
$wgGroupPermissions['user']['move-categorypages'] = true;
$wgGroupPermissions['user']['movefile'] = true;
$wgGroupPermissions['user']['read'] = true;
$wgGroupPermissions['user']['edit'] = true;
$wgGroupPermissions['user']['createpage'] = true;
$wgGroupPermissions['user']['createtalk'] = true;
$wgGroupPermissions['user']['writeapi'] = true;
$wgGroupPermissions['user']['upload'] = true;
$wgGroupPermissions['user']['reupload'] = true;
$wgGroupPermissions['user']['reupload-shared'] = true;
$wgGroupPermissions['user']['minoredit'] = true;
$wgGroupPermissions['user']['editmyusercss'] = true;
$wgGroupPermissions['user']['editmyuserjson'] = true;
$wgGroupPermissions['user']['editmyuserjs'] = true;
$wgGroupPermissions['user']['editmyuserjsredirect'] = true;
$wgGroupPermissions['user']['purge'] = true;
$wgGroupPermissions['user']['sendemail'] = true;
$wgGroupPermissions['user']['applychangetags'] = true;
$wgGroupPermissions['user']['changetags'] = true;
$wgGroupPermissions['user']['editcontentmodel'] = true;

// Implicit group for accounts that pass $wgAutoConfirmAge and $wgAutoConfirmCount
$wgGroupPermissions['autoconfirmed']['autoconfirmed'] = true;
$wgGroupPermissions['autoconfirmed']['editsemiprotected'] = true;

// Users with bot privilege can have their edits hidden
// from various log pages by default
$wgGroupPermissions['bot']['bot'] = true;
$wgGroupPermissions['bot']['autoconfirmed'] = true;
$wgGroupPermissions['bot']['editsemiprotected'] = true;
$wgGroupPermissions['bot']['nominornewtalk'] = true;
$wgGroupPermissions['bot']['autopatrol'] = true;
$wgGroupPermissions['bot']['suppressredirect'] = true;
$wgGroupPermissions['bot']['apihighlimits'] = true;
$wgGroupPermissions['bot']['writeapi'] = true;

// Most extra permission abilities go to this group
$wgGroupPermissions['sysop']['block'] = true;
$wgGroupPermissions['sysop']['createaccount'] = true;
$wgGroupPermissions['sysop']['delete'] = true;
// can be separately configured for pages with > $wgDeleteRevisionsLimit revs
$wgGroupPermissions['sysop']['bigdelete'] = true;
// can view deleted history entries, but not see or restore the text
$wgGroupPermissions['sysop']['deletedhistory'] = true;
// can view deleted revision text
$wgGroupPermissions['sysop']['deletedtext'] = true;
$wgGroupPermissions['sysop']['undelete'] = true;
$wgGroupPermissions['sysop']['editinterface'] = true;
$wgGroupPermissions['sysop']['editsitejson'] = true;
$wgGroupPermissions['sysop']['edituserjson'] = true;
$wgGroupPermissions['sysop']['import'] = true;
$wgGroupPermissions['sysop']['importupload'] = true;
$wgGroupPermissions['sysop']['move'] = true;
$wgGroupPermissions['sysop']['move-subpages'] = true;
$wgGroupPermissions['sysop']['move-rootuserpages'] = true;
$wgGroupPermissions['sysop']['move-categorypages'] = true;
$wgGroupPermissions['sysop']['patrol'] = true;
$wgGroupPermissions['sysop']['autopatrol'] = true;
$wgGroupPermissions['sysop']['protect'] = true;
$wgGroupPermissions['sysop']['editprotected'] = true;
$wgGroupPermissions['sysop']['rollback'] = true;
$wgGroupPermissions['sysop']['upload'] = true;
$wgGroupPermissions['sysop']['reupload'] = true;
$wgGroupPermissions['sysop']['reupload-shared'] = true;
$wgGroupPermissions['sysop']['unwatchedpages'] = true;
$wgGroupPermissions['sysop']['autoconfirmed'] = true;
$wgGroupPermissions['sysop']['editsemiprotected'] = true;
$wgGroupPermissions['sysop']['ipblock-exempt'] = true;
$wgGroupPermissions['sysop']['blockemail'] = true;
$wgGroupPermissions['sysop']['markbotedits'] = true;
$wgGroupPermissions['sysop']['apihighlimits'] = true;
$wgGroupPermissions['sysop']['browsearchive'] = true;
$wgGroupPermissions['sysop']['noratelimit'] = true;
$wgGroupPermissions['sysop']['movefile'] = true;
$wgGroupPermissions['sysop']['unblockself'] = true;
$wgGroupPermissions['sysop']['suppressredirect'] = true;
# $wgGroupPermissions['sysop']['pagelang'] = true;
# $wgGroupPermissions['sysop']['upload_by_url'] = true;
$wgGroupPermissions['sysop']['mergehistory'] = true;
$wgGroupPermissions['sysop']['managechangetags'] = true;
$wgGroupPermissions['sysop']['deletechangetags'] = true;

$wgGroupPermissions['interface-admin']['editinterface'] = true;
$wgGroupPermissions['interface-admin']['editsitecss'] = true;
$wgGroupPermissions['interface-admin']['editsitejson'] = true;
$wgGroupPermissions['interface-admin']['editsitejs'] = true;
$wgGroupPermissions['interface-admin']['editusercss'] = true;
$wgGroupPermissions['interface-admin']['edituserjson'] = true;
$wgGroupPermissions['interface-admin']['edituserjs'] = true;

// Permission to change users' group assignments
$wgGroupPermissions['bureaucrat']['userrights'] = true;
$wgGroupPermissions['bureaucrat']['noratelimit'] = true;
// Permission to change users' groups assignments across wikis
# $wgGroupPermissions['bureaucrat']['userrights-interwiki'] = true;
// Permission to export pages including linked pages regardless of $wgExportMaxLinkDepth
# $wgGroupPermissions['bureaucrat']['override-export-depth'] = true;

# $wgGroupPermissions['sysop']['deletelogentry'] = true;
# $wgGroupPermissions['sysop']['deleterevision'] = true;
// To hide usernames from users and Sysops
$wgGroupPermissions['suppress']['hideuser'] = true;
// To hide revisions/log items from users and Sysops
$wgGroupPermissions['suppress']['suppressrevision'] = true;
// To view revisions/log items hidden from users and Sysops
$wgGroupPermissions['suppress']['viewsuppressed'] = true;
// For private suppression log access
$wgGroupPermissions['suppress']['suppressionlog'] = true;
// Basic rights for revision delete
$wgGroupPermissions['suppress']['deleterevision'] = true;
$wgGroupPermissions['suppress']['deletelogentry'] = true;

/**
 * The developer group is deprecated, but can be activated if need be
 * to use the 'lockdb' and 'unlockdb' special pages. Those require
 * that a lock file be defined and creatable/removable by the web
 * server.
 */
# $wgGroupPermissions['developer']['siteadmin'] = true;

/** @endcond */

/**
 * Permission keys revoked from users in each group.
 *
 * This acts the same way as $wgGroupPermissions above, except that
 * if the user is in a group here, the permission will be removed from them.
 *
 * Improperly setting this could mean that your users will be unable to perform
 * certain essential tasks, so use at your own risk!
 */
$wgRevokePermissions = [];

/**
 * Groups that should inherit permissions from another group
 *
 * This allows defining a group that inherits its permissions
 * from another group without having to copy all the permission
 * grants over. For example, if you wanted a manual "confirmed"
 * group that had the same permissions as "autoconfirmed":
 *
 *   $wgGroupInheritsPermissions['confirmed'] = 'autoconfirmed';
 *
 * Recursive inheritance is currently not supported. In the above
 * example, confirmed will only gain the permissions explicitly
 * granted (or revoked) from autoconfirmed, not any permissions
 * that autoconfirmed might inherit.
 *
 * @since 1.38
 * @var string[]
 */
$wgGroupInheritsPermissions = [];

/**
 * Implicit groups, aren't shown on Special:Listusers or somewhere else
 */
$wgImplicitGroups = [ '*', 'user', 'autoconfirmed' ];

/**
 * A map of group names that the user is in, to group names that those users
 * are allowed to add or revoke.
 *
 * Setting the list of groups to add or revoke to true is equivalent to "any
 * group".
 *
 * @par Example:
 * To allow sysops to add themselves to the "bot" group:
 * @code
 *    $wgGroupsAddToSelf = [ 'sysop' => [ 'bot' ] ];
 * @endcode
 *
 * @par Example:
 * Implicit groups may be used for the source group, for instance:
 * @code
 *    $wgGroupsRemoveFromSelf = [ '*' => true ];
 * @endcode
 * This allows users in the '*' group (i.e. any user) to remove themselves from
 * any group that they happen to be in.
 */
$wgGroupsAddToSelf = [];

/**
 * @see $wgGroupsAddToSelf
 */
$wgGroupsRemoveFromSelf = [];

/**
 * Set of available actions that can be restricted via action=protect
 * You probably shouldn't change this.
 * Translated through restriction-* messages.
 * Title::getRestrictionTypes() will remove restrictions that are not
 * applicable to a specific title (create and upload)
 */
$wgRestrictionTypes = [ 'create', 'edit', 'move', 'upload' ];

/**
 * Rights which can be required for each protection level (via action=protect)
 *
 * You can add a new protection level that requires a specific
 * permission by manipulating this array. The ordering of elements
 * dictates the order on the protection form's lists.
 *
 *   - '' will be ignored (i.e. unprotected)
 *   - 'autoconfirmed' is quietly rewritten to 'editsemiprotected' for backwards compatibility
 *   - 'sysop' is quietly rewritten to 'editprotected' for backwards compatibility
 */
$wgRestrictionLevels = [ '', 'autoconfirmed', 'sysop' ];

/**
 * Restriction levels that can be used with cascading protection
 *
 * A page can only be protected with cascading protection if the
 * requested restriction level is included in this array.
 *
 * 'autoconfirmed' is quietly rewritten to 'editsemiprotected' for backwards compatibility.
 * 'sysop' is quietly rewritten to 'editprotected' for backwards compatibility.
 */
$wgCascadingRestrictionLevels = [ 'sysop' ];

/**
 * Restriction levels that should be considered "semiprotected"
 *
 * Certain places in the interface recognize a dichotomy between "protected"
 * and "semiprotected", without further distinguishing the specific levels. In
 * general, if anyone can be eligible to edit a protection level merely by
 * reaching some condition in $wgAutopromote, it should probably be considered
 * "semiprotected".
 *
 * 'autoconfirmed' is quietly rewritten to 'editsemiprotected' for backwards compatibility.
 * 'sysop' is not changed, since it really shouldn't be here.
 */
$wgSemiprotectedRestrictionLevels = [ 'autoconfirmed' ];

/**
 * Set the minimum permissions required to edit pages in each
 * namespace.  If you list more than one permission, a user must
 * have all of them to edit pages in that namespace.
 *
 * @note NS_MEDIAWIKI is implicitly restricted to 'editinterface'.
 */
$wgNamespaceProtection = [];

/**
 * Pages in namespaces in this array can not be used as templates.
 *
 * Elements MUST be numeric namespace ids, you can safely use the MediaWiki
 * namespaces constants (NS_USER, NS_MAIN...).
 *
 * Among other things, this may be useful to enforce read-restrictions
 * which may otherwise be bypassed by using the template mechanism.
 */
$wgNonincludableNamespaces = [];

/**
 * Number of seconds an account is required to age before it's given the
 * implicit 'autoconfirm' group membership. This can be used to limit
 * privileges of new accounts.
 *
 * Accounts created by earlier versions of the software may not have a
 * recorded creation date, and will always be considered to pass the age test.
 *
 * When left at 0, all registered accounts will pass.
 *
 * @par Example:
 * Set automatic confirmation to 10 minutes (which is 600 seconds):
 * @code
 *  $wgAutoConfirmAge = 600;     // ten minutes
 * @endcode
 * Set age to one day:
 * @code
 *  $wgAutoConfirmAge = 3600*24; // one day
 * @endcode
 */
$wgAutoConfirmAge = 0;

/**
 * Number of edits an account requires before it is autoconfirmed.
 * Passing both this AND the time requirement is needed. Example:
 *
 * @par Example:
 * @code
 * $wgAutoConfirmCount = 50;
 * @endcode
 */
$wgAutoConfirmCount = 0;

/**
 * Array containing the conditions of automatic promotion of a user to specific groups.
 *
 * The basic syntax for `$wgAutopromote` is:
 *
 *     $wgAutopromote = [
 *         'groupname' => cond,
 *         'group2' => cond2,
 *     ];
 *
 * A `cond` may be:
 *  - a single condition without arguments:
 *      Note that Autopromote wraps a single non-array value into an array
 *      e.g. `APCOND_EMAILCONFIRMED` OR
 *           [ `APCOND_EMAILCONFIRMED` ]
 *  - a single condition with arguments:
 *      e.g. `[ APCOND_EDITCOUNT, 100 ]`
 *  - a set of conditions:
 *      e.g. `[ 'operand', cond1, cond2, ... ]`
 *
 * When constructing a set of conditions, the following conditions are available:
 *  - `&` (**AND**):
 *      promote if user matches **ALL** conditions
 *  - `|` (**OR**):
 *      promote if user matches **ANY** condition
 *  - `^` (**XOR**):
 *      promote if user matches **ONLY ONE OF THE CONDITIONS**
 *  - `!` (**NOT**):
 *      promote if user matces **NO** condition
 *  - [ APCOND_EMAILCONFIRMED ]:
 *      true if user has a confirmed e-mail
 *  - [ APCOND_EDITCOUNT, number of edits ]:
 *      true if user has the at least the number of edits as the passed parameter
 *  - [ APCOND_AGE, seconds since registration ]:
 *      true if the length of time since the user created his/her account
 *      is at least the same length of time as the passed parameter
 *  - [ APCOND_AGE_FROM_EDIT, seconds since first edit ]:
 *      true if the length of time since the user made his/her first edit
 *      is at least the same length of time as the passed parameter
 *  - [ APCOND_INGROUPS, group1, group2, ... ]:
 *      true if the user is a member of each of the passed groups
 *  - [ APCOND_ISIP, ip ]:
 *      true if the user has the passed IP address
 *  - [ APCOND_IPINRANGE, range ]:
 *      true if the user has an IP address in the range of the passed parameter
 *  - [ APCOND_BLOCKED ]:
 *      true if the user is sitewide blocked
 *  - [ APCOND_ISBOT ]:
 *      true if the user is a bot
 *  - similar constructs can be defined by extensions
 *
 * The sets of conditions are evaluated recursively, so you can use nested sets of conditions
 * linked by operands.
 *
 * Note that if $wgEmailAuthentication is disabled, APCOND_EMAILCONFIRMED will be true for any
 * user who has provided an e-mail address.
 */
$wgAutopromote = [
	'autoconfirmed' => [ '&',
		[ APCOND_EDITCOUNT, &$wgAutoConfirmCount ],
		[ APCOND_AGE, &$wgAutoConfirmAge ],
	],
];

/**
 * Automatically add a usergroup to any user who matches certain conditions.
 *
 * Does not add the user to the group again if it has been removed.
 * Also, does not remove the group if the user no longer meets the criteria.
 *
 * The format is:
 * @code
 *    [ event => criteria, ... ]
 * @endcode
 * Where event is either:
 *    - 'onEdit' (when user edits)
 *
 * Criteria has the same format as $wgAutopromote
 *
 * @see $wgAutopromote
 * @since 1.18
 */
$wgAutopromoteOnce = [
	'onEdit' => [],
];

/**
 * Put user rights log entries for autopromotion in recent changes?
 * @since 1.18
 */
$wgAutopromoteOnceLogInRC = true;

/**
 * $wgAddGroups and $wgRemoveGroups can be used to give finer control over who
 * can assign which groups at Special:Userrights.
 *
 * @par Example:
 * Bureaucrats can add any group:
 * @code
 * $wgAddGroups['bureaucrat'] = true;
 * @endcode
 * Bureaucrats can only remove bots and sysops:
 * @code
 * $wgRemoveGroups['bureaucrat'] = [ 'bot', 'sysop' ];
 * @endcode
 * Sysops can make bots:
 * @code
 * $wgAddGroups['sysop'] = [ 'bot' ];
 * @endcode
 * Sysops can disable other sysops in an emergency, and disable bots:
 * @code
 * $wgRemoveGroups['sysop'] = [ 'sysop', 'bot' ];
 * @endcode
 */
$wgAddGroups = [];

/**
 * @see $wgAddGroups
 */
$wgRemoveGroups = [];

/**
 * A list of available rights, in addition to the ones defined by the core.
 * For extensions only.
 */
$wgAvailableRights = [];

/**
 * Optional to restrict deletion of pages with higher revision counts
 * to users with the 'bigdelete' permission. (Default given to sysops.)
 */
$wgDeleteRevisionsLimit = 0;

/**
 * Page deletions with > this number of revisions will use the job queue.
 * Revisions will be archived in batches of (at most) this size, one batch per job.
 */
$wgDeleteRevisionsBatchSize = 1000;

/**
 * The maximum number of edits a user can have and
 * can still be hidden by users with the hideuser permission.
 * This is limited for performance reason.
 * Set to false to disable the limit.
 * @since 1.23
 */
$wgHideUserContribLimit = 1000;

/**
 * Number of accounts each IP address may create per specified period(s).
 *
 * @par Example:
 * @code
 * $wgAccountCreationThrottle = [
 *  // no more than 100 per month
 *  [
 *   'count' => 100,
 *   'seconds' => 30*86400,
 *  ],
 *  // no more than 10 per day
 *  [
 *   'count' => 10,
 *   'seconds' => 86400,
 *  ],
 * ];
 * @endcode
 *
 * @warning Requires $wgMainCacheType to be enabled
 */
$wgAccountCreationThrottle = [ [
	'count' => 0,
	'seconds' => 86400,
] ];

/**
 * Edits matching these regular expressions in body text
 * will be recognised as spam and rejected automatically.
 *
 * There's no administrator override on-wiki, so be careful what you set. :)
 * May be an array of regexes or a single string for backwards compatibility.
 *
 * @see https://en.wikipedia.org/wiki/Regular_expression
 *
 * @note Each regex needs a beginning/end delimiter, eg: # or /
 */
$wgSpamRegex = [];

/**
 * Same as the above except for edit summaries
 */
$wgSummarySpamRegex = [];

/**
 * Whether to use DNS blacklists in $wgDnsBlacklistUrls to check for open
 * proxies
 * @since 1.16
 */
$wgEnableDnsBlacklist = false;

/**
 * List of DNS blacklists to use, if $wgEnableDnsBlacklist is true.
 *
 * This is an array of either a URL or an array with the URL and a key (should
 * the blacklist require a key).
 *
 * @par Example:
 * @code
 * $wgDnsBlacklistUrls = [
 *   // String containing URL
 *   'http.dnsbl.sorbs.net.',
 *   // Array with URL and key, for services that require a key
 *   [ 'dnsbl.httpbl.net.', 'mykey' ],
 *   // Array with just the URL. While this works, it is recommended that you
 *   // just use a string as shown above
 *   [ 'opm.tornevall.org.' ]
 * ];
 * @endcode
 *
 * @note You should end the domain name with a . to avoid searching your
 * eventual domain search suffixes.
 * @since 1.16
 */
$wgDnsBlacklistUrls = [ 'http.dnsbl.sorbs.net.' ];

/**
 * Big list of banned IP addresses.
 *
 * This can have the following formats:
 * - An array of addresses
 * - A string, in which case this is the path to a file
 *   containing the list of IP addresses, one per line
 */
$wgProxyList = [];

/**
 * Proxy whitelist, list of addresses that are assumed to be non-proxy despite
 * what the other methods might say.
 */
$wgProxyWhitelist = [];

/**
 * IP ranges that should be considered soft-blocked (anon-only, account
 * creation allowed). The intent is to use this to prevent anonymous edits from
 * shared resources such as Wikimedia Labs.
 * @since 1.29
 * @var string[]
 */
$wgSoftBlockRanges = [];

/**
 * Whether to look at the X-Forwarded-For header's list of (potentially spoofed)
 * IPs and apply IP blocks to them. This allows for IP blocks to work with correctly-configured
 * (transparent) proxies without needing to block the proxies themselves.
 */
$wgApplyIpBlocksToXff = false;

/**
 * Simple rate limiter options to brake edit floods.
 *
 * Maximum number actions allowed in the given number of seconds; after that
 * the violating client receives HTTP 500 error pages until the period
 * elapses.
 *
 * @par Example:
 * Limits per configured per action and then type of users.
 * @code
 *     $wgRateLimits = [
 *         'edit' => [
 *             'anon' => [ x, y ], // any and all anonymous edits (aggregate)
 *             'user' => [ x, y ], // each logged-in user
 *             'user-global' => [ x, y ], // per username, across all sites (assumes names are global)
 *             'newbie' => [ x, y ], // each new autoconfirmed accounts; overrides 'user'
 *             'ip' => [ x, y ], // each anon and recent account, across all sites
 *             'subnet' => [ x, y ], // ... within a /24 subnet in IPv4 or /64 in IPv6
 *             'ip-all' => [ x, y ], // per ip, across all sites
 *             'subnet-all' => [ x, y ], // ... within a /24 subnet in IPv4 or /64 in IPv6
 *             'groupName' => [ x, y ], // by group membership
 *         ]
 *     ];
 * @endcode
 *
 * @par Normally, the 'noratelimit' right allows a user to bypass any rate
 * limit checks. This can be disabled on a per-action basis by setting the
 * special '&can-bypass' key to false in that action's configuration.
 * @code
 *     $wgRateLimits = [
 *         'some-action' => [
 *             '&can-bypass' => false,
 *             'user' => [ x, y ],
 *     ];
 * @endcode
 *
 * @warning Requires that $wgMainCacheType is set to something persistent
 */
$wgRateLimits = [
	// Page edits
	'edit' => [
		'ip' => [ 8, 60 ],
		'newbie' => [ 8, 60 ],
		'user' => [ 90, 60 ],
	],
	// Page moves
	'move' => [
		'newbie' => [ 2, 120 ],
		'user' => [ 8, 60 ],
	],
	// File uploads
	'upload' => [
		'ip' => [ 8, 60 ],
		'newbie' => [ 8, 60 ],
	],
	// Page rollbacks
	'rollback' => [
		'user' => [ 10, 60 ],
		'newbie' => [ 5, 120 ]
	],
	// Triggering password resets emails
	'mailpassword' => [
		'ip' => [ 5, 3600 ],
	],
	// Emailing other users using MediaWiki
	'emailuser' => [
		'ip' => [ 5, 86400 ],
		'newbie' => [ 5, 86400 ],
		'user' => [ 20, 86400 ],
	],
	'changeemail' => [
		'ip-all' => [ 10, 3600 ],
		'user' => [ 4, 86400 ]
	],
	// since 1.33 - rate limit email confirmations
	'confirmemail' => [
		'ip-all' => [ 10, 3600 ],
		'user' => [ 4, 86400 ]
	],
	// Purging pages
	'purge' => [
		'ip' => [ 30, 60 ],
		'user' => [ 30, 60 ],
	],
	// Purges of link tables
	'linkpurge' => [
		'ip' => [ 30, 60 ],
		'user' => [ 30, 60 ],
	],
	// Files rendered via thumb.php or thumb_handler.php
	'renderfile' => [
		'ip' => [ 700, 30 ],
		'user' => [ 700, 30 ],
	],
	// Same as above but for non-standard thumbnails
	'renderfile-nonstandard' => [
		'ip' => [ 70, 30 ],
		'user' => [ 70, 30 ],
	],
	// Stashing edits into cache before save
	'stashedit' => [
		'ip' => [ 30, 60 ],
		'newbie' => [ 30, 60 ],
	],
	// Adding or removing change tags
	'changetag' => [
		'ip' => [ 8, 60 ],
		'newbie' => [ 8, 60 ],
	],
	// Changing the content model of a page
	'editcontentmodel' => [
		'newbie' => [ 2, 120 ],
		'user' => [ 8, 60 ],
	],
];

/**
 * Array of IPs / CIDR ranges which should be excluded from rate limits.
 * This may be useful for allowing NAT gateways for conferences, etc.
 */
$wgRateLimitsExcludedIPs = [];

/**
 * Log IP addresses in the recentchanges table; can be accessed only by
 * extensions (e.g. CheckUser) or a DB admin
 * Used for retroactive autoblocks
 */
$wgPutIPinRC = true;

/**
 * Integer defining default number of entries to show on
 * special pages which are query-pages such as Special:Whatlinkshere.
 */
$wgQueryPageDefaultLimit = 50;

/**
 * Limit password attempts to X attempts per Y seconds per IP per account.
 *
 * Value is an array of arrays. Each sub-array must have a key for count
 * (ie count of how many attempts before throttle) and a key for seconds.
 * If the key 'allIPs' (case sensitive) is present, then the limit is
 * just per account instead of per IP per account.
 *
 * @since 1.27 allIps support and multiple limits added in 1.27. Prior
 *   to 1.27 this only supported having a single throttle.
 * @warning Requires $wgMainCacheType to be enabled
 */
$wgPasswordAttemptThrottle = [
	// Short term limit
	[ 'count' => 5, 'seconds' => 300 ],
	// Long term limit. We need to balance the risk
	// of somebody using this as a DoS attack to lock someone
	// out of their account, and someone doing a brute force attack.
	[ 'count' => 150, 'seconds' => 60 * 60 * 48 ],
];

/**
 * @var array Map of (grant => right => boolean)
 * Users authorize consumers (like Apps) to act on their behalf but only with
 * a subset of the user's normal account rights (signed off on by the user).
 * The possible rights to grant to a consumer are bundled into groups called
 * "grants". Each grant defines some rights it lets consumers inherit from the
 * account they may act on behalf of. Note that a user granting a right does
 * nothing if that user does not actually have that right to begin with.
 * @since 1.27
 */
$wgGrantPermissions = [];

// @TODO: clean up grants
// @TODO: auto-include read/editsemiprotected rights?

$wgGrantPermissions['basic']['autocreateaccount'] = true;
$wgGrantPermissions['basic']['autoconfirmed'] = true;
$wgGrantPermissions['basic']['autopatrol'] = true;
$wgGrantPermissions['basic']['editsemiprotected'] = true;
$wgGrantPermissions['basic']['ipblock-exempt'] = true;
$wgGrantPermissions['basic']['nominornewtalk'] = true;
$wgGrantPermissions['basic']['patrolmarks'] = true;
$wgGrantPermissions['basic']['purge'] = true;
$wgGrantPermissions['basic']['read'] = true;
$wgGrantPermissions['basic']['writeapi'] = true;
$wgGrantPermissions['basic']['unwatchedpages'] = true;

$wgGrantPermissions['highvolume']['bot'] = true;
$wgGrantPermissions['highvolume']['apihighlimits'] = true;
$wgGrantPermissions['highvolume']['noratelimit'] = true;
$wgGrantPermissions['highvolume']['markbotedits'] = true;

$wgGrantPermissions['import']['import'] = true;
$wgGrantPermissions['import']['importupload'] = true;

$wgGrantPermissions['editpage']['edit'] = true;
$wgGrantPermissions['editpage']['minoredit'] = true;
$wgGrantPermissions['editpage']['applychangetags'] = true;
$wgGrantPermissions['editpage']['changetags'] = true;
$wgGrantPermissions['editpage']['editcontentmodel'] = true;

$wgGrantPermissions['editprotected'] = $wgGrantPermissions['editpage'];
$wgGrantPermissions['editprotected']['editprotected'] = true;

// FIXME: Rename editmycssjs to editmyconfig
$wgGrantPermissions['editmycssjs'] = $wgGrantPermissions['editpage'];
$wgGrantPermissions['editmycssjs']['editmyusercss'] = true;
$wgGrantPermissions['editmycssjs']['editmyuserjson'] = true;
$wgGrantPermissions['editmycssjs']['editmyuserjs'] = true;

$wgGrantPermissions['editmyoptions']['editmyoptions'] = true;
$wgGrantPermissions['editmyoptions']['editmyuserjson'] = true;

$wgGrantPermissions['editinterface'] = $wgGrantPermissions['editpage'];
$wgGrantPermissions['editinterface']['editinterface'] = true;
$wgGrantPermissions['editinterface']['edituserjson'] = true;
$wgGrantPermissions['editinterface']['editsitejson'] = true;

$wgGrantPermissions['editsiteconfig'] = $wgGrantPermissions['editinterface'];
$wgGrantPermissions['editsiteconfig']['editusercss'] = true;
$wgGrantPermissions['editsiteconfig']['edituserjs'] = true;
$wgGrantPermissions['editsiteconfig']['editsitecss'] = true;
$wgGrantPermissions['editsiteconfig']['editsitejs'] = true;

$wgGrantPermissions['createeditmovepage'] = $wgGrantPermissions['editpage'];
$wgGrantPermissions['createeditmovepage']['createpage'] = true;
$wgGrantPermissions['createeditmovepage']['createtalk'] = true;
$wgGrantPermissions['createeditmovepage']['delete-redirect'] = true;
$wgGrantPermissions['createeditmovepage']['move'] = true;
$wgGrantPermissions['createeditmovepage']['move-rootuserpages'] = true;
$wgGrantPermissions['createeditmovepage']['move-subpages'] = true;
$wgGrantPermissions['createeditmovepage']['move-categorypages'] = true;
$wgGrantPermissions['createeditmovepage']['suppressredirect'] = true;

$wgGrantPermissions['uploadfile']['upload'] = true;
$wgGrantPermissions['uploadfile']['reupload-own'] = true;

$wgGrantPermissions['uploadeditmovefile'] = $wgGrantPermissions['uploadfile'];
$wgGrantPermissions['uploadeditmovefile']['reupload'] = true;
$wgGrantPermissions['uploadeditmovefile']['reupload-shared'] = true;
$wgGrantPermissions['uploadeditmovefile']['upload_by_url'] = true;
$wgGrantPermissions['uploadeditmovefile']['movefile'] = true;
$wgGrantPermissions['uploadeditmovefile']['suppressredirect'] = true;

$wgGrantPermissions['patrol']['patrol'] = true;

$wgGrantPermissions['rollback']['rollback'] = true;

$wgGrantPermissions['blockusers']['block'] = true;
$wgGrantPermissions['blockusers']['blockemail'] = true;

$wgGrantPermissions['viewdeleted']['browsearchive'] = true;
$wgGrantPermissions['viewdeleted']['deletedhistory'] = true;
$wgGrantPermissions['viewdeleted']['deletedtext'] = true;

$wgGrantPermissions['viewrestrictedlogs']['suppressionlog'] = true;

$wgGrantPermissions['delete'] = $wgGrantPermissions['editpage'] +
	$wgGrantPermissions['viewdeleted'];
$wgGrantPermissions['delete']['delete'] = true;
$wgGrantPermissions['delete']['bigdelete'] = true;
$wgGrantPermissions['delete']['deletelogentry'] = true;
$wgGrantPermissions['delete']['deleterevision'] = true;
$wgGrantPermissions['delete']['undelete'] = true;

$wgGrantPermissions['oversight']['suppressrevision'] = true;
$wgGrantPermissions['oversight']['viewsuppressed'] = true;

$wgGrantPermissions['protect'] = $wgGrantPermissions['editprotected'];
$wgGrantPermissions['protect']['protect'] = true;

$wgGrantPermissions['viewmywatchlist']['viewmywatchlist'] = true;

$wgGrantPermissions['editmywatchlist']['editmywatchlist'] = true;

$wgGrantPermissions['sendemail']['sendemail'] = true;

$wgGrantPermissions['createaccount']['createaccount'] = true;

$wgGrantPermissions['privateinfo']['viewmyprivateinfo'] = true;

$wgGrantPermissions['mergehistory']['mergehistory'] = true;

/**
 * @var array Map of grants to their UI grouping
 * @since 1.27
 */
$wgGrantPermissionGroups = [
	// Hidden grants are implicitly present
	'basic'            => 'hidden',

	'editpage'            => 'page-interaction',
	'createeditmovepage'  => 'page-interaction',
	'editprotected'       => 'page-interaction',
	'patrol'              => 'page-interaction',

	'uploadfile'          => 'file-interaction',
	'uploadeditmovefile'  => 'file-interaction',

	'sendemail'           => 'email',

	'viewmywatchlist'     => 'watchlist-interaction',
	'editviewmywatchlist' => 'watchlist-interaction',

	'editmycssjs'         => 'customization',
	'editmyoptions'       => 'customization',

	'editinterface'       => 'administration',
	'editsiteconfig'      => 'administration',
	'rollback'            => 'administration',
	'blockusers'          => 'administration',
	'delete'              => 'administration',
	'viewdeleted'         => 'administration',
	'viewrestrictedlogs'  => 'administration',
	'protect'             => 'administration',
	'oversight'           => 'administration',
	'createaccount'       => 'administration',
	'mergehistory'        => 'administration',
	'import'              => 'administration',

	'highvolume'          => 'high-volume',

	'privateinfo'         => 'private-information',
];

/**
 * @var bool Whether to enable bot passwords
 * @since 1.27
 */
$wgEnableBotPasswords = true;

/**
 * Cluster for the bot_passwords table
 * @var string|bool If false, the normal cluster will be used
 * @since 1.27
 */
$wgBotPasswordsCluster = false;

/**
 * Database name for the bot_passwords table
 *
 * To use a database with a table prefix, set this variable to
 * "{$database}-{$prefix}".
 * @var string|bool If false, the normal database will be used
 * @since 1.27
 */
$wgBotPasswordsDatabase = false;

// endregion -- end of user rights settings

/***************************************************************************/
// region   Security
/** @name   Security */

// This section is for miscellaneous security settings.
// For password restrictions and encryption settings, see the section
// "User accounts, authentication".

/**
 * This should always be customised in LocalSettings.php
 */
$wgSecretKey = false;

/**
 * Allow user Javascript page?
 * This enables a lot of neat customizations, but may
 * increase security risk to users and server load.
 */
$wgAllowUserJs = false;

/**
 * Allow user Cascading Style Sheets (CSS)?
 * This enables a lot of neat customizations, but may
 * increase security risk to users and server load.
 */
$wgAllowUserCss = false;

/**
 * Allow style-related user-preferences?
 *
 * This controls whether the `editfont` and `underline` preferences
 * are available to users.
 */
$wgAllowUserCssPrefs = true;

/**
 * Use the site's Javascript page?
 */
$wgUseSiteJs = true;

/**
 * Use the site's Cascading Style Sheets (CSS)?
 */
$wgUseSiteCss = true;

/**
 * Break out of framesets. This can be used to prevent clickjacking attacks,
 * or to prevent external sites from framing your site with ads.
 */
$wgBreakFrames = false;

/**
 * The X-Frame-Options header to send on pages sensitive to clickjacking
 * attacks, such as edit pages. This prevents those pages from being displayed
 * in a frame or iframe. The options are:
 *
 *   - 'DENY': Do not allow framing. This is recommended for most wikis.
 *
 *   - 'SAMEORIGIN': Allow framing by pages on the same domain. This can be used
 *         to allow framing within a trusted domain. This is insecure if there
 *         is a page on the same domain which allows framing of arbitrary URLs.
 *
 *   - false: Allow all framing. This opens up the wiki to XSS attacks and thus
 *         full compromise of local user accounts. Private wikis behind a
 *         corporate firewall are especially vulnerable. This is not
 *         recommended.
 *
 * For extra safety, set $wgBreakFrames = true, to prevent framing on all pages,
 * not just edit pages.
 */
$wgEditPageFrameOptions = 'DENY';

/**
 * Disallow framing of API pages directly, by setting the X-Frame-Options
 * header. Since the API returns CSRF tokens, allowing the results to be
 * framed can compromise your user's account security.
 * Options are:
 *   - 'DENY': Do not allow framing. This is recommended for most wikis.
 *   - 'SAMEORIGIN': Allow framing by pages on the same domain.
 *   - false: Allow all framing.
 * Note: $wgBreakFrames will override this for human formatted API output.
 */
$wgApiFrameOptions = 'DENY';

/**
 * Controls Content-Security-Policy header [Experimental]
 *
 * @see https://www.w3.org/TR/CSP2/
 * @since 1.32
 * @var bool|array true to send default version, false to not send.
 *  If an array, can have parameters:
 *  'default-src' If true or array (of additional urls) will set a default-src
 *    directive, which limits what places things can load from. If false or not
 *    set, will send a default-src directive allowing all sources.
 *  'includeCORS' If true or not set, will include urls from
 *    $wgCrossSiteAJAXdomains as an allowed load sources.
 *  'unsafeFallback' Add unsafe-inline as a script source, as a fallback for
 *    browsers that do not understand nonce-sources [default on].
 *  'useNonces' Require nonces on all inline scripts. If disabled and 'unsafeFallback'
 *    is on, then all inline scripts will be allowed [default true].
 *  'script-src' Array of additional places that are allowed to have JS be loaded from.
 *  'object-src' Array or string of where to load objects from. unset/true means 'none'.
 *    False means omit. (Since 1.35)
 *  'report-uri' true to use MW api [default], false to disable, string for alternate uri
 * @warning May cause slowness on windows due to slow random number generator.
 */
$wgCSPHeader = false;

/**
 * Controls Content-Security-Policy-Report-Only header
 *
 * @since 1.32
 * @var bool|array Same as $wgCSPHeader
 */
$wgCSPReportOnlyHeader = false;

/**
 * List of urls which appear often to be triggering CSP reports
 * but do not appear to be caused by actual content, but by client
 * software inserting scripts (i.e. Ad-Ware).
 * List based on results from Wikimedia logs.
 *
 * @since 1.28
 */
$wgCSPFalsePositiveUrls = [
	'https://3hub.co' => true,
	'https://morepro.info' => true,
	'https://p.ato.mx' => true,
	'https://s.ato.mx' => true,
	'https://adserver.adtech.de' => true,
	'https://ums.adtechus.com' => true,
	'https://cas.criteo.com' => true,
	'https://cat.nl.eu.criteo.com' => true,
	'https://atpixel.alephd.com' => true,
	'https://rtb.metrigo.com' => true,
	'https://d5p.de17a.com' => true,
	'https://ad.lkqd.net/vpaid/vpaid.js' => true,
	'https://ad.lkqd.net/vpaid/vpaid.js?fusion=1.0' => true,
	'https://t.lkqd.net/t' => true,
	'chrome-extension' => true,
];

/**
 * Allow anonymous cross origin requests.
 *
 * This should be disabled for intranet sites (sites behind a firewall).
 *
 * @since 1.36
 * @var bool
 */
$wgAllowCrossOrigin = false;

/**
 * Allows authenticated cross-origin requests to the REST API with session cookies.
 *
 * With this option enabled, any orgin specified in $wgCrossSiteAJAXdomains may send session cookies
 * for authorization in the REST API.
 *
 * There is a performance impact by enabling this option. Therefore, it should be left disabled for
 * most wikis and clients should instead use OAuth to make cross-origin authenticated requests.
 *
 * @see https://developer.mozilla.org/en-US/docs/Web/HTTP/Headers/Access-Control-Allow-Credentials
 *
 * @since 1.36
 * @var bool
 */
$wgRestAllowCrossOriginCookieAuth = false;

/**
 * Secret for session storage.
 * This should be set in LocalSettings.php, otherwise $wgSecretKey will
 * be used.
 * @since 1.27
 */
$wgSessionSecret = false;

/**
 * If for some reason you can't install the PHP OpenSSL extension,
 * you can set this to true to make MediaWiki work again at the cost of storing
 * sensitive session data insecurely. But it would be much more secure to just
 * install the OpenSSL extension.
 * @since 1.27
 */
$wgSessionInsecureSecrets = false;

/**
 * Secret for hmac-based key derivation function (fast,
 * cryptographically secure random numbers).
 * This should be set in LocalSettings.php, otherwise $wgSecretKey will
 * be used.
 * See also: $wgHKDFAlgorithm
 * @since 1.24
 */
$wgHKDFSecret = false;

/**
 * Algorithm for hmac-based key derivation function (fast,
 * cryptographically secure random numbers).
 * See also: $wgHKDFSecret
 * @since 1.24
 */
$wgHKDFAlgorithm = 'sha256';

// endregion -- end of security

/***************************************************************************/
// region   Cookie settings
/** @name   Cookie settings */

/**
 * Default cookie lifetime, in seconds. Setting to 0 makes all cookies session-only.
 */
$wgCookieExpiration = 30 * 86400;

/**
 * Default login cookie lifetime, in seconds. Setting
 * $wgExtendLoginCookieExpiration to null will use $wgCookieExpiration to
 * calculate the cookie lifetime. As with $wgCookieExpiration, 0 will make
 * login cookies session-only.
 */
$wgExtendedLoginCookieExpiration = 180 * 86400;

/**
 * Set to set an explicit domain on the login cookies eg, "justthis.domain.org"
 * or ".any.subdomain.net"
 */
$wgCookieDomain = '';

/**
 * Set this variable if you want to restrict cookies to a certain path within
 * the domain specified by $wgCookieDomain.
 */
$wgCookiePath = '/';

/**
 * Whether the "secure" flag should be set on the cookie. This can be:
 *   - true:      Set secure flag
 *   - false:     Don't set secure flag
 *   - "detect":  Set the secure flag if $wgServer is set to an HTTPS URL,
 *                or if $wgForceHTTPS is true.
 *
 * If $wgForceHTTPS is true, session cookies will be secure regardless of this
 * setting. However, other cookies will still be affected.
 */
$wgCookieSecure = 'detect';

/**
 * By default, MediaWiki checks if the client supports cookies during the
 * login process, so that it can display an informative error message if
 * cookies are disabled. Set this to true if you want to disable this cookie
 * check.
 */
$wgDisableCookieCheck = false;

/**
 * Cookies generated by MediaWiki have names starting with this prefix. Set it
 * to a string to use a custom prefix. Setting it to false causes the database
 * name to be used as a prefix.
 */
$wgCookiePrefix = false;

/**
 * Set authentication cookies to HttpOnly to prevent access by JavaScript,
 * in browsers that support this feature. This can mitigates some classes of
 * XSS attack.
 */
$wgCookieHttpOnly = true;

/**
 * The SameSite cookie attribute used for login cookies. This can be "Lax",
 * "Strict", "None" or empty/null to omit the attribute.
 *
 * This only applies to login cookies, since the correct value for other
 * cookies depends on what kind of cookie it is.
 *
 * @since 1.35
 * @var string|null
 */
$wgCookieSameSite = null;

/**
 * If true, when a cross-site cookie with SameSite=None is sent, a legacy
 * cookie with an "ss0" prefix will also be sent, without SameSite=None. This
 * is a workaround for broken behaviour in Chrome 51-66 and similar browsers.
 *
 * @since 1.35
 * @var bool
 */
$wgUseSameSiteLegacyCookies = false;

/**
 * A list of cookies that vary the cache (for use by extensions)
 */
$wgCacheVaryCookies = [];

/**
 * Override to customise the session name
 */
$wgSessionName = false;

/**
 * Whether to set a cookie when a user is autoblocked. Doing so means that a blocked user, even
 * after logging out and moving to a new IP address, will still be blocked. This cookie will contain
 * an authentication code if $wgSecretKey is set, or otherwise will just be the block ID (in
 * which case there is a possibility of an attacker discovering the names of revdeleted users, so
 * it is best to use this in conjunction with $wgSecretKey being set).
 */
$wgCookieSetOnAutoblock = true;

/**
 * Whether to set a cookie when a logged-out user is blocked. Doing so means that a blocked user,
 * even after moving to a new IP address, will still be blocked. This cookie will contain an
 * authentication code if $wgSecretKey is set, or otherwise will just be the block ID (in which
 * case there is a possibility of an attacker discovering the names of revdeleted users, so it
 * is best to use this in conjunction with $wgSecretKey being set).
 */
$wgCookieSetOnIpBlock = true;

// endregion -- end of cookie settings

/***************************************************************************/
// region   Profiling, testing and debugging
/** @name   Profiling, testing and debugging */
// See $wgProfiler for how to enable profiling.

/**
 * Filename for debug logging. See https://www.mediawiki.org/wiki/How_to_debug
 * The debug log file should be not be publicly accessible if it is used, as it
 * may contain private data.
 */
$wgDebugLogFile = '';

/**
 * Prefix for debug log lines
 */
$wgDebugLogPrefix = '';

/**
 * If true, instead of redirecting, show a page with a link to the redirect
 * destination. This allows for the inspection of PHP error messages, and easy
 * resubmission of form data. For developer use only.
 */
$wgDebugRedirects = false;

/**
 * If true, log debugging data from action=raw and load.php.
 * This is normally false to avoid overlapping debug entries due to gen=css
 * and gen=js requests.
 */
$wgDebugRawPage = false;

/**
 * Send debug data to an HTML comment in the output.
 *
 * This may occasionally be useful when supporting a non-technical end-user.
 * It's more secure than exposing the debug log file to the web, since the
 * output only contains private data for the current user. But it's not ideal
 * for development use since data is lost on fatal errors and redirects.
 */
$wgDebugComments = false;

/**
 * Write SQL queries to the debug log.
 *
 * This setting is only used $wgLBFactoryConf['class'] is set to
 * '\Wikimedia\Rdbms\LBFactorySimple'; otherwise the DBO_DEBUG flag must be set in
 * the 'flags' option of the database connection to achieve the same functionality.
 */
$wgDebugDumpSql = false;

/**
 * Performance expectations for DB usage
 *
 * @since 1.26
 */
$wgTrxProfilerLimits = [
	// HTTP GET/HEAD requests.
	// Primary queries should not happen on GET requests
	'GET' => [
		'masterConns' => 0,
		'writes' => 0,
		'readQueryTime' => 5,
		'readQueryRows' => 10000
	],
	// HTTP POST requests.
	// Primary reads and writes will happen for a subset of these.
	'POST' => [
		'readQueryTime' => 5,
		'writeQueryTime' => 1,
		'readQueryRows' => 100000,
		'maxAffected' => 1000
	],
	'POST-nonwrite' => [
		'writes' => 0,
		'readQueryTime' => 5,
		'readQueryRows' => 10000
	],
	// Deferred updates that run after HTTP response is sent for GET requests
	'PostSend-GET' => [
		'readQueryTime' => 5,
		'writeQueryTime' => 1,
		'readQueryRows' => 10000,
		'maxAffected' => 1000,
		// Log primary queries under the post-send entry point as they are discouraged
		'masterConns' => 0,
		'writes' => 0,
	],
	// Deferred updates that run after HTTP response is sent for POST requests
	'PostSend-POST' => [
		'readQueryTime' => 5,
		'writeQueryTime' => 1,
		'readQueryRows' => 100000,
		'maxAffected' => 1000
	],
	// Background job runner
	'JobRunner' => [
		'readQueryTime' => 30,
		'writeQueryTime' => 5,
		'readQueryRows' => 100000,
		'maxAffected' => 500 // ballpark of $wgUpdateRowsPerQuery
	],
	// Command-line scripts
	'Maintenance' => [
		'writeQueryTime' => 5,
		'maxAffected' => 1000
	]
];

/**
 * Map of string log group names to log destinations.
 *
 * If set, wfDebugLog() output for that group will go to that file instead
 * of the regular $wgDebugLogFile. Useful for enabling selective logging
 * in production.
 *
 * Log destinations may be one of the following:
 * - false to completely remove from the output, including from $wgDebugLogFile.
 * - string values specifying a filename or URI.
 * - associative array with keys:
 *   - 'destination' desired filename or URI.
 *   - 'sample' an integer value, specifying a sampling factor (optional)
 *   - 'level' A \Psr\Log\LogLevel constant, indicating the minimum level
 *             to log (optional, since 1.25)
 *
 * @par Example:
 * @code
 * $wgDebugLogGroups['redis'] = '/var/log/mediawiki/redis.log';
 * @endcode
 *
 * @par Advanced example:
 * @code
 * $wgDebugLogGroups['memcached'] = [
 *     'destination' => '/var/log/mediawiki/memcached.log',
 *     'sample' => 1000,  // log 1 message out of every 1,000.
 *     'level' => \Psr\Log\LogLevel::WARNING
 * ];
 * @endcode
 */
$wgDebugLogGroups = [];

/**
 * Default service provider for creating Psr\Log\LoggerInterface instances.
 *
 * The value should be an array suitable for use with
 * ObjectFactory::getObjectFromSpec(). The created object is expected to
 * implement the MediaWiki\Logger\Spi interface. See ObjectFactory for additional
 * details.
 *
 * Alternately the MediaWiki\Logger\LoggerFactory::registerProvider method can
 * be called to inject an MediaWiki\Logger\Spi instance into the LoggerFactory
 * and bypass the use of this configuration variable entirely.
 *
 * @par To completely disable logging:
 * @code
 * $wgMWLoggerDefaultSpi = [ 'class' => \MediaWiki\Logger\NullSpi::class ];
 * @endcode
 *
 * @since 1.25
 * @var array $wgMWLoggerDefaultSpi
 * @see MwLogger
 */
$wgMWLoggerDefaultSpi = [
	'class' => \MediaWiki\Logger\LegacySpi::class,
];

/**
 * Display debug data at the bottom of the main content area.
 *
 * Useful for developers and technical users trying to working on a closed wiki.
 */
$wgShowDebug = false;

/**
 * Show the contents of $wgHooks in Special:Version
 */
$wgSpecialVersionShowHooks = false;

/**
 * If set to true, uncaught exceptions will print the exception message and a
 * complete stack trace to output. This should only be used for debugging, as it
 * may reveal private information in function parameters due to PHP's backtrace
 * formatting.  If set to false, only the exception's class will be shown.
 */
$wgShowExceptionDetails = false;

/**
 * If true, send the exception backtrace to the error log
 */
$wgLogExceptionBacktrace = true;

/**
 * If true, the MediaWiki error handler passes errors/warnings to the default error handler
 * after logging them. The setting is ignored when the track_errors php.ini flag is true.
 */
$wgPropagateErrors = true;

/**
 * Expose backend server host names through the API and various HTML comments
 */
$wgShowHostnames = false;

/**
 * Override server hostname detection with a hardcoded value.
 * Should be a string, default false.
 * @since 1.20
 */
$wgOverrideHostname = false;

/**
 * If set to true MediaWiki will throw notices for some possible error
 * conditions and for deprecated functions.
 */
$wgDevelopmentWarnings = false;

/**
 * Release limitation to wfDeprecated warnings, if set to a release number
 * development warnings will not be generated for deprecations added in releases
 * after the limit.
 */
$wgDeprecationReleaseLimit = false;

/**
 * Profiler configuration.
 *
 * To use a profiler, set $wgProfiler in LocalSettings.php.
 *
 * Options:
 *
 * - 'class' (`string`): The Profiler subclass to use.
 *   Default: ProfilerStub.
 * - 'sampling' (`int`): Only enable the profiler on one in this many requests.
 *   For requests that are not in the sampling,
 *   the 'class' option will be replaced with ProfilerStub.
 *   Default: `1`.
 * - 'threshold' (`float`): Only process the recorded data if the total ellapsed
 *   time for a request is more than this number of seconds.
 *   Default: `0.0`.
 * - 'output' (`string|string[]`):  ProfilerOutput subclass or subclasess to use.
 *   Default: `[]`.
 *
 * The options array is passed in its entirety to the specified
 * Profiler `class`. Check individual Profiler subclasses for additional
 * options that may be available.
 *
 * Profiler subclasses available in MediaWiki core:
 *
 * - ProfilerXhprof: Based on XHProf or Tideways.
 * - ProfilerExcimer: Based on Excimer.
 * - ProfilerSectionOnly
 *
 * Profiler output classes available in MediaWiki:
 *
 * - ProfilerOutputText: outputs profiling data in the web page body as
 *   a comment.  You can make the profiling data in HTML render visibly
 *   instead by setting the 'visible' configuration flag.
 *
 * - ProfilerOutputStats: outputs profiling data as StatsD metrics.
 *   It expects that $wgStatsdServer is set to the host (or host:port)
 *   of a statsd server.
 *
 * - ProfilerOutputDump: outputs dump files that are compatible
 *   with the XHProf gui. It expects that `$wgProfiler['outputDir']`
 *   is set as well.
 *
 * Examples:
 *
 * @code
 * $wgProfiler = [
 *   'class' => ProfilerXhprof::class,
 *   'output' => ProfilerOutputText::class,
 * ];
 * @endcode
 *
 * @code
 * $wgProfiler = [
 *   'class' => ProfilerXhprof::class,
 *   'output' => [ ProfilerOutputText::class ],
 *   'sampling' => 50, // one in every 50 requests
 * ];
 * @endcode
 *
 * For performance, the profiler is always disabled for CLI scripts as they
 * could be long running and the data would accumulate. Use the `--profiler`
 * parameter of maintenance scripts to override this.
 *
 * @since 1.17.0
 */
$wgProfiler = [];

/**
 * Destination of statsd metrics.
 *
 * A host or host:port of a statsd server. Port defaults to 8125.
 *
 * If not set, statsd metrics will not be collected.
 *
 * @see MediaWiki::emitBufferedStatsdData()
 * @since 1.25
 */
$wgStatsdServer = false;

/**
 * Prefix for metric names sent to $wgStatsdServer.
 *
 * @see MediaWikiServices::getInstance()->getStatsdDataFactory
 * @see BufferingStatsdDataFactory
 * @since 1.25
 */
$wgStatsdMetricPrefix = 'MediaWiki';

/**
 * Sampling rate for statsd metrics as an associative array of patterns and rates.
 * Patterns are Unix shell patterns (e.g. 'MediaWiki.api.*').
 * Rates are sampling probabilities (e.g. 0.1 means 1 in 10 events are sampled).
 *
 * @since 1.28
 */
$wgStatsdSamplingRates = [];

/**
 * Output target URI for the MetricsFactory service, e.g. udp://127.0.0.1:8125.
 *
 * If null, no metrics are collected.
 *
 * Note: This does not affect the older StatsdDataFactory service.
 *
 * @var string|null
 * @since 1.38
 */
$wgMetricsTarget = null;

/**
 * Output format for the MetricsFactory service, e.g. 'statsd'.
 *
 * If null, no metrics are collected.
 *
 * Note: This does not affect the older StatsdDataFactory service.
 *
 * @see Wikimedia\Metrics\MetricsFactory::SUPPORTED_OUTPUT_FORMATS
 * @var string|null
 * @since 1.38
 */
$wgMetricsFormat = null;

/**
 * Service name prefix for the MetricsFactory service
 *
 * Must be a non-empty string.
 *
 * Note: This does not affect the older StatsdDataFactory service.
 *
 * @var string
 * @since 1.38
 */
$wgMetricsPrefix = 'mediawiki';

/**
 * InfoAction retrieves a list of transclusion links (both to and from).
 * This number puts a limit on that query in the case of highly transcluded
 * templates.
 */
$wgPageInfoTransclusionLimit = 50;

/**
 * Parser test suite files to be run by parserTests.php when no specific
 * filename is passed to it.
 *
 * Extensions using extension.json will have any *.txt file in a
 * tests/parser/ directory automatically run.
 *
 * Core tests can be added to ParserTestRunner::$coreTestFiles.
 *
 * Use full paths.
 *
 * @deprecated since 1.30
 */
$wgParserTestFiles = [];

/**
 * Allow running of javascript test suites via [[Special:JavaScriptTest]] (such as QUnit).
 */
$wgEnableJavaScriptTest = false;

/**
 * Overwrite the caching key prefix with custom value.
 * @since 1.19
 */
$wgCachePrefix = false;

/**
 * Display the new debugging toolbar. This also enables profiling on database
 * queries and other useful output.
 * Will be ignored if $wgUseFileCache or $wgUseCdn is enabled.
 *
 * @since 1.19
 */
$wgDebugToolbar = false;

// endregion -- end of profiling, testing and debugging

/***************************************************************************/
// region   Search
/** @name   Search */

/**
 * Set this to true to disable the full text search feature.
 */
$wgDisableTextSearch = false;

/**
 * Set to true to have nicer highlighted text in search results,
 * by default off due to execution overhead
 */
$wgAdvancedSearchHighlighting = false;

/**
 * Regexp to match word boundaries, defaults for non-CJK languages
 * should be empty for CJK since the words are not separate
 */
$wgSearchHighlightBoundaries = '[\p{Z}\p{P}\p{C}]';

/**
 * Template for OpenSearch suggestions, defaults to API action=opensearch
 *
 * Sites with heavy load would typically have these point to a custom
 * PHP wrapper to avoid firing up mediawiki for every keystroke
 *
 * Placeholders: {searchTerms}
 *
 * @deprecated since 1.25 Use $wgOpenSearchTemplates['application/x-suggestions+json'] instead
 */
$wgOpenSearchTemplate = false;

/**
 * Templates for OpenSearch suggestions, defaults to API action=opensearch
 *
 * Sites with heavy load would typically have these point to a custom
 * PHP wrapper to avoid firing up mediawiki for every keystroke
 *
 * Placeholders: {searchTerms}
 */
$wgOpenSearchTemplates = [
	'application/x-suggestions+json' => false,
	'application/x-suggestions+xml' => false,
];

/**
 * This was previously a used to force empty responses from ApiOpenSearch
 * with the 'suggest' parameter set.
 *
 * @deprecated since 1.35 No longer used
 */
$wgEnableOpenSearchSuggest = true;

/**
 * Integer defining default number of entries to show on
 * OpenSearch call.
 */
$wgOpenSearchDefaultLimit = 10;

/**
 * Minimum length of extract in <Description>. Actual extracts will last until the end of sentence.
 */
$wgOpenSearchDescriptionLength = 100;

/**
 * Expiry time for search suggestion responses
 */
$wgSearchSuggestCacheExpiry = 1200;

/**
 * If you've disabled search semi-permanently, this also disables updates to the
 * table. If you ever re-enable, be sure to rebuild the search table.
 */
$wgDisableSearchUpdate = false;

/**
 * List of namespaces which are searched by default.
 *
 * @par Example:
 * @code
 * $wgNamespacesToBeSearchedDefault[NS_MAIN] = true;
 * $wgNamespacesToBeSearchedDefault[NS_PROJECT] = true;
 * @endcode
 */
$wgNamespacesToBeSearchedDefault = [
	NS_MAIN => true,
];

/**
 * Disable the internal MySQL-based search, to allow it to be
 * implemented by an extension instead.
 */
$wgDisableInternalSearch = false;

/**
 * Set this to a URL to forward search requests to some external location.
 * If the URL includes '$1', this will be replaced with the URL-encoded
 * search term. Before using this, $wgDisableTextSearch must be set to true.
 *
 * @par Example:
 * To forward to Google you'd have something like:
 * @code
 * $wgSearchForwardUrl =
 *     'https://www.google.com/search?q=$1' .
 *     '&domains=https://example.com' .
 *     '&sitesearch=https://example.com' .
 *     '&ie=utf-8&oe=utf-8';
 * @endcode
 */
$wgSearchForwardUrl = null;

/**
 * Array of namespaces to generate a Google sitemap for when the
 * maintenance/generateSitemap.php script is run, or false if one is to be
 * generated for all namespaces.
 */
$wgSitemapNamespaces = false;

/**
 * Custom namespace priorities for sitemaps. Setting this will allow you to
 * set custom priorities to namespaces when sitemaps are generated using the
 * maintenance/generateSitemap.php script.
 *
 * This should be a map of namespace IDs to priority
 * @par Example:
 * @code
 *  $wgSitemapNamespacesPriorities = [
 *      NS_USER => '0.9',
 *      NS_HELP => '0.0',
 *  ];
 * @endcode
 */
$wgSitemapNamespacesPriorities = false;

/**
 * If true, searches for IP addresses will be redirected to that IP's
 * contributions page. E.g. searching for "1.2.3.4" will redirect to
 * [[Special:Contributions/1.2.3.4]]
 */
$wgEnableSearchContributorsByIP = true;

/**
 * Options for Special:Search completion widget form created by SearchFormWidget class.
 * Settings that can be used:
 * - showDescriptions: true/false - whether to show opensearch description results
 * - performSearchOnClick:  true/false - whether to perform search on click
 * See also TitleWidget.js UI widget.
 * @since 1.34
 * @var array
 */
$wgSpecialSearchFormOptions = [];

/**
 * Set true to allow logged-in users to set a preference whether or not matches in
 * search results should force redirection to that page. If false, the preference is
 * not exposed and cannot be altered from site default. To change your site's default
 * preference, set via $wgDefaultUserOptions['search-match-redirect'].
 *
 * @since 1.35
 * @var bool
 */
$wgSearchMatchRedirectPreference = false;

/**
 * Controls whether zero-result search queries with suggestions should display results for
 * these suggestions.
 *
 * @var bool
 * @since 1.26
 */
$wgSearchRunSuggestedQuery = true;

// endregion -- end of search settings

/***************************************************************************/
// region   Edit user interface
/** @name   Edit user interface */

/**
 * Path to the GNU diff3 utility. If the file doesn't exist, edit conflicts will
 * fall back to the old behavior (no merging).
 */
$wgDiff3 = '/usr/bin/diff3';

/**
 * Path to the GNU diff utility.
 */
$wgDiff = '/usr/bin/diff';

/**
 * Which namespaces have special treatment where they should be preview-on-open
 * Internally only Category: pages apply, but using this extensions (e.g. Semantic MediaWiki)
 * can specify namespaces of pages they have special treatment for
 */
$wgPreviewOnOpenNamespaces = [
	NS_CATEGORY => true
];

/**
 * Enable the UniversalEditButton for browsers that support it
 * (currently only Firefox with an extension)
 * See http://universaleditbutton.org for more background information
 */
$wgUniversalEditButton = true;

/**
 * If user doesn't specify any edit summary when making a an edit, MediaWiki
 * will try to automatically create one. This feature can be disabled by set-
 * ting this variable false.
 */
$wgUseAutomaticEditSummaries = true;

// endregion -- end edit UI

/***************************************************************************/
// region   Maintenance
/** @name   Maintenance */
// See also $wgSiteNotice

/**
 * @cond file_level_code
 * Set $wgCommandLineMode if it's not set already, to avoid notices
 */
if ( !isset( $wgCommandLineMode ) ) {
	$wgCommandLineMode = false;
}
/** @endcond */

/**
 * For colorized maintenance script output, is your terminal background dark ?
 */
$wgCommandLineDarkBg = false;

/**
 * Set this to a string to put the wiki into read-only mode. The text will be
 * used as an explanation to users.
 *
 * This prevents most write operations via the web interface. Cache updates may
 * still be possible. To prevent database writes completely, use the read_only
 * option in MySQL.
 */
$wgReadOnly = null;

/**
 * Set this to true to put the wiki watchlists into read-only mode.
 * @var bool
 * @since 1.31
 */
$wgReadOnlyWatchedItemStore = false;

/**
 * If this lock file exists (size > 0), the wiki will be forced into read-only mode.
 * Its contents will be shown to users as part of the read-only warning
 * message.
 *
 * Will default to "{$wgUploadDirectory}/lock_yBgMBwiR" in Setup.php
 */
$wgReadOnlyFile = false;

/**
 * When you run the web-based upgrade utility, it will tell you what to set
 * this to in order to authorize the upgrade process. It will subsequently be
 * used as a password, to authorize further upgrades.
 *
 * For security, do not set this to a guessable string. Use the value supplied
 * by the install/upgrade process. To cause the upgrader to generate a new key,
 * delete the old key from LocalSettings.php.
 */
$wgUpgradeKey = false;

/**
 * Fully specified path to git binary
 */
$wgGitBin = '/usr/bin/git';

/**
 * Map GIT repository URLs to viewer URLs to provide links in Special:Version
 *
 * Key is a pattern passed to preg_match() and preg_replace(),
 * without the delimiters (which are #) and must match the whole URL.
 * The value is the replacement for the key (it can contain $1, etc.)
 * %h will be replaced by the short SHA-1 (7 first chars) and %H by the
 * full SHA-1 of the HEAD revision.
 * %r will be replaced with a URL-encoded version of $1.
 * %R will be replaced with $1 and no URL-encoding
 *
 * @since 1.20
 */
$wgGitRepositoryViewers = [
	'https://(?:[a-z0-9_]+@)?gerrit.wikimedia.org/r/(?:p/)?(.*)' =>
		'https://gerrit.wikimedia.org/g/%R/+/%H',
	'ssh://(?:[a-z0-9_]+@)?gerrit.wikimedia.org:29418/(.*)' =>
		'https://gerrit.wikimedia.org/g/%R/+/%H',
];

// endregion -- End of maintenance

/***************************************************************************/
// region   Recent changes, new pages, watchlist and history
/** @name   Recent changes, new pages, watchlist and history */

/**
 * Recentchanges items are periodically purged; entries older than this many
 * seconds will go.
 * Default: 90 days = about three months
 */
$wgRCMaxAge = 90 * 24 * 3600;

/**
 * Page watchers inactive for more than this many seconds are considered inactive.
 * Used mainly by action=info. Default: 180 days = about six months.
 * @since 1.26
 */
$wgWatchersMaxAge = 180 * 24 * 3600;

/**
 * If active watchers (per above) are this number or less, do not disclose it.
 * Left to 1, prevents unprivileged users from knowing for sure that there are 0.
 * Set to -1 if you want to always complement watchers count with this info.
 * @since 1.26
 */
$wgUnwatchedPageSecret = 1;

/**
 * Filter $wgRCLinkDays by $wgRCMaxAge to avoid showing links for numbers
 * higher than what will be stored. Note that this is disabled by default
 * because we sometimes do have RC data which is beyond the limit for some
 * reason, and some users may use the high numbers to display that data which
 * is still there.
 */
$wgRCFilterByAge = false;

/**
 * List of Limits options to list in the Special:Recentchanges and
 * Special:Recentchangeslinked pages.
 */
$wgRCLinkLimits = [ 50, 100, 250, 500 ];

/**
 * List of Days options to list in the Special:Recentchanges and
 * Special:Recentchangeslinked pages.
 *
 * @see ChangesListSpecialPage::getLinkDays
 */
$wgRCLinkDays = [ 1, 3, 7, 14, 30 ];

/**
 * Configuration for feeds to which notifications about recent changes will be sent.
 *
 * The following feed classes are available by default:
 * - 'UDPRCFeedEngine' - sends recent changes over UDP to the specified server.
 * - 'RedisPubSubFeedEngine' - send recent changes to Redis.
 *
 * Only 'class' or 'uri' is required. If 'uri' is set instead of 'class', then
 * RecentChange::getEngine() is used to determine the class. All options are
 * passed to the constructor.
 *
 * Common options:
 * - 'class' -- The class to use for this feed (must implement RCFeed).
 * - 'omit_bots' -- Exclude bot edits from the feed. (default: false)
 * - 'omit_anon' -- Exclude anonymous edits from the feed. (default: false)
 * - 'omit_user' -- Exclude edits by registered users from the feed. (default: false)
 * - 'omit_minor' -- Exclude minor edits from the feed. (default: false)
 * - 'omit_patrolled' -- Exclude patrolled edits from the feed. (default: false)
 *
 * FormattedRCFeed-specific options:
 * - 'uri' -- [required] The address to which the messages are sent.
 *   The uri scheme of this string will be looked up in $wgRCEngines
 *   to determine which FormattedRCFeed class to use.
 * - 'formatter' -- [required] The class (implementing RCFeedFormatter) which will
 *   produce the text to send. This can also be an object of the class.
 *   Formatters available by default: JSONRCFeedFormatter, XMLRCFeedFormatter,
 *   IRCColourfulRCFeedFormatter.
 *
 * IRCColourfulRCFeedFormatter-specific options:
 * - 'add_interwiki_prefix' -- whether the titles should be prefixed with
 *   the first entry in the $wgLocalInterwikis array
 *
 * JSONRCFeedFormatter-specific options:
 * - 'channel' -- if set, the 'channel' parameter is also set in JSON values.
 *
 * @par Examples:
 * @code
 *  $wgRCFeeds['example'] = [
 *      'uri' => 'udp://localhost:1336',
 *      'formatter' => 'JSONRCFeedFormatter',
 *      'add_interwiki_prefix' => false,
 *      'omit_bots' => true,
 *  ];
 * @endcode
 * @code
 *  $wgRCFeeds['example'] = [
 *      'uri' => 'udp://localhost:1338',
 *      'formatter' => 'IRCColourfulRCFeedFormatter',
 *      'add_interwiki_prefix' => false,
 *      'omit_bots' => true,
 *  ];
 * @endcode
 * @code
 *  $wgRCFeeds['example'] = [
 *      'class' => ExampleRCFeed::class,
 *  ];
 * @endcode
 *
 * @since 1.22
 */
$wgRCFeeds = [];

/**
 * Used by RecentChange::getEngine to find the correct engine for a given URI scheme.
 * Keys are scheme names, values are names of FormattedRCFeed sub classes.
 * @since 1.22
 */
$wgRCEngines = [
	'redis' => RedisPubSubFeedEngine::class,
	'udp' => UDPRCFeedEngine::class,
];

/**
 * Treat category membership changes as a RecentChange.
 * Changes are mentioned in RC for page actions as follows:
 *   - creation: pages created with categories are mentioned
 *   - edit: category additions/removals to existing pages are mentioned
 *   - move: nothing is mentioned (unless templates used depend on the title)
 *   - deletion: nothing is mentioned
 *   - undeletion: nothing is mentioned
 *
 * @since 1.27
 */
$wgRCWatchCategoryMembership = false;

/**
 * Use RC Patrolling to check for vandalism (from recent changes and watchlists)
 * New pages and new files are included.
 *
 * @note If you disable all patrolling features, you probably also want to
 *  remove 'patrol' from $wgFilterLogTypes so a show/hide link isn't shown on
 *  Special:Log.
 */
$wgUseRCPatrol = true;

/**
 * Polling rate, in seconds, used by the 'live update' and 'view newest' features
 * of the RCFilters app on SpecialRecentChanges and Special:Watchlist.
 * 0 to disable completely.
 */
$wgStructuredChangeFiltersLiveUpdatePollingRate = 3;

/**
 * Use new page patrolling to check new pages on Special:Newpages
 *
 * @note If you disable all patrolling features, you probably also want to
 *  remove 'patrol' from $wgFilterLogTypes so a show/hide link isn't shown on
 *  Special:Log.
 */
$wgUseNPPatrol = true;

/**
 * Use file patrolling to check new files on Special:Newfiles
 *
 * @note If you disable all patrolling features, you probably also want to
 *  remove 'patrol' from $wgFilterLogTypes so a show/hide link isn't shown on
 *  Special:Log.
 *
 * @since 1.27
 */
$wgUseFilePatrol = true;

/**
 * Provide syndication feeds (RSS, Atom) for, e.g., Recentchanges, Newpages
 */
$wgFeed = true;

/**
 * Set maximum number of results to return in syndication feeds (RSS, Atom) for
 * eg Recentchanges, Newpages.
 */
$wgFeedLimit = 50;

/**
 * _Minimum_ timeout for cached Recentchanges feed, in seconds.
 * A cached version will continue to be served out even if changes
 * are made, until this many seconds runs out since the last render.
 *
 * If set to 0, feed caching is disabled. Use this for debugging only;
 * feed generation can be pretty slow with diffs.
 */
$wgFeedCacheTimeout = 60;

/**
 * When generating Recentchanges RSS/Atom feed, diffs will not be generated for
 * pages larger than this size.
 */
$wgFeedDiffCutoff = 32768;

/**
 * Override the site's default RSS/ATOM feed for recentchanges that appears on
 * every page. Some sites might have a different feed they'd like to promote
 * instead of the RC feed (maybe like a "Recent New Articles" or "Breaking news" one).
 * Should be a format as key (either 'rss' or 'atom') and an URL to the feed
 * as value.
 * @par Example:
 * Configure the 'atom' feed to https://example.com/somefeed.xml
 * @code
 * $wgSiteFeed['atom'] = "https://example.com/somefeed.xml";
 * @endcode
 */
$wgOverrideSiteFeed = [];

/**
 * Available feeds objects.
 * Should probably only be defined when a page is syndicated ie when
 * $wgOut->isSyndicated() is true.
 */
$wgFeedClasses = [
	'rss' => RSSFeed::class,
	'atom' => AtomFeed::class,
];

/**
 * Which feed types should we provide by default?  This can include 'rss',
 * 'atom', neither, or both.
 */
$wgAdvertisedFeedTypes = [ 'atom' ];

/**
 * Show watching users in recent changes, watchlist and page history views
 */
$wgRCShowWatchingUsers = false; # UPO

/**
 * Show the amount of changed characters in recent changes
 */
$wgRCShowChangedSize = true;

/**
 * If the difference between the character counts of the text
 * before and after the edit is below that value, the value will be
 * highlighted on the RC page.
 */
$wgRCChangedSizeThreshold = 500;

/**
 * Show "Updated (since my last visit)" marker in RC view, watchlist and history
 * view for watched pages with new changes
 */
$wgShowUpdatedMarker = true;

/**
 * Disable links to talk pages of anonymous users (IPs) in listings on special
 * pages like page history, Special:Recentchanges, etc.
 */
$wgDisableAnonTalk = false;

/**
 * Allow filtering by change tag in recentchanges, history, etc
 * Has no effect if no tags are defined.
 */
$wgUseTagFilter = true;

/**
 * List of core tags to enable.
 * @var array
 * @since 1.31
 * @since 1.36 Added 'mw-manual-revert' and 'mw-reverted'
 * @see ChangeTags::TAG_CONTENT_MODEL_CHANGE
 * @see ChangeTags::TAG_NEW_REDIRECT
 * @see ChangeTags::TAG_REMOVED_REDIRECT
 * @see ChangeTags::TAG_CHANGED_REDIRECT_TARGET
 * @see ChangeTags::TAG_BLANK
 * @see ChangeTags::TAG_REPLACE
 * @see ChangeTags::TAG_ROLLBACK
 * @see ChangeTags::TAG_UNDO
 * @see ChangeTags::TAG_MANUAL_REVERT
 * @see ChangeTags::TAG_REVERTED
 * @see ChangeTags::TAG_SERVER_SIDE_UPLOAD
 * @see ChangeTags::TAG_ADD_MEDIA
 * @see ChangeTags::TAG_REMOVE_MEDIA
 */
$wgSoftwareTags = [
	'mw-contentmodelchange' => true,
	'mw-new-redirect' => true,
	'mw-removed-redirect' => true,
	'mw-changed-redirect-target' => true,
	'mw-blank' => true,
	'mw-replace' => true,
	'mw-rollback' => true,
	'mw-undo' => true,
	'mw-manual-revert' => true,
	'mw-reverted' => true,
	'mw-server-side-upload' => true,
	'mw-add-media' => false,
	'mw-remove-media' => false,
];

/**
 * If set to an integer, pages that are watched by this many users or more
 * will not require the unwatchedpages permission to view the number of
 * watchers.
 *
 * @since 1.21
 */
$wgUnwatchedPageThreshold = false;

/**
 * Flags (letter symbols) shown in recent changes and watchlist to indicate
 * certain types of edits.
 *
 * To register a new one:
 * @code
 * $wgRecentChangesFlags['flag'] => [
 *   // message for the letter displayed next to rows on changes lists
 *   'letter' => 'letter-msg',
 *   // message for the tooltip of the letter
 *   'title' => 'tooltip-msg',
 *   // optional (defaults to 'tooltip-msg'), message to use in the legend box
 *   'legend' => 'legend-msg',
 *   // optional (defaults to 'flag'), CSS class to put on changes lists rows
 *   'class' => 'css-class',
 *   // optional (defaults to 'any'), how top-level flag is determined.  'any'
 *   // will set the top-level flag if any line contains the flag, 'all' will
 *   // only be set if all lines contain the flag.
 *   'grouping' => 'any',
 * ];
 * @endcode
 *
 * @since 1.22
 */
$wgRecentChangesFlags = [
	'newpage' => [
		'letter' => 'newpageletter',
		'title' => 'recentchanges-label-newpage',
		'legend' => 'recentchanges-legend-newpage',
		'grouping' => 'any',
	],
	'minor' => [
		'letter' => 'minoreditletter',
		'title' => 'recentchanges-label-minor',
		'legend' => 'recentchanges-legend-minor',
		'class' => 'minoredit',
		'grouping' => 'all',
	],
	'bot' => [
		'letter' => 'boteditletter',
		'title' => 'recentchanges-label-bot',
		'legend' => 'recentchanges-legend-bot',
		'class' => 'botedit',
		'grouping' => 'all',
	],
	'unpatrolled' => [
		'letter' => 'unpatrolledletter',
		'title' => 'recentchanges-label-unpatrolled',
		'legend' => 'recentchanges-legend-unpatrolled',
		'grouping' => 'any',
	],
];

/**
 * Whether to enable the watchlist expiry feature.
 *
 * @since 1.35
 * @var bool
 */
$wgWatchlistExpiry = false;

/**
 * Chance of expired watchlist items being purged on any page edit.
 *
 * Only has effect if $wgWatchlistExpiry is true.
 *
 * If this is zero, expired watchlist items will not be removed
 * and the purgeExpiredWatchlistItems.php maintenance script should be run periodically.
 *
 * @since 1.35
 * @var float
 */
$wgWatchlistPurgeRate = 0.1;

/**
 * Relative maximum duration for watchlist expiries, as accepted by strtotime().
 * This relates to finite watchlist expiries only. Pages can be watched indefinitely
 * regardless of what this is set to.
 *
 * This is used to ensure the watchlist_expiry table doesn't grow to be too big.
 *
 * Only has effect if $wgWatchlistExpiry is true.
 *
 * Set to null to allow expiries of any duration.
 *
 * @since 1.35
 * @var string|null
 */
$wgWatchlistExpiryMaxDuration = '6 months';

// endregion -- end RC/watchlist

/***************************************************************************/
// region   Copyright and credits settings
/** @name   Copyright and credits settings */

/**
 * Override for copyright metadata.
 *
 * This is the name of the page containing information about the wiki's copyright status,
 * which will be added as a link in the footer if it is specified. It overrides
 * $wgRightsUrl if both are specified.
 */
$wgRightsPage = null;

/**
 * Set this to specify an external URL containing details about the content license used on your
 * wiki.
 * If $wgRightsPage is set then this setting is ignored.
 */
$wgRightsUrl = null;

/**
 * If either $wgRightsUrl or $wgRightsPage is specified then this variable gives the text for the
 * link. Otherwise, it will be treated as raw HTML.
 * If using $wgRightsUrl then this value must be specified. If using $wgRightsPage then the name
 * of the page will also be used as the link text if this variable is not set.
 */
$wgRightsText = null;

/**
 * Override for copyright metadata.
 */
$wgRightsIcon = null;

/**
 * Set this to true if you want detailed copyright information forms on Upload.
 */
$wgUseCopyrightUpload = false;

/**
 * Set this to the number of authors that you want to be credited below an
 * article text. Set it to zero to hide the attribution block, and a negative
 * number (like -1) to show all authors. Note that this will require 2-3 extra
 * database hits, which can have a not insignificant impact on performance for
 * large wikis.
 */
$wgMaxCredits = 0;

/**
 * If there are more than $wgMaxCredits authors, show $wgMaxCredits of them.
 * Otherwise, link to a separate credits page.
 */
$wgShowCreditsIfMax = true;

// endregion -- end of copyright and credits settings

/***************************************************************************/
// region   Import / Export
/** @name   Import / Export */

/**
 * List of interwiki prefixes for wikis we'll accept as sources for
 * Special:Import and API action=import. Since complete page history can be
 * imported, these should be 'trusted'.
 *
 * This can either be a regular array, or an associative map specifying
 * subprojects on the interwiki map of the target wiki, or a mix of the two,
 * e.g.
 * @code
 *     $wgImportSources = [
 *         'wikipedia' => [ 'cs', 'en', 'fr', 'zh' ],
 *         'wikispecies',
 *         'wikia' => [ 'animanga', 'brickipedia', 'desserts' ],
 *     ];
 * @endcode
 *
 * If you have a very complex import sources setup, you can lazy-load it using
 * the ImportSources hook.
 *
 * If a user has the 'import' permission but not the 'importupload' permission,
 * they will only be able to run imports through this transwiki interface.
 */
$wgImportSources = [];

/**
 * Optional default target namespace for interwiki imports.
 * Can use this to create an incoming "transwiki"-style queue.
 * Set to numeric key, not the name.
 *
 * Users may override this in the Special:Import dialog.
 */
$wgImportTargetNamespace = null;

/**
 * If set to false, disables the full-history option on Special:Export.
 * This is currently poorly optimized for long edit histories, so is
 * disabled on Wikimedia's sites.
 */
$wgExportAllowHistory = true;

/**
 * If set nonzero, Special:Export requests for history of pages with
 * more revisions than this will be rejected. On some big sites things
 * could get bogged down by very very long pages.
 */
$wgExportMaxHistory = 0;

/**
 * Return distinct author list (when not returning full history)
 */
$wgExportAllowListContributors = false;

/**
 * If non-zero, Special:Export accepts a "pagelink-depth" parameter
 * up to this specified level, which will cause it to include all
 * pages linked to from the pages you specify. Since this number
 * can become *really really large* and could easily break your wiki,
 * it's disabled by default for now.
 *
 * @warning There's a HARD CODED limit of 5 levels of recursion to prevent a
 * crazy-big export from being done by someone setting the depth number too
 * high. In other words, last resort safety net.
 */
$wgExportMaxLinkDepth = 0;

/**
 * Whether to allow the "export all pages in namespace" option
 */
$wgExportFromNamespaces = false;

/**
 * Whether to allow exporting the entire wiki into a single file
 */
$wgExportAllowAll = false;

/**
 * Maximum number of pages returned by the GetPagesFromCategory and
 * GetPagesFromNamespace functions.
 *
 * @since 1.27
 */
$wgExportPagelistLimit = 5000;

/**
 * The schema to use per default when generating XML dumps. This allows sites to control
 * explicitly when to make breaking changes to their export and dump format.
 */
$wgXmlDumpSchemaVersion = XML_DUMP_SCHEMA_VERSION_11;

// endregion -- end of import/export

/***************************************************************************/
// region   Extensions
/** @name   Extensions */

/**
 * A list of callback functions which are called once MediaWiki is fully
 * initialised
 */
$wgExtensionFunctions = [];

/**
 * Extension messages files.
 *
 * Associative array mapping extension name to the filename where messages can be
 * found. The file should contain variable assignments. Any of the variables
 * present in languages/messages/MessagesEn.php may be defined, but $messages
 * is the most common.
 *
 * Variables defined in extensions will override conflicting variables defined
 * in the core.
 *
 * Since MediaWiki 1.23, use of this variable to define messages is discouraged; instead, store
 * messages in JSON format and use $wgMessagesDirs. For setting other variables than
 * $messages, $wgExtensionMessagesFiles should still be used. Use a DIFFERENT key because
 * any entry having a key that also exists in $wgMessagesDirs will be ignored.
 *
 * Extensions using the JSON message format can preserve backward compatibility with
 * earlier versions of MediaWiki by using a compatibility shim, such as one generated
 * by the generateJsonI18n.php maintenance script, listing it under the SAME key
 * as for the $wgMessagesDirs entry.
 *
 * @par Example:
 * @code
 *    $wgExtensionMessagesFiles['ConfirmEdit'] = __DIR__.'/ConfirmEdit.i18n.php';
 * @endcode
 */
$wgExtensionMessagesFiles = [];

/**
 * Extension messages directories.
 *
 * Associative array mapping extension name to the path of the directory where message files can
 * be found. The message files are expected to be JSON files named for their language code, e.g.
 * en.json, de.json, etc. Extensions with messages in multiple places may specify an array of
 * message directories.
 *
 * Message directories in core should be added to LocalisationCache::getMessagesDirs()
 *
 * @par Simple example:
 * @code
 *    $wgMessagesDirs['Example'] = __DIR__ . '/i18n';
 * @endcode
 *
 * @par Complex example:
 * @code
 *    $wgMessagesDirs['Example'] = [
 *        __DIR__ . '/lib/ve/i18n',
 *        __DIR__ . '/lib/ooui/i18n',
 *        __DIR__ . '/i18n',
 *    ]
 * @endcode
 * @since 1.23
 */
$wgMessagesDirs = [];

/**
 * Array of files with list(s) of extension entry points to be used in
 * maintenance/mergeMessageFileList.php
 * @since 1.22
 */
$wgExtensionEntryPointListFiles = [];

/**
 * Parser output hooks.
 * This is an associative array where the key is an extension-defined tag
 * (typically the extension name), and the value is a PHP callback.
 * These will be called as an OutputPageParserOutput hook, if the relevant
 * tag has been registered with the parser output object.
 *
 * Registration is done with $pout->addOutputHook( $tag, $data ).
 *
 * The callback has the form:
 * @code
 *    function outputHook( $outputPage, $parserOutput, $data ) { ... }
 * @endcode
 */
$wgParserOutputHooks = [];

/**
 * Whether to include the NewPP limit report as a HTML comment
 */
$wgEnableParserLimitReporting = true;

/**
 * List of valid skin names
 *
 * The key should be the name in all lower case.
 *
 * As of 1.35, the value should be a an array in the form of the ObjectFactory specification.
 *
 * For example for 'foobarskin' where the PHP class is 'MediaWiki\Skins\FooBar\FooBarSkin' set:
 *
 * @par skin.json Example:
 * @code
 * "ValidSkinNames": {
 * 	"foobarskin": {
 * 		"displayname": "FooBarSkin",
 * 		"class": "MediaWiki\\Skins\\FooBar\\FooBarSkin"
 * 	}
 * }
 * @endcode
 *
 * Historically, the value was a properly cased name for the skin (and is still currently
 * supported). This value will be prefixed with "Skin" to create the class name of the
 * skin to load. Use Skin::getSkinNames() as an accessor if you wish to have access to the
 * full list.
 */
$wgValidSkinNames = [];

/**
 * Special page list. This is an associative array mapping the (canonical) names of
 * special pages to either a class name to be instantiated, or a callback to use for
 * creating the special page object. In both cases, the result must be an instance of
 * SpecialPage.
 */
$wgSpecialPages = [];

/**
 * Array mapping class names to filenames, for autoloading.
 */
$wgAutoloadClasses = $wgAutoloadClasses ?? [];

/**
 * Switch controlling legacy case-insensitive classloading.
 * Do not disable if your wiki must support data created by PHP4, or by
 * MediaWiki 1.4 or earlier.
 *
 * @deprecated since 1.35
 */
$wgAutoloadAttemptLowercase = false;

/**
 * Add information about an installed extension, keyed by its type.
 *
 * This is for use from LocalSettings.php and legacy PHP-entrypoint
 * extensions. In general, extensions should (only) declare this
 * information in their extension.json file.
 *
 * The 'name', 'path' and 'author' keys are required.
 *
 * @code
 * $wgExtensionCredits['other'][] = [
 *     'path' => __FILE__,
 *     'name' => 'Example extension',
 *     'namemsg' => 'exampleextension-name',
 *     'author' => [
 *         'Foo Barstein',
 *     ],
 *     'version' => '0.0.1',
 *     'url' => 'https://example.org/example-extension/',
 *     'descriptionmsg' => 'exampleextension-desc',
 *     'license-name' => 'GPL-2.0-or-later',
 * ];
 * @endcode
 *
 * The extensions are listed on Special:Version. This page also looks for a file
 * named COPYING or LICENSE (optional .txt extension) and provides a link to
 * view said file. When the 'license-name' key is specified, this file is
 * interpreted as wikitext.
 *
 * - $type: One of 'specialpage', 'parserhook', 'variable', 'media', 'antispam',
 *    'skin', 'api', or 'other', or any additional types as specified through the
 *    ExtensionTypes hook as used in SpecialVersion::getExtensionTypes().
 *
 * - name: Name of extension as an inline string instead of localizable message.
 *    Do not omit this even if 'namemsg' is provided, as it is used to override
 *    the path Special:Version uses to find extension's license info, and is
 *    required for backwards-compatibility with MediaWiki 1.23 and older.
 *
 * - namemsg (since MW 1.24): A message key for a message containing the
 *    extension's name, if the name is localizable. (For example, skin names
 *    usually are.)
 *
 * - author: A string or an array of strings. Authors can be linked using
 *    the regular wikitext link syntax. To have an internationalized version of
 *    "and others" show, add an element "...". This element can also be linked,
 *    for instance "[https://example ...]".
 *
 * - descriptionmsg: A message key or an array with message key and parameters:
 *    `'descriptionmsg' => 'exampleextension-desc',`
 *
 * - description: Description of extension as an inline string instead of
 *    localizable message (omit in favour of 'descriptionmsg').
 *
 * - license-name: Short name of the license (used as label for the link), such
 *   as "GPL-2.0-or-later" or "MIT" (https://spdx.org/licenses/ for a list of identifiers).
 *
 * @see SpecialVersion::getCredits
 */
$wgExtensionCredits = [];

/**
 * Global list of hooks.
 *
 * The key is one of the events made available by MediaWiki, you can find
 * a description for most of them in their respective hook interfaces. For
 * overview of the hook system see docs/Hooks.md. The array is used internally
 * by HookContainer::run().
 *
 * The value can be one of:
 *
 * - A function name:
 * @code
 *     $wgHooks['event_name'][] = $function;
 * @endcode
 * - A function with some data:
 * @code
 *     $wgHooks['event_name'][] = [ $function, $data ];
 * @endcode
 * - A an object method:
 * @code
 *     $wgHooks['event_name'][] = [ $object, 'method' ];
 * @endcode
 * - A closure:
 * @code
 *     $wgHooks['event_name'][] = function ( $hookParam ) {
 *         // Handler code goes here.
 *     };
 * @endcode
 *
 * @warning You should always append to an event array or you will end up
 * deleting a previous registered hook.
 *
 * @warning Hook handlers should be registered at file scope. Registering
 * handlers after file scope can lead to unexpected results due to caching.
 */
$wgHooks = [];

/**
 * List of service wiring files to be loaded by the default instance of MediaWikiServices.
 * Each file listed here is expected to return an associative array mapping service names
 * to instantiator functions. Extensions may add wiring files to define their own services.
 * However, this cannot be used to replace existing services - use the MediaWikiServices
 * hook for that.
 *
 * @note the default wiring file will be added automatically by Setup.php
 *
 * @see MediaWikiServices
 * @see ServiceContainer::loadWiringFiles() for details on loading service instantiator functions.
 * @see docs/Injection.md for an overview of dependency injection in MediaWiki.
 */
$wgServiceWiringFiles = [];

/**
 * Maps jobs to their handlers; extensions
 * can add to this to provide custom jobs.
 * A job handler should either be a class name to be instantiated,
 * or (since 1.30) a callback to use for creating the job object.
 * The callback takes (Title, array map of parameters) as arguments.
 */
$wgJobClasses = [
	'deletePage' => DeletePageJob::class,
	'refreshLinks' => RefreshLinksJob::class,
	'deleteLinks' => DeleteLinksJob::class,
	'htmlCacheUpdate' => HTMLCacheUpdateJob::class,
	'sendMail' => EmaillingJob::class,
	'enotifNotify' => EnotifNotifyJob::class,
	'fixDoubleRedirect' => DoubleRedirectJob::class,
	'AssembleUploadChunks' => AssembleUploadChunksJob::class,
	'PublishStashedFile' => PublishStashedFileJob::class,
	'ThumbnailRender' => ThumbnailRenderJob::class,
	'recentChangesUpdate' => RecentChangesUpdateJob::class,
	'refreshLinksPrioritized' => RefreshLinksJob::class,
	'refreshLinksDynamic' => RefreshLinksJob::class,
	'activityUpdateJob' => ActivityUpdateJob::class,
	'categoryMembershipChange' => CategoryMembershipChangeJob::class,
	'clearUserWatchlist' => ClearUserWatchlistJob::class,
	'watchlistExpiry' => WatchlistExpiryJob::class,
	'cdnPurge' => CdnPurgeJob::class,
	'userGroupExpiry' => UserGroupExpiryJob::class,
	'clearWatchlistNotifications' => ClearWatchlistNotificationsJob::class,
	'userOptionsUpdate' => UserOptionsUpdateJob::class,
	'revertedTagUpdate' => RevertedTagUpdateJob::class,
	'enqueue' => EnqueueJob::class, // local queue for multi-DC setups
	'null' => NullJob::class,
	'userEditCountInit' => UserEditCountInitJob::class,
];

/**
 * Jobs that must be explicitly requested, i.e. aren't run by job runners unless
 * special flags are set. The values here are keys of $wgJobClasses.
 *
 * These can be:
 * - Very long-running jobs.
 * - Jobs that you would never want to run as part of a page rendering request.
 * - Jobs that you want to run on specialized machines ( like transcoding, or a particular
 *   machine on your cluster has 'outside' web access you could restrict uploadFromUrl )
 * These settings should be global to all wikis.
 */
$wgJobTypesExcludedFromDefaultQueue = [ 'AssembleUploadChunks', 'PublishStashedFile' ];

/**
 * Map of job types to how many job "work items" should be run per second
 * on each job runner process. The meaning of "work items" varies per job,
 * but typically would be something like "pages to update". A single job
 * may have a variable number of work items, as is the case with batch jobs.
 * This is used by runJobs.php and not jobs run via $wgJobRunRate.
 * These settings should be global to all wikis.
 * @var float[]
 */
$wgJobBackoffThrottling = [];

/**
 * Make job runners commit changes for replica DB-lag prone jobs one job at a time.
 * This is useful if there are many job workers that race on replica DB lag checks.
 * If set, jobs taking this many seconds of DB write time have serialized commits.
 *
 * Note that affected jobs may have worse lock contention. Also, if they affect
 * several DBs at once they may have a smaller chance of being atomic due to the
 * possibility of connection loss while queueing up to commit. Affected jobs may
 * also fail due to the commit lock acquisition timeout.
 *
 * @var float|bool
 * @since 1.26
 */
$wgJobSerialCommitThreshold = false;

/**
 * Map of job types to configuration arrays.
 * This determines which queue class and storage system is used for each job type.
 * Job types that do not have explicit configuration will use the 'default' config.
 * These settings should be global to all wikis.
 */
$wgJobTypeConf = [
	'default' => [ 'class' => JobQueueDB::class, 'order' => 'random', 'claimTTL' => 3600 ],
];

/**
 * Whether to include the number of jobs that are queued
 * for the API's maxlag parameter.
 * The total number of jobs will be divided by this to get an
 * estimated second of maxlag. Typically bots backoff at maxlag=5,
 * so setting this to the max number of jobs that should be in your
 * queue divided by 5 should have the effect of stopping bots once
 * that limit is hit.
 *
 * @since 1.29
 */
$wgJobQueueIncludeInMaxLagFactor = false;

/**
 * Additional functions to be performed with updateSpecialPages.
 * Expensive Querypages are already updated.
 */
$wgSpecialPageCacheUpdates = [
	'Statistics' => [ SiteStatsUpdate::class, 'cacheUpdate' ]
];

/**
 * Page property link table invalidation lists. When a page property
 * changes, this may require other link tables to be updated (eg
 * adding __HIDDENCAT__ means the hiddencat tracking category will
 * have been added, so the categorylinks table needs to be rebuilt).
 * This array can be added to by extensions.
 */
$wgPagePropLinkInvalidations = [
	'hiddencat' => 'categorylinks',
];

// endregion -- End extensions

/***************************************************************************/
// region   Categories
/** @name   Categories */

/**
 * On category pages, show thumbnail gallery for images belonging to that
 * category instead of listing them as articles.
 */
$wgCategoryMagicGallery = true;

/**
 * Paging limit for categories
 */
$wgCategoryPagingLimit = 200;

/**
 * Specify how category names should be sorted, when listed on a category page.
 * A sorting scheme is also known as a collation.
 *
 * Available values are:
 *
 *   - uppercase: Converts the category name to upper case, and sorts by that.
 *
 *   - identity: Does no conversion. Sorts by binary value of the string.
 *
 *   - uca-default: Provides access to the Unicode Collation Algorithm with
 *     the default element table. This is a compromise collation which sorts
 *     all languages in a mediocre way. However, it is better than "uppercase".
 *
 * To use the uca-default collation, you must have PHP's intl extension
 * installed. See https://www.php.net/manual/en/intl.setup.php . The details of the
 * resulting collation will depend on the version of ICU installed on the
 * server.
 *
 * After you change this, you must run maintenance/updateCollation.php to fix
 * the sort keys in the database.
 *
 * Extensions can define there own collations by subclassing Collation
 * and using the Collation::factory hook.
 */
$wgCategoryCollation = 'uppercase';

/**
 * Additional category collations to store during LinksUpdate. This can be used
 * to perform online migration of categories from one collation to another. An
 * array of associative arrays each having the following keys:
 *  - table: (string) The table name
 *  - collation: (string) The collation to use for cl_sortkey
 *  - fakeCollation: (string) The collation name to insert into cl_collation
 * @since 1.38
 */
$wgTempCategoryCollations = [];

/**
 * Array holding default tracking category names.
 *
 * Array contains the system messages for each tracking category.
 * Tracking categories allow pages with certain characteristics to be tracked.
 * It works by adding any such page to a category automatically.
 *
 * A message with the suffix '-desc' should be added as a description message
 * to have extra information on Special:TrackingCategories.
 *
 * @deprecated since 1.25 Extensions should now register tracking categories using
 *                        the new extension registration system.
 *
 * @since 1.23
 */
$wgTrackingCategories = [];

// endregion -- End categories

/***************************************************************************/
// region   Logging
/** @name   Logging */

/**
 * The logging system has two levels: an event type, which describes the
 * general category and can be viewed as a named subset of all logs; and
 * an action, which is a specific kind of event that can exist in that
 * log type.
 *
 * Note that code should call LogPage::validTypes() to get a list of valid
 * log types instead of checking the global variable.
 */
$wgLogTypes = [
	'',
	'block',
	'protect',
	'rights',
	'delete',
	'upload',
	'move',
	'import',
	'patrol',
	'merge',
	'suppress',
	'tag',
	'managetags',
	'contentmodel',
];

/**
 * This restricts log access to those who have a certain right
 * Users without this will not see it in the option menu and can not view it
 * Restricted logs are not added to recent changes
 * Logs should remain non-transcludable
 * Format: logtype => permissiontype
 */
$wgLogRestrictions = [
	'suppress' => 'suppressionlog'
];

/**
 * Show/hide links on Special:Log will be shown for these log types.
 *
 * This is associative array of log type => boolean "hide by default"
 *
 * See $wgLogTypes for a list of available log types.
 *
 * @par Example:
 * @code
 *   $wgFilterLogTypes = [ 'move' => true, 'import' => false ];
 * @endcode
 *
 * Will display show/hide links for the move and import logs. Move logs will be
 * hidden by default unless the link is clicked. Import logs will be shown by
 * default, and hidden when the link is clicked.
 *
 * A message of the form logeventslist-[type]-log should be added, and will be
 * used for the link text.
 */
$wgFilterLogTypes = [
	'patrol' => true,
	'tag' => true,
	'newusers' => false,
];

/**
 * Lists the message key string for each log type. The localized messages
 * will be listed in the user interface.
 *
 * Extensions with custom log types may add to this array.
 *
 * @since 1.19, if you follow the naming convention log-name-TYPE,
 * where TYPE is your log type, you don't need to use this array.
 */
$wgLogNames = [
	'' => 'all-logs-page',
	'block' => 'blocklogpage',
	'protect' => 'protectlogpage',
	'rights' => 'rightslog',
	'delete' => 'dellogpage',
	'upload' => 'uploadlogpage',
	'move' => 'movelogpage',
	'import' => 'importlogpage',
	'patrol' => 'patrol-log-page',
	'merge' => 'mergelog',
	'suppress' => 'suppressionlog',
];

/**
 * Lists the message key string for descriptive text to be shown at the
 * top of each log type.
 *
 * Extensions with custom log types may add to this array.
 *
 * @since 1.19, if you follow the naming convention log-description-TYPE,
 * where TYPE is your log type, yoy don't need to use this array.
 */
$wgLogHeaders = [
	'' => 'alllogstext',
	'block' => 'blocklogtext',
	'delete' => 'dellogpagetext',
	'import' => 'importlogpagetext',
	'merge' => 'mergelogpagetext',
	'move' => 'movelogpagetext',
	'patrol' => 'patrol-log-header',
	'protect' => 'protectlogtext',
	'rights' => 'rightslogtext',
	'suppress' => 'suppressionlogtext',
	'upload' => 'uploadlogpagetext',
];

/**
 * Lists the message key string for formatting individual events of each
 * type and action when listed in the logs.
 *
 * Extensions with custom log types may add to this array.
 */
$wgLogActions = [];

/**
 * The same as above, but here values are names of classes,
 * not messages.
 * @see LogPage::actionText
 * @see LogFormatter
 */
$wgLogActionsHandlers = [
	'block/block' => BlockLogFormatter::class,
	'block/reblock' => BlockLogFormatter::class,
	'block/unblock' => BlockLogFormatter::class,
	'contentmodel/change' => ContentModelLogFormatter::class,
	'contentmodel/new' => ContentModelLogFormatter::class,
	'delete/delete' => DeleteLogFormatter::class,
	'delete/delete_redir' => DeleteLogFormatter::class,
	'delete/delete_redir2' => DeleteLogFormatter::class,
	'delete/event' => DeleteLogFormatter::class,
	'delete/restore' => DeleteLogFormatter::class,
	'delete/revision' => DeleteLogFormatter::class,
	'import/interwiki' => ImportLogFormatter::class,
	'import/upload' => ImportLogFormatter::class,
	'managetags/activate' => LogFormatter::class,
	'managetags/create' => LogFormatter::class,
	'managetags/deactivate' => LogFormatter::class,
	'managetags/delete' => LogFormatter::class,
	'merge/merge' => MergeLogFormatter::class,
	'move/move' => MoveLogFormatter::class,
	'move/move_redir' => MoveLogFormatter::class,
	'patrol/patrol' => PatrolLogFormatter::class,
	'patrol/autopatrol' => PatrolLogFormatter::class,
	'protect/modify' => ProtectLogFormatter::class,
	'protect/move_prot' => ProtectLogFormatter::class,
	'protect/protect' => ProtectLogFormatter::class,
	'protect/unprotect' => ProtectLogFormatter::class,
	'rights/autopromote' => RightsLogFormatter::class,
	'rights/rights' => RightsLogFormatter::class,
	'suppress/block' => BlockLogFormatter::class,
	'suppress/delete' => DeleteLogFormatter::class,
	'suppress/event' => DeleteLogFormatter::class,
	'suppress/reblock' => BlockLogFormatter::class,
	'suppress/revision' => DeleteLogFormatter::class,
	'tag/update' => TagLogFormatter::class,
	'upload/overwrite' => UploadLogFormatter::class,
	'upload/revert' => UploadLogFormatter::class,
	'upload/upload' => UploadLogFormatter::class,
];

/**
 * List of log types that can be filtered by action types
 *
 * To each action is associated the list of log_action
 * subtypes to search for, usually one, but not necessarily so
 * Extensions may append to this array
 * @since 1.27
 */
$wgActionFilteredLogs = [
	'block' => [
		'block' => [ 'block' ],
		'reblock' => [ 'reblock' ],
		'unblock' => [ 'unblock' ],
	],
	'contentmodel' => [
		'change' => [ 'change' ],
		'new' => [ 'new' ],
	],
	'delete' => [
		'delete' => [ 'delete' ],
		'delete_redir' => [ 'delete_redir', 'delete_redir2' ],
		'restore' => [ 'restore' ],
		'event' => [ 'event' ],
		'revision' => [ 'revision' ],
	],
	'import' => [
		'interwiki' => [ 'interwiki' ],
		'upload' => [ 'upload' ],
	],
	'managetags' => [
		'create' => [ 'create' ],
		'delete' => [ 'delete' ],
		'activate' => [ 'activate' ],
		'deactivate' => [ 'deactivate' ],
	],
	'move' => [
		'move' => [ 'move' ],
		'move_redir' => [ 'move_redir' ],
	],
	'newusers' => [
		'create' => [ 'create', 'newusers' ],
		'create2' => [ 'create2' ],
		'autocreate' => [ 'autocreate' ],
		'byemail' => [ 'byemail' ],
	],
	'protect' => [
		'protect' => [ 'protect' ],
		'modify' => [ 'modify' ],
		'unprotect' => [ 'unprotect' ],
		'move_prot' => [ 'move_prot' ],
	],
	'rights' => [
		'rights' => [ 'rights' ],
		'autopromote' => [ 'autopromote' ],
	],
	'suppress' => [
		'event' => [ 'event' ],
		'revision' => [ 'revision' ],
		'delete' => [ 'delete' ],
		'block' => [ 'block' ],
		'reblock' => [ 'reblock' ],
	],
	'upload' => [
		'upload' => [ 'upload' ],
		'overwrite' => [ 'overwrite' ],
		'revert' => [ 'revert' ],
	],
];

/**
 * Maintain a log of newusers at Special:Log/newusers?
 */
$wgNewUserLog = true;

/**
 * Maintain a log of page creations at Special:Log/create?
 * @since 1.32
 */
$wgPageCreationLog = true;

// endregion -- end logging

/***************************************************************************/
// region   Special pages (general and miscellaneous)
/** @name   Special pages (general and miscellaneous) */

/**
 * Allow special page inclusions such as {{Special:Allpages}}
 */
$wgAllowSpecialInclusion = true;

/**
 * Set this to an array of special page names to prevent
 * maintenance/updateSpecialPages.php from updating those pages.
 * Mapping each special page name to an run mode like 'periodical' if a cronjob is set up.
 */
$wgDisableQueryPageUpdate = false;

/**
 * On Special:Unusedimages, consider images "used", if they are put
 * into a category. Default (false) is not to count those as used.
 */
$wgCountCategorizedImagesAsUsed = false;

/**
 * Maximum number of links to a redirect page listed on
 * Special:Whatlinkshere/RedirectDestination
 */
$wgMaxRedirectLinksRetrieved = 500;

/**
 * Shortest CIDR limits that can be checked in any individual range check
 * at Special:Contributions.
 *
 * @var array
 * @since 1.30
 */
$wgRangeContributionsCIDRLimit = [
	'IPv4' => 16,
	'IPv6' => 32,
];

// endregion -- end special pages

/***************************************************************************/
// region   Actions
/** @name   Actions */

/**
 * Array of allowed values for the "title=foo&action=<action>" parameter. See
 * ActionFactory for the syntax. Core defaults are in ActionFactory::CORE_ACTIONS,
 * anything here overrides that.
 */
$wgActions = [];

// endregion -- end actions

/***************************************************************************/
// region   Robot (search engine crawler) policy
/** @name   Robot (search engine crawler) policy */
// See also $wgNoFollowLinks.

/**
 * Default robot policy.  The default policy is to encourage indexing and fol-
 * lowing of links.  It may be overridden on a per-namespace and/or per-page
 * basis.
 */
$wgDefaultRobotPolicy = 'index,follow';

/**
 * Robot policies per namespaces. The default policy is given above, the array
 * is made of namespace constants as defined in includes/Defines.php.  You can-
 * not specify a different default policy for NS_SPECIAL: it is always noindex,
 * nofollow.  This is because a number of special pages (e.g., ListPages) have
 * many permutations of options that display the same data under redundant
 * URLs, so search engine spiders risk getting lost in a maze of twisty special
 * pages, all alike, and never reaching your actual content.
 *
 * @par Example:
 * @code
 *   $wgNamespaceRobotPolicies = [ NS_TALK => 'noindex' ];
 * @endcode
 */
$wgNamespaceRobotPolicies = [];

/**
 * Robot policies per article. These override the per-namespace robot policies.
 * Must be in the form of an array where the key part is a properly canonicalised
 * text form title and the value is a robot policy.
 *
 * @par Example:
 * @code
 * $wgArticleRobotPolicies = [
 *         'Main Page' => 'noindex,follow',
 *         'User:Bob' => 'index,follow',
 * ];
 * @endcode
 *
 * @par Example that DOES NOT WORK because the names are not canonical text
 * forms:
 * @code
 *   $wgArticleRobotPolicies = [
 *     # Underscore, not space!
 *     'Main_Page' => 'noindex,follow',
 *     # "Project", not the actual project name!
 *     'Project:X' => 'index,follow',
 *     # Needs to be "Abc", not "abc" (unless $wgCapitalLinks is false for that namespace)!
 *     'abc' => 'noindex,nofollow'
 *   ];
 * @endcode
 */
$wgArticleRobotPolicies = [];

/**
 * An array of namespace keys in which the __INDEX__/__NOINDEX__ magic words
 * will not function, so users can't decide whether pages in that namespace are
 * indexed by search engines.  If set to null, default to $wgContentNamespaces.
 *
 * @par Example:
 * @code
 *   $wgExemptFromUserRobotsControl = [ NS_MAIN, NS_TALK, NS_PROJECT ];
 * @endcode
 */
$wgExemptFromUserRobotsControl = null;

// endregion End robot policy

/***************************************************************************/
// region   Action API and REST API
/** @name   Action API and REST API
 */

/**
 *     WARNING: SECURITY THREAT - debug use only
 *
 * Disables many security checks in the API for debugging purposes.
 * This flag should never be used on the production servers, as it introduces
 * a number of potential security holes. Even when enabled, the validation
 * will still be performed, but instead of failing, API will return a warning.
 * Also, there will always be a warning notifying that this flag is set.
 * At this point, the flag allows GET requests to go through for modules
 * requiring POST.
 *
 * @since 1.21
 */
$wgDebugAPI = false;

/**
 * API module extensions.
 *
 * Associative array mapping module name to modules specs;
 * Each module spec is an associative array containing at least
 * the 'class' key for the module's class, and optionally a
 * 'factory' key for the factory function to use for the module.
 *
 * That factory function will be called with two parameters,
 * the parent module (an instance of ApiBase, usually ApiMain)
 * and the name the module was registered under. The return
 * value must be an instance of the class given in the 'class'
 * field.
 *
 * For backward compatibility, the module spec may also be a
 * simple string containing the module's class name. In that
 * case, the class' constructor will be called with the parent
 * module and module name as parameters, as described above.
 *
 * Examples for registering API modules:
 *
 * @code
 *  $wgAPIModules['foo'] = 'ApiFoo';
 *  $wgAPIModules['bar'] = [
 *    'class' => ApiBar::class,
 *    'factory' => function( $main, $name ) { ... }
 *  ];
 *  $wgAPIModules['xyzzy'] = [
 *    'class' => ApiXyzzy::class,
 *    'factory' => [ XyzzyFactory::class, 'newApiModule' ]
 *  ];
 * @endcode
 *
 * Extension modules may override the core modules.
 * See ApiMain::MODULES for a list of the core modules.
 */
$wgAPIModules = [];

/**
 * API format module extensions.
 * Associative array mapping format module name to module specs (see $wgAPIModules).
 * Extension modules may override the core modules.
 *
 * See ApiMain::FORMATS for a list of the core format modules.
 */
$wgAPIFormatModules = [];

/**
 * API Query meta module extensions.
 * Associative array mapping meta module name to module specs (see $wgAPIModules).
 * Extension modules may override the core modules.
 *
 * See ApiQuery::QUERY_META_MODULES for a list of the core meta modules.
 */
$wgAPIMetaModules = [];

/**
 * API Query prop module extensions.
 * Associative array mapping prop module name to module specs (see $wgAPIModules).
 * Extension modules may override the core modules.
 *
 * See ApiQuery::QUERY_PROP_MODULES for a list of the core prop modules.
 */
$wgAPIPropModules = [];

/**
 * API Query list module extensions.
 * Associative array mapping list module name to module specs (see $wgAPIModules).
 * Extension modules may override the core modules.
 *
 * See ApiQuery::QUERY_LIST_MODULES for a list of the core list modules.
 */
$wgAPIListModules = [];

/**
 * Maximum amount of rows to scan in a DB query in the API
 * The default value is generally fine
 */
$wgAPIMaxDBRows = 5000;

/**
 * The maximum size (in bytes) of an API result.
 * @warning Do not set this lower than $wgMaxArticleSize*1024
 */
$wgAPIMaxResultSize = 8388608;

/**
 * The maximum number of uncached diffs that can be retrieved in one API
 * request. Set this to 0 to disable API diffs altogether
 */
$wgAPIMaxUncachedDiffs = 1;

/**
 * Maximum amount of DB lag on a majority of DB replica DBs to tolerate
 * before forcing bots to retry any write requests via API errors.
 * This should be lower than the 'max lag' value in $wgLBFactoryConf.
 */
$wgAPIMaxLagThreshold = 7;

/**
 * Log file or URL (TCP or UDP) to log API requests to, or false to disable
 * API request logging
 */
$wgAPIRequestLog = false;

/**
 * Set the timeout for the API help text cache. If set to 0, caching disabled
 */
$wgAPICacheHelpTimeout = 60 * 60;

/**
 * The ApiQueryQueryPages module should skip pages that are redundant to true
 * API queries.
 */
$wgAPIUselessQueryPages = [
	'MIMEsearch', // aiprop=mime
	'LinkSearch', // list=exturlusage
];

/**
 * Enable AJAX check for file overwrite, pre-upload
 *
 * @deprecated since MediaWiki 1.38 and ignored
 */
$wgAjaxUploadDestCheck = true;

/**
 * Enable previewing licences via AJAX.
 */
$wgAjaxLicensePreview = true;

/**
 * Settings for incoming cross-site AJAX requests:
 * Newer browsers support cross-site AJAX when the target resource allows requests
 * from the origin domain by the Access-Control-Allow-Origin header.
 * This is currently only used by the API (requests to api.php)
 * $wgCrossSiteAJAXdomains can be set using a wildcard syntax:
 *
 * - '*' matches any number of characters
 * - '?' matches any 1 character
 *
 * @par Example:
 * @code
 * $wgCrossSiteAJAXdomains = [
 *     'www.mediawiki.org',
 *     '*.wikipedia.org',
 *     '*.wikimedia.org',
 *     '*.wiktionary.org',
 * ];
 * @endcode
 */
$wgCrossSiteAJAXdomains = [];

/**
 * Domains that should not be allowed to make AJAX requests,
 * even if they match one of the domains allowed by $wgCrossSiteAJAXdomains
 * Uses the same syntax as $wgCrossSiteAJAXdomains
 */
$wgCrossSiteAJAXdomainExceptions = [];

/**
 * List of allowed headers for cross-origin API requests.
 */
$wgAllowedCorsHeaders = [
	/* simple headers (see spec) */
	'Accept',
	'Accept-Language',
	'Content-Language',
	'Content-Type',
	/* non-authorable headers in XHR, which are however requested by some UAs */
	'Accept-Encoding',
	'DNT',
	'Origin',
	/* MediaWiki whitelist */
	'User-Agent',
	'Api-User-Agent',
	/* Allowing caching preflight requests, see T269636 */
	'Access-Control-Max-Age',
];

/**
 * Additional REST API Route files.
 *
 * A common usage is to enable development/experimental endpoints only on test wikis.
 */
$wgRestAPIAdditionalRouteFiles = [];

// endregion -- End AJAX and API

/***************************************************************************/
// region   Shell and process control
/** @name   Shell and process control */

/**
 * Maximum amount of virtual memory available to shell processes under linux, in KiB.
 */
$wgMaxShellMemory = 307200;

/**
 * Maximum file size created by shell processes under linux, in KiB
 * ImageMagick convert for example can be fairly hungry for scratch space
 */
$wgMaxShellFileSize = 102400;

/**
 * Maximum CPU time in seconds for shell processes under Linux
 */
$wgMaxShellTime = 180;

/**
 * Maximum wall clock time (i.e. real time, of the kind the clock on the wall
 * would measure) in seconds for shell processes under Linux
 */
$wgMaxShellWallClockTime = 180;

/**
 * Under Linux: a cgroup directory used to constrain memory usage of shell
 * commands. The directory must be writable by the user which runs MediaWiki.
 *
 * If specified, this is used instead of ulimit, which is inaccurate, and
 * causes malloc() to return NULL, which exposes bugs in C applications, making
 * them segfault or deadlock.
 *
 * A wrapper script will create a cgroup for each shell command that runs, as
 * a subgroup of the specified cgroup. If the memory limit is exceeded, the
 * kernel will send a SIGKILL signal to a process in the subgroup.
 *
 * @par Example:
 * @code
 *    mkdir -p /sys/fs/cgroup/memory/mediawiki
 *    mkdir -m 0777 /sys/fs/cgroup/memory/mediawiki/job
 *    echo '$wgShellCgroup = "/sys/fs/cgroup/memory/mediawiki/job";' >> LocalSettings.php
 * @endcode
 *
 * The reliability of cgroup cleanup can be improved by installing a
 * notify_on_release script in the root cgroup, see e.g.
 * https://gerrit.wikimedia.org/r/#/c/40784
 */
$wgShellCgroup = false;

/**
 * Executable path of the PHP cli binary. Should be set up on install.
 */
$wgPhpCli = '/usr/bin/php';

/**
 * Method to use to restrict shell commands
 *
 * Supported options:
 * - 'autodetect': Autodetect if any restriction methods are available
 * - 'firejail': Use firejail <https://firejail.wordpress.com/>
 * - false: Don't use any restrictions
 *
 * @note If using firejail with MediaWiki running in a home directory different
 *  from the webserver user, firejail 0.9.44+ is required.
 *
 * @since 1.31
 * @var string|bool
 */
$wgShellRestrictionMethod = 'autodetect';

/**
 * @deprecated since 1.37; use $wgShellboxUrls instead
 */
$wgShellboxUrl = null;

/**
 * Shell commands can be run on a remote server using Shellbox. To use this
 * feature, set this to the URLs mapped by the service, and also configure $wgShellboxSecretKey.
 * You can also disable a certain service by setting it to false or null.
 *
 * 'default' would be the default URL if no URL is defined for that service.
 *
 * For more information about installing Shellbox, see
 * https://www.mediawiki.org/wiki/Shellbox
 *
 * @since 1.37
 * @var (string|false|null)[]
 */
$wgShellboxUrls = [ 'default' => null ];

/**
 * The secret key for HMAC verification of Shellbox requests. Set this to
 * a long random string.
 *
 * @since 1.36
 * @var string|null
 */
$wgShellboxSecretKey = null;

// endregion -- end Shell and process control

/***************************************************************************/
// region   HTTP client
/** @name   HTTP client */

/**
 * Timeout for HTTP requests done internally, in seconds.
 *
 * @since 1.5
 * @var float|int
 */
$wgHTTPTimeout = 25;

/**
 * Timeout for connections done internally (in seconds).
 *
 * Only supported if cURL is installed, ignored otherwise.
 *
 * @since 1.22
 * @var float|int
 */
$wgHTTPConnectTimeout = 5.0;

/**
 * The maximum HTTP request timeout in seconds. If any specified or configured
 * request timeout is larger than this, then this value will be used instead.
 * Zero is interpreted as "no limit".
 *
 * @since 1.35
 * @var float|int
 */
$wgHTTPMaxTimeout = 0;

/**
 * The maximum HTTP connect timeout in seconds. If any specified or configured
 * connect timeout is larger than this, then this value will be used instead.
 * Zero is interpreted as "no limit".
 *
 * @since 1.35
 * @var float|int
 */
$wgHTTPMaxConnectTimeout = 0;

/**
 * Timeout for HTTP requests done internally for transwiki imports, in seconds.
 * @since 1.29
 */
$wgHTTPImportTimeout = 25;

/**
 * Timeout for Asynchronous (background) HTTP requests, in seconds.
 */
$wgAsyncHTTPTimeout = 25;

/**
 * Proxy to use for CURL requests.
 */
$wgHTTPProxy = '';

/**
 * Local virtual hosts.
 *
 * This lists domains that are configured as virtual hosts on the same machine.
 * It is expected that each domain can be identified by its hostname alone,
 * without any ports.
 *
 * This affects the following:
 * - MWHttpRequest: If a request is to be made to a domain listed here, or any
 *   subdomain thereof, then no proxy will be used.
 *   Command-line scripts are not affected by this setting and will always use
 *   the proxy if it is configured.
 *
 * @since 1.25
 */
$wgLocalVirtualHosts = [];

/**
<<<<<<< HEAD
=======
 * Reverse proxy to use for requests to domains in $wgLocalVirtualHosts
 *
 * When used, any port in the request URL will be dropped. The behavior of
 * redirects and cookies is dependent upon the reverse proxy actually in use,
 * as MediaWiki doesn't implement any special handling for them.
 *
 * If set to false, no reverse proxy will be used for local requests.
 *
 * @var string|bool
 * @since 1.38
 */
$wgLocalHTTPProxy = false;

/**
>>>>>>> 4afd0f7c
 * Whether to respect/honour the request ID provided by the incoming request
 * via the `X-Request-Id` header. Set to `true` if the entity sitting in front
 * of Mediawiki sanitises external requests. Default: `false`.
 */
$wgAllowExternalReqID = false;

// endregion -- End HTTP client

/***************************************************************************/
// region   Job queue
/** @name   Job queue */

/**
 * Number of jobs to perform per request. May be less than one in which case
 * jobs are performed probabalistically. If this is zero, jobs will not be done
 * during ordinary apache requests. In this case, maintenance/runJobs.php should
 * be run periodically.
 */
$wgJobRunRate = 1;

/**
 * When $wgJobRunRate > 0, try to run jobs asynchronously, spawning a new process
 * to handle the job execution, instead of blocking the request until the job
 * execution finishes.
 *
 * @since 1.23
 */
$wgRunJobsAsync = false;

/**
 * Number of rows to update per job
 */
$wgUpdateRowsPerJob = 300;

/**
 * Number of rows to update per query
 */
$wgUpdateRowsPerQuery = 100;

// endregion -- End job queue

/***************************************************************************/
// region   Miscellaneous
/** @name   Miscellaneous */

/**
 * Allow redirection to another page when a user logs in.
 * To enable, set to a string like 'Main Page'
 */
$wgRedirectOnLogin = null;

/**
 * Global configuration variable for Virtual REST Services.
 *
 * Use the 'path' key to define automatically mounted services. The value for this
 * key is a map of path prefixes to service configuration. The latter is an array of:
 *   - class : the fully qualified class name
 *   - options : map of arguments to the class constructor
 * Such services will be available to handle queries under their path from the VRS
 * singleton, e.g. MediaWikiServices::getInstance()->getVirtualRESTServiceClient();
 *
 * Auto-mounting example for Parsoid:
 *
 * $wgVirtualRestConfig['paths']['/parsoid/'] = [
 *     'class' => ParsoidVirtualRESTService::class,
 *     'options' => [
 *         'url' => 'http://localhost:8000',
 *         'prefix' => 'enwiki',
 *         'domain' => 'en.wikipedia.org'
 *     ]
 * ];
 *
 * Parameters for different services can also be declared inside the 'modules' value,
 * which is to be treated as an associative array. The parameters in 'global' will be
 * merged with service-specific ones. The result will then be passed to
 * VirtualRESTService::__construct() in the module.
 *
 * Example config for Parsoid:
 *
 *   $wgVirtualRestConfig['modules']['parsoid'] = [
 *     'url' => 'http://localhost:8000',
 *     'prefix' => 'enwiki',
 *     'domain' => 'en.wikipedia.org',
 *   ];
 *
 * @var array
 * @since 1.25
 */
$wgVirtualRestConfig = [
	'paths' => [],
	'modules' => [],
	'global' => [
		# Timeout in seconds
		'timeout' => 360,
		# 'domain' is set to $wgCanonicalServer in Setup.php
		'forwardCookies' => false,
		'HTTPProxy' => null
	]
];

/**
 * Mapping of event channels (or channel categories) to EventRelayer configuration.
 *
 * By setting up a PubSub system (like Kafka) and enabling a corresponding EventRelayer class
 * that uses it, MediaWiki can broadcast events to all subscribers. Certain features like WAN
 * cache purging and CDN cache purging will emit events to this system. Appropriate listers can
 * subscribe to the channel and take actions based on the events. For example, a local daemon
 * can run on each CDN cache node and perform local purges based on the URL purge channel events.
 *
 * Some extensions may want to use "channel categories" so that different channels can also share
 * the same custom relayer instance (e.g. when it's likely to be overriden). They can use
 * EventRelayerGroup::getRelayer() based on the category but call notify() on various different
 * actual channels. One reason for this would be that some system have very different performance
 * vs durability needs, so one system (e.g. Kafka) may not be suitable for all uses.
 *
 * The 'default' key is for all channels (or channel categories) without an explicit entry here.
 *
 * @since 1.27
 */
$wgEventRelayerConfig = [
	'default' => [
		'class' => EventRelayerNull::class,
	]
];

/**
 * Share data about this installation with MediaWiki developers
 *
 * When set to true, MediaWiki will periodically ping https://www.mediawiki.org/ with basic
 * data about this MediaWiki instance. This data includes, for example, the type of system,
 * PHP version, and chosen database backend. The Wikimedia Foundation shares this data with
 * MediaWiki developers to help guide future development efforts.
 *
 * For details about what data is sent, see: https://www.mediawiki.org/wiki/Manual:$wgPingback
 *
 * For the pingback privacy policy, see: https://wikimediafoundation.org/wiki/MediaWiki_Pingback_Privacy_Statement
 *
 * Aggregate pingback data is available at: https://pingback.wmflabs.org/
 *
 * @var bool
 * @since 1.28
 */
$wgPingback = false;

/**
 * Origin Trials tokens.
 *
 * @since 1.33
 * @var array
 */
$wgOriginTrials = [];

/**
 * Enable client-side Priority Hints.
 *
 * @warning EXPERIMENTAL!
 *
 * @since 1.33
 * @var bool
 */
$wgPriorityHints = false;

/**
 * Ratio of requests that should get Priority Hints when the feature is enabled.
 *
 * @warning EXPERIMENTAL!
 *
 * @since 1.34
 * @var float
 */
$wgPriorityHintsRatio = 1.0;

/**
 * Enable Element Timing.
 *
 * @warning EXPERIMENTAL!
 *
 * @since 1.33
 * @var bool
 */
$wgElementTiming = false;

/**
 * Expiry of the endpoint definition for the Reporting API.
 *
 * @warning EXPERIMENTAL!
 *
 * @since 1.34
 * @var int
 */
$wgReportToExpiry = 86400;

/**
 * List of endpoints for the Reporting API.
 *
 * @warning EXPERIMENTAL!
 *
 * @since 1.34
 * @var array
 */
$wgReportToEndpoints = [];

/**
 * List of Feature Policy Reporting types to enable.
 * Each entry is turned into a Feature-Policy-Report-Only header.
 *
 * @warning EXPERIMENTAL!
 *
 * @since 1.34
 * @var array
 */
$wgFeaturePolicyReportOnly = [];

/**
 * List of preferred skins to be listed higher in Special:Preferences
 *
 * @since 1.38
 * @var array
 */
$wgSkinsPreferred = [ 'vector-2022', 'vector' ];

/*
 * This file uses VisualStudio style region/endregion fold markers which are
 * recognised by PHPStorm. If modelines are enabled, the following editor
 * configuration will also enable folding in vim, if it is in the last 5 lines
 * of the file. We also use "@name" which creates sections in Doxygen.
 *
 * vim: foldmarker=//\ region,//\ endregion foldmethod=marker
 */
// endregion<|MERGE_RESOLUTION|>--- conflicted
+++ resolved
@@ -9661,7 +9661,7 @@
  *
  * This affects the following:
  * - MWHttpRequest: If a request is to be made to a domain listed here, or any
- *   subdomain thereof, then no proxy will be used.
+ *   subdomain thereof, then $wgLocalHTTPProxy will be used.
  *   Command-line scripts are not affected by this setting and will always use
  *   the proxy if it is configured.
  *
@@ -9670,8 +9670,6 @@
 $wgLocalVirtualHosts = [];
 
 /**
-<<<<<<< HEAD
-=======
  * Reverse proxy to use for requests to domains in $wgLocalVirtualHosts
  *
  * When used, any port in the request URL will be dropped. The behavior of
@@ -9686,7 +9684,6 @@
 $wgLocalHTTPProxy = false;
 
 /**
->>>>>>> 4afd0f7c
  * Whether to respect/honour the request ID provided by the incoming request
  * via the `X-Request-Id` header. Set to `true` if the entity sitting in front
  * of Mediawiki sanitises external requests. Default: `false`.
