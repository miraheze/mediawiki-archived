--- conflicted
+++ resolved
@@ -1,10 +1,7 @@
 <?php
 
-<<<<<<< HEAD
-=======
 use MediaWiki\MediaWikiServices;
 use MediaWiki\Page\WikiPageFactory;
->>>>>>> 30164539
 use MediaWiki\Revision\MutableRevisionRecord;
 use MediaWiki\Revision\RevisionStore;
 use MediaWiki\Revision\SlotRoleRegistry;
@@ -42,52 +39,33 @@
 	private $slotRoleRegistry;
 
 	/**
-<<<<<<< HEAD
-=======
 	 * @var WikiPageFactory
 	 */
 	private $wikiPageFactory;
 
 	/**
->>>>>>> 30164539
 	 * @param bool $doUpdates
 	 * @param LoggerInterface $logger
 	 * @param ILoadBalancer $loadBalancer
 	 * @param RevisionStore $revisionStore
-<<<<<<< HEAD
-	 * @param SlotRoleRegistry|null $slotRoleRegistry
-=======
 	 * @param SlotRoleRegistry $slotRoleRegistry
 	 * @param WikiPageFactory|null $wikiPageFactory
->>>>>>> 30164539
 	 */
 	public function __construct(
 		$doUpdates,
 		LoggerInterface $logger,
 		ILoadBalancer $loadBalancer,
 		RevisionStore $revisionStore,
-<<<<<<< HEAD
-		SlotRoleRegistry $slotRoleRegistry = null
-=======
 		SlotRoleRegistry $slotRoleRegistry,
 		WikiPageFactory $wikiPageFactory = null
->>>>>>> 30164539
 	) {
 		$this->doUpdates = $doUpdates;
 		$this->logger = $logger;
 		$this->loadBalancer = $loadBalancer;
 		$this->revisionStore = $revisionStore;
-<<<<<<< HEAD
-		// @todo: temporary - remove when FileImporter extension is updated
-		if ( !$slotRoleRegistry ) {
-			$slotRoleRegistry = \MediaWiki\MediaWikiServices::getInstance()->getSlotRoleRegistry();
-		}
-		$this->slotRoleRegistry = $slotRoleRegistry;
-=======
 		$this->slotRoleRegistry = $slotRoleRegistry;
 		// @todo: temporary - remove when FileImporter extension is updated
 		$this->wikiPageFactory = $wikiPageFactory ?? MediaWikiServices::getInstance()->getWikiPageFactory();
->>>>>>> 30164539
 	}
 
 	/** @inheritDoc */
