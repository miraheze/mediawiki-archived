--- conflicted
+++ resolved
@@ -1566,59 +1566,4 @@
 		return $result;
 	}
 
-<<<<<<< HEAD
-	/** @deprecated in 1.21 */
-	public function commentBlock( $comment, $title = null, $local = false, $wikiId = null ) {
-		wfDeprecated( __METHOD__, '1.21' );
-		return Linker::commentBlock( $comment, $title, $local, $wikiId );
-	}
-
-	/** @deprecated in 1.21 */
-	public function generateRollback(
-		$rev,
-		IContextSource $context = null,
-		$options = [ 'verify' ]
-	) {
-		wfDeprecated( __METHOD__, '1.21' );
-		return Linker::generateRollback( $rev, $context, $options );
-	}
-
-	/** @deprecated in 1.21 */
-	public function link( $target, $html = null, $customAttribs = [], $query = [], $options = [] ) {
-		wfDeprecated( __METHOD__, '1.21' );
-		return Linker::link( $target, $html, $customAttribs, $query, $options );
-	}
-
-	/** @deprecated in 1.21 */
-	public function linkKnown(
-		$target,
-		$html = null,
-		$customAttribs = [],
-		$query = [],
-		$options = [ 'known', 'noclasses' ]
-	) {
-		wfDeprecated( __METHOD__, '1.21' );
-		return Linker::linkKnown( $target, $html, $customAttribs, $query, $options );
-	}
-
-	/** @deprecated in 1.21 */
-	public function userLink( $userId, $userName, $altUserName = false ) {
-		wfDeprecated( __METHOD__, '1.21' );
-		return Linker::userLink( $userId, $userName, $altUserName );
-	}
-
-	/** @deprecated in 1.21 */
-	public function userToolLinks(
-		$userId,
-		$userText,
-		$redContribsWhenNoEdits = false,
-		$flags = 0,
-		$edits = null
-	) {
-		wfDeprecated( __METHOD__, '1.21' );
-		return Linker::userToolLinks( $userId, $userText, $redContribsWhenNoEdits, $flags, $edits );
-	}
-
-=======
->>>>>>> 0ddb8064
 }