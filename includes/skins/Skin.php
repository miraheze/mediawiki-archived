<?php
/**
 * Base class for all skins.
 *
 * This program is free software; you can redistribute it and/or modify
 * it under the terms of the GNU General Public License as published by
 * the Free Software Foundation; either version 2 of the License, or
 * (at your option) any later version.
 *
 * This program is distributed in the hope that it will be useful,
 * but WITHOUT ANY WARRANTY; without even the implied warranty of
 * MERCHANTABILITY or FITNESS FOR A PARTICULAR PURPOSE. See the
 * GNU General Public License for more details.
 *
 * You should have received a copy of the GNU General Public License along
 * with this program; if not, write to the Free Software Foundation, Inc.,
 * 51 Franklin Street, Fifth Floor, Boston, MA 02110-1301, USA.
 * http://www.gnu.org/copyleft/gpl.html
 *
 * @file
 */

use MediaWiki\HookContainer\ProtectedHookAccessorTrait;
use MediaWiki\MainConfigNames;
use MediaWiki\MediaWikiServices;
use MediaWiki\ResourceLoader as RL;
use MediaWiki\Revision\RevisionLookup;
use MediaWiki\Revision\RevisionStore;
use MediaWiki\Skin\SkinComponent;
use MediaWiki\Skin\SkinComponentRegistry;
use MediaWiki\Skin\SkinComponentRegistryContext;
use MediaWiki\User\UserIdentity;
use MediaWiki\User\UserIdentityValue;
use Wikimedia\WrappedStringList;

/**
 * @defgroup Skins Skins
 */

/**
 * The main skin class which provides methods and properties for all other skins.
 *
 * See docs/Skin.md for more information.
 *
 * @stable to extend
 * @ingroup Skins
 */
abstract class Skin extends ContextSource {
	use ProtectedHookAccessorTrait;

	/**
	 * @var array link options used in Skin::makeLink. Can be set by skin option `link`.
	 */
	private $defaultLinkOptions = [];

	/**
	 * @var string|null
	 */
	protected $skinname = null;

	/**
	 * @var array Skin options passed into constructor
	 */
	protected $options = [];
	protected $mRelevantTitle = null;

	/**
	 * @var UserIdentity|null|false
	 */
	private $mRelevantUser = false;

	/** The current major version of the skin specification. */
	protected const VERSION_MAJOR = 1;

	/** @var array|null Cache for getLanguages() */
	private $languageLinks;

	/** @var array|null Cache for buildSidebar() */
	private $sidebar;

	/**
	 * @var SkinComponentRegistry Initialised in constructor.
	 */
	private $componentRegistry = null;

	/**
	 * Get the current major version of Skin. This is used to manage changes
	 * to underlying data and for providing support for older and new versions of code.
	 *
	 * @since 1.36
	 * @return int
	 */
	public static function getVersion() {
		return self::VERSION_MAJOR;
	}

	/**
	 * @internal use in Skin.php, SkinTemplate.php or SkinMustache.php
	 * @param string $name
	 * @return SkinComponent
	 */
	final protected function getComponent( string $name ): SkinComponent {
		return $this->componentRegistry->getComponent( $name );
	}

	/**
	 * Subclasses may extend this method to add additional
	 * template data.
	 *
	 * The data keys should be valid English words. Compound words should
	 * be hyphenated except if they are normally written as one word. Each
	 * key should be prefixed with a type hint, this may be enforced by the
	 * class PHPUnit test.
	 *
	 * Plain strings are prefixed with 'html-', plain arrays with 'array-'
	 * and complex array data with 'data-'. 'is-' and 'has-' prefixes can
	 * be used for boolean variables.
	 * Messages are prefixed with 'msg-', followed by their message key.
	 * All messages specified in the skin option 'messages' will be available
	 * under 'msg-MESSAGE-NAME'.
	 *
	 * @return array Data for a mustache template
	 */
	public function getTemplateData() {
		$title = $this->getTitle();
		$out = $this->getOutput();
		$user = $this->getUser();
		$isMainPage = $title->isMainPage();
		$blankedHeading = false;
		// Heading can only be blanked on "views". It should
		// still show on action=edit, diff pages and action=history
		$isHeadingOverridable = $this->getContext()->getActionName() === 'view' &&
			!$this->getRequest()->getRawVal( 'diff' );

		if ( $isMainPage && $isHeadingOverridable ) {
			// Special casing for the main page to allow more freedom to editors, to
			// design their home page differently. This came up in T290480.
			// The parameter for logged in users is optional and may
			// or may not be used.
			$titleMsg = $user->isAnon() ?
				$this->msg( 'mainpage-title' ) :
				$this->msg( 'mainpage-title-loggedin', $user->getName() );

			// Treat as config and get from content language
			$titleMsg->inContentLanguage();
			$blankedHeading = $titleMsg->isBlank();
			if ( !$titleMsg->isDisabled() ) {
				$htmlTitle = $titleMsg->parse();
			} else {
				$htmlTitle = $out->getPageTitle();
			}
		} else {
			$htmlTitle = $out->getPageTitle();
		}

		$data = [
			// raw HTML
			'html-title-heading' => Html::rawElement(
				'h1',
				[
					'id' => 'firstHeading',
					'class' => 'firstHeading mw-first-heading',
					'style' => $blankedHeading ? 'display: none' : null
				] + $this->getUserLanguageAttributes(),
				$htmlTitle
			),
			'html-title' => $htmlTitle,
			// Boolean values
			'is-title-blank' => $blankedHeading, // @since 1.38
			'is-anon' => $user->isAnon(),
			'is-article' => $out->isArticle(),
			'is-mainpage' => $isMainPage,
			'is-specialpage' => $title->isSpecialPage(),
		];

		$components = $this->componentRegistry->getComponents();
		foreach ( $components as $componentName => $component ) {
			$data['data-' . $componentName] = $component->getTemplateData();
		}
		return $data;
	}

	/**
	 * Normalize a skin preference value to a form that can be loaded.
	 *
	 * If a skin can't be found, it will fall back to the configured default ($wgDefaultSkin), or the
	 * hardcoded default ($wgFallbackSkin) if the default skin is unavailable too.
	 *
	 * @param string $key 'monobook', 'vector', etc.
	 * @return string
	 */
	public static function normalizeKey( $key ) {
		$config = MediaWikiServices::getInstance()->getMainConfig();
		$defaultSkin = $config->get( MainConfigNames::DefaultSkin );
		$fallbackSkin = $config->get( MainConfigNames::FallbackSkin );
		$skinFactory = MediaWikiServices::getInstance()->getSkinFactory();
		$skinNames = $skinFactory->getInstalledSkins();

		// Make keys lowercase for case-insensitive matching.
		$skinNames = array_change_key_case( $skinNames, CASE_LOWER );
		$key = strtolower( $key );
		$defaultSkin = strtolower( $defaultSkin );
		$fallbackSkin = strtolower( $fallbackSkin );

		if ( $key == '' || $key == 'default' ) {
			// Don't return the default immediately;
			// in a misconfiguration we need to fall back.
			$key = $defaultSkin;
		}

		if ( isset( $skinNames[$key] ) ) {
			return $key;
		}

		// Older versions of the software used a numeric setting
		// in the user preferences.
		$fallback = [
			0 => $defaultSkin,
			2 => 'cologneblue'
		];

		if ( isset( $fallback[$key] ) ) {
			// @phan-suppress-next-line PhanTypeMismatchDimFetch False positive
			$key = $fallback[$key];
		}

		if ( isset( $skinNames[$key] ) ) {
			return $key;
		} elseif ( isset( $skinNames[$defaultSkin] ) ) {
			return $defaultSkin;
		} else {
			return $fallbackSkin;
		}
	}

	/**
	 * @since 1.31
	 * @param string|array|null $options Options for the skin can be an array (since 1.35).
	 *  When a string is passed, it's the skinname.
	 *  When an array is passed:
	 *  - `name`: Internal skin name, generally in lowercase to comply with conventions
	 *     for interface message keys and CSS class names which embed this value.
	 *  - `scripts`: An array of ResourceLoader script modules.
	 *  - `styles`: An array of ResourceLoader style modules to load on all pages.
	 *  - `responsive`: Whether the skin supports responsive behaviour and wants a viewport meta
	 *     tag to be added to the HTML head. Note, users can disable this feature via a user
	 *     preference.
	 *  - `link`: An array of link options that will be used in Skin::makeLink calls.
	 *  - `toc`: Whether a table of contents is included in the main article content
	 *     area.  It defaults to `true`, but if your skins wants to place a table of
	 *     contents elsewhere (for example, in a sidebar), set `toc` to `false`.
	 */
	public function __construct( $options = null ) {
		if ( is_string( $options ) ) {
			$this->skinname = $options;
		} elseif ( $options ) {
			$name = $options['name'] ?? null;

			if ( !$name ) {
				throw new SkinException( 'Skin name must be specified' );
			}

			if ( isset( $options['link'] ) ) {
				$this->defaultLinkOptions = $options['link'];
			}
			// Defaults are set in Skin::getOptions()
			$this->options = $options;
			$this->skinname = $name;
		}
		$this->componentRegistry = new SkinComponentRegistry(
			new SkinComponentRegistryContext( $this )
		);
	}

	/**
	 * @return string|null Skin name
	 */
	public function getSkinName() {
		return $this->skinname;
	}

	/**
	 * Indicates if this skin is responsive.
	 * Responsive skins have skin--responsive added to <body> by OutputPage,
	 * and a viewport <meta> tag set by Skin::initPage.
	 *
	 * @since 1.36
	 * @stable to override
	 * @return bool
	 */
	public function isResponsive() {
		$isSkinResponsiveCapable = $this->options['responsive'] ?? false;
		$userOptionsLookup = MediaWikiServices::getInstance()->getUserOptionsLookup();

		return $isSkinResponsiveCapable &&
			$userOptionsLookup->getBoolOption( $this->getUser(), 'skin-responsive' );
	}

	/**
	 * @stable to override
	 * @param OutputPage $out
	 */
	public function initPage( OutputPage $out ) {
		$skinMetaTags = $this->getConfig()->get( MainConfigNames::SkinMetaTags );
		$this->preloadExistence();

		if ( $this->isResponsive() ) {
			$out->addMeta(
				'viewport',
				'width=device-width, initial-scale=1.0, ' .
				'user-scalable=yes, minimum-scale=0.25, maximum-scale=5.0'
			);
		} else {
			// Width is based on the value of @width-breakpoint-desktop
			// This is as @width-breakpoint-desktop-wide usually tends to optimize
			// for larger screens with max-widths and margins.
			// The initial-scale SHOULD NOT be set here as defining it will impact zoom
			// on mobile devices. To allow font-size adjustment in iOS devices (see T311795)
			// we will define a zoom in JavaScript on certain devices (see resources/src/mediawiki.page.ready/ready.js)
			$out->addMeta(
				'viewport',
				'width=1000'
			);
		}

		$tags = [
			'og:title' => $out->getHTMLTitle(),
			'twitter:card' => 'summary_large_image',
			'og:type' => 'website',
		];

		// Support sharing on platforms such as Facebook and Twitter
		foreach ( $tags as $key => $value ) {
			if ( in_array( $key, $skinMetaTags ) ) {
				$out->addMeta( $key, $value );
			}
		}
	}

	/**
	 * Defines the ResourceLoader modules that should be added to the skin
	 * It is recommended that skins wishing to override call parent::getDefaultModules()
	 * and substitute out any modules they wish to change by using a key to look them up
	 *
	 * Any modules defined with the 'styles' key will be added as render blocking CSS via
	 * Output::addModuleStyles. Similarly, each key should refer to a list of modules
	 *
	 * @stable to override
	 * @return array Array of modules with helper keys for easy overriding
	 */
	public function getDefaultModules() {
		$out = $this->getOutput();
		$user = $this->getUser();

		// Modules declared in the $modules literal are loaded
		// for ALL users, on ALL pages, in ALL skins.
		// Keep this list as small as possible!
		$modules = [
			// The 'styles' key sets render-blocking style modules
			// Unlike other keys in $modules, this is an associative array
			// where each key is its own group pointing to a list of modules
			'styles' => [
				'skin' => $this->options['styles'] ?? [],
				'core' => [],
				'content' => [],
				'syndicate' => [],
			],
			'core' => [
				'site',
				'mediawiki.page.ready',
			],
			// modules that enhance the content in some way
			'content' => [],
			// modules relating to search functionality
			'search' => [],
			// Skins can register their own scripts
			'skin' => $this->options['scripts'] ?? [],
			// modules relating to functionality relating to watching an article
			'watch' => [],
			// modules which relate to the current users preferences
			'user' => [],
			// modules relating to RSS/Atom Feeds
			'syndicate' => [],
		];

		// Preload jquery.tablesorter for mediawiki.page.ready
		if ( strpos( $out->getHTML(), 'sortable' ) !== false ) {
			$modules['content'][] = 'jquery.tablesorter';
			$modules['styles']['content'][] = 'jquery.tablesorter.styles';
		}

		// Preload jquery.makeCollapsible for mediawiki.page.ready
		if ( strpos( $out->getHTML(), 'mw-collapsible' ) !== false ) {
			$modules['content'][] = 'jquery.makeCollapsible';
			$modules['styles']['content'][] = 'jquery.makeCollapsible.styles';
		}

		// Deprecated since 1.26: Unconditional loading of mediawiki.ui.button
		// on every page is deprecated. Express a dependency instead.
		if ( strpos( $out->getHTML(), 'mw-ui-button' ) !== false ) {
			$modules['styles']['content'][] = 'mediawiki.ui.button';
		}

		if ( $out->isTOCEnabled() ) {
			$modules['content'][] = 'mediawiki.toc';
		}

		$authority = $this->getAuthority();
		if ( $authority->getUser()->isRegistered()
			&& $authority->isAllowedAll( 'writeapi', 'viewmywatchlist', 'editmywatchlist' )
			&& $this->getRelevantTitle()->canExist()
		) {
			$modules['watch'][] = 'mediawiki.page.watch.ajax';
		}

		$userOptionsLookup = MediaWikiServices::getInstance()->getUserOptionsLookup();
		if ( $userOptionsLookup->getBoolOption( $user, 'editsectiononrightclick' )
			|| ( $out->isArticle() && $userOptionsLookup->getOption( $user, 'editondblclick' ) )
		) {
			$modules['user'][] = 'mediawiki.misc-authed-pref';
		}

		if ( $out->isSyndicated() ) {
			$modules['styles']['syndicate'][] = 'mediawiki.feedlink';
		}

		return $modules;
	}

	/**
	 * Preload the existence of three commonly-requested pages in a single query
	 */
	private function preloadExistence() {
		$titles = [];

		// User/talk link
		$user = $this->getUser();
		if ( $user->isRegistered() ) {
			$titles[] = $user->getUserPage();
			$titles[] = $user->getTalkPage();
		}

		// Check, if the page can hold some kind of content, otherwise do nothing
		$title = $this->getRelevantTitle();
		if ( $title->canExist() && $title->canHaveTalkPage() ) {
			$namespaceInfo = MediaWikiServices::getInstance()->getNamespaceInfo();
			if ( $title->isTalkPage() ) {
				$titles[] = $namespaceInfo->getSubjectPage( $title );
			} else {
				$titles[] = $namespaceInfo->getTalkPage( $title );
			}
		}

		$this->getHookRunner()->onSkinPreloadExistence( $titles, $this );

		if ( $titles ) {
			$linkBatchFactory = MediaWikiServices::getInstance()->getLinkBatchFactory();
			$lb = $linkBatchFactory->newLinkBatch( $titles );
			$lb->setCaller( __METHOD__ );
			$lb->execute();
		}
	}

	/**
	 * @see self::getRelevantTitle()
	 * @param Title $t
	 */
	public function setRelevantTitle( $t ) {
		$this->mRelevantTitle = $t;
	}

	/**
	 * Return the "relevant" title.
	 * A "relevant" title is not necessarily the actual title of the page.
	 * Special pages like Special:MovePage use set the page they are acting on
	 * as their "relevant" title, this allows the skin system to display things
	 * such as content tabs which belong to that page instead of displaying
	 * a basic special page tab which has almost no meaning.
	 *
	 * @return Title|null the title is null when no relevant title was set, as this
	 *   falls back to ContextSource::getTitle
	 */
	public function getRelevantTitle() {
		return $this->mRelevantTitle ?? $this->getTitle();
	}

	/**
	 * @see self::getRelevantUser()
	 * @param UserIdentity|null $u
	 */
	public function setRelevantUser( ?UserIdentity $u ) {
		$this->mRelevantUser = $u;
	}

	/**
	 * Return the "relevant" user.
	 * A "relevant" user is similar to a relevant title. Special pages like
	 * Special:Contributions mark the user which they are relevant to so that
	 * things like the toolbox can display the information they usually are only
	 * able to display on a user's userpage and talkpage.
	 *
	 * @return UserIdentity|null Null if there's no relevant user or the viewer cannot view it.
	 */
	public function getRelevantUser(): ?UserIdentity {
		if ( $this->mRelevantUser === false ) {
			$this->mRelevantUser = null; // false indicates we never attempted to load it.
			$title = $this->getRelevantTitle();
			if ( $title->hasSubjectNamespace( NS_USER ) ) {
				$services = MediaWikiServices::getInstance();
				$rootUser = $title->getRootText();
				$userNameUtils = $services->getUserNameUtils();
				if ( $userNameUtils->isIP( $rootUser ) ) {
					$this->mRelevantUser = UserIdentityValue::newAnonymous( $rootUser );
				} else {
					$user = $services->getUserIdentityLookup()->getUserIdentityByName( $rootUser );
					$this->mRelevantUser = $user && $user->isRegistered() ? $user : null;
				}
			}
		}

		// The relevant user should only be set if it exists. However, if it exists but is hidden,
		// and the viewer cannot see hidden users, this exposes the fact that the user exists;
		// pretend like the user does not exist in such cases, by setting it to null. T120883
		if ( $this->mRelevantUser && $this->mRelevantUser->isRegistered() ) {
			$userBlock = MediaWikiServices::getInstance()
				->getBlockManager()
				->getUserBlock( $this->mRelevantUser, null, true );
			if ( $userBlock && $userBlock->getHideName() &&
				!$this->getAuthority()->isAllowed( 'hideuser' )
			) {
				$this->mRelevantUser = null;
			}
		}

		return $this->mRelevantUser;
	}

	/**
	 * Outputs the HTML generated by other functions.
	 */
	abstract public function outputPage();

	/**
	 * TODO: document
	 * @param Title $title
	 * @return string
	 */
	public function getPageClasses( $title ) {
		$services = MediaWikiServices::getInstance();
		$ns = $title->getNamespace();
		$numeric = 'ns-' . $ns;

		if ( $title->isSpecialPage() ) {
			$type = 'ns-special';
			// T25315: provide a class based on the canonical special page name without subpages
			list( $canonicalName ) = $services->getSpecialPageFactory()->resolveAlias( $title->getDBkey() );
			if ( $canonicalName ) {
				$type .= ' ' . Sanitizer::escapeClass( "mw-special-$canonicalName" );
			} else {
				$type .= ' mw-invalidspecialpage';
			}
		} else {
			if ( $title->isTalkPage() ) {
				$type = 'ns-talk';
			} else {
				$type = 'ns-subject';
			}
			// T208315: add HTML class when the user can edit the page
			if ( $this->getAuthority()->probablyCan( 'edit', $title ) ) {
				$type .= ' mw-editable';
			}
		}

		$titleFormatter = $services->getTitleFormatter();
		$name = Sanitizer::escapeClass( 'page-' . $titleFormatter->getPrefixedText( $title ) );
		$root = Sanitizer::escapeClass( 'rootpage-' . $titleFormatter->formatTitle( $ns, $title->getRootText() ) );

		return "$numeric $type $name $root";
	}

	/**
	 * Return values for <html> element
	 * @return array Array of associative name-to-value elements for <html> element
	 */
	public function getHtmlElementAttributes() {
		$lang = $this->getLanguage();
		return [
			'lang' => $lang->getHtmlCode(),
			'dir' => $lang->getDir(),
			'class' => 'client-nojs',
		];
	}

	/**
	 * @return string HTML
	 */
	public function getCategoryLinks() {
		$out = $this->getOutput();
		$allCats = $out->getCategoryLinks();
		$title = $this->getTitle();
		$services = MediaWikiServices::getInstance();
		$linkRenderer = $services->getLinkRenderer();

		if ( $allCats === [] ) {
			return '';
		}

		$embed = "<li>";
		$pop = "</li>";

		$s = '';
		$colon = $this->msg( 'colon-separator' )->escaped();

		if ( !empty( $allCats['normal'] ) ) {
			$t = $embed . implode( $pop . $embed, $allCats['normal'] ) . $pop;

			$msg = $this->msg( 'pagecategories' )->numParams( count( $allCats['normal'] ) );
			$linkPage = $this->msg( 'pagecategorieslink' )->inContentLanguage()->text();
			$pageCategoriesLinkTitle = Title::newFromText( $linkPage );
			if ( $pageCategoriesLinkTitle ) {
				$link = $linkRenderer->makeLink( $pageCategoriesLinkTitle, $msg->text() );
			} else {
				$link = $msg->escaped();
			}
			$s .= Html::rawElement(
				'div',
				[ 'id' => 'mw-normal-catlinks', 'class' => 'mw-normal-catlinks' ],
				$link . $colon . Html::rawElement( 'ul', [], $t )
			);
		}

		# Hidden categories
		if ( isset( $allCats['hidden'] ) ) {
			$userOptionsLookup = $services->getUserOptionsLookup();

			if ( $userOptionsLookup->getBoolOption( $this->getUser(), 'showhiddencats' ) ) {
				$class = ' mw-hidden-cats-user-shown';
			} elseif ( $title->inNamespace( NS_CATEGORY ) ) {
				$class = ' mw-hidden-cats-ns-shown';
			} else {
				$class = ' mw-hidden-cats-hidden';
			}

			$s .= Html::rawElement(
				'div',
				[ 'id' => 'mw-hidden-catlinks', 'class' => "mw-hidden-catlinks$class" ],
				$this->msg( 'hidden-categories' )->numParams( count( $allCats['hidden'] ) )->escaped() .
					$colon .
					Html::rawElement(
						'ul',
						[],
						$embed . implode( $pop . $embed, $allCats['hidden'] ) . $pop
					)
			);
		}

		return $s;
	}

	/**
	 * @return string HTML
	 */
	public function getCategories() {
		$userOptionsLookup = MediaWikiServices::getInstance()->getUserOptionsLookup();
		$showHiddenCats = $userOptionsLookup->getBoolOption( $this->getUser(), 'showhiddencats' );

		$catlinks = $this->getCategoryLinks();
		// Check what we're showing
		$allCats = $this->getOutput()->getCategoryLinks();
		$showHidden = $showHiddenCats || $this->getTitle()->inNamespace( NS_CATEGORY );

		$classes = [ 'catlinks' ];
		if ( empty( $allCats['normal'] ) && !( !empty( $allCats['hidden'] ) && $showHidden ) ) {
			$classes[] = 'catlinks-allhidden';
		}

		return Html::rawElement(
			'div',
			[ 'id' => 'catlinks', 'class' => $classes, 'data-mw' => 'interface' ],
			$catlinks
		);
	}

	/**
	 * This runs a hook to allow extensions placing their stuff after content
	 * and article metadata (e.g. categories).
	 * Note: This function has nothing to do with afterContent().
	 *
	 * This hook is placed here in order to allow using the same hook for all
	 * skins, both the SkinTemplate based ones and the older ones, which directly
	 * use this class to get their data.
	 *
	 * The output of this function gets processed in SkinTemplate::outputPage() for
	 * the SkinTemplate based skins, all other skins should directly echo it.
	 *
	 * @return string Empty by default, if not changed by any hook function.
	 */
	protected function afterContentHook() {
		$data = '';

		if ( $this->getHookRunner()->onSkinAfterContent( $data, $this ) ) {
			// adding just some spaces shouldn't toggle the output
			// of the whole <div/>, so we use trim() here
			if ( trim( $data ) != '' ) {
				// Doing this here instead of in the skins to
				// ensure that the div has the same ID in all
				// skins
				$data = "<div id='mw-data-after-content'>\n" .
					"\t$data\n" .
					"</div>\n";
			}
		} else {
			wfDebug( "Hook SkinAfterContent changed output processing." );
		}

		return $data;
	}

	/**
	 * This gets called shortly before the "</body>" tag.
	 * @deprecated since 1.37
	 * @param bool $triggerWarnings introduced in 1.39 whether to trigger deprecation notice.
	 * @return string|WrappedStringList HTML containing scripts to put before `</body>`
	 */
	public function bottomScripts( $triggerWarnings = true ) {
		if ( $triggerWarnings ) {
			wfDeprecated( __METHOD__, '1.37' );
		}
		return $this->getOutput()->getBottomScripts();
	}

	/**
	 * Text with the permalink to the source page,
	 * usually shown on the footer of a printed page
	 *
	 * @stable to override
	 * @return string HTML text with an URL
	 */
	public function printSource() {
		$title = $this->getTitle();
		$oldid = $this->getOutput()->getRevisionId();
		if ( $oldid ) {
			$canonicalUrl = $title->getCanonicalURL( 'oldid=' . $oldid );
			$url = htmlspecialchars( wfExpandIRI( $canonicalUrl ) );
		} else {
			// oldid not available for non existing pages
			$url = htmlspecialchars( wfExpandIRI( $title->getCanonicalURL() ) );
		}

		return $this->msg( 'retrievedfrom' )
			->rawParams( '<a dir="ltr" href="' . $url . '">' . $url . '</a>' )
			->parse();
	}

	/**
	 * @return string HTML
	 */
	public function getUndeleteLink() {
		$action = $this->getRequest()->getRawVal( 'action', 'view' );
		$title = $this->getTitle();
		$linkRenderer = MediaWikiServices::getInstance()->getLinkRenderer();

		if ( ( !$title->exists() || $action == 'history' ) &&
			$this->getAuthority()->probablyCan( 'deletedhistory', $title )
		) {
			$n = $title->getDeletedEditsCount();

			if ( $n ) {
				if ( $this->getAuthority()->probablyCan( 'undelete', $title ) ) {
					$msg = 'thisisdeleted';
				} else {
					$msg = 'viewdeleted';
				}

				$subtitle = $this->msg( $msg )->rawParams(
					$linkRenderer->makeKnownLink(
						SpecialPage::getTitleFor( 'Undelete', $title->getPrefixedDBkey() ),
						$this->msg( 'restorelink' )->numParams( $n )->text() )
					)->escaped();

				$links = [];
				// Add link to page logs, unless we're on the history page (which
				// already has one)
				if ( $action !== 'history' ) {
					$links[] = $linkRenderer->makeKnownLink(
						SpecialPage::getTitleFor( 'Log' ),
						$this->msg( 'viewpagelogs-lowercase' )->text(),
						[],
						[ 'page' => $title->getPrefixedText() ]
					);
				}

				// Allow extensions to add more links
				$this->getHookRunner()->onUndeletePageToolLinks(
					$this->getContext(), $linkRenderer, $links );

				if ( $links ) {
					$subtitle .= ''
						. $this->msg( 'word-separator' )->escaped()
						. $this->msg( 'parentheses' )
							->rawParams( $this->getLanguage()->pipeList( $links ) )
							->escaped();
				}

				return Html::rawElement( 'div', [ 'class' => 'mw-undelete-subtitle' ], $subtitle );
			}
		}

		return '';
	}

	/**
	 * @return string
	 */
	private function subPageSubtitleInternal() {
		$services = MediaWikiServices::getInstance();
		$linkRenderer = $services->getLinkRenderer();
		$out = $this->getOutput();
		$title = $out->getTitle();
		$subpages = '';

		if ( !$this->getHookRunner()->onSkinSubPageSubtitle( $subpages, $this, $out ) ) {
			return $subpages;
		}

		$hasSubpages = $services->getNamespaceInfo()->hasSubpages( $title->getNamespace() );
		if ( !$out->isArticle() || !$hasSubpages ) {
			return $subpages;
		}

		$ptext = $title->getPrefixedText();
		if ( strpos( $ptext, '/' ) !== false ) {
			$links = explode( '/', $ptext );
			array_pop( $links );
			$count = 0;
			$growingLink = '';
			$display = '';
			$lang = $this->getLanguage();

			foreach ( $links as $link ) {
				$growingLink .= $link;
				$display .= $link;
				$linkObj = Title::newFromText( $growingLink );

				if ( $linkObj && $linkObj->isKnown() ) {
					$getlink = $linkRenderer->makeKnownLink( $linkObj, $display );

					$count++;

					if ( $count > 1 ) {
						$subpages .= $lang->getDirMarkEntity() . $this->msg( 'pipe-separator' )->escaped();
					} else {
						$subpages .= '&lt; ';
					}

					$subpages .= $getlink;
					$display = '';
				} else {
					$display .= '/';
				}
				$growingLink .= '/';
			}
		}

		return $subpages;
	}

	/**
	 * @param string $type
	 * @return string
	 */
	public function getCopyright( $type = 'detect' ) {
		$linkRenderer = MediaWikiServices::getInstance()->getLinkRenderer();
		if ( $type == 'detect' ) {
			if ( !$this->getOutput()->isRevisionCurrent()
				&& !$this->msg( 'history_copyright' )->inContentLanguage()->isDisabled()
			) {
				$type = 'history';
			} else {
				$type = 'normal';
			}
		}

		if ( $type == 'history' ) {
			$msg = 'history_copyright';
		} else {
			$msg = 'copyright';
		}

		$config = $this->getConfig();

		if ( $config->get( MainConfigNames::RightsPage ) ) {
			$title = Title::newFromText( $config->get( MainConfigNames::RightsPage ) );
			$link = $linkRenderer->makeKnownLink( $title,
				new HtmlArmor( $config->get( MainConfigNames::RightsText ) ?: $title->getText() )
			);
		} elseif ( $config->get( MainConfigNames::RightsUrl ) ) {
			$link = Linker::makeExternalLink( $config->get( MainConfigNames::RightsUrl ),
				$config->get( MainConfigNames::RightsText ) );
		} elseif ( $config->get( MainConfigNames::RightsText ) ) {
			$link = $config->get( MainConfigNames::RightsText );
		} else {
			# Give up now
			return '';
		}

		// Allow for site and per-namespace customization of copyright notice.
		$this->getHookRunner()->onSkinCopyrightFooter( $this->getTitle(), $type, $msg, $link );

		return $this->msg( $msg )->rawParams( $link )->text();
	}

	/**
	 * Get the timestamp of the latest revision, formatted in user language
	 *
	 * @return string
	 */
	protected function lastModified() {
		$timestamp = $this->getOutput()->getRevisionTimestamp();
		$user = $this->getUser();
		$language = $this->getLanguage();

		# No cached timestamp, load it from the database
		if ( $timestamp === null ) {
			$revId = $this->getOutput()->getRevisionId();
			if ( $revId !== null ) {
				$timestamp = MediaWikiServices::getInstance()
					->getRevisionLookup()
					->getTimestampFromId( $revId );
			}
		}

		if ( $timestamp ) {
			$d = $language->userDate( $timestamp, $user );
			$t = $language->userTime( $timestamp, $user );
			$s = ' ' . $this->msg( 'lastmodifiedat', $d, $t )->parse();
		} else {
			$s = '';
		}

		if ( MediaWikiServices::getInstance()->getDBLoadBalancer()->getLaggedReplicaMode() ) {
			$s .= ' <strong>' . $this->msg( 'laggedreplicamode' )->parse() . '</strong>';
		}

		return $s;
	}

	/**
	 * @param string $align
	 * @return string
	 */
	public function logoText( $align = '' ) {
		if ( $align != '' ) {
			$a = " style='float: {$align};'";
		} else {
			$a = '';
		}

		$mp = $this->msg( 'mainpage' )->escaped();
		$url = htmlspecialchars( Title::newMainPage()->getLocalURL() );

		$logourl = RL\SkinModule::getAvailableLogos( $this->getConfig() )[ '1x' ];
		return "<a href='{$url}'><img{$a} src='{$logourl}' alt='[{$mp}]' /></a>";
	}

	/**
	 * Renders a $wgFooterIcons icon according to the method's arguments
	 * @param array $icon The icon to build the html for, see $wgFooterIcons
	 *   for the format of this array.
	 * @param bool|string $withImage Whether to use the icon's image or output
	 *   a text-only footericon.
	 * @return string HTML
	 */
	public function makeFooterIcon( $icon, $withImage = 'withImage' ) {
		if ( is_string( $icon ) ) {
			$html = $icon;
		} else { // Assuming array
			$url = $icon['url'] ?? null;
			unset( $icon['url'] );
			if ( isset( $icon['src'] ) && $withImage === 'withImage' ) {
				// Lazy-load footer icons, since they're not part of the printed view.
				$icon['loading'] = 'lazy';
				// do this the lazy way, just pass icon data as an attribute array
				$html = Html::element( 'img', $icon );
			} else {
				$html = htmlspecialchars( $icon['alt'] ?? '' );
			}
			if ( $url ) {
				$html = Html::rawElement( 'a', [
						'href' => $url,
						'target' => $this->getConfig()->get( MainConfigNames::ExternalLinkTarget ),
					],
					$html );
			}
		}
		return $html;
	}

	/**
	 * Given a pair of message keys for link and text label,
	 * return an HTML link for use in the footer.
	 *
	 * @param string $desc The i18n message key for the link text.
	 * 		The content of this message will be the visible text label.
	 * 		If this is set to nonexisting message key or the message is
	 * 		disabled, the link will not be generated, empty string will
	 * 		be returned in the stead.
	 * @param string $page The i18n message key for the page to link to.
	 * 		The content of this message will be the destination page for
	 * 		the footer link. Given a message key 'Privacypage' with content
	 * 		'Project:Privacy policy', the link will lead to the wiki page with
	 * 		the title of the content.
	 *
	 * @return string HTML anchor
	 */
	public function footerLink( $desc, $page ) {
		$title = $this->footerLinkTitle( $desc, $page );
		if ( !$title ) {
			return '';
		}

		// Similar to Skin::addToSidebarPlain
		// Optimization: Avoid LinkRenderer here as it requires extra DB info
		// to add unneeded classes even for makeKnownLink (T313462).
		return Html::element( 'a',
			[ 'href' => $title->fixSpecialName()->getLinkURL() ],
			$this->msg( $desc )->text()
		);
	}

	/**
	 * @param string $desc
	 * @param string $page
	 * @return Title|null
	 */
	private function footerLinkTitle( $desc, $page ) {
		// If the link description has been disabled in the default language,
		if ( $this->msg( $desc )->inContentLanguage()->isDisabled() ) {
			// then it is disabled, for all languages.
			return null;
		}
		// Otherwise, we display the link for the user, described in their
		// language (which may or may not be the same as the default language),
		// but we make the link target be the one site-wide page.
		return Title::newFromText( $this->msg( $page )->inContentLanguage()->text() );
	}

	/**
	 * Gets the link to the wiki's privacy policy, about page, and disclaimer page
	 *
	 * @internal For use by SkinTemplate
	 * @return string[] Map of (key => HTML) for 'privacy', 'about', 'disclaimer'
	 */
	public function getSiteFooterLinks() {
		return [
			'privacy' => $this->footerLink( 'privacy', 'privacypage' ),
			'about' => $this->footerLink( 'aboutsite', 'aboutpage' ),
			'disclaimer' => $this->footerLink( 'disclaimers', 'disclaimerpage' )
		];
	}

	/**
	 * Return URL options for the 'edit page' link.
	 * This may include an 'oldid' specifier, if the current page view is such.
	 *
	 * @return array
	 * @internal
	 */
	public function editUrlOptions() {
		$options = [ 'action' => 'edit' ];
		$out = $this->getOutput();

		if ( !$out->isRevisionCurrent() ) {
			$options['oldid'] = intval( $out->getRevisionId() );
		}

		return $options;
	}

	/**
	 * @param UserIdentity|int $id
	 * @return bool
	 */
	public function showEmailUser( $id ) {
		if ( $id instanceof UserIdentity ) {
			$targetUser = User::newFromIdentity( $id );
		} else {
			$targetUser = User::newFromId( $id );
		}

		# The sending user must have a confirmed email address and the receiving
		# user must accept emails from the sender.
		return $this->getUser()->canSendEmail()
			&& SpecialEmailUser::validateTarget( $targetUser, $this->getUser() ) === '';
	}

	/* these are used extensively in SkinTemplate, but also some other places */

	/**
	 * @param string|array $urlaction
	 * @return string
	 */
	public static function makeMainPageUrl( $urlaction = '' ) {
		$title = Title::newMainPage();

		return $title->getLinkURL( $urlaction );
	}

	/**
	 * Make a URL for a Special Page using the given query and protocol.
	 *
	 * If $proto is set to null, make a local URL. Otherwise, make a full
	 * URL with the protocol specified.
	 *
	 * @param string $name Name of the Special page
	 * @param string|array $urlaction Query to append
	 * @param string|null $proto Protocol to use or null for a local URL
	 * @return string
	 */
	public static function makeSpecialUrl( $name, $urlaction = '', $proto = null ) {
		$title = SpecialPage::getSafeTitleFor( $name );
		if ( $proto === null ) {
			return $title->getLocalURL( $urlaction );
		} else {
			return $title->getFullURL( $urlaction, false, $proto );
		}
	}

	/**
	 * @param string $name
	 * @param string|bool $subpage false for no subpage
	 * @param string|array $urlaction
	 * @return string
	 */
	public static function makeSpecialUrlSubpage( $name, $subpage, $urlaction = '' ) {
		$title = SpecialPage::getSafeTitleFor( $name, $subpage );
		return $title->getLocalURL( $urlaction );
	}

	/**
	 * If url string starts with http, consider as external URL, else
	 * internal
	 * @param string $name
	 * @return string URL
	 */
	public static function makeInternalOrExternalUrl( $name ) {
		if ( preg_match( '/^(?i:' . wfUrlProtocols() . ')/', $name ) ) {
			return $name;
		} else {
			$title = $name instanceof Title ? $name : Title::newFromText( $name );
			return $title ? $title->getLocalURL() : '';
		}
	}

	/**
	 * these return an array with the 'href' and boolean 'exists'
	 * @param string|Title $name
	 * @param string|array $urlaction
	 * @return array
	 */
	protected static function makeUrlDetails( $name, $urlaction = '' ) {
		$title = $name instanceof Title ? $name : Title::newFromText( $name );
		return [
			'href' => $title ? $title->getLocalURL( $urlaction ) : '',
			'exists' => $title && $title->isKnown(),
		];
	}

	/**
	 * Make URL details where the article exists (or at least it's convenient to think so)
	 * @param string|Title $name Article name
	 * @param string|array $urlaction
	 * @return array
	 */
	protected static function makeKnownUrlDetails( $name, $urlaction = '' ) {
		$title = $name instanceof Title ? $name : Title::newFromText( $name );
		return [
			'href' => $title ? $title->getLocalURL( $urlaction ) : '',
			'exists' => (bool)$title,
		];
	}

	/**
	 * Allows correcting the language of interlanguage links which, mostly due to
	 * legacy reasons, do not always match the standards compliant language tag.
	 *
	 * @param string $code
	 * @return string
	 * @since 1.35
	 */
	public function mapInterwikiToLanguage( $code ) {
		$map = $this->getConfig()->get( MainConfigNames::InterlanguageLinkCodeMap );
		return $map[ $code ] ?? $code;
	}

	/**
	 * Generates array of language links for the current page.
	 * This may includes items added to this section by the SidebarBeforeOutput hook
	 * (which may not necessarily be language links)
	 *
	 * @since 1.35
	 * @return array
	 */
	public function getLanguages() {
		if ( $this->getConfig()->get( MainConfigNames::HideInterlanguageLinks ) ) {
			return [];
		}
		if ( $this->languageLinks === null ) {
			$hookContainer = MediaWikiServices::getInstance()->getHookContainer();

			$userLang = $this->getLanguage();
			$languageLinks = [];
			$langNameUtils = MediaWikiServices::getInstance()->getLanguageNameUtils();

			foreach ( $this->getOutput()->getLanguageLinks() as $languageLinkText ) {
				$class = 'interlanguage-link interwiki-' . explode( ':', $languageLinkText, 2 )[0];

				$languageLinkTitle = Title::newFromText( $languageLinkText );
				if ( !$languageLinkTitle ) {
					continue;
				}

				$ilInterwikiCode =
					$this->mapInterwikiToLanguage( $languageLinkTitle->getInterwiki() );

				$ilLangName = $langNameUtils->getLanguageName( $ilInterwikiCode );

				if ( strval( $ilLangName ) === '' ) {
					$ilDisplayTextMsg = $this->msg( "interlanguage-link-$ilInterwikiCode" );
					if ( !$ilDisplayTextMsg->isDisabled() ) {
						// Use custom MW message for the display text
						$ilLangName = $ilDisplayTextMsg->text();
					} else {
						// Last resort: fallback to the language link target
						$ilLangName = $languageLinkText;
					}
				} else {
					// Use the language autonym as display text
					$ilLangName = $this->getLanguage()->ucfirst( $ilLangName );
				}

				// CLDR extension or similar is required to localize the language name;
				// otherwise we'll end up with the autonym again.
				$ilLangLocalName =
					$langNameUtils->getLanguageName( $ilInterwikiCode, $userLang->getCode() );

				$languageLinkTitleText = $languageLinkTitle->getText();
				if ( $ilLangLocalName === '' ) {
					$ilFriendlySiteName =
						$this->msg( "interlanguage-link-sitename-$ilInterwikiCode" );
					if ( !$ilFriendlySiteName->isDisabled() ) {
						if ( $languageLinkTitleText === '' ) {
							$ilTitle =
								$this->msg( 'interlanguage-link-title-nonlangonly',
									$ilFriendlySiteName->text() )->text();
						} else {
							$ilTitle =
								$this->msg( 'interlanguage-link-title-nonlang',
									$languageLinkTitleText, $ilFriendlySiteName->text() )->text();
						}
					} else {
						// we have nothing friendly to put in the title, so fall back to
						// displaying the interlanguage link itself in the title text
						// (similar to what is done in page content)
						$ilTitle = $languageLinkTitle->getInterwiki() . ":$languageLinkTitleText";
					}
				} elseif ( $languageLinkTitleText === '' ) {
					$ilTitle =
						$this->msg( 'interlanguage-link-title-langonly', $ilLangLocalName )->text();
				} else {
					$ilTitle =
						$this->msg( 'interlanguage-link-title', $languageLinkTitleText,
							$ilLangLocalName )->text();
				}

				$ilInterwikiCodeBCP47 = LanguageCode::bcp47( $ilInterwikiCode );
				$languageLink = [
					'href' => $languageLinkTitle->getFullURL(),
					'text' => $ilLangName,
					'title' => $ilTitle,
					'class' => $class,
					'link-class' => 'interlanguage-link-target',
					'lang' => $ilInterwikiCodeBCP47,
					'hreflang' => $ilInterwikiCodeBCP47,
				];
				$hookContainer->run( 'SkinTemplateGetLanguageLink',
					[ &$languageLink, $languageLinkTitle, $this->getTitle(), $this->getOutput() ],
					[] );
				$languageLinks[] = $languageLink;
			}
			$this->languageLinks = $languageLinks;
		}

		return $this->languageLinks;
	}

	/**
	 * Build array of common navigation links.
	 * Assumes thispage property has been set before execution.
	 * @since 1.35
	 * @return array
	 */
	protected function buildNavUrls() {
		$out = $this->getOutput();
		$title = $this->getTitle();
		$thispage = $title->getPrefixedDBkey();
		$uploadNavigationUrl = $this->getConfig()->get( MainConfigNames::UploadNavigationUrl );

		$nav_urls = [];
		$nav_urls['mainpage'] = [ 'href' => self::makeMainPageUrl() ];
		if ( $uploadNavigationUrl ) {
			$nav_urls['upload'] = [ 'href' => $uploadNavigationUrl ];
		} elseif ( UploadBase::isEnabled() && UploadBase::isAllowed( $this->getAuthority() ) === true ) {
			$nav_urls['upload'] = [ 'href' => self::makeSpecialUrl( 'Upload' ) ];
		} else {
			$nav_urls['upload'] = false;
		}
		$nav_urls['specialpages'] = [ 'href' => self::makeSpecialUrl( 'Specialpages' ) ];

		$nav_urls['print'] = false;
		$nav_urls['permalink'] = false;
		$nav_urls['info'] = false;
		$nav_urls['whatlinkshere'] = false;
		$nav_urls['recentchangeslinked'] = false;
		$nav_urls['contributions'] = false;
		$nav_urls['log'] = false;
		$nav_urls['blockip'] = false;
		$nav_urls['changeblockip'] = false;
		$nav_urls['unblockip'] = false;
		$nav_urls['mute'] = false;
		$nav_urls['emailuser'] = false;
		$nav_urls['userrights'] = false;

		// A print stylesheet is attached to all pages, but nobody ever
		// figures that out. :)  Add a link...
		if ( !$out->isPrintable() && ( $out->isArticle() || $title->isSpecialPage() ) ) {
			$nav_urls['print'] = [
				'text' => $this->msg( 'printableversion' )->text(),
				'href' => 'javascript:print();'
			];
		}

		if ( $out->isArticle() ) {
			// Also add a "permalink" while we're at it
			$revid = $out->getRevisionId();
			if ( $revid ) {
				$nav_urls['permalink'] = [
					'text' => $this->msg( 'permalink' )->text(),
					'href' => $title->getLocalURL( "oldid=$revid" )
				];
			}
		}

		if ( $out->isArticleRelated() ) {
			$nav_urls['whatlinkshere'] = [
				'href' => SpecialPage::getTitleFor( 'Whatlinkshere', $thispage )->getLocalURL()
			];

			$nav_urls['info'] = [
				'text' => $this->msg( 'pageinfo-toolboxlink' )->text(),
				'href' => $title->getLocalURL( "action=info" )
			];

			if ( $title->exists() || $title->inNamespace( NS_CATEGORY ) ) {
				$nav_urls['recentchangeslinked'] = [
					'href' => SpecialPage::getTitleFor( 'Recentchangeslinked', $thispage )->getLocalURL()
				];
			}
		}

		$user = $this->getRelevantUser();

		if ( $user ) {
			$rootUser = $user->getName();

			$nav_urls['contributions'] = [
				'text' => $this->msg( 'tool-link-contributions', $rootUser )->text(),
				'href' => self::makeSpecialUrlSubpage( 'Contributions', $rootUser ),
				'tooltip-params' => [ $rootUser ],
			];

			$nav_urls['log'] = [
				'href' => self::makeSpecialUrlSubpage( 'Log', $rootUser )
			];

			if ( $this->getAuthority()->isAllowed( 'block' ) ) {
				// Check if the user is already blocked
				$userBlock = MediaWikiServices::getInstance()
				->getBlockManager()
				->getUserBlock( $user, null, true );
				if ( $userBlock ) {
					$nav_urls['changeblockip'] = [
						'href' => self::makeSpecialUrlSubpage( 'Block', $rootUser )
					];
					$nav_urls['unblockip'] = [
						'href' => self::makeSpecialUrlSubpage( 'Unblock', $rootUser )
					];
				} else {
					$nav_urls['blockip'] = [
						'text' => $this->msg( 'blockip', $rootUser )->text(),
						'href' => self::makeSpecialUrlSubpage( 'Block', $rootUser )
					];
				}
			}

			if ( $this->showEmailUser( $user ) ) {
				$nav_urls['emailuser'] = [
					'text' => $this->msg( 'tool-link-emailuser', $rootUser )->text(),
					'href' => self::makeSpecialUrlSubpage( 'Emailuser', $rootUser ),
					'tooltip-params' => [ $rootUser ],
				];
			}

			if ( $user->isRegistered() ) {
				if ( $this->getUser()->isRegistered() &&
				$this->getConfig()->get( MainConfigNames::EnableSpecialMute ) ) {
					$nav_urls['mute'] = [
						'text' => $this->msg( 'mute-preferences' )->text(),
						'href' => self::makeSpecialUrlSubpage( 'Mute', $rootUser )
					];
				}

				$sur = new UserrightsPage;
				$sur->setContext( $this->getContext() );
				$canChange = $sur->userCanChangeRights( $user );
				$delimiter = $this->getConfig()->get(
					MainConfigNames::UserrightsInterwikiDelimiter );
				if ( str_contains( $rootUser, $delimiter ) ) {
					// Username contains interwiki delimiter, link it via the
					// #{userid} syntax. (T260222)
					$linkArgs = [ false, [ 'user' => '#' . $user->getId() ] ];
				} else {
					$linkArgs = [ $rootUser ];
				}
				$nav_urls['userrights'] = [
					'text' => $this->msg(
						$canChange ? 'tool-link-userrights' : 'tool-link-userrights-readonly',
						$rootUser
					)->text(),
					'href' => self::makeSpecialUrlSubpage( 'Userrights', ...$linkArgs )
				];
			}
		}

		return $nav_urls;
	}

	/**
	 * Build data structure representing syndication links.
	 * @since 1.35
	 * @return array
	 */
	final protected function buildFeedUrls() {
		$feeds = [];
		$out = $this->getOutput();
		if ( $out->isSyndicated() ) {
			foreach ( $out->getSyndicationLinks() as $format => $link ) {
				$feeds[$format] = [
					// Messages: feed-atom, feed-rss
					'text' => $this->msg( "feed-$format" )->text(),
					'href' => $link
				];
			}
		}
		return $feeds;
	}

	/**
	 * Build an array that represents the sidebar(s), the navigation bar among them.
	 *
	 * BaseTemplate::getSidebar can be used to simplify the format and id generation in new skins.
	 *
	 * The format of the returned array is [ heading => content, ... ], where:
	 * - heading is the heading of a navigation portlet. It is either:
	 *   - magic string to be handled by the skins ('SEARCH' / 'LANGUAGES' / 'TOOLBOX' / ...)
	 *     - Note that 'SEARCH' unlike others is not supported out-of-the-box by the skins.
	 *     - For it to work, a skin must add custom support for it.
	 *   - a message name (e.g. 'navigation'), the message should be HTML-escaped by the skin
	 *   - plain text, which should be HTML-escaped by the skin
	 * - content is the contents of the portlet. This must be array of link data in a format
	 * 		accepted by self::makeListItem().
	 *   - (for a magic string as a key, any value)
	 *
	 * Note that extensions can control the sidebar contents using the SkinBuildSidebar hook
	 * and can technically insert anything in here; skin creators are expected to handle
	 * values described above.
	 *
	 * @return array
	 */
	public function buildSidebar() {
		if ( $this->sidebar === null ) {
			$services = MediaWikiServices::getInstance();
			$callback = function ( $old = null, &$ttl = null ) {
				$bar = [];
				$this->addToSidebar( $bar, 'sidebar' );

				// This hook may vary its behaviour by skin.
				$this->getHookRunner()->onSkinBuildSidebar( $this, $bar );
				$msgCache = MediaWikiServices::getInstance()->getMessageCache();
				if ( $msgCache->isDisabled() ) {
					// Don't cache the fallback if DB query failed. T133069
					$ttl = WANObjectCache::TTL_UNCACHEABLE;
				}

				return $bar;
			};

			$msgCache = $services->getMessageCache();
			$wanCache = $services->getMainWANObjectCache();
			$config = $this->getConfig();
			$languageCode = $this->getLanguage()->getCode();

			$sidebar = $config->get( MainConfigNames::EnableSidebarCache )
				? $wanCache->getWithSetCallback(
					$wanCache->makeKey( 'sidebar', $languageCode ),
					$config->get( MainConfigNames::SidebarCacheExpiry ),
					$callback,
					[
						'checkKeys' => [
							// Unless there is both no exact $code override nor an i18n definition
							// in the software, the only MediaWiki page to check is for $code.
							$msgCache->getCheckKey( $languageCode )
						],
						'lockTSE' => 30
					]
				)
				: $callback();

			$sidebar['TOOLBOX'] = $this->makeToolbox(
				$this->buildNavUrls(),
				$this->buildFeedUrls()
			);
			$sidebar['LANGUAGES'] = $this->getLanguages();
			// Apply post-processing to the cached value
			$this->getHookRunner()->onSidebarBeforeOutput( $this, $sidebar );
			$this->sidebar = $sidebar;
		}

		return $this->sidebar;
	}

	/**
	 * Add content from a sidebar system message
	 * Currently only used for MediaWiki:Sidebar (but may be used by Extensions)
	 *
	 * This is just a wrapper around addToSidebarPlain() for backwards compatibility
	 *
	 * @param array &$bar
	 * @param string $message
	 */
	public function addToSidebar( &$bar, $message ) {
		$this->addToSidebarPlain( $bar, $this->msg( $message )->inContentLanguage()->plain() );
	}

	/**
	 * Add content from plain text
	 * @since 1.17
	 * @param array &$bar
	 * @param string $text
	 * @return array
	 */
	public function addToSidebarPlain( &$bar, $text ) {
		$lines = explode( "\n", $text );

		$heading = '';
		$config = $this->getConfig();
		$messageTitle = $config->get( MainConfigNames::EnableSidebarCache )
			? Title::newMainPage() : $this->getTitle();
		$messageCache = MediaWikiServices::getInstance()->getMessageCache();

		foreach ( $lines as $line ) {
			if ( strpos( $line, '*' ) !== 0 ) {
				continue;
			}
			$line = rtrim( $line, "\r" ); // for Windows compat

			if ( strpos( $line, '**' ) !== 0 ) {
				$heading = trim( $line, '* ' );
				if ( !array_key_exists( $heading, $bar ) ) {
					$bar[$heading] = [];
				}
			} else {
				$line = trim( $line, '* ' );

				if ( strpos( $line, '|' ) !== false ) {
					$line = $messageCache->transform( $line, false, null, $messageTitle );
					$line = array_map( 'trim', explode( '|', $line, 2 ) );
					if ( count( $line ) !== 2 ) {
						// Second check, could be hit by people doing
						// funky stuff with parserfuncs... (T35321)
						continue;
					}

					$extraAttribs = [];

					$msgLink = $this->msg( $line[0] )->page( $messageTitle )->inContentLanguage();
					if ( $msgLink->exists() ) {
						$link = $msgLink->text();
						if ( $link == '-' ) {
							continue;
						}
					} else {
						$link = $line[0];
					}
					$msgText = $this->msg( $line[1] )->page( $messageTitle );
					if ( $msgText->exists() ) {
						$text = $msgText->text();
					} else {
						$text = $line[1];
					}

					if ( preg_match( '/^(?i:' . wfUrlProtocols() . ')/', $link ) ) {
						$href = $link;

						// Parser::getExternalLinkAttribs won't work here because of the Namespace things
						if ( $config->get( MainConfigNames::NoFollowLinks ) &&
							!wfMatchesDomainList( $href,
								$config->get( MainConfigNames::NoFollowDomainExceptions ) )
						) {
							$extraAttribs['rel'] = 'nofollow';
						}

						if ( $config->get( MainConfigNames::ExternalLinkTarget ) ) {
							$extraAttribs['target'] =
								$config->get( MainConfigNames::ExternalLinkTarget );
						}
					} else {
						$title = Title::newFromText( $link );
						$href = $title ? $title->fixSpecialName()->getLinkURL() : '';
					}

					$id = strtr( $line[1], ' ', '-' );
					$bar[$heading][] = array_merge( [
						'text' => $text,
						'href' => $href,
						'icon' => $this->getSidebarIcon( $id ),
						'id' => Sanitizer::escapeIdForAttribute( 'n-' . $id ),
						'active' => false,
					], $extraAttribs );
				}
			}
		}

		return $bar;
	}

	/**
	 * @param string $id the id of the menu
	 * @return string|null the icon glyph name to associate with this menu
	 */
	private function getSidebarIcon( string $id ) {
		switch ( $id ) {
			case 'mainpage-description':
				return 'home';
			case 'randompage':
				return 'die';
			case 'recentchanges':
				return 'recentChanges';
			case 'help':
				return 'help';
			default:
				return null;
		}
	}

	/**
	 * Gets new talk page messages for the current user and returns an
	 * appropriate alert message (or an empty string if there are no messages)
	 * @return string
	 */
	public function getNewtalks() {
		$newMessagesAlert = '';
		$user = $this->getUser();
		$services = MediaWikiServices::getInstance();
		$linkRenderer = $services->getLinkRenderer();
		$userHasNewMessages = $services->getTalkPageNotificationManager()
			->userHasNewMessages( $user );
		$timestamp = $services->getTalkPageNotificationManager()
			->getLatestSeenMessageTimestamp( $user );
		$newtalks = !$userHasNewMessages ? [] : [
			[
			// TODO: Deprecate adding wiki and link to array and redesign GetNewMessagesAlert hook
			'wiki' => WikiMap::getCurrentWikiId(),
			'link' => $user->getTalkPage()->getLocalURL(),
			'rev' => $timestamp ? $services->getRevisionLookup()
				->getRevisionByTimestamp( $user->getTalkPage(), $timestamp ) : null
			]
		];
		$out = $this->getOutput();

		// Allow extensions to disable or modify the new messages alert
		if ( !$this->getHookRunner()->onGetNewMessagesAlert(
			$newMessagesAlert, $newtalks, $user, $out )
		) {
			return '';
		}
		if ( $newMessagesAlert ) {
			return $newMessagesAlert;
		}

		if ( $newtalks !== [] ) {
			$uTalkTitle = $user->getTalkPage();
			$lastSeenRev = $newtalks[0]['rev'];
			$numAuthors = 0;
			if ( $lastSeenRev !== null ) {
				$plural = true; // Default if we have a last seen revision: if unknown, use plural
				$revStore = $services->getRevisionStore();
				$latestRev = $revStore->getRevisionByTitle(
					$uTalkTitle,
					0,
					RevisionLookup::READ_NORMAL
				);
				if ( $latestRev !== null ) {
					// Singular if only 1 unseen revision, plural if several unseen revisions.
					$plural = $latestRev->getParentId() !== $lastSeenRev->getId();
					$numAuthors = $revStore->countAuthorsBetween(
						$uTalkTitle->getArticleID(),
						$lastSeenRev,
						$latestRev,
						null,
						10,
						RevisionStore::INCLUDE_NEW
					);
				}
			} else {
				// Singular if no revision -> diff link will show latest change only in any case
				$plural = false;
			}
			$plural = $plural ? 999 : 1;
			// 999 signifies "more than one revision". We don't know how many, and even if we did,
			// the number of revisions or authors is not necessarily the same as the number of
			// "messages".
			$newMessagesLink = $linkRenderer->makeKnownLink(
				$uTalkTitle,
				$this->msg( 'newmessageslinkplural' )->params( $plural )->text(),
				[],
				$uTalkTitle->isRedirect() ? [ 'redirect' => 'no' ] : []
			);

			$newMessagesDiffLink = $linkRenderer->makeKnownLink(
				$uTalkTitle,
				$this->msg( 'newmessagesdifflinkplural' )->params( $plural )->text(),
				[],
				$lastSeenRev !== null
					? [ 'oldid' => $lastSeenRev->getId(), 'diff' => 'cur' ]
					: [ 'diff' => 'cur' ]
			);

			if ( $numAuthors >= 1 && $numAuthors <= 10 ) {
				$newMessagesAlert = $this->msg(
					'youhavenewmessagesfromusers',
					$newMessagesLink,
					$newMessagesDiffLink
				)->numParams( $numAuthors, $plural );
			} else {
				// $numAuthors === 11 signifies "11 or more" ("more than 10")
				$newMessagesAlert = $this->msg(
					$numAuthors > 10 ? 'youhavenewmessagesmanyusers' : 'youhavenewmessages',
					$newMessagesLink,
					$newMessagesDiffLink
				)->numParams( $plural );
			}
			$newMessagesAlert = $newMessagesAlert->text();
			// Disable CDN cache
			$out->setCdnMaxage( 0 );
		}

		return $newMessagesAlert;
	}

	/**
	 * Get a cached notice
	 *
	 * @param string $name Message name, or 'default' for $wgSiteNotice
	 * @return string|bool HTML fragment, or false to indicate that the caller
	 *   should fall back to the next notice in its sequence
	 */
	private function getCachedNotice( $name ) {
		$config = $this->getConfig();

		if ( $name === 'default' ) {
			// special case
			$notice = $config->get( MainConfigNames::SiteNotice );
			if ( empty( $notice ) ) {
				return false;
			}
		} else {
			$msg = $this->msg( $name )->inContentLanguage();
			if ( $msg->isBlank() ) {
				return '';
			} elseif ( $msg->isDisabled() ) {
				return false;
			}
			$notice = $msg->plain();
		}

		$services = MediaWikiServices::getInstance();
		$cache = $services->getMainWANObjectCache();
		$parsed = $cache->getWithSetCallback(
			// Use the extra hash appender to let eg SSL variants separately cache
			// Key is verified with md5 hash of unparsed wikitext
			$cache->makeKey(
				$name, $config->get( MainConfigNames::RenderHashAppend ), md5( $notice ) ),
			// TTL in seconds
			600,
			function () use ( $notice ) {
				return $this->getOutput()->parseAsInterface( $notice );
			}
		);

		$contLang = $services->getContentLanguage();
		return Html::rawElement(
			'div',
			[
				'class' => $name,
				'lang' => $contLang->getHtmlCode(),
				'dir' => $contLang->getDir()
			],
			$parsed
		);
	}

	/**
	 * @return string HTML fragment
	 */
	public function getSiteNotice() {
		$siteNotice = '';

		if ( $this->getHookRunner()->onSiteNoticeBefore( $siteNotice, $this ) ) {
			if ( $this->getUser()->isRegistered() ) {
				$siteNotice = $this->getCachedNotice( 'sitenotice' );
			} else {
				$anonNotice = $this->getCachedNotice( 'anonnotice' );
				if ( $anonNotice === false ) {
					$siteNotice = $this->getCachedNotice( 'sitenotice' );
				} else {
					$siteNotice = $anonNotice;
				}
			}
			if ( $siteNotice === false ) {
				$siteNotice = $this->getCachedNotice( 'default' ) ?: '';
			}
			if ( $this->canUseWikiPage() ) {
				$ns = $this->getWikiPage()->getNamespace();
				$nsNotice = $this->getCachedNotice( "namespacenotice-$ns" );
				if ( $nsNotice ) {
					$siteNotice .= $nsNotice;
				}
			}
			if ( $siteNotice !== '' ) {
				$siteNotice = Html::rawElement( 'div', [ 'id' => 'localNotice' ], $siteNotice );
			}
		}

		$this->getHookRunner()->onSiteNoticeAfter( $siteNotice, $this );
		return $siteNotice;
	}

	/**
	 * Create a section edit link.
	 *
	 * @param Title $nt The title being linked to (may not be the same as
	 *   the current page, if the section is included from a template)
	 * @param string $section The designation of the section being pointed to,
	 *   to be included in the link, like "&section=$section"
	 * @param string $sectionTitle Section title. It is used in the link tooltip, escaped and
	 *   wrapped in the 'editsectionhint' message
	 * @param Language $lang
	 * @return string HTML to use for edit link
	 */
	public function doEditSectionLink( Title $nt, $section, $sectionTitle, Language $lang ) {
		// HTML generated here should probably have userlangattributes
		// added to it for LTR text on RTL pages

		$attribs = [];
		$attribs['title'] = $this->msg( 'editsectionhint' )->rawParams( $sectionTitle )
			->inLanguage( $lang )->text();

		$links = [
			'editsection' => [
				'text' => $this->msg( 'editsection' )->inLanguage( $lang )->text(),
				'targetTitle' => $nt,
				'attribs' => $attribs,
				'query' => [ 'action' => 'edit', 'section' => $section ]
			]
		];

		$this->getHookRunner()->onSkinEditSectionLinks( $this, $nt, $section, $sectionTitle, $links, $lang );

		$result = Html::openElement( 'span', [ 'class' => 'mw-editsection' ] );
		$result .= Html::rawElement( 'span', [ 'class' => 'mw-editsection-bracket' ], '[' );

		$linkRenderer = MediaWikiServices::getInstance()->getLinkRenderer();
		$linksHtml = [];
		foreach ( $links as $k => $linkDetails ) {
			$linksHtml[] = $linkRenderer->makeKnownLink(
				$linkDetails['targetTitle'],
				$linkDetails['text'],
				$linkDetails['attribs'],
				$linkDetails['query']
			);
		}

		$result .= implode(
			Html::rawElement(
				'span',
				[ 'class' => 'mw-editsection-divider' ],
				$this->msg( 'pipe-separator' )->inLanguage( $lang )->escaped()
			),
			$linksHtml
		);

		$result .= Html::rawElement( 'span', [ 'class' => 'mw-editsection-bracket' ], ']' );
		$result .= Html::closeElement( 'span' );
		return $result;
	}

	/**
	 * Create an array of common toolbox items from the data in the quicktemplate
	 * stored by SkinTemplate.
	 * The resulting array is built according to a format intended to be passed
	 * through makeListItem to generate the html.
	 * @param array $navUrls
	 * @param array $feedUrls
	 * @return array
	 */
	public function makeToolbox( $navUrls, $feedUrls ) {
		$toolbox = [];
		if ( $navUrls['whatlinkshere'] ?? null ) {
			$toolbox['whatlinkshere'] = $navUrls['whatlinkshere'];
			$toolbox['whatlinkshere']['id'] = 't-whatlinkshere';
		}
		if ( $navUrls['recentchangeslinked'] ?? null ) {
			$toolbox['recentchangeslinked'] = $navUrls['recentchangeslinked'];
			$toolbox['recentchangeslinked']['msg'] = 'recentchangeslinked-toolbox';
			$toolbox['recentchangeslinked']['id'] = 't-recentchangeslinked';
			$toolbox['recentchangeslinked']['rel'] = 'nofollow';
		}
		if ( $feedUrls ) {
			$toolbox['feeds']['id'] = 'feedlinks';
			$toolbox['feeds']['links'] = [];
			foreach ( $feedUrls as $key => $feed ) {
				$toolbox['feeds']['links'][$key] = $feed;
				$toolbox['feeds']['links'][$key]['id'] = "feed-$key";
				$toolbox['feeds']['links'][$key]['rel'] = 'alternate';
				$toolbox['feeds']['links'][$key]['type'] = "application/{$key}+xml";
				$toolbox['feeds']['links'][$key]['class'] = 'feedlink';
			}
		}
		foreach ( [ 'contributions', 'log', 'blockip', 'changeblockip', 'unblockip',
			'emailuser', 'mute', 'userrights', 'upload', 'specialpages' ] as $special
		) {
			if ( $navUrls[$special] ?? null ) {
				$toolbox[$special] = $navUrls[$special];
				$toolbox[$special]['id'] = "t-$special";
			}
		}
		if ( $navUrls['print'] ?? null ) {
			$toolbox['print'] = $navUrls['print'];
			$toolbox['print']['id'] = 't-print';
			$toolbox['print']['rel'] = 'alternate';
			$toolbox['print']['msg'] = 'printableversion';
		}
		if ( $navUrls['permalink'] ?? null ) {
			$toolbox['permalink'] = $navUrls['permalink'];
			$toolbox['permalink']['id'] = 't-permalink';
		}
		if ( $navUrls['info'] ?? null ) {
			$toolbox['info'] = $navUrls['info'];
			$toolbox['info']['id'] = 't-info';
		}

		return $toolbox;
	}

	/**
	 * Return an array of indicator data.
	 * Can be used by subclasses but should not be extended.
	 * @param array $indicators return value of OutputPage::getIndicators
	 * @return array
	 */
	protected function getIndicatorsData( $indicators ) {
		$indicatorData = [];
		foreach ( $indicators as $id => $content ) {
			$indicatorData[] = [
				'id' => Sanitizer::escapeIdForAttribute( "mw-indicator-$id" ),
				'class' => 'mw-indicator',
				'html' => $content,
			];
		}
		return $indicatorData;
	}

	/**
	 * Create an array of personal tools items from the data in the quicktemplate
	 * stored by SkinTemplate.
	 * The resulting array is built according to a format intended to be passed
	 * through makeListItem to generate the html.
	 * This is in reality the same list as already stored in personal_urls
	 * however it is reformatted so that you can just pass the individual items
	 * to makeListItem instead of hardcoding the element creation boilerplate.
	 * @since 1.35
	 * @param array $urls
	 * @param bool $applyClassesToListItems (optional) when set behaves consistently with other menus,
	 *   applying the `class` property applies to list items. When not set will move the class to child links.
	 * @return array[]
	 */
	final public function getPersonalToolsForMakeListItem( $urls, $applyClassesToListItems = false ) {
		$personal_tools = [];
		foreach ( $urls as $key => $plink ) {
			# The class on a personal_urls item is meant to go on the <a> instead
			# of the <li> so we have to use a single item "links" array instead
			# of using most of the personal_url's keys directly.
			$ptool = [
				'links' => [
					[ 'single-id' => "pt-$key" ],
				],
				'id' => "pt-$key",
			];
			if ( $applyClassesToListItems && isset( $plink['class'] ) ) {
				$ptool['class'] = $plink['class'];
			}
			if ( isset( $plink['active'] ) ) {
				$ptool['active'] = $plink['active'];
			}
			// Set class for the link to link-class, when defined.
			// This allows newer notifications content navigation to retain their classes
			// when merged back into the personal tools.
			// Doing this here allows the loop below to overwrite the class if defined directly.
			if ( isset( $plink['link-class'] ) ) {
				$ptool['links'][0]['class'] = $plink['link-class'];
			}
			$props = [
				'href',
				'text',
				'dir',
				'data',
				'exists',
				'data-mw',
				'link-html',
			];
			if ( !$applyClassesToListItems ) {
				$props[] = 'class';
			}
			foreach ( $props as $k ) {
				if ( isset( $plink[$k] ) ) {
					$ptool['links'][0][$k] = $plink[$k];
				}
			}
			$personal_tools[$key] = $ptool;
		}
		return $personal_tools;
	}

	/**
	 * Makes a link, usually used by makeListItem to generate a link for an item
	 * in a list used in navigation lists, portlets, portals, sidebars, etc...
	 *
	 * @since 1.35
	 * @param string $key Usually a key from the list you are generating this
	 * link from.
	 * @param array $item Contains some of a specific set of keys.
	 *
	 * If "html" key is present, this will be returned. All other keys will be ignored.
	 *
	 * The text of the link will be generated either from the contents of the
	 * "text" key in the $item array, if a "msg" key is present a message by
	 * that name will be used, and if neither of those are set the $key will be
	 * used as a message name.
	 *
	 * If a "href" key is not present makeLink will just output htmlescaped text.
	 * The "href", "id", "class", "rel", and "type" keys are used as attributes
	 * for the link if present.
	 *
	 * If an "id" or "single-id" (if you don't want the actual id to be output
	 * on the link) is present it will be used to generate a tooltip and
	 * accesskey for the link.
	 *
	 * The 'link-html' key can be used to prepend additional HTML inside the link HTML.
	 * For example to prepend an icon.
	 *
	 * The keys "context" and "primary" are ignored; these keys are used
	 * internally by skins and are not supposed to be included in the HTML
	 * output.
	 *
	 * If you don't want an accesskey, set $item['tooltiponly'] = true;
	 *
	 * If a "data" key is present, it must be an array, where the keys represent
	 * the data-xxx properties with their provided values. For example,
	 *     $item['data'] = [
	 *       'foo' => 1,
	 *       'bar' => 'baz',
	 *     ];
	 * will render as element properties:
	 *     data-foo='1' data-bar='baz'
	 *
	 * The "class" key currently accepts both a string and an array of classes, but this will be
	 * changed to only accept an array in the future.
	 *
	 * @param array $linkOptions Can be used to affect the output of a link.
	 * Possible options are:
	 *   - 'text-wrapper' key to specify a list of elements to wrap the text of
	 *   a link in. This should be an array of arrays containing a 'tag' and
	 *   optionally an 'attributes' key. If you only have one element you don't
	 *   need to wrap it in another array. eg: To use <a><span>...</span></a>
	 *   in all links use [ 'text-wrapper' => [ 'tag' => 'span' ] ]
	 *   for your options.
	 *   - 'link-class' key can be used to specify additional classes to apply
	 *   to all links.
	 *   - 'link-fallback' can be used to specify a tag to use instead of "<a>"
	 *   if there is no link. eg: If you specify 'link-fallback' => 'span' than
	 *   any non-link will output a "<span>" instead of just text.
	 *
	 * @return string
	 */
	final public function makeLink( $key, $item, $linkOptions = [] ) {
		$options = $linkOptions + $this->defaultLinkOptions;
		$html = $item['html'] ?? null;
		if ( $html ) {
			return $html;
		}
		$text = $item['text'] ?? $this->msg( $item['msg'] ?? $key )->text();

		$html = htmlspecialchars( $text );
		$isLink = isset( $item['href'] ) || isset( $options['link-fallback'] );

		if ( $html !== '' && isset( $options['text-wrapper'] ) ) {
			$wrapper = $options['text-wrapper'];
			if ( isset( $wrapper['tag'] ) ) {
				$wrapper = [ $wrapper ];
			}
			while ( count( $wrapper ) > 0 ) {
				$element = array_pop( $wrapper );
				'@phan-var array $element';

				$attrs = $element['attributes'] ?? [];
				// Apply title attribute to the outermost wrapper if there is
				// no link wrapper. No need for an accesskey.
				if ( count( $wrapper ) === 0 && !$isLink ) {
					$this->applyLinkTitleAttribs(
						$item,
						false,
						$attrs
					);
				}
				$html = Html::rawElement( $element['tag'],  $attrs, $html );
			}
		}

		if ( $isLink ) {
			$attrs = $item;
			foreach ( [ 'single-id', 'text', 'msg', 'tooltiponly', 'context', 'primary',
						// These fields provide context for skins to modify classes and should not be outputted to skin
						'icon', 'button',
						'tooltip-params', 'exists', 'link-html' ] as $k ) {
				unset( $attrs[$k] );
			}

			if ( isset( $attrs['data'] ) ) {
				foreach ( $attrs['data'] as $key => $value ) {
					$attrs[ 'data-' . $key ] = $value;
				}
				unset( $attrs[ 'data' ] );
			}
			$this->applyLinkTitleAttribs( $item, true, $attrs );
			if ( isset( $options['link-class'] ) ) {
				$attrs['class'] = $this->addClassToClassList( $attrs['class'] ?? [], $options['link-class'] );
			}

			if ( isset( $item['link-html'] ) ) {
				$html = $item['link-html'] . ' ' . $html;
			}

			$html = Html::rawElement( isset( $attrs['href'] )
				? 'a'
				: $options['link-fallback'], $attrs, $html );
		}

		return $html;
	}

	/**
	 * Helper for makeLink(). Add tooltip and accesskey attributes to $attrs
	 * according to the input item array.
	 *
	 * @param array $item
	 * @param bool $allowAccessKey
	 * @param array &$attrs
	 */
	private function applyLinkTitleAttribs( $item, $allowAccessKey, &$attrs ) {
		$tooltipId = $item['single-id'] ?? $item['id'] ?? null;
		if ( $tooltipId === null ) {
			return;
		}
		$tooltipParams = $item['tooltip-params'] ?? [];
		$tooltipOption = isset( $item['exists'] ) && $item['exists'] === false ? 'nonexisting' : null;

		if ( !$allowAccessKey || !empty( $item['tooltiponly'] ) ) {
			$title = Linker::titleAttrib( $tooltipId, $tooltipOption, $tooltipParams );
			if ( $title !== false ) {
				$attrs['title'] = $title;
			}
		} else {
			$tip = Linker::tooltipAndAccesskeyAttribs(
				$tooltipId,
				$tooltipParams,
				$tooltipOption
			);
			if ( isset( $tip['title'] ) && $tip['title'] !== false ) {
				$attrs['title'] = $tip['title'];
			}
			if ( isset( $tip['accesskey'] ) && $tip['accesskey'] !== false ) {
				$attrs['accesskey'] = $tip['accesskey'];
			}
		}
	}

	/**
	 * Generates a list item for a navigation, portlet, portal, sidebar... list
	 *
	 * @since 1.35
	 * @param string $key Usually a key from the list you are generating this link from.
	 * @param array $item Array of list item data containing some of a specific set of keys.
	 * The "id", "class" and "itemtitle" keys will be used as attributes for the list item,
	 * if "active" contains a value of true a "active" class will also be appended to class.
	 * The "class" key currently accepts both a string and an array of classes, but this will be
	 * changed to only accept an array in the future.
	 * @phan-param array{id?:string,html?:string,class?:string|string[],itemtitle?:string,active?:bool} $item
	 *
	 * @param array $options
	 * @phan-param array{tag?:string} $options
	 *
	 * If you want something other than a "<li>" you can pass a tag name such as
	 * "tag" => "span" in the $options array to change the tag used.
	 * link/content data for the list item may come in one of two forms
	 * A "links" key may be used, in which case it should contain an array with
	 * a list of links to include inside the list item, see makeLink for the
	 * format of individual links array items.
	 *
	 * Otherwise the relevant keys from the list item $item array will be passed
	 * to makeLink instead. Note however that "id" and "class" are used by the
	 * list item directly so they will not be passed to makeLink
	 * (however the link will still support a tooltip and accesskey from it)
	 * If you need an id or class on a single link you should include a "links"
	 * array with just one link item inside of it. You can also set "link-class" in
	 * $item to set a class on the link itself. If you want to add a title
	 * to the list item itself, you can set "itemtitle" to the value.
	 * $options is also passed on to makeLink calls
	 *
	 * @return string
	 */
	final public function makeListItem( $key, $item, $options = [] ) {
		// In case this is still set from SkinTemplate, we don't want it to appear in
		// the HTML output (normally removed in SkinTemplate::buildContentActionUrls())
		unset( $item['redundant'] );

		if ( isset( $item['links'] ) ) {
			$links = [];
			foreach ( $item['links'] as $link ) {
				// Note: links will have identical label unless 'msg' is set on $link
				$links[] = $this->makeLink( $key, $link, $options );
			}
			$html = implode( ' ', $links );
		} else {
			$link = $item;
			// These keys are used by makeListItem and shouldn't be passed on to the link
			foreach ( [ 'id', 'class', 'active', 'tag', 'itemtitle' ] as $k ) {
				unset( $link[$k] );
			}
			if ( isset( $item['id'] ) && !isset( $item['single-id'] ) ) {
				// The id goes on the <li> not on the <a> for single links
				// but makeSidebarLink still needs to know what id to use when
				// generating tooltips and accesskeys.
				$link['single-id'] = $item['id'];
			}
			if ( isset( $link['link-class'] ) ) {
				// link-class should be set on the <a> itself,
				// so pass it in as 'class'
				$link['class'] = $link['link-class'];
				unset( $link['link-class'] );
			}
			$html = $this->makeLink( $key, $link, $options );
		}

		$attrs = [];
		foreach ( [ 'id', 'class' ] as $attr ) {
			if ( isset( $item[$attr] ) ) {
				$attrs[$attr] = $item[$attr];
			}
		}
		$attrs['class'] = $this->addClassToClassList( $attrs['class'] ?? [], 'mw-list-item' );

		if ( isset( $item['active'] ) && $item['active'] ) {
			// In the future, this should accept an array of classes, not a string
			$attrs['class'] = $this->addClassToClassList( $attrs['class'], 'active' );
		}
		if ( isset( $item['itemtitle'] ) ) {
			$attrs['title'] = $item['itemtitle'];
		}
		return Html::rawElement( $options['tag'] ?? 'li', $attrs, $html );
	}

	/**
	 * Adds a class to the existing class value, supporting it as a string
	 * or array.
	 *
	 * @param string|array $class to update.
	 * @param string $newClass to add.
	 * @return string|array classes.
	 */
	private function addClassToClassList( $class, string $newClass ) {
		if ( is_array( $class ) ) {
			$class[] = $newClass;
		} else {
			$class .= ' ' . $newClass;
			$class = trim( $class );
		}
		return $class;
	}

	/**
	 * @since 1.35
	 * @param array $attrs (optional) will be passed to tooltipAndAccesskeyAttribs
	 *  and decorate the resulting input
	 * @deprecated 1.39 use $this->getTemplateData()['data-search-box'] instead.
	 * @return string of HTML input
	 */
	public function makeSearchInput( $attrs = [] ) {
		wfDeprecated( __METHOD__,
			'[1.39] use $this->getTemplateData()["data-search-box"] or SkinTemplate::makeSearchInput'
		);

		// It's possible that getTemplateData might be calling
		// Skin::makeSearchInput. To avoid infinite recursion create a
		// new instance of the search component here.
		$searchBox = $this->getComponent( 'search-box' );
		$data = $searchBox->getTemplateData();

		return Html::element( 'input',
			$data[ 'array-input-attributes' ] + $attrs
		);
	}

	/**
	 * @param string $mode representing the type of button wanted
	 *  either `go`, `fulltext` or `image`
	 * @param array $attrs (optional)
	 * @throws MWException if bad value of $mode passed in
	 * @deprecated 1.39 use $this->getTemplateData()['data-search-box'] instead.
	 *   Note: When removing this function please merge SkinTemplate::makeSearchButtonInternal
	 *   with SkinTemplate::makeSearchButton.
	 * @return string of HTML button
	 */
	public function makeSearchButton( $mode, $attrs = [] ) {
		wfDeprecated( __METHOD__,
			'[1.39] use $this->getTemplateData()["data-search-box"] or SkinTemplate::makeSearchButton'
		);

		// It's possible that getTemplateData might be calling
		// Skin::makeSearchInput. To avoid infinite recursion create a
		// new instance of the search component here.
		$searchBox = $this->getComponent( 'search-box' );
		$data = $searchBox->getTemplateData();

		return SkinTemplate::makeSearchButtonInternal(
			$mode, $data, $attrs
		);
	}

	/**
	 * Allows extensions to hook into known portlets and add stuff to them.
	 * Unlike its BaseTemplate counterpart, this method does not wrap the html
	 * provided by the hook in a div.
	 *
	 * @param string $name
	 *
	 * @return string html
	 * @since 1.35
	 */
	public function getAfterPortlet( string $name ): string {
		$html = '';

		$this->getHookRunner()->onSkinAfterPortlet( $this, $name, $html );

		return $html;
	}

	/**
	 * Prepare the subtitle of the page for output in the skin if one has been set.
	 * @since 1.35
	 * @return string HTML
	 */
	final public function prepareSubtitle() {
		$out = $this->getOutput();
		$subpagestr = $this->subPageSubtitleInternal();
		if ( $subpagestr !== '' ) {
			$subpagestr = Html::rawElement( 'span', [ 'class' => 'subpages' ], $subpagestr );
		}
		return $subpagestr . $out->getSubtitle();
	}

	/**
	 * Get template representation of the footer containing
	 * site footer links as well as standard footer links.
	 *
	 * All values are resolved and can be added to by the
	 * SkinAddFooterLinks hook.
	 *
	 * @since 1.35
	 * @internal
	 * @return array
	 */
	protected function getFooterLinks(): array {
		$out = $this->getOutput();
		$title = $out->getTitle();
		$titleExists = $title->exists();
		$config = $this->getConfig();
		$maxCredits = $config->get( MainConfigNames::MaxCredits );
		$showCreditsIfMax = $config->get( MainConfigNames::ShowCreditsIfMax );
		$useCredits = $titleExists
			&& $out->isArticle()
			&& $out->isRevisionCurrent()
			&& $maxCredits !== 0;

		/** @var CreditsAction $action */
		if ( $useCredits ) {
			$article = Article::newFromWikiPage( $this->getWikiPage(), $this );
			$action = Action::factory( 'credits', $article, $this );
		}

		'@phan-var CreditsAction $action';
		$data = [
			'info' => [
				'lastmod' => !$useCredits ? $this->lastModified() : null,
				'numberofwatchingusers' => null,
				'credits' => $useCredits ?
					$action->getCredits( $maxCredits, $showCreditsIfMax ) : null,
				'copyright' => $titleExists &&
					$out->showsCopyright() ? $this->getCopyright() : null,
			],
			'places' => $this->getSiteFooterLinks(),
		];
		foreach ( $data as $key => $existingItems ) {
			$newItems = [];
			$this->getHookRunner()->onSkinAddFooterLinks( $this, $key, $newItems );
			$data[$key] = $existingItems + $newItems;
		}
		return $data;
	}

	/**
	 * Returns array of config variables that should be added only to this skin
	 * for use in JavaScript.
	 * Skins can override this to add variables to the page.
	 * @since 1.38 or 1.35 if extending SkinTemplate.
	 * @return array
	 */
	protected function getJsConfigVars(): array {
		return [];
	}

	/**
	 * Get user language attribute links array
	 *
	 * @return array HTML attributes
	 */
	private function getUserLanguageAttributes() {
		$userLang = $this->getLanguage();
		$userLangCode = $userLang->getHtmlCode();
		$userLangDir = $userLang->getDir();
		$contLang = MediaWikiServices::getInstance()->getContentLanguage();
		if (
			$userLangCode !== $contLang->getHtmlCode() ||
			$userLangDir !== $contLang->getDir()
		) {
			return [
				'lang' => $userLangCode,
				'dir' => $userLangDir,
			];
		}
		return [];
	}

	/**
	 * Prepare user language attribute links
	 * @since 1.38 on Skin and 1.35 on classes extending SkinTemplate
	 * @return string HTML attributes
	 */
	final protected function prepareUserLanguageAttributes() {
		return Html::expandAttributes(
			$this->getUserLanguageAttributes()
		);
	}

	/**
	 * Prepare undelete link for output in page.
	 * @since 1.38 on Skin and 1.35 on classes extending SkinTemplate
	 * @return null|string HTML, or null if there is no undelete link.
	 */
	final protected function prepareUndeleteLink() {
		$undelete = $this->getUndeleteLink();
		return $undelete === '' ? null : '<span class="subpages">' . $undelete . '</span>';
	}

	/**
	 * @return string
	 * @deprecated since 1.39
	 */
	final protected function getAction(): string {
<<<<<<< HEAD
=======
		wfDeprecated( __METHOD__, '1.39' );
>>>>>>> 3d0ae94b
		return $this->getContext()->getActionName();
	}

	/**
	 * Wrap the body text with language information and identifiable element
	 *
	 * @since 1.38 in Skin, previously was a method of SkinTemplate
	 * @param Title $title
	 * @param string $html body text
	 * @return string html
	 */
	protected function wrapHTML( $title, $html ) {
		# An ID that includes the actual body text; without categories, contentSub, ...
		$realBodyAttribs = [
			'id' => 'mw-content-text',
			'class' => [
				'mw-body-content',
			],
		];

		# Add a mw-content-ltr/rtl class to be able to style based on text
		# direction when the content is different from the UI language (only
		# when viewing)
		# Most information on special pages and file pages is in user language,
		# rather than content language, so those will not get this
		if ( $this->getContext()->getActionName() === 'view' &&
			( !$title->inNamespaces( NS_SPECIAL, NS_FILE ) || $title->isRedirect() ) ) {
			$pageLang = $title->getPageViewLanguage();
			$realBodyAttribs['lang'] = $pageLang->getHtmlCode();
			$realBodyAttribs['dir'] = $pageLang->getDir();
			$realBodyAttribs['class'][] = 'mw-content-' . $pageLang->getDir();
		}

		return Html::rawElement( 'div', $realBodyAttribs, $html );
	}

	/**
	 * @deprecated since 1.38 Use SpecialPage::newSearchPage instead.
	 */
	public function getSearchPageTitle(): Title {
		wfDeprecated( __METHOD__, '1.38 Use SpecialPage::newSearchPage' );
		return SpecialPage::newSearchPage( $this->getUser() );
	}

	/**
	 * @deprecated since 1.38 to change the search page title change the value of the
	 *  preference 'search-special-page' instead.
	 */
	public function setSearchPageTitle( Title $title ) {
		wfDeprecated( __METHOD__, '1.38 Use SpecialPage::newSearchPage' );
		$userOptionsManager = MediaWikiServices::getInstance()->getUserOptionsManager();
		$user = $this->getUser();
		$currentTitle = $userOptionsManager->getOption( $user, 'search-special-page' );
		$newTitle = $title->getText();
		if ( $currentTitle !== $newTitle ) {
			$userOptionsManager->setOption( $user, 'search-special-page', $newTitle );
		}
	}

	/**
	 * Returns skin options
	 * Recommended to use SkinFactory::getSkinOptions instead
	 *
	 * @internal
	 * @return array Skin options passed into constructor
	 */
	final public function getOptions(): array {
		return $this->options + [
			// Whether the table of contents will be inserted on page views
			// See ParserOutput::getText() for the implementation logic
			'toc' => true,
			// An array of classes to be added to the skin body tag.
			'bodyClasses' => [],
			// For SkinTemplate based skins, whether the skin is in charge of generating
			// the <html>, <head> and <body> tags. For SkinMustache this is always true and
			// ignored.
			'bodyOnly' => false,
			'menus' => [
				// Modern keys
				'user-interface-preferences',
				'user-page',
				'user-menu',
				'notifications',
				// Legacy keys that are enabled by default for backwards compatibility
				'namespaces',
				'views',
				'actions',
				'variants',
				// Opt-in menus
				// * 'associated-pages'
			]
		];
	}

	/**
	 * Does the skin support the named menu?
	 *
	 * @since 1.39
	 * @param string $menu See Skin::getOptions for menu names.
	 * @return bool
	 */
	public function supportsMenu( string $menu ): bool {
		$options = $this->getOptions();
		return in_array( $menu, $options['menus'] );
	}

	/**
	 * Returns skin options for portlet links, used by addPortletLink
	 *
	 * @internal
	 * @param RL\Context $context
	 * @return array $linkOptions
	 *   - 'text-wrapper' key to specify a list of elements to wrap the text of
	 *   a link in. This should be an array of arrays containing a 'tag' and
	 *   optionally an 'attributes' key. If you only have one element you don't
	 *   need to wrap it in another array. eg: To use <a><span>...</span></a>
	 *   in all links use [ 'text-wrapper' => [ 'tag' => 'span' ] ]
	 *   for your options. If text-wrapper contains multiple entries they are
	 *   interpreted as going from the outer wrapper to the inner wrapper.
	 */
	public static function getPortletLinkOptions( RL\Context $context ): array {
		$skinName = $context->getSkin();
		$skinFactory = MediaWikiServices::getInstance()->getSkinFactory();
		$options = $skinFactory->getSkinOptions( $skinName );
		$portletLinkOptions = $options['link'] ?? [];
		// Normalize link options to always have this key
		$portletLinkOptions += [ 'text-wrapper' => [] ];
		// Normalize text-wrapper to always be an array of arrays
		if ( isset( $portletLinkOptions['text-wrapper']['tag'] ) ) {
			$portletLinkOptions['text-wrapper'] = [ $portletLinkOptions['text-wrapper'] ];
		}
		return $portletLinkOptions;
	}
}<|MERGE_RESOLUTION|>--- conflicted
+++ resolved
@@ -2507,10 +2507,7 @@
 	 * @deprecated since 1.39
 	 */
 	final protected function getAction(): string {
-<<<<<<< HEAD
-=======
 		wfDeprecated( __METHOD__, '1.39' );
->>>>>>> 3d0ae94b
 		return $this->getContext()->getActionName();
 	}
 
