--- conflicted
+++ resolved
@@ -294,18 +294,12 @@
 		$tpl->set( 'numberofwatchingusers', false );
 
 		$tpl->set( 'copyrightico', BaseTemplate::getCopyrightIconHTML( $config, $this ) );
-<<<<<<< HEAD
-=======
 		$tpl->deprecate( 'copyrightico', '1.37' ); // [[phab:T290583]]
->>>>>>> 4afd0f7c
 		$poweredBy = BaseTemplate::getPoweredByHTML( $config );
 		// Run deprecated hook.
 		$this->getHookRunner()->onSkinGetPoweredBy( $poweredBy, $this );
 		$tpl->set( 'poweredbyico', $poweredBy );
-<<<<<<< HEAD
-=======
 		$tpl->deprecate( 'poweredbyico', '1.37' ); // [[phab:T290583]]
->>>>>>> 4afd0f7c
 
 		$tpl->set( 'disclaimer', $footerData['places']['disclaimer'] ?? false );
 		$tpl->set( 'privacy', $footerData['places']['privacy'] ?? false );
