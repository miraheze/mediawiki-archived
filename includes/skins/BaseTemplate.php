<?php
/**
 * This program is free software; you can redistribute it and/or modify
 * it under the terms of the GNU General Public License as published by
 * the Free Software Foundation; either version 2 of the License, or
 * (at your option) any later version.
 *
 * This program is distributed in the hope that it will be useful,
 * but WITHOUT ANY WARRANTY; without even the implied warranty of
 * MERCHANTABILITY or FITNESS FOR A PARTICULAR PURPOSE. See the
 * GNU General Public License for more details.
 *
 * You should have received a copy of the GNU General Public License along
 * with this program; if not, write to the Free Software Foundation, Inc.,
 * 51 Franklin Street, Fifth Floor, Boston, MA 02110-1301, USA.
 * http://www.gnu.org/copyleft/gpl.html
 *
 * @file
 */

use Wikimedia\WrappedString;
use Wikimedia\WrappedStringList;

/**
 * New base template for a skin's template extended from QuickTemplate
 * this class features helper methods that provide common ways of interacting
 * with the data stored in the QuickTemplate
 *
 * @stable to extend
 */
abstract class BaseTemplate extends QuickTemplate {

	/**
	 * Get a Message object with its context set
	 *
	 * @param string $name Message name
	 * @param mixed ...$params Message params
	 * @return Message
	 */
	public function getMsg( $name, ...$params ) {
		return $this->getSkin()->msg( $name, ...$params );
	}

	public function msg( $str ) {
		echo $this->getMsg( $str )->escaped();
	}

	/**
	 * Create an array of common toolbox items from the data in the quicktemplate
	 * stored by SkinTemplate and items added by hook to the 'toolbox' section.
	 * The resulting array is built according to a format intended to be passed
	 * through makeListItem to generate the html.
	 *
	 * @deprecated since 1.35. To add items to the toolbox, use SidebarBeforeOutput
	 * hook. To get the toolbox only use $this->data['sidebar']['TOOLBOX'], if you are
	 * extending this class.
	 * @return array
	 */
	public function getToolbox() {
		$toolbox = $this->getSkin()->makeToolbox(
			$this->data['nav_urls'],
			$this->data['feeds']
		);

		// Merge content that might be added to the toolbox section by hook
		if ( isset( $this->data['sidebar']['TOOLBOX'] ) ) {
			$toolbox = array_merge( $toolbox, $this->data['sidebar']['TOOLBOX'] ?? [] );
		}

		// T253416: Deprecated hook
		$this->getHookRunner()->onBaseTemplateToolbox( $this, $toolbox );
		return $toolbox;
	}

	/**
	 * @deprecated since 1.35 use Skin::getPersonalToolsForMakeListItem
	 * @return array
	 */
<<<<<<< HEAD
	function getPersonalTools() {
		$personal_tools = [];
		foreach ( $this->get( 'personal_urls' ) as $key => $plink ) {
			# The class on a personal_urls item is meant to go on the <a> instead
			# of the <li> so we have to use a single item "links" array instead
			# of using most of the personal_url's keys directly.
			$ptool = [
				'links' => [
					[ 'single-id' => "pt-$key" ],
				],
				'id' => "pt-$key",
			];
			if ( isset( $plink['active'] ) ) {
				$ptool['active'] = $plink['active'];
			}
			foreach ( [
				'href',
				'class',
				'text',
				'dir',
				'data',
				'exists',
				'data-mw'
			] as $k ) {
				if ( isset( $plink[$k] ) ) {
					$ptool['links'][0][$k] = $plink[$k];
				}
			}
			$personal_tools[$key] = $ptool;
		}
		return $personal_tools;
=======
	public function getPersonalTools() {
		return $this->getSkin()->getPersonalToolsForMakeListItem( $this->get( 'personal_urls' ) );
>>>>>>> 9b8a1684
	}

	/**
	 * @param array $options (optional) allows disabling certain sidebar elements.
	 *  The keys `search`, `toolbox` and `languages` are accepted.
	 * @return array representing the sidebar
	 */
	protected function getSidebar( $options = [] ) {
		// Force the rendering of the following portals
		$sidebar = $this->data['sidebar'];
		if ( !isset( $sidebar['SEARCH'] ) ) {
			$sidebar['SEARCH'] = true;
		}
		if ( !isset( $sidebar['TOOLBOX'] ) ) {
			$sidebar['TOOLBOX'] = true;
		}
		if ( !isset( $sidebar['LANGUAGES'] ) ) {
			$sidebar['LANGUAGES'] = true;
		}

		if ( !isset( $options['search'] ) || $options['search'] !== true ) {
			unset( $sidebar['SEARCH'] );
		}
		if ( isset( $options['toolbox'] ) && $options['toolbox'] === false ) {
			unset( $sidebar['TOOLBOX'] );
		}
		if ( isset( $options['languages'] ) && $options['languages'] === false ) {
			unset( $sidebar['LANGUAGES'] );
		}

		$boxes = [];
		foreach ( $sidebar as $boxName => $content ) {
			if ( $content === false ) {
				continue;
			}
			switch ( $boxName ) {
				case 'SEARCH':
					// Search is a special case, skins should custom implement this
					$boxes[$boxName] = [
						'id' => 'p-search',
						'header' => $this->getMsg( 'search' )->text(),
						'generated' => false,
						'content' => true,
					];
					break;
				case 'TOOLBOX':
					$msgObj = $this->getMsg( 'toolbox' );
					$boxes[$boxName] = [
						'id' => 'p-tb',
						'header' => $msgObj->exists() ? $msgObj->text() : 'toolbox',
						'generated' => false,
						'content' => $this->getToolbox(),
					];
					break;
				case 'LANGUAGES':
					if ( $this->data['language_urls'] !== false ) {
						$msgObj = $this->getMsg( 'otherlanguages' );
						$boxes[$boxName] = [
							'id' => 'p-lang',
							'header' => $msgObj->exists() ? $msgObj->text() : 'otherlanguages',
							'generated' => false,
							'content' => $this->data['language_urls'] ?: [],
						];
					}
					break;
				default:
					$msgObj = $this->getMsg( $boxName );
					$boxes[$boxName] = [
						'id' => "p-$boxName",
						'header' => $msgObj->exists() ? $msgObj->text() : $boxName,
						'generated' => true,
						'content' => $content,
					];
					break;
			}
		}

		// HACK: Compatibility with extensions still using SkinTemplateToolboxEnd
		$hookContents = null;
		if ( isset( $boxes['TOOLBOX'] ) ) {
			ob_start();
			// We pass an extra 'true' at the end so extensions using BaseTemplateToolbox
			// can abort and avoid outputting double toolbox links
			$this->getHookRunner()->onSkinTemplateToolboxEnd( $this, true );
			$hookContents = ob_get_contents();
			ob_end_clean();
			if ( !trim( $hookContents ) ) {
				$hookContents = null;
			}
		}
		// END hack

		if ( isset( $options['htmlOnly'] ) && $options['htmlOnly'] === true ) {
			foreach ( $boxes as $boxName => $box ) {
				if ( is_array( $box['content'] ) ) {
					$content = '<ul>';
					foreach ( $box['content'] as $key => $val ) {
						$content .= "\n	" . $this->getSkin()->makeListItem( $key, $val );
					}
					// HACK, shove the toolbox end onto the toolbox if we're rendering itself
					if ( $hookContents ) {
						$content .= "\n	$hookContents";
					}
					// END hack
					$content .= "\n</ul>\n";
					$boxes[$boxName]['content'] = $content;
				}
			}
		} elseif ( $hookContents ) {
			$boxes['TOOLBOXEND'] = [
				'id' => 'p-toolboxend',
				'header' => $boxes['TOOLBOX']['header'],
				'generated' => false,
				'content' => "<ul>{$hookContents}</ul>",
			];
			// HACK: Make sure that TOOLBOXEND is sorted next to TOOLBOX
			$boxes2 = [];
			foreach ( $boxes as $key => $box ) {
				if ( $key === 'TOOLBOXEND' ) {
					continue;
				}
				$boxes2[$key] = $box;
				if ( $key === 'TOOLBOX' ) {
					$boxes2['TOOLBOXEND'] = $boxes['TOOLBOXEND'];
				}
			}
			$boxes = $boxes2;
			// END hack
		}

		return $boxes;
	}

	/**
	 * @deprecated since 1.35 use Skin::getAfterPortlet directly
	 * @param string $name
	 */
	protected function renderAfterPortlet( $name ) {
		echo $this->getAfterPortlet( $name );
	}

	/**
	 * Allows extensions to hook into known portlets and add stuff to them
	 *
	 * @deprecated since 1.35 use Skin::getAfterPortlet directly
	 *
	 * @param string $name
	 *
	 * @return string html
	 * @since 1.29
	 */
	protected function getAfterPortlet( $name ) {
		$html = '';
		$content = '';
		$this->getHookRunner()->onBaseTemplateAfterPortlet( $this, $name, $content );
		$content .= $this->getSkin()->getAfterPortlet( $name );

		if ( $content !== '' ) {
			$html = Html::rawElement(
				'div',
				[ 'class' => [ 'after-portlet', 'after-portlet-' . $name ] ],
				$content
			);
		}

		return $html;
	}

	/**
	 * @deprecated since 1.35 use Skin::makeLink
	 * @return string
	 */
	protected function makeLink( $key, $item, $options = [] ) {
		return $this->getSkin()->makeLink( $key, $item, $options );
	}

	/**
	 * @deprecated since 1.35 use Skin::makeListItem
	 * @return string
	 */
	public function makeListItem( $key, $item, $options = [] ) {
		return $this->getSkin()->makeListItem( $key, $item, $options );
	}

	/**
	 * @deprecated since 1.35 use Skin::makeSearchInput
	 */
	protected function makeSearchInput( $attrs = [] ) {
		return $this->getSkin()->makeSearchInput( $attrs );
	}

	/**
	 * @deprecated since 1.35 use Skin::makeSearchButton
	 */
	protected function makeSearchButton( $mode, $attrs = [] ) {
		return $this->getSkin()->makeSearchButton( $mode, $attrs );
	}

	/**
	 * Returns an array of footerlinks trimmed down to only those footer links that
	 * are valid.
	 * If you pass "flat" as an option then the returned array will be a flat array
	 * of footer icons instead of a key/value array of footerlinks arrays broken
	 * up into categories.
	 * @param string|null $option
	 * @return array|mixed
	 */
	protected function getFooterLinks( $option = null ) {
		$footerlinks = $this->get( 'footerlinks' );

		// Reduce footer links down to only those which are being used
		$validFooterLinks = [];
		foreach ( $footerlinks as $category => $links ) {
			$validFooterLinks[$category] = [];
			foreach ( $links as $link ) {
				if ( isset( $this->data[$link] ) && $this->data[$link] ) {
					$validFooterLinks[$category][] = $link;
				}
			}
			if ( count( $validFooterLinks[$category] ) <= 0 ) {
				unset( $validFooterLinks[$category] );
			}
		}

		if ( $option == 'flat' ) {
			// fold footerlinks into a single array using a bit of trickery
			$validFooterLinks = array_merge( ...array_values( $validFooterLinks ) );
		}

		return $validFooterLinks;
	}

	/**
	 * Returns an array of footer icons filtered down by options relevant to how
	 * the skin wishes to display them.
	 * If you pass "icononly" as the option all footer icons which do not have an
	 * image icon set will be filtered out.
	 * If you pass "nocopyright" then MediaWiki's copyright icon will not be included
	 * in the list of footer icons. This is mostly useful for skins which only
	 * display the text from footericons instead of the images and don't want a
	 * duplicate copyright statement because footerlinks already rendered one.
	 * @param string|null $option
	 * @deprecated 1.35 read footer icons from template data requested via
	 *     $this->get('footericons')
	 * @return array
	 */
	protected function getFooterIcons( $option = null ) {
		// Generate additional footer icons
		$footericons = $this->get( 'footericons' );

		if ( $option == 'icononly' ) {
			// Unset any icons which don't have an image
			foreach ( $footericons as $footerIconsKey => &$footerIconsBlock ) {
				foreach ( $footerIconsBlock as $footerIconKey => $footerIcon ) {
					if ( !is_string( $footerIcon ) && !isset( $footerIcon['src'] ) ) {
						unset( $footerIconsBlock[$footerIconKey] );
					}
				}
				if ( $footerIconsBlock === [] ) {
					unset( $footericons[$footerIconsKey] );
				}
			}
		} elseif ( $option == 'nocopyright' ) {
			unset( $footericons['copyright']['copyright'] );
			if ( $footericons['copyright'] === [] ) {
				unset( $footericons['copyright'] );
			}
		}

		return $footericons;
	}

	/**
	 * Renderer for getFooterIcons and getFooterLinks
	 *
	 * @param string $iconStyle $option for getFooterIcons: "icononly", "nocopyright"
	 * @param string $linkStyle $option for getFooterLinks: "flat"
	 *
	 * @return string html
	 * @since 1.29
	 */
	protected function getFooter( $iconStyle = 'icononly', $linkStyle = 'flat' ) {
		$validFooterIcons = $this->getFooterIcons( $iconStyle );
		$validFooterLinks = $this->getFooterLinks( $linkStyle );

		$html = '';

		if ( count( $validFooterIcons ) + count( $validFooterLinks ) > 0 ) {
			$html .= Html::openElement( 'div', [
				'id' => 'footer-bottom',
				'class' => 'mw-footer',
				'role' => 'contentinfo',
				'lang' => $this->get( 'userlang' ),
				'dir' => $this->get( 'dir' )
			] );
			$footerEnd = Html::closeElement( 'div' );
		} else {
			$footerEnd = '';
		}
		foreach ( $validFooterIcons as $blockName => $footerIcons ) {
			$html .= Html::openElement( 'div', [
				'id' => Sanitizer::escapeIdForAttribute( "f-{$blockName}ico" ),
				'class' => 'footer-icons'
			] );
			foreach ( $footerIcons as $icon ) {
				$html .= $this->getSkin()->makeFooterIcon( $icon );
			}
			$html .= Html::closeElement( 'div' );
		}
		if ( count( $validFooterLinks ) > 0 ) {
			$html .= Html::openElement( 'ul', [ 'id' => 'f-list', 'class' => 'footer-places' ] );
			foreach ( $validFooterLinks as $aLink ) {
				$html .= Html::rawElement(
					'li',
					[ 'id' => Sanitizer::escapeIdForAttribute( $aLink ) ],
					$this->get( $aLink )
				);
			}
			$html .= Html::closeElement( 'ul' );
		}

		$html .= $this->getClear() . $footerEnd;

		return $html;
	}

	/**
	 * Get a div with the core visualClear class, for clearing floats
	 *
	 * @return string html
	 * @since 1.29
	 */
	protected function getClear() {
		return Html::element( 'div', [ 'class' => 'visualClear' ] );
	}

	/**
	 * Get the suggested HTML for page status indicators: icons (or short text snippets) usually
	 * displayed in the top-right corner of the page, outside of the main content.
	 *
	 * Your skin may implement this differently, for example by handling some indicator names
	 * specially with a different UI. However, it is recommended to use a `<div class="mw-indicator"
	 * id="mw-indicator-<id>" />` as a wrapper element for each indicator, for better compatibility
	 * with extensions and user scripts.
	 *
	 * The raw data is available in `$this->data['indicators']` as an associative array (keys:
	 * identifiers, values: contents) internally ordered by keys.
	 *
	 * @return string HTML
	 * @since 1.25
	 */
	public function getIndicators() {
		$out = "<div class=\"mw-indicators mw-body-content\">\n";
		foreach ( $this->data['indicators'] as $id => $content ) {
			$out .= Html::rawElement(
				'div',
				[
					'id' => Sanitizer::escapeIdForAttribute( "mw-indicator-$id" ),
					'class' => 'mw-indicator',
				],
				$content
			) . "\n";
		}
		$out .= "</div>\n";
		return $out;
	}

	/**
	 * Output getTrail
	 */
	protected function printTrail() {
		echo $this->getTrail();
	}

	/**
	 * Get the basic end-page trail including bottomscripts, reporttime, and
	 * debug stuff. This should be called right before outputting the closing
	 * body and html tags.
	 *
	 * @return string|WrappedStringList HTML
	 * @since 1.29
	 */
	public function getTrail() {
		return WrappedString::join( "\n", [
			MWDebug::getDebugHTML( $this->getSkin()->getContext() ),
			$this->get( 'bottomscripts' ),
			$this->get( 'reporttime' )
		] );
	}
}<|MERGE_RESOLUTION|>--- conflicted
+++ resolved
@@ -76,42 +76,8 @@
 	 * @deprecated since 1.35 use Skin::getPersonalToolsForMakeListItem
 	 * @return array
 	 */
-<<<<<<< HEAD
-	function getPersonalTools() {
-		$personal_tools = [];
-		foreach ( $this->get( 'personal_urls' ) as $key => $plink ) {
-			# The class on a personal_urls item is meant to go on the <a> instead
-			# of the <li> so we have to use a single item "links" array instead
-			# of using most of the personal_url's keys directly.
-			$ptool = [
-				'links' => [
-					[ 'single-id' => "pt-$key" ],
-				],
-				'id' => "pt-$key",
-			];
-			if ( isset( $plink['active'] ) ) {
-				$ptool['active'] = $plink['active'];
-			}
-			foreach ( [
-				'href',
-				'class',
-				'text',
-				'dir',
-				'data',
-				'exists',
-				'data-mw'
-			] as $k ) {
-				if ( isset( $plink[$k] ) ) {
-					$ptool['links'][0][$k] = $plink[$k];
-				}
-			}
-			$personal_tools[$key] = $ptool;
-		}
-		return $personal_tools;
-=======
 	public function getPersonalTools() {
 		return $this->getSkin()->getPersonalToolsForMakeListItem( $this->get( 'personal_urls' ) );
->>>>>>> 9b8a1684
 	}
 
 	/**
