<?php
/**
 * This program is free software; you can redistribute it and/or modify
 * it under the terms of the GNU General Public License as published by
 * the Free Software Foundation; either version 2 of the License, or
 * (at your option) any later version.
 *
 * This program is distributed in the hope that it will be useful,
 * but WITHOUT ANY WARRANTY; without even the implied warranty of
 * MERCHANTABILITY or FITNESS FOR A PARTICULAR PURPOSE. See the
 * GNU General Public License for more details.
 *
 * You should have received a copy of the GNU General Public License along
 * with this program; if not, write to the Free Software Foundation, Inc.,
 * 51 Franklin Street, Fifth Floor, Boston, MA 02110-1301, USA.
 * http://www.gnu.org/copyleft/gpl.html
 *
 * @file
 */

namespace MediaWiki\Shell;

use Exception;
use MediaWiki\ProcOpenError;
use MediaWiki\ShellDisabledError;
use Profiler;
use Psr\Log\LoggerAwareTrait;
use Psr\Log\NullLogger;

/**
 * Class used for executing shell commands
 *
 * @since 1.30
 */
class Command {
	use LoggerAwareTrait;

	/** @var string */
	protected $command = '';

	/** @var array */
	private $limits = [
		// seconds
		'time' => 180,
		// seconds
		'walltime' => 180,
		// KB
		'memory' => 307200,
		// KB
		'filesize' => 102400,
	];

	/** @var string[] */
	private $env = [];

	/** @var string */
	private $method;

	/** @var string|null */
	private $inputString;

	/** @var bool */
	private $doIncludeStderr = false;

	/** @var bool */
	private $doLogStderr = false;

	/** @var bool */
	private $everExecuted = false;

	/** @var string|false */
	private $cgroup = false;

<<<<<<< HEAD
=======
	/**
	 * bitfield with restrictions
	 *
	 * @var int
	 */
	protected $restrictions = 0;

>>>>>>> eb4d2059
	/**
	 * Constructor. Don't call directly, instead use Shell::command()
	 *
	 * @throws ShellDisabledError
	 */
	public function __construct() {
		if ( Shell::isDisabled() ) {
			throw new ShellDisabledError();
		}

		$this->setLogger( new NullLogger() );
	}

	/**
	 * Destructor. Makes sure programmer didn't forget to execute the command after all
	 */
	public function __destruct() {
		if ( !$this->everExecuted ) {
			$context = [ 'command' => $this->command ];
			$message = __CLASS__ . " was instantiated, but execute() was never called.";
			if ( $this->method ) {
				$message .= ' Calling method: {method}.';
				$context['method'] = $this->method;
			}
			$message .= ' Command: {command}';
			$this->logger->warning( $message, $context );
		}
	}

	/**
	 * Adds parameters to the command. All parameters are sanitized via Shell::escape().
	 * Null values are ignored.
	 *
	 * @param string|string[] $args,...
	 * @return $this
	 */
	public function params( /* ... */ ) {
		$args = func_get_args();
		if ( count( $args ) === 1 && is_array( reset( $args ) ) ) {
			// If only one argument has been passed, and that argument is an array,
			// treat it as a list of arguments
			$args = reset( $args );
		}
		$this->command = trim( $this->command . ' ' . Shell::escape( $args ) );

		return $this;
	}

	/**
	 * Adds unsafe parameters to the command. These parameters are NOT sanitized in any way.
	 * Null values are ignored.
	 *
	 * @param string|string[] $args,...
	 * @return $this
	 */
	public function unsafeParams( /* ... */ ) {
		$args = func_get_args();
		if ( count( $args ) === 1 && is_array( reset( $args ) ) ) {
			// If only one argument has been passed, and that argument is an array,
			// treat it as a list of arguments
			$args = reset( $args );
		}
		$args = array_filter( $args,
			function ( $value ) {
				return $value !== null;
			}
		);
		$this->command = trim( $this->command . ' ' . implode( ' ', $args ) );

		return $this;
	}

	/**
	 * Sets execution limits
	 *
	 * @param array $limits Associative array of limits. Keys (all optional):
	 *   filesize (for ulimit -f), memory, time, walltime.
	 * @return $this
	 */
	public function limits( array $limits ) {
		if ( !isset( $limits['walltime'] ) && isset( $limits['time'] ) ) {
			// Emulate the behavior of old wfShellExec() where walltime fell back on time
			// if the latter was overridden and the former wasn't
			$limits['walltime'] = $limits['time'];
		}
		$this->limits = $limits + $this->limits;

		return $this;
	}

	/**
	 * Sets environment variables which should be added to the executed command environment
	 *
	 * @param string[] $env array of variable name => value
	 * @return $this
	 */
	public function environment( array $env ) {
		$this->env = $env;

		return $this;
	}

	/**
	 * Sets calling function for profiler. By default, the caller for execute() will be used.
	 *
	 * @param string $method
	 * @return $this
	 */
	public function profileMethod( $method ) {
		$this->method = $method;

		return $this;
	}

	/**
	 * Sends the provided input to the command.
	 * When set to null (default), the command will use the standard input.
	 * @param string|null $inputString
	 * @return $this
	 */
	public function input( $inputString ) {
		$this->inputString = is_null( $inputString ) ? null : (string)$inputString;

		return $this;
	}

	/**
	 * Controls whether stderr should be included in stdout, including errors from limit.sh.
	 * Default: don't include.
	 *
	 * @param bool $yesno
	 * @return $this
	 */
	public function includeStderr( $yesno = true ) {
		$this->doIncludeStderr = $yesno;

		return $this;
	}

	/**
<<<<<<< HEAD
	 * Sets cgroup for this command
	 *
	 * @param string|false $cgroup Absolute file path to the cgroup, or false to not use a cgroup
	 * @return $this
	 */
	public function cgroup( $cgroup ) {
		$this->cgroup = $cgroup;

		return $this;
	}

	/**
	 * Executes command. Afterwards, getExitCode() and getOutput() can be used to access execution
	 * results.
=======
	 * When enabled, text sent to stderr will be logged with a level of 'error'.
>>>>>>> eb4d2059
	 *
	 * @param bool $yesno
	 * @return $this
	 */
<<<<<<< HEAD
	public function execute() {
		$this->everExecuted = true;
=======
	public function logStderr( $yesno = true ) {
		$this->doLogStderr = $yesno;

		return $this;
	}
>>>>>>> eb4d2059

	/**
	 * Sets cgroup for this command
	 *
	 * @param string|false $cgroup Absolute file path to the cgroup, or false to not use a cgroup
	 * @return $this
	 */
	public function cgroup( $cgroup ) {
		$this->cgroup = $cgroup;

		return $this;
	}

	/**
	 * Set additional restrictions for this request
	 *
	 * @since 1.31
	 * @param int $restrictions
	 * @return $this
	 */
	public function restrict( $restrictions ) {
		$this->restrictions |= $restrictions;

		return $this;
	}

	/**
	 * Bitfield helper on whether a specific restriction is enabled
	 *
	 * @param int $restriction
	 *
	 * @return bool
	 */
	protected function hasRestriction( $restriction ) {
		return ( $this->restrictions & $restriction ) === $restriction;
	}

	/**
	 * If called, only the files/directories that are
	 * whitelisted will be available to the shell command.
	 *
	 * limit.sh will always be whitelisted
	 *
	 * @param string[] $paths
	 *
	 * @return $this
	 */
	public function whitelistPaths( array $paths ) {
		// Default implementation is a no-op
		return $this;
	}

	/**
	 * String together all the options and build the final command
	 * to execute
	 *
	 * @param string $command Already-escaped command to run
	 * @return array [ command, whether to use log pipe ]
	 */
	protected function buildFinalCommand( $command ) {
		$envcmd = '';
		foreach ( $this->env as $k => $v ) {
			if ( wfIsWindows() ) {
				/* Surrounding a set in quotes (method used by wfEscapeShellArg) makes the quotes themselves
				 * appear in the environment variable, so we must use carat escaping as documented in
				 * https://technet.microsoft.com/en-us/library/cc723564.aspx
				 * Note however that the quote isn't listed there, but is needed, and the parentheses
				 * are listed there but doesn't appear to need it.
				 */
				$envcmd .= "set $k=" . preg_replace( '/([&|()<>^"])/', '^\\1', $v ) . '&& ';
			} else {
				/* Assume this is a POSIX shell, thus required to accept variable assignments before the command
				 * http://www.opengroup.org/onlinepubs/009695399/utilities/xcu_chap02.html#tag_02_09_01
				 */
				$envcmd .= "$k=" . escapeshellarg( $v ) . ' ';
			}
		}

		$useLogPipe = false;
		$cmd = $envcmd . trim( $command );

		if ( is_executable( '/bin/bash' ) ) {
			$time = intval( $this->limits['time'] );
			$wallTime = intval( $this->limits['walltime'] );
			$mem = intval( $this->limits['memory'] );
			$filesize = intval( $this->limits['filesize'] );

			if ( $time > 0 || $mem > 0 || $filesize > 0 || $wallTime > 0 ) {
				$cmd = '/bin/bash ' . escapeshellarg( __DIR__ . '/limit.sh' ) . ' ' .
<<<<<<< HEAD
					   escapeshellarg( $cmd ) . ' ' .
					   escapeshellarg(
						   "MW_INCLUDE_STDERR=" . ( $this->useStderr ? '1' : '' ) . ';' .
						   "MW_CPU_LIMIT=$time; " .
						   'MW_CGROUP=' . escapeshellarg( $this->cgroup ) . '; ' .
						   "MW_MEM_LIMIT=$mem; " .
						   "MW_FILE_SIZE_LIMIT=$filesize; " .
						   "MW_WALL_CLOCK_LIMIT=$wallTime; " .
						   "MW_USE_LOG_PIPE=yes"
					   );
=======
					escapeshellarg( $cmd ) . ' ' .
					escapeshellarg(
						"MW_INCLUDE_STDERR=" . ( $this->doIncludeStderr ? '1' : '' ) . ';' .
						"MW_CPU_LIMIT=$time; " .
						'MW_CGROUP=' . escapeshellarg( $this->cgroup ) . '; ' .
						"MW_MEM_LIMIT=$mem; " .
						"MW_FILE_SIZE_LIMIT=$filesize; " .
						"MW_WALL_CLOCK_LIMIT=$wallTime; " .
						"MW_USE_LOG_PIPE=yes"
					);
>>>>>>> eb4d2059
				$useLogPipe = true;
			}
		}
		if ( !$useLogPipe && $this->doIncludeStderr ) {
			$cmd .= ' 2>&1';
		}

		return [ $cmd, $useLogPipe ];
	}

	/**
	 * Executes command. Afterwards, getExitCode() and getOutput() can be used to access execution
	 * results.
	 *
	 * @return Result
	 * @throws Exception
	 * @throws ProcOpenError
	 * @throws ShellDisabledError
	 */
	public function execute() {
		$this->everExecuted = true;

		$profileMethod = $this->method ?: wfGetCaller();

		list( $cmd, $useLogPipe ) = $this->buildFinalCommand( $this->command );

		$this->logger->debug( __METHOD__ . ": $cmd" );

		// Don't try to execute commands that exceed Linux's MAX_ARG_STRLEN.
		// Other platforms may be more accomodating, but we don't want to be
		// accomodating, because very long commands probably include user
		// input. See T129506.
		if ( strlen( $cmd ) > SHELL_MAX_ARG_STRLEN ) {
			throw new Exception( __METHOD__ .
				'(): total length of $cmd must not exceed SHELL_MAX_ARG_STRLEN' );
		}

		$desc = [
			0 => $this->inputString === null ? [ 'file', 'php://stdin', 'r' ] : [ 'pipe', 'r' ],
			1 => [ 'pipe', 'w' ],
			2 => [ 'pipe', 'w' ],
		];
		if ( $useLogPipe ) {
			$desc[3] = [ 'pipe', 'w' ];
		}
		$pipes = null;
		$scoped = Profiler::instance()->scopedProfileIn( __FUNCTION__ . '-' . $profileMethod );
		$proc = proc_open( $cmd, $desc, $pipes );
		if ( !$proc ) {
			$this->logger->error( "proc_open() failed: {command}", [ 'command' => $cmd ] );
			throw new ProcOpenError();
		}

		$buffers = [
			0 => $this->inputString, // input
			1 => '', // stdout
			2 => null, // stderr
			3 => '', // log
		];
		$emptyArray = [];
		$status = false;
		$logMsg = false;

		/* According to the documentation, it is possible for stream_select()
		 * to fail due to EINTR. I haven't managed to induce this in testing
		 * despite sending various signals. If it did happen, the error
		 * message would take the form:
		 *
		 * stream_select(): unable to select [4]: Interrupted system call (max_fd=5)
		 *
		 * where [4] is the value of the macro EINTR and "Interrupted system
		 * call" is string which according to the Linux manual is "possibly"
		 * localised according to LC_MESSAGES.
		 */
		$eintr = defined( 'SOCKET_EINTR' ) ? SOCKET_EINTR : 4;
		$eintrMessage = "stream_select(): unable to select [$eintr]";

		/* The select(2) system call only guarantees a "sufficiently small write"
		 * can be made without blocking. And on Linux the read might block too
		 * in certain cases, although I don't know if any of them can occur here.
		 * Regardless, set all the pipes to non-blocking to avoid T184171.
		 */
		foreach ( $pipes as $pipe ) {
			stream_set_blocking( $pipe, false );
		}

		$running = true;
		$timeout = null;
		$numReadyPipes = 0;

		while ( $pipes && ( $running === true || $numReadyPipes !== 0 ) ) {
			if ( $running ) {
				$status = proc_get_status( $proc );
				// If the process has terminated, switch to nonblocking selects
				// for getting any data still waiting to be read.
				if ( !$status['running'] ) {
					$running = false;
					$timeout = 0;
				}
			}

			// clear get_last_error without actually raising an error
			// from http://php.net/manual/en/function.error-get-last.php#113518
			// TODO replace with clear_last_error when requirements are bumped to PHP7
			set_error_handler( function () {
			}, 0 );
			// phpcs:ignore Generic.PHP.NoSilencedErrors.Discouraged
			@trigger_error( '' );
			restore_error_handler();

			$readPipes = wfArrayFilterByKey( $pipes, function ( $fd ) use ( $desc ) {
				return $desc[$fd][0] === 'pipe' && $desc[$fd][1] === 'r';
			} );
			$writePipes = wfArrayFilterByKey( $pipes, function ( $fd ) use ( $desc ) {
				return $desc[$fd][0] === 'pipe' && $desc[$fd][1] === 'w';
			} );
			// stream_select parameter names are from the POV of us being able to do the operation;
			// proc_open desriptor types are from the POV of the process doing it.
			// So $writePipes is passed as the $read parameter and $readPipes as $write.
			// phpcs:ignore Generic.PHP.NoSilencedErrors.Discouraged
			$numReadyPipes = @stream_select( $writePipes, $readPipes, $emptyArray, $timeout );
			if ( $numReadyPipes === false ) {
				$error = error_get_last();
				if ( strncmp( $error['message'], $eintrMessage, strlen( $eintrMessage ) ) == 0 ) {
					continue;
				} else {
					trigger_error( $error['message'], E_USER_WARNING );
					$logMsg = $error['message'];
					break;
				}
			}
			foreach ( $writePipes + $readPipes as $fd => $pipe ) {
				// True if a pipe is unblocked for us to write into, false if for reading from
				$isWrite = array_key_exists( $fd, $readPipes );

				if ( $isWrite ) {
					// Don't bother writing if the buffer is empty
					if ( $buffers[$fd] === '' ) {
						fclose( $pipes[$fd] );
						unset( $pipes[$fd] );
						continue;
					}
					$res = fwrite( $pipe, $buffers[$fd], 65536 );
				} else {
					$res = fread( $pipe, 65536 );
				}

				if ( $res === false ) {
					$logMsg = 'Error ' . ( $isWrite ? 'writing to' : 'reading from' ) . ' pipe';
					break 2;
				}

				if ( $res === '' || $res === 0 ) {
					// End of file?
					if ( feof( $pipe ) ) {
						fclose( $pipes[$fd] );
						unset( $pipes[$fd] );
					}
				} elseif ( $isWrite ) {
					$buffers[$fd] = (string)substr( $buffers[$fd], $res );
					if ( $buffers[$fd] === '' ) {
						fclose( $pipes[$fd] );
						unset( $pipes[$fd] );
					}
				} else {
					$buffers[$fd] .= $res;
					if ( $fd === 3 && strpos( $res, "\n" ) !== false ) {
						// For the log FD, every line is a separate log entry.
						$lines = explode( "\n", $buffers[3] );
						$buffers[3] = array_pop( $lines );
						foreach ( $lines as $line ) {
							$this->logger->info( $line );
						}
					}
				}
			}
		}

		foreach ( $pipes as $pipe ) {
			fclose( $pipe );
		}

		// Use the status previously collected if possible, since proc_get_status()
		// just calls waitpid() which will not return anything useful the second time.
		if ( $running ) {
			$status = proc_get_status( $proc );
		}

		if ( $logMsg !== false ) {
			// Read/select error
			$retval = -1;
			proc_close( $proc );
		} elseif ( $status['signaled'] ) {
			$logMsg = "Exited with signal {$status['termsig']}";
			$retval = 128 + $status['termsig'];
			proc_close( $proc );
		} else {
			if ( $status['running'] ) {
				$retval = proc_close( $proc );
			} else {
				$retval = $status['exitcode'];
				proc_close( $proc );
			}
			if ( $retval == 127 ) {
				$logMsg = "Possibly missing executable file";
			} elseif ( $retval >= 129 && $retval <= 192 ) {
				$logMsg = "Probably exited with signal " . ( $retval - 128 );
			}
		}

		if ( $logMsg !== false ) {
			$this->logger->warning( "$logMsg: {command}", [ 'command' => $cmd ] );
<<<<<<< HEAD
=======
		}

		if ( $buffers[2] && $this->doLogStderr ) {
			$this->logger->error( "Error running {command}: {error}", [
				'command' => $cmd,
				'error' => $buffers[2],
				'exitcode' => $retval,
				'exception' => new Exception( 'Shell error' ),
			] );
>>>>>>> eb4d2059
		}

		return new Result( $retval, $buffers[1], $buffers[2] );
	}
}<|MERGE_RESOLUTION|>--- conflicted
+++ resolved
@@ -71,8 +71,6 @@
 	/** @var string|false */
 	private $cgroup = false;
 
-<<<<<<< HEAD
-=======
 	/**
 	 * bitfield with restrictions
 	 *
@@ -80,7 +78,6 @@
 	 */
 	protected $restrictions = 0;
 
->>>>>>> eb4d2059
 	/**
 	 * Constructor. Don't call directly, instead use Shell::command()
 	 *
@@ -221,38 +218,16 @@
 	}
 
 	/**
-<<<<<<< HEAD
-	 * Sets cgroup for this command
-	 *
-	 * @param string|false $cgroup Absolute file path to the cgroup, or false to not use a cgroup
-	 * @return $this
-	 */
-	public function cgroup( $cgroup ) {
-		$this->cgroup = $cgroup;
-
-		return $this;
-	}
-
-	/**
-	 * Executes command. Afterwards, getExitCode() and getOutput() can be used to access execution
-	 * results.
-=======
 	 * When enabled, text sent to stderr will be logged with a level of 'error'.
->>>>>>> eb4d2059
 	 *
 	 * @param bool $yesno
 	 * @return $this
 	 */
-<<<<<<< HEAD
-	public function execute() {
-		$this->everExecuted = true;
-=======
 	public function logStderr( $yesno = true ) {
 		$this->doLogStderr = $yesno;
 
 		return $this;
 	}
->>>>>>> eb4d2059
 
 	/**
 	 * Sets cgroup for this command
@@ -342,18 +317,6 @@
 
 			if ( $time > 0 || $mem > 0 || $filesize > 0 || $wallTime > 0 ) {
 				$cmd = '/bin/bash ' . escapeshellarg( __DIR__ . '/limit.sh' ) . ' ' .
-<<<<<<< HEAD
-					   escapeshellarg( $cmd ) . ' ' .
-					   escapeshellarg(
-						   "MW_INCLUDE_STDERR=" . ( $this->useStderr ? '1' : '' ) . ';' .
-						   "MW_CPU_LIMIT=$time; " .
-						   'MW_CGROUP=' . escapeshellarg( $this->cgroup ) . '; ' .
-						   "MW_MEM_LIMIT=$mem; " .
-						   "MW_FILE_SIZE_LIMIT=$filesize; " .
-						   "MW_WALL_CLOCK_LIMIT=$wallTime; " .
-						   "MW_USE_LOG_PIPE=yes"
-					   );
-=======
 					escapeshellarg( $cmd ) . ' ' .
 					escapeshellarg(
 						"MW_INCLUDE_STDERR=" . ( $this->doIncludeStderr ? '1' : '' ) . ';' .
@@ -364,7 +327,6 @@
 						"MW_WALL_CLOCK_LIMIT=$wallTime; " .
 						"MW_USE_LOG_PIPE=yes"
 					);
->>>>>>> eb4d2059
 				$useLogPipe = true;
 			}
 		}
@@ -577,8 +539,6 @@
 
 		if ( $logMsg !== false ) {
 			$this->logger->warning( "$logMsg: {command}", [ 'command' => $cmd ] );
-<<<<<<< HEAD
-=======
 		}
 
 		if ( $buffers[2] && $this->doLogStderr ) {
@@ -588,7 +548,6 @@
 				'exitcode' => $retval,
 				'exception' => new Exception( 'Shell error' ),
 			] );
->>>>>>> eb4d2059
 		}
 
 		return new Result( $retval, $buffers[1], $buffers[2] );
