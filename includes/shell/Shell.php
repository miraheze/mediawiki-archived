<?php
/**
 * Class used for executing shell commands
 *
 * This program is free software; you can redistribute it and/or modify
 * it under the terms of the GNU General Public License as published by
 * the Free Software Foundation; either version 2 of the License, or
 * (at your option) any later version.
 *
 * This program is distributed in the hope that it will be useful,
 * but WITHOUT ANY WARRANTY; without even the implied warranty of
 * MERCHANTABILITY or FITNESS FOR A PARTICULAR PURPOSE. See the
 * GNU General Public License for more details.
 *
 * You should have received a copy of the GNU General Public License along
 * with this program; if not, write to the Free Software Foundation, Inc.,
 * 51 Franklin Street, Fifth Floor, Boston, MA 02110-1301, USA.
 * http://www.gnu.org/copyleft/gpl.html
 *
 * @file
 */

namespace MediaWiki\Shell;

<<<<<<< HEAD
=======
use Hooks;
>>>>>>> eb4d2059
use MediaWiki\MediaWikiServices;

/**
 * Executes shell commands
 *
 * @since 1.30
 *
 * Use call chaining with this class for expressiveness:
 *  $result = Shell::command( 'some command' )
 *       ->input( 'foo' )
 *       ->environment( [ 'ENVIRONMENT_VARIABLE' => 'VALUE' ] )
 *       ->limits( [ 'time' => 300 ] )
 *       ->execute();
 *
 *  ... = $result->getExitCode();
 *  ... = $result->getStdout();
 *  ... = $result->getStderr();
 */
class Shell {

	/**
<<<<<<< HEAD
	 * Returns a new instance of Command class
	 *
=======
	 * Apply a default set of restrictions for improved
	 * security out of the box.
	 *
	 * Equal to NO_ROOT | SECCOMP | PRIVATE_DEV | NO_LOCALSETTINGS
	 *
	 * @note This value will change over time to provide increased security
	 *       by default, and is not guaranteed to be backwards-compatible.
	 * @since 1.31
	 */
	const RESTRICT_DEFAULT = 39;

	/**
	 * Disallow any root access. Any setuid binaries
	 * will be run without elevated access.
	 *
	 * @since 1.31
	 */
	const NO_ROOT = 1;

	/**
	 * Use seccomp to block dangerous syscalls
	 * @see <https://en.wikipedia.org/wiki/seccomp>
	 *
	 * @since 1.31
	 */
	const SECCOMP = 2;

	/**
	 * Create a private /dev
	 *
	 * @since 1.31
	 */
	const PRIVATE_DEV = 4;

	/**
	 * Restrict the request to have no
	 * network access
	 *
	 * @since 1.31
	 */
	const NO_NETWORK = 8;

	/**
	 * Deny execve syscall with seccomp
	 * @see <https://en.wikipedia.org/wiki/exec_(system_call)>
	 *
	 * @since 1.31
	 */
	const NO_EXECVE = 16;

	/**
	 * Deny access to LocalSettings.php (MW_CONFIG_FILE)
	 *
	 * @since 1.31
	 */
	const NO_LOCALSETTINGS = 32;

	/**
	 * Don't apply any restrictions
	 *
	 * @since 1.31
	 */
	const RESTRICT_NONE = 0;

	/**
	 * Returns a new instance of Command class
	 *
>>>>>>> eb4d2059
	 * @param string|string[] $command String or array of strings representing the command to
	 * be executed, each value will be escaped.
	 *   Example:   [ 'convert', '-font', 'font name' ] would produce "'convert' '-font' 'font name'"
	 * @return Command
	 */
	public static function command( $command ) {
		$args = func_get_args();
		if ( count( $args ) === 1 && is_array( reset( $args ) ) ) {
			// If only one argument has been passed, and that argument is an array,
			// treat it as a list of arguments
			$args = reset( $args );
		}
		$command = MediaWikiServices::getInstance()
			->getShellCommandFactory()
			->create();

		return $command->params( $args );
	}

	/**
	 * Check if this class is effectively disabled via php.ini config
	 *
	 * @return bool
	 */
	public static function isDisabled() {
		static $disabled = null;

		if ( is_null( $disabled ) ) {
			if ( !function_exists( 'proc_open' ) ) {
				wfDebug( "proc_open() is disabled\n" );
				$disabled = true;
			} else {
				$disabled = false;
			}
		}

		return $disabled;
	}

	/**
	 * Version of escapeshellarg() that works better on Windows.
	 *
	 * Originally, this fixed the incorrect use of single quotes on Windows
	 * (https://bugs.php.net/bug.php?id=26285) and the locale problems on Linux in
	 * PHP 5.2.6+ (bug backported to earlier distro releases of PHP).
	 *
	 * @param string $args,... strings to escape and glue together, or a single array of
	 *     strings parameter. Null values are ignored.
	 * @return string
	 */
	public static function escape( /* ... */ ) {
		$args = func_get_args();
		if ( count( $args ) === 1 && is_array( reset( $args ) ) ) {
			// If only one argument has been passed, and that argument is an array,
			// treat it as a list of arguments
			$args = reset( $args );
		}

		$first = true;
		$retVal = '';
		foreach ( $args as $arg ) {
			if ( $arg === null ) {
				continue;
			}
			if ( !$first ) {
				$retVal .= ' ';
			} else {
				$first = false;
			}

			if ( wfIsWindows() ) {
				// Escaping for an MSVC-style command line parser and CMD.EXE
				// Refs:
				//  * https://web.archive.org/web/20020708081031/http://mailman.lyra.org/pipermail/scite-interest/2002-March/000436.html
				//  * https://technet.microsoft.com/en-us/library/cc723564.aspx
				//  * T15518
				//  * CR r63214
				// Double the backslashes before any double quotes. Escape the double quotes.
				$tokens = preg_split( '/(\\\\*")/', $arg, -1, PREG_SPLIT_DELIM_CAPTURE );
				$arg = '';
				$iteration = 0;
				foreach ( $tokens as $token ) {
					if ( $iteration % 2 == 1 ) {
						// Delimiter, a double quote preceded by zero or more slashes
						$arg .= str_replace( '\\', '\\\\', substr( $token, 0, -1 ) ) . '\\"';
					} elseif ( $iteration % 4 == 2 ) {
						// ^ in $token will be outside quotes, need to be escaped
						$arg .= str_replace( '^', '^^', $token );
					} else { // $iteration % 4 == 0
						// ^ in $token will appear inside double quotes, so leave as is
						$arg .= $token;
					}
					$iteration++;
				}
				// Double the backslashes before the end of the string, because
				// we will soon add a quote
				$m = [];
				if ( preg_match( '/^(.*?)(\\\\+)$/', $arg, $m ) ) {
					$arg = $m[1] . str_replace( '\\', '\\\\', $m[2] );
				}

				// Add surrounding quotes
				$retVal .= '"' . $arg . '"';
			} else {
				$retVal .= escapeshellarg( $arg );
			}
		}
		return $retVal;
	}

	/**
	 * Generate a Command object to run a MediaWiki CLI script.
	 * Note that $parameters should be a flat array and an option with an argument
	 * should consist of two consecutive items in the array (do not use "--option value").
	 *
	 * @param string $script MediaWiki CLI script with full path
	 * @param string[] $parameters Arguments and options to the script
	 * @param array $options Associative array of options:
	 *     'php': The path to the php executable
	 *     'wrapper': Path to a PHP wrapper to handle the maintenance script
	 * @return Command
	 */
	public static function makeScriptCommand( $script, $parameters, $options = [] ) {
		global $wgPhpCli;
		// Give site config file a chance to run the script in a wrapper.
		// The caller may likely want to call wfBasename() on $script.
		Hooks::run( 'wfShellWikiCmd', [ &$script, &$parameters, &$options ] );
		$cmd = isset( $options['php'] ) ? [ $options['php'] ] : [ $wgPhpCli ];
		if ( isset( $options['wrapper'] ) ) {
			$cmd[] = $options['wrapper'];
		}
		$cmd[] = $script;

		return self::command( $cmd )
			->params( $parameters )
			->restrict( self::RESTRICT_DEFAULT & ~self::NO_LOCALSETTINGS );
	}
}<|MERGE_RESOLUTION|>--- conflicted
+++ resolved
@@ -22,10 +22,7 @@
 
 namespace MediaWiki\Shell;
 
-<<<<<<< HEAD
-=======
 use Hooks;
->>>>>>> eb4d2059
 use MediaWiki\MediaWikiServices;
 
 /**
@@ -47,10 +44,6 @@
 class Shell {
 
 	/**
-<<<<<<< HEAD
-	 * Returns a new instance of Command class
-	 *
-=======
 	 * Apply a default set of restrictions for improved
 	 * security out of the box.
 	 *
@@ -118,7 +111,6 @@
 	/**
 	 * Returns a new instance of Command class
 	 *
->>>>>>> eb4d2059
 	 * @param string|string[] $command String or array of strings representing the command to
 	 * be executed, each value will be escaped.
 	 *   Example:   [ 'convert', '-font', 'font name' ] would produce "'convert' '-font' 'font name'"
