<?php
/**
 * Parent class for all special pages.
 *
 * This program is free software; you can redistribute it and/or modify
 * it under the terms of the GNU General Public License as published by
 * the Free Software Foundation; either version 2 of the License, or
 * (at your option) any later version.
 *
 * This program is distributed in the hope that it will be useful,
 * but WITHOUT ANY WARRANTY; without even the implied warranty of
 * MERCHANTABILITY or FITNESS FOR A PARTICULAR PURPOSE. See the
 * GNU General Public License for more details.
 *
 * You should have received a copy of the GNU General Public License along
 * with this program; if not, write to the Free Software Foundation, Inc.,
 * 51 Franklin Street, Fifth Floor, Boston, MA 02110-1301, USA.
 * http://www.gnu.org/copyleft/gpl.html
 *
 * @file
 * @ingroup SpecialPage
 */

use MediaWiki\Auth\AuthManager;
<<<<<<< HEAD
=======
use MediaWiki\Linker\LinkRenderer;
use MediaWiki\MediaWikiServices;
>>>>>>> 0ddb8064

/**
 * Parent class for all special pages.
 *
 * Includes some static functions for handling the special page list deprecated
 * in favor of SpecialPageFactory.
 *
 * @ingroup SpecialPage
 */
class SpecialPage {
	// The canonical name of this special page
	// Also used for the default <h1> heading, @see getDescription()
	protected $mName;

	// The local name of this special page
	private $mLocalName;

	// Minimum user level required to access this page, or "" for anyone.
	// Also used to categorise the pages in Special:Specialpages
	protected $mRestriction;

	// Listed in Special:Specialpages?
	private $mListed;

	// Whether or not this special page is being included from an article
	protected $mIncluding;

	// Whether the special page can be included in an article
	protected $mIncludable;

	/**
	 * Current request context
	 * @var IContextSource
	 */
	protected $mContext;

	/**
	 * @var \MediaWiki\Linker\LinkRenderer|null
	 */
	private $linkRenderer;

	/**
	 * Get a localised Title object for a specified special page name
	 * If you don't need a full Title object, consider using TitleValue through
	 * getTitleValueFor() below.
	 *
	 * @since 1.9
	 * @since 1.21 $fragment parameter added
	 *
	 * @param string $name
	 * @param string|bool $subpage Subpage string, or false to not use a subpage
	 * @param string $fragment The link fragment (after the "#")
	 * @return Title
	 * @throws MWException
	 */
	public static function getTitleFor( $name, $subpage = false, $fragment = '' ) {
		return Title::newFromTitleValue(
			self::getTitleValueFor( $name, $subpage, $fragment )
		);
	}

	/**
	 * Get a localised TitleValue object for a specified special page name
	 *
	 * @since 1.28
	 * @param string $name
	 * @param string|bool $subpage Subpage string, or false to not use a subpage
	 * @param string $fragment The link fragment (after the "#")
	 * @return TitleValue
	 */
	public static function getTitleValueFor( $name, $subpage = false, $fragment = '' ) {
		$name = SpecialPageFactory::getLocalNameFor( $name, $subpage );

		return new TitleValue( NS_SPECIAL, $name, $fragment );
	}

	/**
	 * Get a localised Title object for a page name with a possibly unvalidated subpage
	 *
	 * @param string $name
	 * @param string|bool $subpage Subpage string, or false to not use a subpage
	 * @return Title|null Title object or null if the page doesn't exist
	 */
	public static function getSafeTitleFor( $name, $subpage = false ) {
		$name = SpecialPageFactory::getLocalNameFor( $name, $subpage );
		if ( $name ) {
			return Title::makeTitleSafe( NS_SPECIAL, $name );
		} else {
			return null;
		}
	}

	/**
	 * Default constructor for special pages
	 * Derivative classes should call this from their constructor
	 *     Note that if the user does not have the required level, an error message will
	 *     be displayed by the default execute() method, without the global function ever
	 *     being called.
	 *
	 *     If you override execute(), you can recover the default behavior with userCanExecute()
	 *     and displayRestrictionError()
	 *
	 * @param string $name Name of the special page, as seen in links and URLs
	 * @param string $restriction User right required, e.g. "block" or "delete"
	 * @param bool $listed Whether the page is listed in Special:Specialpages
	 * @param callable|bool $function Unused
	 * @param string $file Unused
	 * @param bool $includable Whether the page can be included in normal pages
	 */
	public function __construct(
		$name = '', $restriction = '', $listed = true,
		$function = false, $file = '', $includable = false
	) {
		$this->mName = $name;
		$this->mRestriction = $restriction;
		$this->mListed = $listed;
		$this->mIncludable = $includable;
	}

	/**
	 * Get the name of this Special Page.
	 * @return string
	 */
	function getName() {
		return $this->mName;
	}

	/**
	 * Get the permission that a user must have to execute this page
	 * @return string
	 */
	function getRestriction() {
		return $this->mRestriction;
	}

	// @todo FIXME: Decide which syntax to use for this, and stick to it
	/**
	 * Whether this special page is listed in Special:SpecialPages
	 * @since 1.3 (r3583)
	 * @return bool
	 */
	function isListed() {
		return $this->mListed;
	}

	/**
	 * Set whether this page is listed in Special:Specialpages, at run-time
	 * @since 1.3
	 * @param bool $listed
	 * @return bool
	 */
	function setListed( $listed ) {
		return wfSetVar( $this->mListed, $listed );
	}

	/**
	 * Get or set whether this special page is listed in Special:SpecialPages
	 * @since 1.6
	 * @param bool $x
	 * @return bool
	 */
	function listed( $x = null ) {
		return wfSetVar( $this->mListed, $x );
	}

	/**
	 * Whether it's allowed to transclude the special page via {{Special:Foo/params}}
	 * @return bool
	 */
	public function isIncludable() {
		return $this->mIncludable;
	}

	/**
	 * How long to cache page when it is being included.
	 *
	 * @note If cache time is not 0, then the current user becomes an anon
	 *   if you want to do any per-user customizations, than this method
	 *   must be overriden to return 0.
	 * @since 1.26
	 * @return int Time in seconds, 0 to disable caching altogether,
	 *  false to use the parent page's cache settings
	 */
	public function maxIncludeCacheTime() {
		return $this->getConfig()->get( 'MiserMode' ) ? $this->getCacheTTL() : 0;
	}

	/**
	 * @return int Seconds that this page can be cached
	 */
	protected function getCacheTTL() {
		return 60 * 60;
	}

	/**
	 * Whether the special page is being evaluated via transclusion
	 * @param bool $x
	 * @return bool
	 */
	function including( $x = null ) {
		return wfSetVar( $this->mIncluding, $x );
	}

	/**
	 * Get the localised name of the special page
	 * @return string
	 */
	function getLocalName() {
		if ( !isset( $this->mLocalName ) ) {
			$this->mLocalName = SpecialPageFactory::getLocalNameFor( $this->mName );
		}

		return $this->mLocalName;
	}

	/**
	 * Is this page expensive (for some definition of expensive)?
	 * Expensive pages are disabled or cached in miser mode.  Originally used
	 * (and still overridden) by QueryPage and subclasses, moved here so that
	 * Special:SpecialPages can safely call it for all special pages.
	 *
	 * @return bool
	 */
	public function isExpensive() {
		return false;
	}

	/**
	 * Is this page cached?
	 * Expensive pages are cached or disabled in miser mode.
	 * Used by QueryPage and subclasses, moved here so that
	 * Special:SpecialPages can safely call it for all special pages.
	 *
	 * @return bool
	 * @since 1.21
	 */
	public function isCached() {
		return false;
	}

	/**
	 * Can be overridden by subclasses with more complicated permissions
	 * schemes.
	 *
	 * @return bool Should the page be displayed with the restricted-access
	 *   pages?
	 */
	public function isRestricted() {
		// DWIM: If anons can do something, then it is not restricted
		return $this->mRestriction != '' && !User::groupHasPermission( '*', $this->mRestriction );
	}

	/**
	 * Checks if the given user (identified by an object) can execute this
	 * special page (as defined by $mRestriction).  Can be overridden by sub-
	 * classes with more complicated permissions schemes.
	 *
	 * @param User $user The user to check
	 * @return bool Does the user have permission to view the page?
	 */
	public function userCanExecute( User $user ) {
		return $user->isAllowed( $this->mRestriction );
	}

	/**
	 * Output an error message telling the user what access level they have to have
	 * @throws PermissionsError
	 */
	function displayRestrictionError() {
		throw new PermissionsError( $this->mRestriction );
	}

	/**
	 * Checks if userCanExecute, and if not throws a PermissionsError
	 *
	 * @since 1.19
	 * @return void
	 * @throws PermissionsError
	 */
	public function checkPermissions() {
		if ( !$this->userCanExecute( $this->getUser() ) ) {
			$this->displayRestrictionError();
		}
	}

	/**
	 * If the wiki is currently in readonly mode, throws a ReadOnlyError
	 *
	 * @since 1.19
	 * @return void
	 * @throws ReadOnlyError
	 */
	public function checkReadOnly() {
		if ( wfReadOnly() ) {
			throw new ReadOnlyError;
		}
	}

	/**
	 * If the user is not logged in, throws UserNotLoggedIn error
	 *
	 * The user will be redirected to Special:Userlogin with the given message as an error on
	 * the form.
	 *
	 * @since 1.23
	 * @param string $reasonMsg [optional] Message key to be displayed on login page
	 * @param string $titleMsg [optional] Passed on to UserNotLoggedIn constructor
	 * @throws UserNotLoggedIn
	 */
	public function requireLogin(
		$reasonMsg = 'exception-nologin-text', $titleMsg = 'exception-nologin'
	) {
		if ( $this->getUser()->isAnon() ) {
			throw new UserNotLoggedIn( $reasonMsg, $titleMsg );
		}
	}

	/**
	 * Tells if the special page does something security-sensitive and needs extra defense against
	 * a stolen account (e.g. a reauthentication). What exactly that will mean is decided by the
	 * authentication framework.
	 * @return bool|string False or the argument for AuthManager::securitySensitiveOperationStatus().
	 *   Typically a special page needing elevated security would return its name here.
	 */
	protected function getLoginSecurityLevel() {
		return false;
	}

	/**
	 * Verifies that the user meets the security level, possibly reauthenticating them in the process.
	 *
	 * This should be used when the page does something security-sensitive and needs extra defense
	 * against a stolen account (e.g. a reauthentication). The authentication framework will make
	 * an extra effort to make sure the user account is not compromised. What that exactly means
	 * will depend on the system and user settings; e.g. the user might be required to log in again
	 * unless their last login happened recently, or they might be given a second-factor challenge.
	 *
	 * Calling this method will result in one if these actions:
	 * - return true: all good.
	 * - return false and set a redirect: caller should abort; the redirect will take the user
	 *   to the login page for reauthentication, and back.
	 * - throw an exception if there is no way for the user to meet the requirements without using
	 *   a different access method (e.g. this functionality is only available from a specific IP).
	 *
	 * Note that this does not in any way check that the user is authorized to use this special page
	 * (use checkPermissions() for that).
	 *
	 * @param string $level A security level. Can be an arbitrary string, defaults to the page name.
	 * @return bool False means a redirect to the reauthentication page has been set and processing
	 *   of the special page should be aborted.
	 * @throws ErrorPageError If the security level cannot be met, even with reauthentication.
	 */
	protected function checkLoginSecurityLevel( $level = null ) {
		$level = $level ?: $this->getName();
		$securityStatus = AuthManager::singleton()->securitySensitiveOperationStatus( $level );
		if ( $securityStatus === AuthManager::SEC_OK ) {
			return true;
		} elseif ( $securityStatus === AuthManager::SEC_REAUTH ) {
			$request = $this->getRequest();
			$title = SpecialPage::getTitleFor( 'Userlogin' );
			$query = [
				'returnto' => $this->getFullTitle()->getPrefixedDBkey(),
				'returntoquery' => wfArrayToCgi( array_diff_key( $request->getQueryValues(),
					[ 'title' => true ] ) ),
				'force' => $level,
			];
			$url = $title->getFullURL( $query, false, PROTO_HTTPS );

			$this->getOutput()->redirect( $url );
			return false;
		}

		$titleMessage = wfMessage( 'specialpage-securitylevel-not-allowed-title' );
		$errorMessage = wfMessage( 'specialpage-securitylevel-not-allowed' );
		throw new ErrorPageError( $titleMessage, $errorMessage );
	}

	/**
	 * Return an array of subpages beginning with $search that this special page will accept.
	 *
	 * For example, if a page supports subpages "foo", "bar" and "baz" (as in Special:PageName/foo,
	 * etc.):
	 *
	 *   - `prefixSearchSubpages( "ba" )` should return `array( "bar", "baz" )`
	 *   - `prefixSearchSubpages( "f" )` should return `array( "foo" )`
	 *   - `prefixSearchSubpages( "z" )` should return `array()`
	 *   - `prefixSearchSubpages( "" )` should return `array( foo", "bar", "baz" )`
	 *
	 * @param string $search Prefix to search for
	 * @param int $limit Maximum number of results to return (usually 10)
	 * @param int $offset Number of results to skip (usually 0)
	 * @return string[] Matching subpages
	 */
	public function prefixSearchSubpages( $search, $limit, $offset ) {
		$subpages = $this->getSubpagesForPrefixSearch();
		if ( !$subpages ) {
			return [];
		}

		return self::prefixSearchArray( $search, $limit, $subpages, $offset );
	}

	/**
	 * Return an array of subpages that this special page will accept for prefix
	 * searches. If this method requires a query you might instead want to implement
	 * prefixSearchSubpages() directly so you can support $limit and $offset. This
	 * method is better for static-ish lists of things.
	 *
	 * @return string[] subpages to search from
	 */
	protected function getSubpagesForPrefixSearch() {
		return [];
	}

	/**
	 * Perform a regular substring search for prefixSearchSubpages
	 * @param string $search Prefix to search for
	 * @param int $limit Maximum number of results to return (usually 10)
	 * @param int $offset Number of results to skip (usually 0)
	 * @return string[] Matching subpages
	 */
	protected function prefixSearchString( $search, $limit, $offset ) {
		$title = Title::newFromText( $search );
		if ( !$title || !$title->canExist() ) {
			// No prefix suggestion in special and media namespace
			return [];
		}

		$searchEngine = MediaWikiServices::getInstance()->newSearchEngine();
		$searchEngine->setLimitOffset( $limit, $offset );
		$searchEngine->setNamespaces( [] );
		$result = $searchEngine->defaultPrefixSearch( $search );
		return array_map( function( Title $t ) {
			return $t->getPrefixedText();
		}, $result );
	}

	/**
	 * Helper function for implementations of prefixSearchSubpages() that
	 * filter the values in memory (as opposed to making a query).
	 *
	 * @since 1.24
	 * @param string $search
	 * @param int $limit
	 * @param array $subpages
	 * @param int $offset
	 * @return string[]
	 */
	protected static function prefixSearchArray( $search, $limit, array $subpages, $offset ) {
		$escaped = preg_quote( $search, '/' );
		return array_slice( preg_grep( "/^$escaped/i",
			array_slice( $subpages, $offset ) ), 0, $limit );
	}

	/**
	 * Sets headers - this should be called from the execute() method of all derived classes!
	 */
	function setHeaders() {
		$out = $this->getOutput();
		$out->setArticleRelated( false );
		$out->setRobotPolicy( $this->getRobotPolicy() );
		$out->setPageTitle( $this->getDescription() );
		if ( $this->getConfig()->get( 'UseMediaWikiUIEverywhere' ) ) {
			$out->addModuleStyles( [
				'mediawiki.ui.input',
				'mediawiki.ui.radio',
				'mediawiki.ui.checkbox',
			] );
		}
	}

	/**
	 * Entry point.
	 *
	 * @since 1.20
	 *
	 * @param string|null $subPage
	 */
	final public function run( $subPage ) {
		/**
		 * Gets called before @see SpecialPage::execute.
		 * Return false to prevent calling execute() (since 1.27+).
		 *
		 * @since 1.20
		 *
		 * @param SpecialPage $this
		 * @param string|null $subPage
		 */
		if ( !Hooks::run( 'SpecialPageBeforeExecute', [ $this, $subPage ] ) ) {
			return;
		}

		if ( $this->beforeExecute( $subPage ) === false ) {
			return;
		}
		$this->execute( $subPage );
		$this->afterExecute( $subPage );

		/**
		 * Gets called after @see SpecialPage::execute.
		 *
		 * @since 1.20
		 *
		 * @param SpecialPage $this
		 * @param string|null $subPage
		 */
		Hooks::run( 'SpecialPageAfterExecute', [ $this, $subPage ] );
	}

	/**
	 * Gets called before @see SpecialPage::execute.
	 * Return false to prevent calling execute() (since 1.27+).
	 *
	 * @since 1.20
	 *
	 * @param string|null $subPage
	 * @return bool|void
	 */
	protected function beforeExecute( $subPage ) {
		// No-op
	}

	/**
	 * Gets called after @see SpecialPage::execute.
	 *
	 * @since 1.20
	 *
	 * @param string|null $subPage
	 */
	protected function afterExecute( $subPage ) {
		// No-op
	}

	/**
	 * Default execute method
	 * Checks user permissions
	 *
	 * This must be overridden by subclasses; it will be made abstract in a future version
	 *
	 * @param string|null $subPage
	 */
	public function execute( $subPage ) {
		$this->setHeaders();
		$this->checkPermissions();
		$this->checkLoginSecurityLevel( $this->getLoginSecurityLevel() );
		$this->outputHeader();
	}

	/**
	 * Outputs a summary message on top of special pages
	 * Per default the message key is the canonical name of the special page
	 * May be overridden, i.e. by extensions to stick with the naming conventions
	 * for message keys: 'extensionname-xxx'
	 *
	 * @param string $summaryMessageKey Message key of the summary
	 */
	function outputHeader( $summaryMessageKey = '' ) {
		global $wgContLang;

		if ( $summaryMessageKey == '' ) {
			$msg = $wgContLang->lc( $this->getName() ) . '-summary';
		} else {
			$msg = $summaryMessageKey;
		}
		if ( !$this->msg( $msg )->isDisabled() && !$this->including() ) {
			$this->getOutput()->wrapWikiMsg(
				"<div class='mw-specialpage-summary'>\n$1\n</div>", $msg );
		}
	}

	/**
	 * Returns the name that goes in the \<h1\> in the special page itself, and
	 * also the name that will be listed in Special:Specialpages
	 *
	 * Derived classes can override this, but usually it is easier to keep the
	 * default behavior.
	 *
	 * @return string
	 */
	function getDescription() {
		return $this->msg( strtolower( $this->mName ) )->text();
	}

	/**
	 * Get a self-referential title object
	 *
	 * @param string|bool $subpage
	 * @return Title
	 * @deprecated since 1.23, use SpecialPage::getPageTitle
	 */
	function getTitle( $subpage = false ) {
		return $this->getPageTitle( $subpage );
	}

	/**
	 * Get a self-referential title object
	 *
	 * @param string|bool $subpage
	 * @return Title
	 * @since 1.23
	 */
	function getPageTitle( $subpage = false ) {
		return self::getTitleFor( $this->mName, $subpage );
	}

	/**
	 * Sets the context this SpecialPage is executed in
	 *
	 * @param IContextSource $context
	 * @since 1.18
	 */
	public function setContext( $context ) {
		$this->mContext = $context;
	}

	/**
	 * Gets the context this SpecialPage is executed in
	 *
	 * @return IContextSource|RequestContext
	 * @since 1.18
	 */
	public function getContext() {
		if ( $this->mContext instanceof IContextSource ) {
			return $this->mContext;
		} else {
			wfDebug( __METHOD__ . " called and \$mContext is null. " .
				"Return RequestContext::getMain(); for sanity\n" );

			return RequestContext::getMain();
		}
	}

	/**
	 * Get the WebRequest being used for this instance
	 *
	 * @return WebRequest
	 * @since 1.18
	 */
	public function getRequest() {
		return $this->getContext()->getRequest();
	}

	/**
	 * Get the OutputPage being used for this instance
	 *
	 * @return OutputPage
	 * @since 1.18
	 */
	public function getOutput() {
		return $this->getContext()->getOutput();
	}

	/**
	 * Shortcut to get the User executing this instance
	 *
	 * @return User
	 * @since 1.18
	 */
	public function getUser() {
		return $this->getContext()->getUser();
	}

	/**
	 * Shortcut to get the skin being used for this instance
	 *
	 * @return Skin
	 * @since 1.18
	 */
	public function getSkin() {
		return $this->getContext()->getSkin();
	}

	/**
	 * Shortcut to get user's language
	 *
	 * @return Language
	 * @since 1.19
	 */
	public function getLanguage() {
		return $this->getContext()->getLanguage();
	}

	/**
	 * Shortcut to get main config object
	 * @return Config
	 * @since 1.24
	 */
	public function getConfig() {
		return $this->getContext()->getConfig();
	}

	/**
	 * Return the full title, including $par
	 *
	 * @return Title
	 * @since 1.18
	 */
	public function getFullTitle() {
		return $this->getContext()->getTitle();
	}

	/**
	 * Return the robot policy. Derived classes that override this can change
	 * the robot policy set by setHeaders() from the default 'noindex,nofollow'.
	 *
	 * @return string
	 * @since 1.23
	 */
	protected function getRobotPolicy() {
		return 'noindex,nofollow';
	}

	/**
	 * Wrapper around wfMessage that sets the current context.
	 *
	 * @since 1.16
	 * @return Message
	 * @see wfMessage
	 */
	public function msg( /* $args */ ) {
		$message = call_user_func_array(
			[ $this->getContext(), 'msg' ],
			func_get_args()
		);
		// RequestContext passes context to wfMessage, and the language is set from
		// the context, but setting the language for Message class removes the
		// interface message status, which breaks for example usernameless gender
		// invocations. Restore the flag when not including special page in content.
		if ( $this->including() ) {
			$message->setInterfaceMessageFlag( false );
		}

		return $message;
	}

	/**
	 * Adds RSS/atom links
	 *
	 * @param array $params
	 */
	protected function addFeedLinks( $params ) {
		$feedTemplate = wfScript( 'api' );

		foreach ( $this->getConfig()->get( 'FeedClasses' ) as $format => $class ) {
			$theseParams = $params + [ 'feedformat' => $format ];
			$url = wfAppendQuery( $feedTemplate, $theseParams );
			$this->getOutput()->addFeedLink( $format, $url );
		}
	}

	/**
	 * Adds help link with an icon via page indicators.
	 * Link target can be overridden by a local message containing a wikilink:
	 * the message key is: lowercase special page name + '-helppage'.
	 * @param string $to Target MediaWiki.org page title or encoded URL.
	 * @param bool $overrideBaseUrl Whether $url is a full URL, to avoid MW.o.
	 * @since 1.25
	 */
	public function addHelpLink( $to, $overrideBaseUrl = false ) {
		global $wgContLang;
		$msg = $this->msg( $wgContLang->lc( $this->getName() ) . '-helppage' );

		if ( !$msg->isDisabled() ) {
			$helpUrl = Skin::makeUrl( $msg->plain() );
			$this->getOutput()->addHelpLink( $helpUrl, true );
		} else {
			$this->getOutput()->addHelpLink( $to, $overrideBaseUrl );
		}
	}

	/**
	 * Get the group that the special page belongs in on Special:SpecialPage
	 * Use this method, instead of getGroupName to allow customization
	 * of the group name from the wiki side
	 *
	 * @return string Group of this special page
	 * @since 1.21
	 */
	public function getFinalGroupName() {
		$name = $this->getName();

		// Allow overbidding the group from the wiki side
		$msg = $this->msg( 'specialpages-specialpagegroup-' . strtolower( $name ) )->inContentLanguage();
		if ( !$msg->isBlank() ) {
			$group = $msg->text();
		} else {
			// Than use the group from this object
			$group = $this->getGroupName();
		}

		return $group;
	}

	/**
	 * Indicates whether this special page may perform database writes
	 *
	 * @return bool
	 * @since 1.27
	 */
	public function doesWrites() {
		return false;
	}

	/**
	 * Under which header this special page is listed in Special:SpecialPages
	 * See messages 'specialpages-group-*' for valid names
	 * This method defaults to group 'other'
	 *
	 * @return string
	 * @since 1.21
	 */
	protected function getGroupName() {
		return 'other';
	}

	/**
	 * Call wfTransactionalTimeLimit() if this request was POSTed
	 * @since 1.26
	 */
	protected function useTransactionalTimeLimit() {
		if ( $this->getRequest()->wasPosted() ) {
			wfTransactionalTimeLimit();
		}
	}

	/**
	 * @since 1.28
	 * @return \MediaWiki\Linker\LinkRenderer
	 */
	protected function getLinkRenderer() {
		if ( $this->linkRenderer ) {
			return $this->linkRenderer;
		} else {
			return MediaWikiServices::getInstance()->getLinkRenderer();
		}
	}

	/**
	 * @since 1.28
	 * @param \MediaWiki\Linker\LinkRenderer $linkRenderer
	 */
	public function setLinkRenderer( LinkRenderer $linkRenderer ) {
		$this->linkRenderer = $linkRenderer;
	}
}<|MERGE_RESOLUTION|>--- conflicted
+++ resolved
@@ -22,11 +22,8 @@
  */
 
 use MediaWiki\Auth\AuthManager;
-<<<<<<< HEAD
-=======
 use MediaWiki\Linker\LinkRenderer;
 use MediaWiki\MediaWikiServices;
->>>>>>> 0ddb8064
 
 /**
  * Parent class for all special pages.
