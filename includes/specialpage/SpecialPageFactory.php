--- conflicted
+++ resolved
@@ -376,11 +376,7 @@
 			]
 		],
 		'Wantedfiles' => [
-<<<<<<< HEAD
-			'class' => \MediaWiki\Specials\SpecialWantedFiles::class,
-=======
 			'class' => SpecialWantedFiles::class,
->>>>>>> 1f8e9cd0
 			'services' => [
 				'RepoGroup',
 				'DBLoadBalancerFactory',
@@ -388,11 +384,7 @@
 			]
 		],
 		'Wantedpages' => [
-<<<<<<< HEAD
-			'class' => \MediaWiki\Specials\SpecialWantedPages::class,
-=======
 			'class' => SpecialWantedPages::class,
->>>>>>> 1f8e9cd0
 			'services' => [
 				'DBLoadBalancerFactory',
 				'LinkBatchFactory',
@@ -640,11 +632,7 @@
 			'class' => SpecialListBots::class,
 		],
 		'Userrights' => [
-<<<<<<< HEAD
-			'class' => \MediaWiki\Specials\SpecialUserRights::class,
-=======
 			'class' => SpecialUserRights::class,
->>>>>>> 1f8e9cd0
 			'services' => [
 				'UserGroupManagerFactory',
 				'UserNameUtils',
@@ -893,11 +881,7 @@
 			]
 		],
 		'Mostimages' => [
-<<<<<<< HEAD
-			'class' => \MediaWiki\Specials\SpecialMostImages::class,
-=======
 			'class' => SpecialMostImages::class,
->>>>>>> 1f8e9cd0
 			'services' => [
 				'DBLoadBalancerFactory',
 				'LanguageConverterFactory',
@@ -1083,11 +1067,7 @@
 			]
 		],
 		'Movepage' => [
-<<<<<<< HEAD
-			'class' => \MediaWiki\Specials\SpecialMovePage::class,
-=======
 			'class' => SpecialMovePage::class,
->>>>>>> 1f8e9cd0
 			'services' => [
 				'MovePageFactory',
 				'PermissionManager',
