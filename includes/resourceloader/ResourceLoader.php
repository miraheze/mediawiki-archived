<?php
/**
 * Base class for resource loading system.
 *
 * This program is free software; you can redistribute it and/or modify
 * it under the terms of the GNU General Public License as published by
 * the Free Software Foundation; either version 2 of the License, or
 * (at your option) any later version.
 *
 * This program is distributed in the hope that it will be useful,
 * but WITHOUT ANY WARRANTY; without even the implied warranty of
 * MERCHANTABILITY or FITNESS FOR A PARTICULAR PURPOSE. See the
 * GNU General Public License for more details.
 *
 * You should have received a copy of the GNU General Public License along
 * with this program; if not, write to the Free Software Foundation, Inc.,
 * 51 Franklin Street, Fifth Floor, Boston, MA 02110-1301, USA.
 * http://www.gnu.org/copyleft/gpl.html
 *
 * @file
 * @author Roan Kattouw
 * @author Trevor Parscal
 */

use MediaWiki\MediaWikiServices;
use Psr\Log\LoggerAwareInterface;
use Psr\Log\LoggerInterface;
use Psr\Log\NullLogger;
use Wikimedia\Rdbms\DBConnectionError;
use Wikimedia\WrappedString;

/**
 * Dynamic JavaScript and CSS resource loading system.
 *
 * Most of the documentation is on the MediaWiki documentation wiki starting at:
 *    https://www.mediawiki.org/wiki/ResourceLoader
 */
class ResourceLoader implements LoggerAwareInterface {
	/** @var int */
	const CACHE_VERSION = 8;

	/** @var bool */
	protected static $debugMode = null;

	/**
	 * Module name/ResourceLoaderModule object pairs
	 * @var array
	 */
	protected $modules = [];

	/**
	 * Associative array mapping module name to info associative array
	 * @var array
	 */
	protected $moduleInfos = [];

	/** @var Config $config */
	protected $config;

	/**
	 * Associative array mapping framework ids to a list of names of test suite modules
	 * like [ 'qunit' => [ 'mediawiki.tests.qunit.suites', 'ext.foo.tests', ... ], ... ]
	 * @var array
	 */
	protected $testModuleNames = [];

	/**
	 * E.g. [ 'source-id' => 'http://.../load.php' ]
	 * @var array
	 */
	protected $sources = [];

	/**
	 * Errors accumulated during current respond() call.
	 * @var array
	 */
	protected $errors = [];

	/**
	 * List of extra HTTP response headers provided by loaded modules.
	 *
	 * Populated by makeModuleResponse().
	 *
	 * @var array
	 */
	protected $extraHeaders = [];

	/**
	 * @var MessageBlobStore
	 */
	protected $blobStore;

	/**
	 * @var LoggerInterface
	 */
	private $logger;

	/** @var string JavaScript / CSS pragma to disable minification. **/
	const FILTER_NOMIN = '/*@nomin*/';

	/**
	 * Load information stored in the database about modules.
	 *
	 * This method grabs modules dependencies from the database and updates modules
	 * objects.
	 *
	 * This is not inside the module code because it is much faster to
	 * request all of the information at once than it is to have each module
	 * requests its own information. This sacrifice of modularity yields a substantial
	 * performance improvement.
	 *
	 * @param array $moduleNames List of module names to preload information for
	 * @param ResourceLoaderContext $context Context to load the information within
	 */
	public function preloadModuleInfo( array $moduleNames, ResourceLoaderContext $context ) {
		if ( !$moduleNames ) {
			// Or else Database*::select() will explode, plus it's cheaper!
			return;
		}
		$dbr = wfGetDB( DB_REPLICA );
		$skin = $context->getSkin();
		$lang = $context->getLanguage();

		// Batched version of ResourceLoaderModule::getFileDependencies
		$vary = "$skin|$lang";
		$res = $dbr->select( 'module_deps', [ 'md_module', 'md_deps' ], [
				'md_module' => $moduleNames,
				'md_skin' => $vary,
			], __METHOD__
		);

		// Prime in-object cache for file dependencies
		$modulesWithDeps = [];
		foreach ( $res as $row ) {
			$module = $this->getModule( $row->md_module );
			if ( $module ) {
				$module->setFileDependencies( $context, ResourceLoaderModule::expandRelativePaths(
					json_decode( $row->md_deps, true )
				) );
				$modulesWithDeps[] = $row->md_module;
			}
		}
		// Register the absence of a dependency row too
		foreach ( array_diff( $moduleNames, $modulesWithDeps ) as $name ) {
			$module = $this->getModule( $name );
			if ( $module ) {
				$this->getModule( $name )->setFileDependencies( $context, [] );
			}
		}

		// Batched version of ResourceLoaderWikiModule::getTitleInfo
		ResourceLoaderWikiModule::preloadTitleInfo( $context, $dbr, $moduleNames );

		// Prime in-object cache for message blobs for modules with messages
		$modules = [];
		foreach ( $moduleNames as $name ) {
			$module = $this->getModule( $name );
			if ( $module && $module->getMessages() ) {
				$modules[$name] = $module;
			}
		}
		$store = $this->getMessageBlobStore();
		$blobs = $store->getBlobs( $modules, $lang );
		foreach ( $blobs as $name => $blob ) {
			$modules[$name]->setMessageBlob( $blob, $lang );
		}
	}

	/**
	 * Run JavaScript or CSS data through a filter, caching the filtered result for future calls.
	 *
	 * Available filters are:
	 *
	 *    - minify-js \see JavaScriptMinifier::minify
	 *    - minify-css \see CSSMin::minify
	 *
	 * If $data is empty, only contains whitespace or the filter was unknown,
	 * $data is returned unmodified.
	 *
	 * @param string $filter Name of filter to run
	 * @param string $data Text to filter, such as JavaScript or CSS text
	 * @param array $options Keys:
	 *  - (bool) cache: Whether to allow caching this data. Default: true.
	 * @return string Filtered data, or a comment containing an error message
	 */
	public static function filter( $filter, $data, array $options = [] ) {
		if ( strpos( $data, self::FILTER_NOMIN ) !== false ) {
			return $data;
		}

		if ( isset( $options['cache'] ) && $options['cache'] === false ) {
			return self::applyFilter( $filter, $data );
		}

		$stats = MediaWikiServices::getInstance()->getStatsdDataFactory();
		$cache = ObjectCache::getLocalServerInstance( CACHE_ANYTHING );

		$key = $cache->makeGlobalKey(
			'resourceloader',
			'filter',
			$filter,
			self::CACHE_VERSION,
			md5( $data )
		);

		$result = $cache->get( $key );
		if ( $result === false ) {
			$stats->increment( "resourceloader_cache.$filter.miss" );
			$result = self::applyFilter( $filter, $data );
			$cache->set( $key, $result, 24 * 3600 );
		} else {
<<<<<<< HEAD
			// $stats->increment( "resourceloader_cache.$filter.hit" );
=======
			//begin changes by southparkfan
			// $stats->increment( "resourceloader_cache.$filter.hit" );
			//end changes by southparkfan
>>>>>>> 3506c269
		}
		if ( $result === null ) {
			// Cached failure
			$result = $data;
		}

		return $result;
	}

	private static function applyFilter( $filter, $data ) {
		$data = trim( $data );
		if ( $data ) {
			try {
				$data = ( $filter === 'minify-css' )
					? CSSMin::minify( $data )
					: JavaScriptMinifier::minify( $data );
			} catch ( Exception $e ) {
				MWExceptionHandler::logException( $e );
				return null;
			}
		}
		return $data;
	}

	/**
	 * Register core modules and runs registration hooks.
	 * @param Config|null $config [optional]
	 * @param LoggerInterface|null $logger [optional]
	 */
	public function __construct( Config $config = null, LoggerInterface $logger = null ) {
		global $IP;

		$this->logger = $logger ?: new NullLogger();

		if ( !$config ) {
			$this->logger->debug( __METHOD__ . ' was called without providing a Config instance' );
			$config = MediaWikiServices::getInstance()->getMainConfig();
		}
		$this->config = $config;

		// Add 'local' source first
		$this->addSource( 'local', $config->get( 'LoadScript' ) );

		// Add other sources
		$this->addSource( $config->get( 'ResourceLoaderSources' ) );

		// Register core modules
		$this->register( include "$IP/resources/Resources.php" );
		// Register extension modules
		$this->register( $config->get( 'ResourceModules' ) );

		// Avoid PHP 7.1 warning from passing $this by reference
		$rl = $this;
		Hooks::run( 'ResourceLoaderRegisterModules', [ &$rl ] );

		if ( $config->get( 'EnableJavaScriptTest' ) === true ) {
			$this->registerTestModules();
		}

		$this->setMessageBlobStore( new MessageBlobStore( $this, $this->logger ) );
	}

	/**
	 * @return Config
	 */
	public function getConfig() {
		return $this->config;
	}

	/**
	 * @since 1.26
	 * @param LoggerInterface $logger
	 */
	public function setLogger( LoggerInterface $logger ) {
		$this->logger = $logger;
	}

	/**
	 * @since 1.27
	 * @return LoggerInterface
	 */
	public function getLogger() {
		return $this->logger;
	}

	/**
	 * @since 1.26
	 * @return MessageBlobStore
	 */
	public function getMessageBlobStore() {
		return $this->blobStore;
	}

	/**
	 * @since 1.25
	 * @param MessageBlobStore $blobStore
	 */
	public function setMessageBlobStore( MessageBlobStore $blobStore ) {
		$this->blobStore = $blobStore;
	}

	/**
	 * Register a module with the ResourceLoader system.
	 *
	 * @param mixed $name Name of module as a string or List of name/object pairs as an array
	 * @param array|null $info Module info array. For backwards compatibility with 1.17alpha,
	 *   this may also be a ResourceLoaderModule object. Optional when using
	 *   multiple-registration calling style.
	 * @throws MWException If a duplicate module registration is attempted
	 * @throws MWException If a module name contains illegal characters (pipes or commas)
	 * @throws MWException If something other than a ResourceLoaderModule is being registered
	 * @return bool False if there were any errors, in which case one or more modules were
	 *   not registered
	 */
	public function register( $name, $info = null ) {
		$moduleSkinStyles = $this->config->get( 'ResourceModuleSkinStyles' );

		// Allow multiple modules to be registered in one call
		$registrations = is_array( $name ) ? $name : [ $name => $info ];
		foreach ( $registrations as $name => $info ) {
			// Warn on duplicate registrations
			if ( isset( $this->moduleInfos[$name] ) ) {
				// A module has already been registered by this name
				$this->logger->warning(
					'ResourceLoader duplicate registration warning. ' .
					'Another module has already been registered as ' . $name
				);
			}

			// Check $name for validity
			if ( !self::isValidModuleName( $name ) ) {
				throw new MWException( "ResourceLoader module name '$name' is invalid, "
					. "see ResourceLoader::isValidModuleName()" );
			}

			// Attach module
			if ( $info instanceof ResourceLoaderModule ) {
				$this->moduleInfos[$name] = [ 'object' => $info ];
				$info->setName( $name );
				$this->modules[$name] = $info;
			} elseif ( is_array( $info ) ) {
				// New calling convention
				$this->moduleInfos[$name] = $info;
			} else {
				throw new MWException(
					'ResourceLoader module info type error for module \'' . $name .
					'\': expected ResourceLoaderModule or array (got: ' . gettype( $info ) . ')'
				);
			}

			// Last-minute changes

			// Apply custom skin-defined styles to existing modules.
			if ( $this->isFileModule( $name ) ) {
				foreach ( $moduleSkinStyles as $skinName => $skinStyles ) {
					// If this module already defines skinStyles for this skin, ignore $wgResourceModuleSkinStyles.
					if ( isset( $this->moduleInfos[$name]['skinStyles'][$skinName] ) ) {
						continue;
					}

					// If $name is preceded with a '+', the defined style files will be added to 'default'
					// skinStyles, otherwise 'default' will be ignored as it normally would be.
					if ( isset( $skinStyles[$name] ) ) {
						$paths = (array)$skinStyles[$name];
						$styleFiles = [];
					} elseif ( isset( $skinStyles['+' . $name] ) ) {
						$paths = (array)$skinStyles['+' . $name];
						$styleFiles = isset( $this->moduleInfos[$name]['skinStyles']['default'] ) ?
							(array)$this->moduleInfos[$name]['skinStyles']['default'] :
							[];
					} else {
						continue;
					}

					// Add new file paths, remapping them to refer to our directories and not use settings
					// from the module we're modifying, which come from the base definition.
					list( $localBasePath, $remoteBasePath ) =
						ResourceLoaderFileModule::extractBasePaths( $skinStyles );

					foreach ( $paths as $path ) {
						$styleFiles[] = new ResourceLoaderFilePath( $path, $localBasePath, $remoteBasePath );
					}

					$this->moduleInfos[$name]['skinStyles'][$skinName] = $styleFiles;
				}
			}
		}
	}

	public function registerTestModules() {
		global $IP;

		if ( $this->config->get( 'EnableJavaScriptTest' ) !== true ) {
			throw new MWException( 'Attempt to register JavaScript test modules '
				. 'but <code>$wgEnableJavaScriptTest</code> is false. '
				. 'Edit your <code>LocalSettings.php</code> to enable it.' );
		}

		// Get core test suites
		$testModules = [];
		$testModules['qunit'] = [];
		// Get other test suites (e.g. from extensions)
		// Avoid PHP 7.1 warning from passing $this by reference
		$rl = $this;
		Hooks::run( 'ResourceLoaderTestModules', [ &$testModules, &$rl ] );

		// Add the testrunner (which configures QUnit) to the dependencies.
		// Since it must be ready before any of the test suites are executed.
		foreach ( $testModules['qunit'] as &$module ) {
			// Make sure all test modules are top-loading so that when QUnit starts
			// on document-ready, it will run once and finish. If some tests arrive
			// later (possibly after QUnit has already finished) they will be ignored.
			$module['position'] = 'top';
			$module['dependencies'][] = 'test.mediawiki.qunit.testrunner';
		}

		$testModules['qunit'] =
			( include "$IP/tests/qunit/QUnitTestResources.php" ) + $testModules['qunit'];

		foreach ( $testModules as $id => $names ) {
			// Register test modules
			$this->register( $testModules[$id] );

			// Keep track of their names so that they can be loaded together
			$this->testModuleNames[$id] = array_keys( $testModules[$id] );
		}
	}

	/**
	 * Add a foreign source of modules.
	 *
	 * Source IDs are typically the same as the Wiki ID or database name (e.g. lowercase a-z).
	 *
	 * @param array|string $id Source ID (string), or [ id1 => loadUrl, id2 => loadUrl, ... ]
	 * @param string|array|null $loadUrl load.php url (string), or array with loadUrl key for
	 *  backwards-compatibility.
	 * @throws MWException
	 */
	public function addSource( $id, $loadUrl = null ) {
		// Allow multiple sources to be registered in one call
		if ( is_array( $id ) ) {
			foreach ( $id as $key => $value ) {
				$this->addSource( $key, $value );
			}
			return;
		}

		// Disallow duplicates
		if ( isset( $this->sources[$id] ) ) {
			throw new MWException(
				'ResourceLoader duplicate source addition error. ' .
				'Another source has already been registered as ' . $id
			);
		}

		// Pre 1.24 backwards-compatibility
		if ( is_array( $loadUrl ) ) {
			if ( !isset( $loadUrl['loadScript'] ) ) {
				throw new MWException(
					__METHOD__ . ' was passed an array with no "loadScript" key.'
				);
			}

			$loadUrl = $loadUrl['loadScript'];
		}

		$this->sources[$id] = $loadUrl;
	}

	/**
	 * Get a list of module names.
	 *
	 * @return array List of module names
	 */
	public function getModuleNames() {
		return array_keys( $this->moduleInfos );
	}

	/**
	 * Get a list of test module names for one (or all) frameworks.
	 *
	 * If the given framework id is unknkown, or if the in-object variable is not an array,
	 * then it will return an empty array.
	 *
	 * @param string $framework Get only the test module names for one
	 *   particular framework (optional)
	 * @return array
	 */
	public function getTestModuleNames( $framework = 'all' ) {
		/** @todo api siteinfo prop testmodulenames modulenames */
		if ( $framework == 'all' ) {
			return $this->testModuleNames;
		} elseif ( isset( $this->testModuleNames[$framework] )
			&& is_array( $this->testModuleNames[$framework] )
		) {
			return $this->testModuleNames[$framework];
		} else {
			return [];
		}
	}

	/**
	 * Check whether a ResourceLoader module is registered
	 *
	 * @since 1.25
	 * @param string $name
	 * @return bool
	 */
	public function isModuleRegistered( $name ) {
		return isset( $this->moduleInfos[$name] );
	}

	/**
	 * Get the ResourceLoaderModule object for a given module name.
	 *
	 * If an array of module parameters exists but a ResourceLoaderModule object has not
	 * yet been instantiated, this method will instantiate and cache that object such that
	 * subsequent calls simply return the same object.
	 *
	 * @param string $name Module name
	 * @return ResourceLoaderModule|null If module has been registered, return a
	 *  ResourceLoaderModule instance. Otherwise, return null.
	 */
	public function getModule( $name ) {
		if ( !isset( $this->modules[$name] ) ) {
			if ( !isset( $this->moduleInfos[$name] ) ) {
				// No such module
				return null;
			}
			// Construct the requested object
			$info = $this->moduleInfos[$name];
			/** @var ResourceLoaderModule $object */
			if ( isset( $info['object'] ) ) {
				// Object given in info array
				$object = $info['object'];
			} elseif ( isset( $info['factory'] ) ) {
				$object = call_user_func( $info['factory'], $info );
				$object->setConfig( $this->getConfig() );
				$object->setLogger( $this->logger );
			} else {
				if ( !isset( $info['class'] ) ) {
					$class = ResourceLoaderFileModule::class;
				} else {
					$class = $info['class'];
				}
				/** @var ResourceLoaderModule $object */
				$object = new $class( $info );
				$object->setConfig( $this->getConfig() );
				$object->setLogger( $this->logger );
			}
			$object->setName( $name );
			$this->modules[$name] = $object;
		}

		return $this->modules[$name];
	}

	/**
	 * Whether the module is a ResourceLoaderFileModule (including subclasses).
	 *
	 * @param string $name Module name
	 * @return bool
	 */
	protected function isFileModule( $name ) {
		if ( !isset( $this->moduleInfos[$name] ) ) {
			return false;
		}
		$info = $this->moduleInfos[$name];
		if ( isset( $info['object'] ) ) {
			return false;
		}
		return (
			// The implied default for 'class' is ResourceLoaderFileModule
			!isset( $info['class'] ) ||
			// Explicit default
			$info['class'] === ResourceLoaderFileModule::class ||
			is_subclass_of( $info['class'], ResourceLoaderFileModule::class )
		);
	}

	/**
	 * Get the list of sources.
	 *
	 * @return array Like [ id => load.php url, ... ]
	 */
	public function getSources() {
		return $this->sources;
	}

	/**
	 * Get the URL to the load.php endpoint for the given
	 * ResourceLoader source
	 *
	 * @since 1.24
	 * @param string $source
	 * @throws MWException On an invalid $source name
	 * @return string
	 */
	public function getLoadScript( $source ) {
		if ( !isset( $this->sources[$source] ) ) {
			throw new MWException( "The $source source was never registered in ResourceLoader." );
		}
		return $this->sources[$source];
	}

	/**
	 * @since 1.26
	 * @param string $value
	 * @return string Hash
	 */
	public static function makeHash( $value ) {
		$hash = hash( 'fnv132', $value );
		return Wikimedia\base_convert( $hash, 16, 36, 7 );
	}

	/**
	 * Add an error to the 'errors' array and log it.
	 *
	 * @private For internal use by ResourceLoader and ResourceLoaderStartUpModule.
	 * @since 1.29
	 * @param Exception $e
	 * @param string $msg
	 * @param array $context
	 */
	public function outputErrorAndLog( Exception $e, $msg, array $context = [] ) {
		MWExceptionHandler::logException( $e );
		$this->logger->warning(
			$msg,
			$context + [ 'exception' => $e ]
		);
		$this->errors[] = self::formatExceptionNoComment( $e );
	}

	/**
	 * Helper method to get and combine versions of multiple modules.
	 *
	 * @since 1.26
	 * @param ResourceLoaderContext $context
	 * @param string[] $moduleNames List of known module names
	 * @return string Hash
	 */
	public function getCombinedVersion( ResourceLoaderContext $context, array $moduleNames ) {
		if ( !$moduleNames ) {
			return '';
		}
		$hashes = array_map( function ( $module ) use ( $context ) {
			try {
				return $this->getModule( $module )->getVersionHash( $context );
			} catch ( Exception $e ) {
				// If modules fail to compute a version, don't fail the request (T152266)
				// and still compute versions of other modules.
				$this->outputErrorAndLog( $e,
					'Calculating version for "{module}" failed: {exception}',
					[
						'module' => $module,
					]
				);
				return '';
			}
		}, $moduleNames );
		return self::makeHash( implode( '', $hashes ) );
	}

	/**
	 * Get the expected value of the 'version' query parameter.
	 *
	 * This is used by respond() to set a short Cache-Control header for requests with
	 * information newer than the current server has. This avoids pollution of edge caches.
	 * Typically during deployment. (T117587)
	 *
	 * This MUST match return value of `mw.loader#getCombinedVersion()` client-side.
	 *
	 * @since 1.28
	 * @param ResourceLoaderContext $context
	 * @return string Hash
	 */
	public function makeVersionQuery( ResourceLoaderContext $context ) {
		// As of MediaWiki 1.28, the server and client use the same algorithm for combining
		// version hashes. There is no technical reason for this to be same, and for years the
		// implementations differed. If getCombinedVersion in PHP (used for StartupModule and
		// E-Tag headers) differs in the future from getCombinedVersion in JS (used for 'version'
		// query parameter), then this method must continue to match the JS one.
		$moduleNames = [];
		foreach ( $context->getModules() as $name ) {
			if ( !$this->getModule( $name ) ) {
				// If a versioned request contains a missing module, the version is a mismatch
				// as the client considered a module (and version) we don't have.
				return '';
			}
			$moduleNames[] = $name;
		}
		return $this->getCombinedVersion( $context, $moduleNames );
	}

	/**
	 * Output a response to a load request, including the content-type header.
	 *
	 * @param ResourceLoaderContext $context Context in which a response should be formed
	 */
	public function respond( ResourceLoaderContext $context ) {
		// Buffer output to catch warnings. Normally we'd use ob_clean() on the
		// top-level output buffer to clear warnings, but that breaks when ob_gzhandler
		// is used: ob_clean() will clear the GZIP header in that case and it won't come
		// back for subsequent output, resulting in invalid GZIP. So we have to wrap
		// the whole thing in our own output buffer to be sure the active buffer
		// doesn't use ob_gzhandler.
		// See https://bugs.php.net/bug.php?id=36514
		ob_start();

		$this->measureResponseTime( RequestContext::getMain()->getTiming() );

		// Find out which modules are missing and instantiate the others
		$modules = [];
		$missing = [];
		foreach ( $context->getModules() as $name ) {
			$module = $this->getModule( $name );
			if ( $module ) {
				// Do not allow private modules to be loaded from the web.
				// This is a security issue, see T36907.
				if ( $module->getGroup() === 'private' ) {
					$this->logger->debug( "Request for private module '$name' denied" );
					$this->errors[] = "Cannot show private module \"$name\"";
					continue;
				}
				$modules[$name] = $module;
			} else {
				$missing[] = $name;
			}
		}

		try {
			// Preload for getCombinedVersion() and for batch makeModuleResponse()
			$this->preloadModuleInfo( array_keys( $modules ), $context );
		} catch ( Exception $e ) {
			$this->outputErrorAndLog( $e, 'Preloading module info failed: {exception}' );
		}

		// Combine versions to propagate cache invalidation
		$versionHash = '';
		try {
			$versionHash = $this->getCombinedVersion( $context, array_keys( $modules ) );
		} catch ( Exception $e ) {
			$this->outputErrorAndLog( $e, 'Calculating version hash failed: {exception}' );
		}

		// See RFC 2616 § 3.11 Entity Tags
		// https://www.w3.org/Protocols/rfc2616/rfc2616-sec3.html#sec3.11
		$etag = 'W/"' . $versionHash . '"';

		// Try the client-side cache first
		if ( $this->tryRespondNotModified( $context, $etag ) ) {
			return; // output handled (buffers cleared)
		}

		// Use file cache if enabled and available...
		if ( $this->config->get( 'UseFileCache' ) ) {
			$fileCache = ResourceFileCache::newFromContext( $context );
			if ( $this->tryRespondFromFileCache( $fileCache, $context, $etag ) ) {
				return; // output handled
			}
		}

		// Generate a response
		$response = $this->makeModuleResponse( $context, $modules, $missing );

		// Capture any PHP warnings from the output buffer and append them to the
		// error list if we're in debug mode.
		if ( $context->getDebug() ) {
			$warnings = ob_get_contents();
			if ( strlen( $warnings ) ) {
				$this->errors[] = $warnings;
			}
		}

		// Save response to file cache unless there are errors
		if ( isset( $fileCache ) && !$this->errors && !count( $missing ) ) {
			// Cache single modules and images...and other requests if there are enough hits
			if ( ResourceFileCache::useFileCache( $context ) ) {
				if ( $fileCache->isCacheWorthy() ) {
					$fileCache->saveText( $response );
				} else {
					$fileCache->incrMissesRecent( $context->getRequest() );
				}
			}
		}

		$this->sendResponseHeaders( $context, $etag, (bool)$this->errors, $this->extraHeaders );

		// Remove the output buffer and output the response
		ob_end_clean();

		if ( $context->getImageObj() && $this->errors ) {
			// We can't show both the error messages and the response when it's an image.
			$response = implode( "\n\n", $this->errors );
		} elseif ( $this->errors ) {
			$errorText = implode( "\n\n", $this->errors );
			$errorResponse = self::makeComment( $errorText );
			if ( $context->shouldIncludeScripts() ) {
				$errorResponse .= 'if (window.console && console.error) {'
					. Xml::encodeJsCall( 'console.error', [ $errorText ] )
					. "}\n";
			}

			// Prepend error info to the response
			$response = $errorResponse . $response;
		}

		$this->errors = [];
		echo $response;
	}

	protected function measureResponseTime( Timing $timing ) {
		DeferredUpdates::addCallableUpdate( function () use ( $timing ) {
			$measure = $timing->measure( 'responseTime', 'requestStart', 'requestShutdown' );
			if ( $measure !== false ) {
				$stats = MediaWikiServices::getInstance()->getStatsdDataFactory();
				$stats->timing( 'resourceloader.responseTime', $measure['duration'] * 1000 );
			}
		} );
	}

	/**
	 * Send main response headers to the client.
	 *
	 * Deals with Content-Type, CORS (for stylesheets), and caching.
	 *
	 * @param ResourceLoaderContext $context
	 * @param string $etag ETag header value
	 * @param bool $errors Whether there are errors in the response
	 * @param string[] $extra Array of extra HTTP response headers
	 * @return void
	 */
	protected function sendResponseHeaders(
		ResourceLoaderContext $context, $etag, $errors, array $extra = []
	) {
		\MediaWiki\HeaderCallback::warnIfHeadersSent();
		$rlMaxage = $this->config->get( 'ResourceLoaderMaxage' );
		// Use a short cache expiry so that updates propagate to clients quickly, if:
		// - No version specified (shared resources, e.g. stylesheets)
		// - There were errors (recover quickly)
		// - Version mismatch (T117587, T47877)
		if ( is_null( $context->getVersion() )
			|| $errors
			|| $context->getVersion() !== $this->makeVersionQuery( $context )
		) {
			$maxage = $rlMaxage['unversioned']['client'];
			$smaxage = $rlMaxage['unversioned']['server'];
		// If a version was specified we can use a longer expiry time since changing
		// version numbers causes cache misses
		} else {
			$maxage = $rlMaxage['versioned']['client'];
			$smaxage = $rlMaxage['versioned']['server'];
		}
		if ( $context->getImageObj() ) {
			// Output different headers if we're outputting textual errors.
			if ( $errors ) {
				header( 'Content-Type: text/plain; charset=utf-8' );
			} else {
				$context->getImageObj()->sendResponseHeaders( $context );
			}
		} elseif ( $context->getOnly() === 'styles' ) {
			header( 'Content-Type: text/css; charset=utf-8' );
			header( 'Access-Control-Allow-Origin: *' );
		} else {
			header( 'Content-Type: text/javascript; charset=utf-8' );
		}
		// See RFC 2616 § 14.19 ETag
		// https://www.w3.org/Protocols/rfc2616/rfc2616-sec14.html#sec14.19
		header( 'ETag: ' . $etag );
		if ( $context->getDebug() ) {
			// Do not cache debug responses
			header( 'Cache-Control: private, no-cache, must-revalidate' );
			header( 'Pragma: no-cache' );
		} else {
			header( "Cache-Control: public, max-age=$maxage, s-maxage=$smaxage" );
			$exp = min( $maxage, $smaxage );
			header( 'Expires: ' . wfTimestamp( TS_RFC2822, $exp + time() ) );
		}
		foreach ( $extra as $header ) {
			header( $header );
		}
	}

	/**
	 * Respond with HTTP 304 Not Modified if appropiate.
	 *
	 * If there's an If-None-Match header, respond with a 304 appropriately
	 * and clear out the output buffer. If the client cache is too old then do nothing.
	 *
	 * @param ResourceLoaderContext $context
	 * @param string $etag ETag header value
	 * @return bool True if HTTP 304 was sent and output handled
	 */
	protected function tryRespondNotModified( ResourceLoaderContext $context, $etag ) {
		// See RFC 2616 § 14.26 If-None-Match
		// https://www.w3.org/Protocols/rfc2616/rfc2616-sec14.html#sec14.26
		$clientKeys = $context->getRequest()->getHeader( 'If-None-Match', WebRequest::GETHEADER_LIST );
		// Never send 304s in debug mode
		if ( $clientKeys !== false && !$context->getDebug() && in_array( $etag, $clientKeys ) ) {
			// There's another bug in ob_gzhandler (see also the comment at
			// the top of this function) that causes it to gzip even empty
			// responses, meaning it's impossible to produce a truly empty
			// response (because the gzip header is always there). This is
			// a problem because 304 responses have to be completely empty
			// per the HTTP spec, and Firefox behaves buggily when they're not.
			// See also https://bugs.php.net/bug.php?id=51579
			// To work around this, we tear down all output buffering before
			// sending the 304.
			wfResetOutputBuffers( /* $resetGzipEncoding = */ true );

			HttpStatus::header( 304 );

			$this->sendResponseHeaders( $context, $etag, false );
			return true;
		}
		return false;
	}

	/**
	 * Send out code for a response from file cache if possible.
	 *
	 * @param ResourceFileCache $fileCache Cache object for this request URL
	 * @param ResourceLoaderContext $context Context in which to generate a response
	 * @param string $etag ETag header value
	 * @return bool If this found a cache file and handled the response
	 */
	protected function tryRespondFromFileCache(
		ResourceFileCache $fileCache,
		ResourceLoaderContext $context,
		$etag
	) {
		$rlMaxage = $this->config->get( 'ResourceLoaderMaxage' );
		// Buffer output to catch warnings.
		ob_start();
		// Get the maximum age the cache can be
		$maxage = is_null( $context->getVersion() )
			? $rlMaxage['unversioned']['server']
			: $rlMaxage['versioned']['server'];
		// Minimum timestamp the cache file must have
		$good = $fileCache->isCacheGood( wfTimestamp( TS_MW, time() - $maxage ) );
		if ( !$good ) {
			try { // RL always hits the DB on file cache miss...
				wfGetDB( DB_REPLICA );
			} catch ( DBConnectionError $e ) { // ...check if we need to fallback to cache
				$good = $fileCache->isCacheGood(); // cache existence check
			}
		}
		if ( $good ) {
			$ts = $fileCache->cacheTimestamp();
			// Send content type and cache headers
			$this->sendResponseHeaders( $context, $etag, false );
			$response = $fileCache->fetchText();
			// Capture any PHP warnings from the output buffer and append them to the
			// response in a comment if we're in debug mode.
			if ( $context->getDebug() ) {
				$warnings = ob_get_contents();
				if ( strlen( $warnings ) ) {
					$response = self::makeComment( $warnings ) . $response;
				}
			}
			// Remove the output buffer and output the response
			ob_end_clean();
			echo $response . "\n/* Cached {$ts} */";
			return true; // cache hit
		}
		// Clear buffer
		ob_end_clean();

		return false; // cache miss
	}

	/**
	 * Generate a CSS or JS comment block.
	 *
	 * Only use this for public data, not error message details.
	 *
	 * @param string $text
	 * @return string
	 */
	public static function makeComment( $text ) {
		$encText = str_replace( '*/', '* /', $text );
		return "/*\n$encText\n*/\n";
	}

	/**
	 * Handle exception display.
	 *
	 * @param Exception $e Exception to be shown to the user
	 * @return string Sanitized text in a CSS/JS comment that can be returned to the user
	 */
	public static function formatException( $e ) {
		return self::makeComment( self::formatExceptionNoComment( $e ) );
	}

	/**
	 * Handle exception display.
	 *
	 * @since 1.25
	 * @param Exception $e Exception to be shown to the user
	 * @return string Sanitized text that can be returned to the user
	 */
	protected static function formatExceptionNoComment( $e ) {
		global $wgShowExceptionDetails;

		if ( !$wgShowExceptionDetails ) {
			return MWExceptionHandler::getPublicLogMessage( $e );
		}

		return MWExceptionHandler::getLogMessage( $e ) .
			"\nBacktrace:\n" .
			MWExceptionHandler::getRedactedTraceAsString( $e );
	}

	/**
	 * Generate code for a response.
	 *
	 * Calling this method also populates the `errors` and `headers` members,
	 * later used by respond().
	 *
	 * @param ResourceLoaderContext $context Context in which to generate a response
	 * @param ResourceLoaderModule[] $modules List of module objects keyed by module name
	 * @param string[] $missing List of requested module names that are unregistered (optional)
	 * @return string Response data
	 */
	public function makeModuleResponse( ResourceLoaderContext $context,
		array $modules, array $missing = []
	) {
		$out = '';
		$states = [];

		if ( !count( $modules ) && !count( $missing ) ) {
			return <<<MESSAGE
/* This file is the Web entry point for MediaWiki's ResourceLoader:
   <https://www.mediawiki.org/wiki/ResourceLoader>. In this request,
   no modules were requested. Max made me put this here. */
MESSAGE;
		}

		$image = $context->getImageObj();
		if ( $image ) {
			$data = $image->getImageData( $context );
			if ( $data === false ) {
				$data = '';
				$this->errors[] = 'Image generation failed';
			}
			return $data;
		}

		foreach ( $missing as $name ) {
			$states[$name] = 'missing';
		}

		// Generate output
		$isRaw = false;

		$filter = $context->getOnly() === 'styles' ? 'minify-css' : 'minify-js';

		foreach ( $modules as $name => $module ) {
			try {
				$content = $module->getModuleContent( $context );
				$implementKey = $name . '@' . $module->getVersionHash( $context );
				$strContent = '';

				if ( isset( $content['headers'] ) ) {
					$this->extraHeaders = array_merge( $this->extraHeaders, $content['headers'] );
				}

				// Append output
				switch ( $context->getOnly() ) {
					case 'scripts':
						$scripts = $content['scripts'];
						if ( is_string( $scripts ) ) {
							// Load scripts raw...
							$strContent = $scripts;
						} elseif ( is_array( $scripts ) ) {
							// ...except when $scripts is an array of URLs
							$strContent = self::makeLoaderImplementScript( $implementKey, $scripts, [], [], [] );
						}
						break;
					case 'styles':
						$styles = $content['styles'];
						// We no longer separate into media, they are all combined now with
						// custom media type groups into @media .. {} sections as part of the css string.
						// Module returns either an empty array or a numerical array with css strings.
						$strContent = isset( $styles['css'] ) ? implode( '', $styles['css'] ) : '';
						break;
					default:
						$scripts = $content['scripts'] ?? '';
						if ( is_string( $scripts ) ) {
							if ( $name === 'site' || $name === 'user' ) {
								// Legacy scripts that run in the global scope without a closure.
								// mw.loader.implement will use globalEval if scripts is a string.
								// Minify manually here, because general response minification is
								// not effective due it being a string literal, not a function.
								if ( !self::inDebugMode() ) {
									$scripts = self::filter( 'minify-js', $scripts ); // T107377
								}
							} else {
								$scripts = new XmlJsCode( $scripts );
							}
						}
						$strContent = self::makeLoaderImplementScript(
							$implementKey,
							$scripts,
							$content['styles'] ?? [],
							isset( $content['messagesBlob'] ) ? new XmlJsCode( $content['messagesBlob'] ) : [],
							$content['templates'] ?? []
						);
						break;
				}

				if ( !$context->getDebug() ) {
					$strContent = self::filter( $filter, $strContent );
				}

				if ( $context->getOnly() === 'scripts' ) {
					// Use a linebreak between module scripts (T162719)
					$out .= $this->ensureNewline( $strContent );
				} else {
					$out .= $strContent;
				}

			} catch ( Exception $e ) {
				$this->outputErrorAndLog( $e, 'Generating module package failed: {exception}' );

				// Respond to client with error-state instead of module implementation
				$states[$name] = 'error';
				unset( $modules[$name] );
			}
			$isRaw |= $module->isRaw();
		}

		// Update module states
		if ( $context->shouldIncludeScripts() && !$context->getRaw() && !$isRaw ) {
			if ( count( $modules ) && $context->getOnly() === 'scripts' ) {
				// Set the state of modules loaded as only scripts to ready as
				// they don't have an mw.loader.implement wrapper that sets the state
				foreach ( $modules as $name => $module ) {
					$states[$name] = 'ready';
				}
			}

			// Set the state of modules we didn't respond to with mw.loader.implement
			if ( count( $states ) ) {
				$stateScript = self::makeLoaderStateScript( $states );
				if ( !$context->getDebug() ) {
					$stateScript = self::filter( 'minify-js', $stateScript );
				}
				// Use a linebreak between module script and state script (T162719)
				$out = $this->ensureNewline( $out ) . $stateScript;
			}
		} else {
			if ( $states ) {
				$this->errors[] = 'Problematic modules: '
					. self::encodeJsonForScript( $states );
			}
		}

		return $out;
	}

	/**
	 * Ensure the string is either empty or ends in a line break
	 * @param string $str
	 * @return string
	 */
	private function ensureNewline( $str ) {
		$end = substr( $str, -1 );
		if ( $end === false || $end === "\n" ) {
			return $str;
		}
		return $str . "\n";
	}

	/**
	 * Get names of modules that use a certain message.
	 *
	 * @param string $messageKey
	 * @return array List of module names
	 */
	public function getModulesByMessage( $messageKey ) {
		$moduleNames = [];
		foreach ( $this->getModuleNames() as $moduleName ) {
			$module = $this->getModule( $moduleName );
			if ( in_array( $messageKey, $module->getMessages() ) ) {
				$moduleNames[] = $moduleName;
			}
		}
		return $moduleNames;
	}

	/**
	 * Return JS code that calls mw.loader.implement with given module properties.
	 *
	 * @param string $name Module name or implement key (format "`[name]@[version]`")
	 * @param XmlJsCode|array|string $scripts Code as XmlJsCode (to be wrapped in a closure),
	 *  list of URLs to JavaScript files, or a string of JavaScript for `$.globalEval`.
	 * @param mixed $styles Array of CSS strings keyed by media type, or an array of lists of URLs
	 *   to CSS files keyed by media type
	 * @param mixed $messages List of messages associated with this module. May either be an
	 *   associative array mapping message key to value, or a JSON-encoded message blob containing
	 *   the same data, wrapped in an XmlJsCode object.
	 * @param array $templates Keys are name of templates and values are the source of
	 *   the template.
	 * @throws MWException
	 * @return string JavaScript code
	 */
	protected static function makeLoaderImplementScript(
		$name, $scripts, $styles, $messages, $templates
	) {
		if ( $scripts instanceof XmlJsCode ) {
			if ( self::inDebugMode() ) {
				$scripts = new XmlJsCode( "function ( $, jQuery, require, module ) {\n{$scripts->value}\n}" );
			} else {
				$scripts = new XmlJsCode( 'function($,jQuery,require,module){' . $scripts->value . '}' );
			}
		} elseif ( !is_string( $scripts ) && !is_array( $scripts ) ) {
			throw new MWException( 'Invalid scripts error. Array of URLs or string of code expected.' );
		}
		// mw.loader.implement requires 'styles', 'messages' and 'templates' to be objects (not
		// arrays). json_encode considers empty arrays to be numerical and outputs "[]" instead
		// of "{}". Force them to objects.
		$module = [
			$name,
			$scripts,
			(object)$styles,
			(object)$messages,
			(object)$templates,
		];
		self::trimArray( $module );

		return Xml::encodeJsCall( 'mw.loader.implement', $module, self::inDebugMode() );
	}

	/**
	 * Returns JS code which, when called, will register a given list of messages.
	 *
	 * @param mixed $messages Either an associative array mapping message key to value, or a
	 *   JSON-encoded message blob containing the same data, wrapped in an XmlJsCode object.
	 * @return string JavaScript code
	 */
	public static function makeMessageSetScript( $messages ) {
		return Xml::encodeJsCall(
			'mw.messages.set',
			[ (object)$messages ],
			self::inDebugMode()
		);
	}

	/**
	 * Combines an associative array mapping media type to CSS into a
	 * single stylesheet with "@media" blocks.
	 *
	 * @param array $stylePairs Array keyed by media type containing (arrays of) CSS strings
	 * @return array
	 */
	public static function makeCombinedStyles( array $stylePairs ) {
		$out = [];
		foreach ( $stylePairs as $media => $styles ) {
			// ResourceLoaderFileModule::getStyle can return the styles
			// as a string or an array of strings. This is to allow separation in
			// the front-end.
			$styles = (array)$styles;
			foreach ( $styles as $style ) {
				$style = trim( $style );
				// Don't output an empty "@media print { }" block (T42498)
				if ( $style !== '' ) {
					// Transform the media type based on request params and config
					// The way that this relies on $wgRequest to propagate request params is slightly evil
					$media = OutputPage::transformCssMedia( $media );

					if ( $media === '' || $media == 'all' ) {
						$out[] = $style;
					} elseif ( is_string( $media ) ) {
						$out[] = "@media $media {\n" . str_replace( "\n", "\n\t", "\t" . $style ) . "}";
					}
					// else: skip
				}
			}
		}
		return $out;
	}

	/**
	 * Wrapper around json_encode that avoids needless escapes,
	 * and pretty-prints in debug mode.
	 *
	 * @internal
	 * @since 1.32
	 * @param bool|string|array $data
	 * @return string JSON
	 */
	public static function encodeJsonForScript( $data ) {
		// Keep output as small as possible by disabling needless escape modes
		// that PHP uses by default.
		// However, while most module scripts are only served on HTTP responses
		// for JavaScript, some modules can also be embedded in the HTML as inline
		// scripts. This, and the fact that we sometimes need to export strings
		// containing user-generated content and labels that may genuinely contain
		// a sequences like "</script>", we need to encode either '/' or '<'.
		// By default PHP escapes '/'. Let's escape '<' instead which is less common
		// and allows URLs to mostly remain readable.
		$jsonFlags = JSON_UNESCAPED_SLASHES |
			JSON_UNESCAPED_UNICODE |
			JSON_HEX_TAG |
			JSON_HEX_AMP;
		if ( self::inDebugMode() ) {
			$jsonFlags |= JSON_PRETTY_PRINT;
		}
		return json_encode( $data, $jsonFlags );
	}

	/**
	 * Returns a JS call to mw.loader.state, which sets the state of one
	 * ore more modules to a given value. Has two calling conventions:
	 *
	 *    - ResourceLoader::makeLoaderStateScript( $name, $state ):
	 *         Set the state of a single module called $name to $state
	 *
	 *    - ResourceLoader::makeLoaderStateScript( [ $name => $state, ... ] ):
	 *         Set the state of modules with the given names to the given states
	 *
	 * @param array|string $states
	 * @param string|null $state
	 * @return string JavaScript code
	 */
	public static function makeLoaderStateScript( $states, $state = null ) {
		if ( !is_array( $states ) ) {
			$states = [ $states => $state ];
		}
		return Xml::encodeJsCall(
			'mw.loader.state',
			[ $states ],
			self::inDebugMode()
		);
	}

	private static function isEmptyObject( stdClass $obj ) {
		foreach ( $obj as $key => $value ) {
			return false;
		}
		return true;
	}

	/**
	 * Remove empty values from the end of an array.
	 *
	 * Values considered empty:
	 *
	 * - null
	 * - []
	 * - new XmlJsCode( '{}' )
	 * - new stdClass() // (object) []
	 *
	 * @param Array $array
	 */
	private static function trimArray( array &$array ) {
		$i = count( $array );
		while ( $i-- ) {
			if ( $array[$i] === null
				|| $array[$i] === []
				|| ( $array[$i] instanceof XmlJsCode && $array[$i]->value === '{}' )
				|| ( $array[$i] instanceof stdClass && self::isEmptyObject( $array[$i] ) )
			) {
				unset( $array[$i] );
			} else {
				break;
			}
		}
	}

	/**
	 * Returns JS code which calls mw.loader.register with the given
	 * parameter.
	 *
	 * @par Example
	 * @code
	 *
	 *     ResourceLoader::makeLoaderRegisterScript( [
	 *        [ $name1, $version1, $dependencies1, $group1, $source1, $skip1 ],
	 *        [ $name2, $version2, $dependencies1, $group2, $source2, $skip2 ],
	 *        ...
	 *     ] ):
	 * @endcode
	 *
	 * @internal
	 * @since 1.32
	 * @param array $modules Array of module registration arrays, each containing
	 *  - string: module name
	 *  - string: module version
	 *  - array|null: List of dependencies (optional)
	 *  - string|null: Module group (optional)
	 *  - string|null: Name of foreign module source, or 'local' (optional)
	 *  - string|null: Script body of a skip function (optional)
	 * @return string JavaScript code
	 */
	public static function makeLoaderRegisterScript( array $modules ) {
		// Optimisation: Transform dependency names into indexes when possible
		// to produce smaller output. They are expanded by mw.loader.register on
		// the other end using resolveIndexedDependencies().
		$index = [];
		foreach ( $modules as $i => &$module ) {
			// Build module name index
			$index[$module[0]] = $i;
		}
		foreach ( $modules as &$module ) {
			if ( isset( $module[2] ) ) {
				foreach ( $module[2] as &$dependency ) {
					if ( isset( $index[$dependency] ) ) {
						// Replace module name in dependency list with index
						$dependency = $index[$dependency];
					}
				}
			}
		}

		array_walk( $modules, [ 'self', 'trimArray' ] );

		return Xml::encodeJsCall(
			'mw.loader.register',
			[ $modules ],
			self::inDebugMode()
		);
	}

	/**
	 * Returns JS code which calls mw.loader.addSource() with the given
	 * parameters. Has two calling conventions:
	 *
	 *   - ResourceLoader::makeLoaderSourcesScript( $id, $properties ):
	 *       Register a single source
	 *
	 *   - ResourceLoader::makeLoaderSourcesScript( [ $id1 => $loadUrl, $id2 => $loadUrl, ... ] );
	 *       Register sources with the given IDs and properties.
	 *
	 * @param string|array $sources Source ID
	 * @param string|null $loadUrl load.php url
	 * @return string JavaScript code
	 */
	public static function makeLoaderSourcesScript( $sources, $loadUrl = null ) {
		if ( !is_array( $sources ) ) {
			$sources = [ $sources => $loadUrl ];
		}
		return Xml::encodeJsCall(
			'mw.loader.addSource',
			[ $sources ],
			self::inDebugMode()
		);
	}

	/**
	 * Wraps JavaScript code to run after the startup module.
	 *
	 * @param string $script JavaScript code
	 * @return string JavaScript code
	 */
	public static function makeLoaderConditionalScript( $script ) {
		// Adds a function to lazy-created RLQ
		return '(window.RLQ=window.RLQ||[]).push(function(){' .
			trim( $script ) . '});';
	}

	/**
	 * Wraps JavaScript code to run after a required module.
	 *
	 * @since 1.32
	 * @param string|string[] $modules Module name(s)
	 * @param string $script JavaScript code
	 * @return string JavaScript code
	 */
	public static function makeInlineCodeWithModule( $modules, $script ) {
		// Adds an array to lazy-created RLQ
		return '(window.RLQ=window.RLQ||[]).push(['
			. self::encodeJsonForScript( $modules ) . ','
			. 'function(){' . trim( $script ) . '}'
			. ']);';
	}

	/**
	 * Returns an HTML script tag that runs given JS code after startup and base modules.
	 *
	 * The code will be wrapped in a closure, and it will be executed by ResourceLoader's
	 * startup module if the client has adequate support for MediaWiki JavaScript code.
	 *
	 * @param string $script JavaScript code
	 * @param string|null $nonce [optional] Content-Security-Policy nonce
	 *  (from OutputPage::getCSPNonce)
	 * @return string|WrappedString HTML
	 */
	public static function makeInlineScript( $script, $nonce = null ) {
		$js = self::makeLoaderConditionalScript( $script );
		$escNonce = '';
		if ( $nonce === null ) {
			wfWarn( __METHOD__ . " did not get nonce. Will break CSP" );
		} elseif ( $nonce !== false ) {
			// If it was false, CSP is disabled, so no nonce attribute.
			// Nonce should be only base64 characters, so should be safe,
			// but better to be safely escaped than sorry.
			$escNonce = ' nonce="' . htmlspecialchars( $nonce ) . '"';
		}

		return new WrappedString(
			Html::inlineScript( $js, $nonce ),
			"<script$escNonce>(window.RLQ=window.RLQ||[]).push(function(){",
			'});</script>'
		);
	}

	/**
	 * Returns JS code which will set the MediaWiki configuration array to
	 * the given value.
	 *
	 * @param array $configuration List of configuration values keyed by variable name
	 * @return string JavaScript code
	 * @throws Exception
	 */
	public static function makeConfigSetScript( array $configuration ) {
		$js = Xml::encodeJsCall(
			'mw.config.set',
			[ $configuration ],
			self::inDebugMode()
		);
		if ( $js === false ) {
			throw new Exception(
				'JSON serialization of config data failed. ' .
				'This usually means the config data is not valid UTF-8.'
			);
		}
		return $js;
	}

	/**
	 * Convert an array of module names to a packed query string.
	 *
	 * For example, `[ 'foo.bar', 'foo.baz', 'bar.baz', 'bar.quux' ]`
	 * becomes `'foo.bar,baz|bar.baz,quux'`.
	 *
	 * This process is reversed by ResourceLoaderContext::expandModuleNames().
	 * See also mw.loader#buildModulesString() which is a port of this, used
	 * on the client-side.
	 *
	 * @param array $modules List of module names (strings)
	 * @return string Packed query string
	 */
	public static function makePackedModulesString( $modules ) {
		$moduleMap = []; // [ prefix => [ suffixes ] ]
		foreach ( $modules as $module ) {
			$pos = strrpos( $module, '.' );
			$prefix = $pos === false ? '' : substr( $module, 0, $pos );
			$suffix = $pos === false ? $module : substr( $module, $pos + 1 );
			$moduleMap[$prefix][] = $suffix;
		}

		$arr = [];
		foreach ( $moduleMap as $prefix => $suffixes ) {
			$p = $prefix === '' ? '' : $prefix . '.';
			$arr[] = $p . implode( ',', $suffixes );
		}
		return implode( '|', $arr );
	}

	/**
	 * Determine whether debug mode was requested
	 * Order of priority is 1) request param, 2) cookie, 3) $wg setting
	 * @return bool
	 */
	public static function inDebugMode() {
		if ( self::$debugMode === null ) {
			global $wgRequest, $wgResourceLoaderDebug;
			self::$debugMode = $wgRequest->getFuzzyBool( 'debug',
				$wgRequest->getCookie( 'resourceLoaderDebug', '', $wgResourceLoaderDebug )
			);
		}
		return self::$debugMode;
	}

	/**
	 * Reset static members used for caching.
	 *
	 * Global state and $wgRequest are evil, but we're using it right
	 * now and sometimes we need to be able to force ResourceLoader to
	 * re-evaluate the context because it has changed (e.g. in the test suite).
	 *
	 * @internal For use by unit tests
	 * @codeCoverageIgnore
	 */
	public static function clearCache() {
		self::$debugMode = null;
	}

	/**
	 * Build a load.php URL
	 *
	 * @since 1.24
	 * @param string $source Name of the ResourceLoader source
	 * @param ResourceLoaderContext $context
	 * @param array $extraQuery
	 * @return string URL to load.php. May be protocol-relative if $wgLoadScript is, too.
	 */
	public function createLoaderURL( $source, ResourceLoaderContext $context,
		$extraQuery = []
	) {
		$query = self::createLoaderQuery( $context, $extraQuery );
		$script = $this->getLoadScript( $source );

		return wfAppendQuery( $script, $query );
	}

	/**
	 * Helper for createLoaderURL()
	 *
	 * @since 1.24
	 * @see makeLoaderQuery
	 * @param ResourceLoaderContext $context
	 * @param array $extraQuery
	 * @return array
	 */
	protected static function createLoaderQuery( ResourceLoaderContext $context, $extraQuery = [] ) {
		return self::makeLoaderQuery(
			$context->getModules(),
			$context->getLanguage(),
			$context->getSkin(),
			$context->getUser(),
			$context->getVersion(),
			$context->getDebug(),
			$context->getOnly(),
			$context->getRequest()->getBool( 'printable' ),
			$context->getRequest()->getBool( 'handheld' ),
			$extraQuery
		);
	}

	/**
	 * Build a query array (array representation of query string) for load.php. Helper
	 * function for createLoaderURL().
	 *
	 * @param array $modules
	 * @param string $lang
	 * @param string $skin
	 * @param string|null $user
	 * @param string|null $version
	 * @param bool $debug
	 * @param string|null $only
	 * @param bool $printable
	 * @param bool $handheld
	 * @param array $extraQuery
	 *
	 * @return array
	 */
	public static function makeLoaderQuery( $modules, $lang, $skin, $user = null,
		$version = null, $debug = false, $only = null, $printable = false,
		$handheld = false, $extraQuery = []
	) {
		$query = [
			'modules' => self::makePackedModulesString( $modules ),
			'lang' => $lang,
			'skin' => $skin,
			'debug' => $debug ? 'true' : 'false',
		];
		if ( $user !== null ) {
			$query['user'] = $user;
		}
		if ( $version !== null ) {
			$query['version'] = $version;
		}
		if ( $only !== null ) {
			$query['only'] = $only;
		}
		if ( $printable ) {
			$query['printable'] = 1;
		}
		if ( $handheld ) {
			$query['handheld'] = 1;
		}
		$query += $extraQuery;

		// Make queries uniform in order
		ksort( $query );
		return $query;
	}

	/**
	 * Check a module name for validity.
	 *
	 * Module names may not contain pipes (|), commas (,) or exclamation marks (!) and can be
	 * at most 255 bytes.
	 *
	 * @param string $moduleName Module name to check
	 * @return bool Whether $moduleName is a valid module name
	 */
	public static function isValidModuleName( $moduleName ) {
		return strcspn( $moduleName, '!,|', 0, 255 ) === strlen( $moduleName );
	}

	/**
	 * Returns LESS compiler set up for use with MediaWiki
	 *
	 * @since 1.27
	 * @param array $vars Associative array of variables that should be used
	 *  for compilation. Since 1.32, this method no longer automatically includes
	 *  global LESS vars from ResourceLoader::getLessVars (T191937).
	 * @throws MWException
	 * @return Less_Parser
	 */
	public function getLessCompiler( $vars = [] ) {
		global $IP;
		// When called from the installer, it is possible that a required PHP extension
		// is missing (at least for now; see T49564). If this is the case, throw an
		// exception (caught by the installer) to prevent a fatal error later on.
		if ( !class_exists( 'Less_Parser' ) ) {
			throw new MWException( 'MediaWiki requires the less.php parser' );
		}

		$parser = new Less_Parser;
		$parser->ModifyVars( $vars );
		$parser->SetImportDirs( [
			"$IP/resources/src/mediawiki.less/" => '',
		] );
		$parser->SetOption( 'relativeUrls', false );

		return $parser;
	}

	/**
	 * Get global LESS variables.
	 *
	 * @since 1.27
	 * @deprecated since 1.32 Use ResourceLoderModule::getLessVars() instead.
	 * @return array Map of variable names to string CSS values.
	 */
	public function getLessVars() {
		return [];
	}
}<|MERGE_RESOLUTION|>--- conflicted
+++ resolved
@@ -209,13 +209,9 @@
 			$result = self::applyFilter( $filter, $data );
 			$cache->set( $key, $result, 24 * 3600 );
 		} else {
-<<<<<<< HEAD
-			// $stats->increment( "resourceloader_cache.$filter.hit" );
-=======
 			//begin changes by southparkfan
 			// $stats->increment( "resourceloader_cache.$filter.hit" );
 			//end changes by southparkfan
->>>>>>> 3506c269
 		}
 		if ( $result === null ) {
 			// Cached failure
