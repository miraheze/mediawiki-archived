--- conflicted
+++ resolved
@@ -145,11 +145,7 @@
 		],
 		'legacy' => [
 			'all' => [ 'resources/src/mediawiki.skinning/messageBoxes.less' ],
-<<<<<<< HEAD
-			'print' => [ 'resources/src/mediawiki.skinning/commonPrint.css' ],
-=======
 			'print' => [ 'resources/src/mediawiki.skinning/commonPrint.less' ],
->>>>>>> 30164539
 			'screen' => [ 'resources/src/mediawiki.skinning/legacy.less' ],
 		],
 		'i18n-ordered-lists' => [
@@ -171,18 +167,6 @@
 	/** @var string[] */
 	private $features;
 
-<<<<<<< HEAD
-	/** @var array */
-	private const DEFAULT_FEATURES = [
-		'logo' => false,
-		'content' => false,
-		'interface' => false,
-		'elements' => false,
-		'legacy' => false,
-		'i18n-ordered-lists' => false,
-		'i18n-all-lists-margins' => false,
-		'i18n-headings' => false,
-=======
 	/** @var array please order alphabetically */
 	private const DEFAULT_FEATURES = [
 		'content-links' => false,
@@ -207,7 +191,6 @@
 		// `toc` feature, used in screen.less
 		'hidetoc',
 		'showtoc',
->>>>>>> 30164539
 	];
 
 	public function __construct(
@@ -226,8 +209,6 @@
 				'logo' => true,
 				'legacy' => true
 			];
-<<<<<<< HEAD
-=======
 
 		// The `content` feature is mapped to `content-thumbnails`.
 		// FIXME: This should log a deprecated notice at a later date (proposed: 1.37 release)
@@ -236,40 +217,28 @@
 			unset( $features[ 'content' ] );
 		}
 
->>>>>>> 30164539
 		$enabledFeatures = [];
 		$compatibilityMode = false;
 		foreach ( $features as $key => $enabled ) {
 			if ( is_bool( $enabled ) ) {
-<<<<<<< HEAD
-				$enabledFeatures[$key] = $enabled;
-			} else {
-=======
 				$feature = $key;
 				$enabledFeatures[$key] = $enabled;
 			} else {
 				$feature = $enabled;
->>>>>>> 30164539
 				// operating in array mode.
 				$enabledFeatures[$enabled] = true;
 				$compatibilityMode = true;
 			}
-<<<<<<< HEAD
-=======
 			if ( !isset( self::FEATURE_FILES[$feature] ) || !isset( self::DEFAULT_FEATURES[$feature] ) ) {
 				// We could be an old version of MediaWiki and a new feature is being requested (T271441).
 				continue;
 			}
->>>>>>> 30164539
 		}
 		// If the module didn't specify an option use the default features values.
 		// This allows new features to be turned on automatically.
 		if ( !$compatibilityMode ) {
 			foreach ( self::DEFAULT_FEATURES as $key => $enabled ) {
 				if ( !isset( $enabledFeatures[$key] ) ) {
-<<<<<<< HEAD
-					$enabledFeatures[$key] = $enabled;
-=======
 					if ( $key === 'content-media' ) {
 						// Only ship this by default if enabled, since it's going
 						// to be adding some unnecessary overhead where unused.
@@ -280,17 +249,12 @@
 					} else {
 						$enabledFeatures[$key] = $enabled;
 					}
->>>>>>> 30164539
 				}
 			}
 		}
 		$this->features = array_filter(
 			array_keys( $enabledFeatures ),
-<<<<<<< HEAD
-			function ( $key ) use ( $enabledFeatures ) {
-=======
 			static function ( $key ) use ( $enabledFeatures ) {
->>>>>>> 30164539
 				return $enabledFeatures[ $key ];
 			}
 		);
@@ -308,23 +272,6 @@
 		list( $defaultLocalBasePath, $defaultRemoteBasePath ) =
 			ResourceLoaderFileModule::extractBasePaths();
 
-<<<<<<< HEAD
-		foreach ( $this->features as $feature ) {
-			if ( !isset( self::FEATURE_FILES[$feature] ) ) {
-				// We could be an old version of MediaWiki and a new feature is being requested (T271441).
-				continue;
-			}
-			foreach ( self::FEATURE_FILES[$feature] as $mediaType => $files ) {
-				if ( !isset( $styles[$mediaType] ) ) {
-					$styles[$mediaType] = [];
-				}
-				foreach ( $files as $filepath ) {
-					$styles[$mediaType][] = new ResourceLoaderFilePath(
-						$filepath,
-						$defaultLocalBasePath,
-						$defaultRemoteBasePath
-					);
-=======
 		$featureFilePaths = [];
 
 		foreach ( self::FEATURE_FILES as $feature => $files ) {
@@ -337,7 +284,6 @@
 							$defaultRemoteBasePath
 						);
 					}
->>>>>>> 30164539
 				}
 			}
 		}
