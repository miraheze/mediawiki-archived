<?php
/**
 * This program is free software; you can redistribute it and/or modify
 * it under the terms of the GNU General Public License as published by
 * the Free Software Foundation; either version 2 of the License, or
 * (at your option) any later version.
 *
 * This program is distributed in the hope that it will be useful,
 * but WITHOUT ANY WARRANTY; without even the implied warranty of
 * MERCHANTABILITY or FITNESS FOR A PARTICULAR PURPOSE. See the
 * GNU General Public License for more details.
 *
 * You should have received a copy of the GNU General Public License along
 * with this program; if not, write to the Free Software Foundation, Inc.,
 * 51 Franklin Street, Fifth Floor, Boston, MA 02110-1301, USA.
 * http://www.gnu.org/copyleft/gpl.html
 *
 * @file
 */

use MediaWiki\Logger\LoggerFactory;
use Psr\Log\LoggerInterface;
use Wikimedia\ScopedCallback;

/**
 * Arbitrary section name based PHP profiling.
 *
 * This custom profiler can track code execution that doesn't cleanly map to a
 * function call and thus can't be handled by ProfilerXhprof or ProfilerExcimer.
 * For example, parser invocations or DB queries.
 *
 * @since 1.25
 * @ingroup Profiler
 */
class SectionProfiler {
	/** @var array|null Map of (mem,real,cpu) */
	protected $start;
	/** @var array|null Map of (mem,real,cpu) */
	protected $end;
	/** @var array[] List of resolved profile calls with start/end data */
	protected $stack = [];
	/** @var array Queue of open profile calls with start data */
	protected $workStack = [];
	/** @var array[] Map of (function name => aggregate data array) */
	protected $collated = [];
	/** @var bool */
	protected $collateDone = false;

	/** @var array Cache of a standard broken collation entry */
	protected $errorEntry;
	/** @var LoggerInterface */
	protected $logger;

	/**
	 * @param array $params
	 */
	public function __construct( array $params = [] ) {
		$this->errorEntry = $this->getErrorEntry();
<<<<<<< HEAD
		// collateOnly (meaning: no tracing) is true by default.
		// Setting trace=true produces collateOnly=false
		$this->collateOnly = empty( $params['trace'] );
		if ( !$this->collateOnly ) {
			wfDeprecated( __CLASS__ . ' with "trace" option', '1.38' );
		}
=======
>>>>>>> 3d0ae94b
		$this->logger = LoggerFactory::getInstance( 'profiler' );
	}

	/**
	 * @param string $section
	 * @return SectionProfileCallback
	 */
	public function scopedProfileIn( $section ) {
		$this->profileInInternal( $section );

		return new SectionProfileCallback( $this, $section );
	}

	/**
	 * @param ScopedCallback &$section
	 */
	public function scopedProfileOut( ScopedCallback &$section ) {
		$section = null;
	}

	/**
	 * Get the aggregated inclusive profiling data for each method
	 *
	 * The percent time for each time is based on the current "total" time
	 * used is based on all methods so far. This method can therefore be
	 * called several times in between several profiling calls without the
	 * delays in usage of the profiler skewing the results. A "-total" entry
	 * is always included in the results.
	 *
	 * @return array[] List of method entries arrays, each having:
	 *   - name    : method name
	 *   - calls   : the number of invoking calls
	 *   - real    : real time elapsed (ms)
	 *   - %real   : percent real time
	 *   - cpu     : real time elapsed (ms)
	 *   - %cpu    : percent real time
	 *   - memory  : memory used (bytes)
	 *   - %memory : percent memory used
	 *   - min_real : min real time in a call (ms)
	 *   - max_real : max real time in a call (ms)
	 */
	public function getFunctionStats() {
		$this->collateData();

		if ( is_array( $this->start ) && is_array( $this->end ) ) {
			$totalCpu = max( $this->end['cpu'] - $this->start['cpu'], 0 );
			$totalReal = max( $this->end['real'] - $this->start['real'], 0 );
			$totalMem = max( $this->end['memory'] - $this->start['memory'], 0 );
		} else {
			$totalCpu = 0;
			$totalReal = 0;
			$totalMem = 0;
		}

		$profile = [];
		foreach ( $this->collated as $fname => $data ) {
			$profile[] = [
				'name' => $fname,
				'calls' => $data['count'],
				'real' => $data['real'] * 1000,
				'%real' => $totalReal ? 100 * $data['real'] / $totalReal : 0,
				'cpu' => $data['cpu'] * 1000,
				'%cpu' => $totalCpu ? 100 * $data['cpu'] / $totalCpu : 0,
				'memory' => $data['memory'],
				'%memory' => $totalMem ? 100 * $data['memory'] / $totalMem : 0,
				'min_real' => 1000 * $data['min_real'],
				'max_real' => 1000 * $data['max_real']
			];
		}

		$profile[] = [
			'name' => '-total',
			'calls' => 1,
			'real' => 1000 * $totalReal,
			'%real' => 100,
			'cpu' => 1000 * $totalCpu,
			'%cpu' => 100,
			'memory' => $totalMem,
			'%memory' => 100,
			'min_real' => 1000 * $totalReal,
			'max_real' => 1000 * $totalReal
		];

		return $profile;
	}

	/**
	 * Clear all of the profiling data for another run
	 */
	public function reset() {
		$this->start = null;
		$this->end = null;
		$this->stack = [];
		$this->workStack = [];
		$this->collated = [];
		$this->collateDone = false;
	}

	/**
	 * @return array Initial collation entry
	 */
	protected function getZeroEntry() {
		return [
			'cpu'      => 0.0,
			'real'     => 0.0,
			'memory'   => 0,
			'count'    => 0,
			'min_real' => 0.0,
			'max_real' => 0.0
		];
	}

	/**
	 * @return array Initial collation entry for errors
	 */
	protected function getErrorEntry() {
		$entry = $this->getZeroEntry();
		$entry['count'] = 1;
		return $entry;
	}

	/**
	 * Update the collation entry for a given method name
	 *
	 * @param string $name
	 * @param float $elapsedCpu
	 * @param float $elapsedReal
	 * @param int $memChange
	 */
	protected function updateEntry( $name, $elapsedCpu, $elapsedReal, $memChange ) {
		$entry =& $this->collated[$name];
		if ( !is_array( $entry ) ) {
			$entry = $this->getZeroEntry();
			$this->collated[$name] =& $entry;
		}
		$entry['cpu'] += $elapsedCpu;
		$entry['real'] += $elapsedReal;
		$entry['memory'] += $memChange > 0 ? $memChange : 0;
		$entry['count']++;
		$entry['min_real'] = min( $entry['min_real'], $elapsedReal );
		$entry['max_real'] = max( $entry['max_real'], $elapsedReal );
	}

	/**
	 * This method should not be called outside SectionProfiler
	 *
	 * @param string $functionname
	 */
	public function profileInInternal( $functionname ) {
		// Once the data is collated for reports, any future calls
		// should clear the collation cache so the next report will
		// reflect them. This matters when trace mode is used.
		$this->collateDone = false;

		$cpu = $this->getTime( 'cpu' );
		$real = $this->getTime( 'wall' );
		$memory = memory_get_usage();

		if ( $this->start === null ) {
			$this->start = [ 'cpu' => $cpu, 'real' => $real, 'memory' => $memory ];
		}

		$this->workStack[] = [
			$functionname,
			count( $this->workStack ),
			$real,
			$cpu,
			$memory
		];
	}

	/**
	 * This method should not be called outside SectionProfiler
	 *
	 * @param string $functionname
	 */
	public function profileOutInternal( $functionname ) {
		$item = array_pop( $this->workStack );
		if ( $item === null ) {
			$this->logger->error( "Profiling error: $functionname" );
			return;
		}
		list( $ofname, /* $ocount */, $ortime, $octime, $omem ) = $item;

		if ( $functionname === 'close' ) {
			$message = "Profile section ended by close(): {$ofname}";
			$this->logger->error( $message );
			$this->collated[$message] = $this->errorEntry;
			$functionname = $ofname;
		} elseif ( $ofname !== $functionname ) {
			$message = "Profiling error: in({$ofname}), out($functionname)";
			$this->logger->error( $message );
			$this->collated[$message] = $this->errorEntry;
		}

		$realTime = $this->getTime( 'wall' );
		$cpuTime = $this->getTime( 'cpu' );
		$memUsage = memory_get_usage();

		$elapsedcpu = $cpuTime - $octime;
		$elapsedreal = $realTime - $ortime;
		$memchange = $memUsage - $omem;
		$this->updateEntry( $functionname, $elapsedcpu, $elapsedreal, $memchange );

		$this->end = [
			'cpu'      => $cpuTime,
			'real'     => $realTime,
			'memory'   => $memUsage
		];
	}

	/**
	 * Populate collated data
	 */
	protected function collateData() {
		if ( $this->collateDone ) {
			return;
		}
		$this->collateDone = true;
		// Close opened profiling sections
		while ( count( $this->workStack ) ) {
			$this->profileOutInternal( 'close' );
		}
	}

	/**
	 * Get the initial time of the request, based on getrusage()
	 *
	 * @param string|bool $metric Metric to use, with the following possibilities:
	 *   - user: User CPU time (without system calls)
	 *   - cpu: Total CPU time (user and system calls)
	 *   - wall (or any other string): elapsed time
	 *   - false (default): will fall back to default metric
	 * @return float
	 */
	protected function getTime( $metric = 'wall' ) {
		if ( $metric === 'cpu' || $metric === 'user' ) {
			$ru = getrusage( 0 /* RUSAGE_SELF */ );
			$time = $ru['ru_utime.tv_sec'] + $ru['ru_utime.tv_usec'] / 1e6;
			if ( $metric === 'cpu' ) {
				# This is the time of system calls, added to the user time
				# it gives the total CPU time
				$time += $ru['ru_stime.tv_sec'] + $ru['ru_stime.tv_usec'] / 1e6;
			}
			return $time;
		} else {
			return microtime( true );
		}
	}
}<|MERGE_RESOLUTION|>--- conflicted
+++ resolved
@@ -56,15 +56,6 @@
 	 */
 	public function __construct( array $params = [] ) {
 		$this->errorEntry = $this->getErrorEntry();
-<<<<<<< HEAD
-		// collateOnly (meaning: no tracing) is true by default.
-		// Setting trace=true produces collateOnly=false
-		$this->collateOnly = empty( $params['trace'] );
-		if ( !$this->collateOnly ) {
-			wfDeprecated( __CLASS__ . ' with "trace" option', '1.38' );
-		}
-=======
->>>>>>> 3d0ae94b
 		$this->logger = LoggerFactory::getInstance( 'profiler' );
 	}
 
