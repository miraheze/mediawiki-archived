<?php
/**
 * HTML validation and correction
 *
 * This program is free software; you can redistribute it and/or modify
 * it under the terms of the GNU General Public License as published by
 * the Free Software Foundation; either version 2 of the License, or
 * (at your option) any later version.
 *
 * This program is distributed in the hope that it will be useful,
 * but WITHOUT ANY WARRANTY; without even the implied warranty of
 * MERCHANTABILITY or FITNESS FOR A PARTICULAR PURPOSE. See the
 * GNU General Public License for more details.
 *
 * You should have received a copy of the GNU General Public License along
 * with this program; if not, write to the Free Software Foundation, Inc.,
 * 51 Franklin Street, Fifth Floor, Boston, MA 02110-1301, USA.
 * http://www.gnu.org/copyleft/gpl.html
 *
 * @file
 * @ingroup Parser
 */

/**
 * Class to interact with and configure Remex tidy
 *
 * @ingroup Parser
 */
class MWTidy {
	private static $instance;

	/**
	 * Interface with Remex tidy.
	 * If tidy isn't able to correct the markup, the original will be
	 * returned in all its glory with a warning comment appended.
	 *
	 * @param string $text HTML input fragment. This should not contain a
	 *                     <body> or <html> tag.
	 * @return string Corrected HTML output
	 * @throws MWException
	 */
	public static function tidy( $text ) {
		$driver = self::singleton();
		if ( !$driver ) {
			throw new MWException( __METHOD__ .
				': tidy is disabled, caller should have checked MWTidy::isEnabled()' );
		}
		return $driver->tidy( $text );
	}

	/**
	 * @return bool
	 */
	public static function isEnabled() {
		return self::singleton() !== false;
	}

	/**
	 * @return bool|\MediaWiki\Tidy\TidyDriverBase
	 */
	public static function singleton() {
		global $wgTidyConfig;
		if ( self::$instance === null ) {
			self::$instance = self::factory( $wgTidyConfig );
		}
		return self::$instance;
	}

	/**
	 * Create a new Tidy driver object from configuration.
	 * @see $wgTidyConfig
	 * @param array|null $config Optional since 1.33
	 * @return bool|\MediaWiki\Tidy\TidyDriverBase
	 * @throws MWException
	 */
<<<<<<< HEAD
	public static function factory( array $config ) {
		switch ( $config['driver'] ) {
			case 'RaggettInternalHHVM':
				$instance = new MediaWiki\Tidy\RaggettInternalHHVM( $config );
				break;
			case 'RaggettInternalPHP':
				$instance = new MediaWiki\Tidy\RaggettInternalPHP( $config );
				break;
			case 'RaggettExternal':
				$instance = new MediaWiki\Tidy\RaggettExternal( $config );
				break;
			case 'RemexHtml':
				$instance = new MediaWiki\Tidy\RemexDriver( $config );
				break;
			case 'disabled':
				wfDeprecated( '"disabled" tidy driver', '1.32' );
				return false;
			default:
				throw new MWException( "Invalid tidy driver: \"{$config['driver']}\"" );
		}
		return $instance;
=======
	public static function factory( array $config = null ) {
		return new MediaWiki\Tidy\RemexDriver( $config ?? [] );
>>>>>>> c733c855
	}

	/**
	 * Set the driver to be used. This is for testing.
	 * @param MediaWiki\Tidy\TidyDriverBase|false|null $instance
	 * @deprecated Since 1.33
	 */
	public static function setInstance( $instance ) {
		wfDeprecated( __METHOD__, '1.33' );
		self::$instance = $instance;
	}

	/**
	 * Destroy the current singleton instance
	 */
	public static function destroySingleton() {
		self::$instance = null;
	}
}<|MERGE_RESOLUTION|>--- conflicted
+++ resolved
@@ -73,32 +73,8 @@
 	 * @return bool|\MediaWiki\Tidy\TidyDriverBase
 	 * @throws MWException
 	 */
-<<<<<<< HEAD
-	public static function factory( array $config ) {
-		switch ( $config['driver'] ) {
-			case 'RaggettInternalHHVM':
-				$instance = new MediaWiki\Tidy\RaggettInternalHHVM( $config );
-				break;
-			case 'RaggettInternalPHP':
-				$instance = new MediaWiki\Tidy\RaggettInternalPHP( $config );
-				break;
-			case 'RaggettExternal':
-				$instance = new MediaWiki\Tidy\RaggettExternal( $config );
-				break;
-			case 'RemexHtml':
-				$instance = new MediaWiki\Tidy\RemexDriver( $config );
-				break;
-			case 'disabled':
-				wfDeprecated( '"disabled" tidy driver', '1.32' );
-				return false;
-			default:
-				throw new MWException( "Invalid tidy driver: \"{$config['driver']}\"" );
-		}
-		return $instance;
-=======
 	public static function factory( array $config = null ) {
 		return new MediaWiki\Tidy\RemexDriver( $config ?? [] );
->>>>>>> c733c855
 	}
 
 	/**
