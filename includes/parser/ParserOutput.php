--- conflicted
+++ resolved
@@ -1023,8 +1023,6 @@
 	 */
 	public function setLimitReportData( $key, $value ) {
 		$this->mLimitReportData[$key] = $value;
-<<<<<<< HEAD
-=======
 
 		if ( is_array( $value ) ) {
 			if ( array_keys( $value ) === [ 0, 1 ]
@@ -1045,7 +1043,6 @@
 		} else {
 			$this->mLimitReportJSData[$key] = $data;
 		}
->>>>>>> a112e4fa
 	}
 
 	/**
