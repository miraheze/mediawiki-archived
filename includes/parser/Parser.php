<?php
/**
 * PHP parser that converts wiki markup to HTML.
 *
 * This program is free software; you can redistribute it and/or modify
 * it under the terms of the GNU General Public License as published by
 * the Free Software Foundation; either version 2 of the License, or
 * (at your option) any later version.
 *
 * This program is distributed in the hope that it will be useful,
 * but WITHOUT ANY WARRANTY; without even the implied warranty of
 * MERCHANTABILITY or FITNESS FOR A PARTICULAR PURPOSE. See the
 * GNU General Public License for more details.
 *
 * You should have received a copy of the GNU General Public License along
 * with this program; if not, write to the Free Software Foundation, Inc.,
 * 51 Franklin Street, Fifth Floor, Boston, MA 02110-1301, USA.
 * http://www.gnu.org/copyleft/gpl.html
 *
 * @file
 * @ingroup Parser
 */

/**
 * @defgroup Parser Parser
 */

/**
 * PHP Parser - Processes wiki markup (which uses a more user-friendly
 * syntax, such as "[[link]]" for making links), and provides a one-way
 * transformation of that wiki markup it into (X)HTML output / markup
 * (which in turn the browser understands, and can display).
 *
 * There are seven main entry points into the Parser class:
 *
 * - Parser::parse()
 *     produces HTML output
 * - Parser::preSaveTransform()
 *     produces altered wiki markup
 * - Parser::preprocess()
 *     removes HTML comments and expands templates
 * - Parser::cleanSig() and Parser::cleanSigInSig()
 *     cleans a signature before saving it to preferences
 * - Parser::getSection()
 *     return the content of a section from an article for section editing
 * - Parser::replaceSection()
 *     replaces a section by number inside an article
 * - Parser::getPreloadText()
 *     removes <noinclude> sections and <includeonly> tags
 *
 * Globals used:
 *    object: $wgContLang
 *
 * @warning $wgUser or $wgTitle or $wgRequest or $wgLang. Keep them away!
 *
 * @par Settings:
 * $wgNamespacesWithSubpages
 *
 * @par Settings only within ParserOptions:
 * $wgAllowExternalImages
 * $wgAllowSpecialInclusion
 * $wgInterwikiMagic
 * $wgMaxArticleSize
 *
 * @ingroup Parser
 */
class Parser {
	/**
	 * Update this version number when the ParserOutput format
	 * changes in an incompatible way, so the parser cache
	 * can automatically discard old data.
	 */
	const VERSION = '1.6.4';

	/**
	 * Update this version number when the output of serialiseHalfParsedText()
	 * changes in an incompatible way
	 */
	const HALF_PARSED_VERSION = 2;

	# Flags for Parser::setFunctionHook
	const SFH_NO_HASH = 1;
	const SFH_OBJECT_ARGS = 2;

	# Constants needed for external link processing
	# Everything except bracket, space, or control characters
	# \p{Zs} is unicode 'separator, space' category. It covers the space 0x20
	# as well as U+3000 is IDEOGRAPHIC SPACE for bug 19052
	const EXT_LINK_URL_CLASS = '[^][<>"\\x00-\\x20\\x7F\p{Zs}]';
	# Simplified expression to match an IPv4 or IPv6 address, or
	# at least one character of a host name (embeds EXT_LINK_URL_CLASS)
	const EXT_LINK_ADDR = '(?:[0-9.]+|\\[(?i:[0-9a-f:.]+)\\]|[^][<>"\\x00-\\x20\\x7F\p{Zs}])';
	# RegExp to make image URLs (embeds IPv6 part of EXT_LINK_ADDR)
	// @codingStandardsIgnoreStart Generic.Files.LineLength
	const EXT_IMAGE_REGEX = '/^(http:\/\/|https:\/\/)((?:\\[(?i:[0-9a-f:.]+)\\])?[^][<>"\\x00-\\x20\\x7F\p{Zs}]+)
		\\/([A-Za-z0-9_.,~%\\-+&;#*?!=()@\\x80-\\xFF]+)\\.((?i)gif|png|jpg|jpeg)$/Sxu';
	// @codingStandardsIgnoreEnd

	# Regular expression for a non-newline space
	const SPACE_NOT_NL = '(?:\t|&nbsp;|&\#0*160;|&\#[Xx]0*[Aa]0;|\p{Zs})';

	# State constants for the definition list colon extraction
	const COLON_STATE_TEXT = 0;
	const COLON_STATE_TAG = 1;
	const COLON_STATE_TAGSTART = 2;
	const COLON_STATE_CLOSETAG = 3;
	const COLON_STATE_TAGSLASH = 4;
	const COLON_STATE_COMMENT = 5;
	const COLON_STATE_COMMENTDASH = 6;
	const COLON_STATE_COMMENTDASHDASH = 7;

	# Flags for preprocessToDom
	const PTD_FOR_INCLUSION = 1;

	# Allowed values for $this->mOutputType
	# Parameter to startExternalParse().
	const OT_HTML = 1; # like parse()
	const OT_WIKI = 2; # like preSaveTransform()
	const OT_PREPROCESS = 3; # like preprocess()
	const OT_MSG = 3;
	const OT_PLAIN = 4; # like extractSections() - portions of the original are returned unchanged.

	/**
	 * @var string Prefix and suffix for temporary replacement strings
	 * for the multipass parser.
	 *
	 * \x7f should never appear in input as it's disallowed in XML.
	 * Using it at the front also gives us a little extra robustness
	 * since it shouldn't match when butted up against identifier-like
	 * string constructs.
	 *
	 * Must not consist of all title characters, or else it will change
	 * the behavior of <nowiki> in a link.
	 *
	 * Must have a character that needs escaping in attributes, otherwise
	 * someone could put a strip marker in an attribute, to get around
	 * escaping quote marks, and break out of the attribute. Thus we add
	 * `'".
	 */
	const MARKER_SUFFIX = "-QINU`\"'\x7f";
	const MARKER_PREFIX = "\x7f'\"`UNIQ-";

	# Markers used for wrapping the table of contents
	const TOC_START = '<mw:toc>';
	const TOC_END = '</mw:toc>';

	# Persistent:
	public $mTagHooks = [];
	public $mTransparentTagHooks = [];
	public $mFunctionHooks = [];
	public $mFunctionSynonyms = [ 0 => [], 1 => [] ];
	public $mFunctionTagHooks = [];
	public $mStripList = [];
	public $mDefaultStripList = [];
	public $mVarCache = [];
	public $mImageParams = [];
	public $mImageParamsMagicArray = [];
	public $mMarkerIndex = 0;
	public $mFirstCall = true;

	# Initialised by initialiseVariables()

	/**
	 * @var MagicWordArray
	 */
	public $mVariables;

	/**
	 * @var MagicWordArray
	 */
	public $mSubstWords;
	# Initialised in constructor
	public $mConf, $mExtLinkBracketedRegex, $mUrlProtocols;

	# Initialized in getPreprocessor()
	/** @var Preprocessor */
	public $mPreprocessor;

	# Cleared with clearState():
	/**
	 * @var ParserOutput
	 */
	public $mOutput;
	public $mAutonumber, $mDTopen;

	/**
	 * @var StripState
	 */
	public $mStripState;

	public $mIncludeCount, $mArgStack, $mLastSection, $mInPre;
	/**
	 * @var LinkHolderArray
	 */
	public $mLinkHolders;

	public $mLinkID;
	public $mIncludeSizes, $mPPNodeCount, $mGeneratedPPNodeCount, $mHighestExpansionDepth;
	public $mDefaultSort;
	public $mTplRedirCache, $mTplDomCache, $mHeadings, $mDoubleUnderscores;
	public $mExpensiveFunctionCount; # number of expensive parser function calls
	public $mShowToc, $mForceTocPosition;

	/**
	 * @var User
	 */
	public $mUser; # User object; only used when doing pre-save transform

	# Temporary
	# These are variables reset at least once per parse regardless of $clearState

	/**
	 * @var ParserOptions
	 */
	public $mOptions;

	/**
	 * @var Title
	 */
	public $mTitle;        # Title context, used for self-link rendering and similar things
	public $mOutputType;   # Output type, one of the OT_xxx constants
	public $ot;            # Shortcut alias, see setOutputType()
	public $mRevisionObject; # The revision object of the specified revision ID
	public $mRevisionId;   # ID to display in {{REVISIONID}} tags
	public $mRevisionTimestamp; # The timestamp of the specified revision ID
	public $mRevisionUser; # User to display in {{REVISIONUSER}} tag
	public $mRevisionSize; # Size to display in {{REVISIONSIZE}} variable
	public $mRevIdForTs;   # The revision ID which was used to fetch the timestamp
	public $mInputSize = false; # For {{PAGESIZE}} on current page.

	/**
	 * @var string Deprecated accessor for the strip marker prefix.
	 * @deprecated since 1.26; use Parser::MARKER_PREFIX instead.
	 **/
	public $mUniqPrefix = Parser::MARKER_PREFIX;

	/**
	 * @var array Array with the language name of each language link (i.e. the
	 * interwiki prefix) in the key, value arbitrary. Used to avoid sending
	 * duplicate language links to the ParserOutput.
	 */
	public $mLangLinkLanguages;

	/**
	 * @var MapCacheLRU|null
	 * @since 1.24
	 *
	 * A cache of the current revisions of titles. Keys are $title->getPrefixedDbKey()
	 */
	public $currentRevisionCache;

	/**
	 * @var bool Recursive call protection.
	 * This variable should be treated as if it were private.
	 */
	public $mInParse = false;

	/** @var SectionProfiler */
	protected $mProfiler;

	/**
	 * @param array $conf
	 */
	public function __construct( $conf = [] ) {
		$this->mConf = $conf;
		$this->mUrlProtocols = wfUrlProtocols();
		$this->mExtLinkBracketedRegex = '/\[(((?i)' . $this->mUrlProtocols . ')' .
			self::EXT_LINK_ADDR .
			self::EXT_LINK_URL_CLASS . '*)\p{Zs}*([^\]\\x00-\\x08\\x0a-\\x1F]*?)\]/Su';
		if ( isset( $conf['preprocessorClass'] ) ) {
			$this->mPreprocessorClass = $conf['preprocessorClass'];
		} elseif ( defined( 'HPHP_VERSION' ) ) {
			# Preprocessor_Hash is much faster than Preprocessor_DOM under HipHop
			$this->mPreprocessorClass = 'Preprocessor_Hash';
		} elseif ( extension_loaded( 'domxml' ) ) {
			# PECL extension that conflicts with the core DOM extension (bug 13770)
			wfDebug( "Warning: you have the obsolete domxml extension for PHP. Please remove it!\n" );
			$this->mPreprocessorClass = 'Preprocessor_Hash';
		} elseif ( extension_loaded( 'dom' ) ) {
			$this->mPreprocessorClass = 'Preprocessor_DOM';
		} else {
			$this->mPreprocessorClass = 'Preprocessor_Hash';
		}
		wfDebug( __CLASS__ . ": using preprocessor: {$this->mPreprocessorClass}\n" );
	}

	/**
	 * Reduce memory usage to reduce the impact of circular references
	 */
	public function __destruct() {
		if ( isset( $this->mLinkHolders ) ) {
			unset( $this->mLinkHolders );
		}
		foreach ( $this as $name => $value ) {
			unset( $this->$name );
		}
	}

	/**
	 * Allow extensions to clean up when the parser is cloned
	 */
	public function __clone() {
		$this->mInParse = false;

		// Bug 56226: When you create a reference "to" an object field, that
		// makes the object field itself be a reference too (until the other
		// reference goes out of scope). When cloning, any field that's a
		// reference is copied as a reference in the new object. Both of these
		// are defined PHP5 behaviors, as inconvenient as it is for us when old
		// hooks from PHP4 days are passing fields by reference.
		foreach ( [ 'mStripState', 'mVarCache' ] as $k ) {
			// Make a non-reference copy of the field, then rebind the field to
			// reference the new copy.
			$tmp = $this->$k;
			$this->$k =& $tmp;
			unset( $tmp );
		}

		Hooks::run( 'ParserCloned', [ $this ] );
	}

	/**
	 * Do various kinds of initialisation on the first call of the parser
	 */
	public function firstCallInit() {
		if ( !$this->mFirstCall ) {
			return;
		}
		$this->mFirstCall = false;

		CoreParserFunctions::register( $this );
		CoreTagHooks::register( $this );
		$this->initialiseVariables();

		Hooks::run( 'ParserFirstCallInit', [ &$this ] );
	}

	/**
	 * Clear Parser state
	 *
	 * @private
	 */
	public function clearState() {
		if ( $this->mFirstCall ) {
			$this->firstCallInit();
		}
		$this->mOutput = new ParserOutput;
		$this->mOptions->registerWatcher( [ $this->mOutput, 'recordOption' ] );
		$this->mAutonumber = 0;
		$this->mLastSection = '';
		$this->mDTopen = false;
		$this->mIncludeCount = [];
		$this->mArgStack = false;
		$this->mInPre = false;
		$this->mLinkHolders = new LinkHolderArray( $this );
		$this->mLinkID = 0;
		$this->mRevisionObject = $this->mRevisionTimestamp =
			$this->mRevisionId = $this->mRevisionUser = $this->mRevisionSize = null;
		$this->mVarCache = [];
		$this->mUser = null;
		$this->mLangLinkLanguages = [];
		$this->currentRevisionCache = null;

		$this->mStripState = new StripState;

		# Clear these on every parse, bug 4549
		$this->mTplRedirCache = $this->mTplDomCache = [];

		$this->mShowToc = true;
		$this->mForceTocPosition = false;
		$this->mIncludeSizes = [
			'post-expand' => 0,
			'arg' => 0,
		];
		$this->mPPNodeCount = 0;
		$this->mGeneratedPPNodeCount = 0;
		$this->mHighestExpansionDepth = 0;
		$this->mDefaultSort = false;
		$this->mHeadings = [];
		$this->mDoubleUnderscores = [];
		$this->mExpensiveFunctionCount = 0;

		# Fix cloning
		if ( isset( $this->mPreprocessor ) && $this->mPreprocessor->parser !== $this ) {
			$this->mPreprocessor = null;
		}

		$this->mProfiler = new SectionProfiler();

		Hooks::run( 'ParserClearState', [ &$this ] );
	}

	/**
	 * Convert wikitext to HTML
	 * Do not call this function recursively.
	 *
	 * @param string $text Text we want to parse
	 * @param Title $title
	 * @param ParserOptions $options
	 * @param bool $linestart
	 * @param bool $clearState
	 * @param int $revid Number to pass in {{REVISIONID}}
	 * @return ParserOutput A ParserOutput
	 */
	public function parse( $text, Title $title, ParserOptions $options,
		$linestart = true, $clearState = true, $revid = null
	) {
		/**
		 * First pass--just handle <nowiki> sections, pass the rest off
		 * to internalParse() which does all the real work.
		 */

		global $wgShowHostnames;

		if ( $clearState ) {
			// We use U+007F DELETE to construct strip markers, so we have to make
			// sure that this character does not occur in the input text.
			$text = strtr( $text, "\x7f", "?" );
			$magicScopeVariable = $this->lock();
		}

		$this->startParse( $title, $options, self::OT_HTML, $clearState );

		$this->currentRevisionCache = null;
		$this->mInputSize = strlen( $text );
		if ( $this->mOptions->getEnableLimitReport() ) {
			$this->mOutput->resetParseStartTime();
		}

		$oldRevisionId = $this->mRevisionId;
		$oldRevisionObject = $this->mRevisionObject;
		$oldRevisionTimestamp = $this->mRevisionTimestamp;
		$oldRevisionUser = $this->mRevisionUser;
		$oldRevisionSize = $this->mRevisionSize;
		if ( $revid !== null ) {
			$this->mRevisionId = $revid;
			$this->mRevisionObject = null;
			$this->mRevisionTimestamp = null;
			$this->mRevisionUser = null;
			$this->mRevisionSize = null;
		}

		Hooks::run( 'ParserBeforeStrip', [ &$this, &$text, &$this->mStripState ] );
		# No more strip!
		Hooks::run( 'ParserAfterStrip', [ &$this, &$text, &$this->mStripState ] );
		$text = $this->internalParse( $text );
		Hooks::run( 'ParserAfterParse', [ &$this, &$text, &$this->mStripState ] );

		$text = $this->internalParseHalfParsed( $text, true, $linestart );

		/**
		 * A converted title will be provided in the output object if title and
		 * content conversion are enabled, the article text does not contain
		 * a conversion-suppressing double-underscore tag, and no
		 * {{DISPLAYTITLE:...}} is present. DISPLAYTITLE takes precedence over
		 * automatic link conversion.
		 */
		if ( !( $options->getDisableTitleConversion()
			|| isset( $this->mDoubleUnderscores['nocontentconvert'] )
			|| isset( $this->mDoubleUnderscores['notitleconvert'] )
			|| $this->mOutput->getDisplayTitle() !== false )
		) {
			$convruletitle = $this->getConverterLanguage()->getConvRuleTitle();
			if ( $convruletitle ) {
				$this->mOutput->setTitleText( $convruletitle );
			} else {
				$titleText = $this->getConverterLanguage()->convertTitle( $title );
				$this->mOutput->setTitleText( $titleText );
			}
		}

		if ( $this->mExpensiveFunctionCount > $this->mOptions->getExpensiveParserFunctionLimit() ) {
			$this->limitationWarn( 'expensive-parserfunction',
				$this->mExpensiveFunctionCount,
				$this->mOptions->getExpensiveParserFunctionLimit()
			);
		}

		# Information on include size limits, for the benefit of users who try to skirt them
		if ( $this->mOptions->getEnableLimitReport() ) {
			$max = $this->mOptions->getMaxIncludeSize();

			$cpuTime = $this->mOutput->getTimeSinceStart( 'cpu' );
			if ( $cpuTime !== null ) {
				$this->mOutput->setLimitReportData( 'limitreport-cputime',
					sprintf( "%.3f", $cpuTime )
				);
			}

			$wallTime = $this->mOutput->getTimeSinceStart( 'wall' );
			$this->mOutput->setLimitReportData( 'limitreport-walltime',
				sprintf( "%.3f", $wallTime )
			);

			$this->mOutput->setLimitReportData( 'limitreport-ppvisitednodes',
				[ $this->mPPNodeCount, $this->mOptions->getMaxPPNodeCount() ]
			);
			$this->mOutput->setLimitReportData( 'limitreport-ppgeneratednodes',
				[ $this->mGeneratedPPNodeCount, $this->mOptions->getMaxGeneratedPPNodeCount() ]
			);
			$this->mOutput->setLimitReportData( 'limitreport-postexpandincludesize',
				[ $this->mIncludeSizes['post-expand'], $max ]
			);
			$this->mOutput->setLimitReportData( 'limitreport-templateargumentsize',
				[ $this->mIncludeSizes['arg'], $max ]
			);
			$this->mOutput->setLimitReportData( 'limitreport-expansiondepth',
				[ $this->mHighestExpansionDepth, $this->mOptions->getMaxPPExpandDepth() ]
			);
			$this->mOutput->setLimitReportData( 'limitreport-expensivefunctioncount',
				[ $this->mExpensiveFunctionCount, $this->mOptions->getExpensiveParserFunctionLimit() ]
			);
			Hooks::run( 'ParserLimitReportPrepare', [ $this, $this->mOutput ] );

			$limitReport = "NewPP limit report\n";
			if ( $wgShowHostnames ) {
				$limitReport .= 'Parsed by ' . wfHostname() . "\n";
			}
			$limitReport .= 'Cached time: ' . $this->mOutput->getCacheTime() . "\n";
			$limitReport .= 'Cache expiry: ' . $this->mOutput->getCacheExpiry() . "\n";
			$limitReport .= 'Dynamic content: ' .
				( $this->mOutput->hasDynamicContent() ? 'true' : 'false' ) .
				"\n";

			foreach ( $this->mOutput->getLimitReportData() as $key => $value ) {
				if ( Hooks::run( 'ParserLimitReportFormat',
					[ $key, &$value, &$limitReport, false, false ]
				) ) {
					$keyMsg = wfMessage( $key )->inLanguage( 'en' )->useDatabase( false );
					$valueMsg = wfMessage( [ "$key-value-text", "$key-value" ] )
						->inLanguage( 'en' )->useDatabase( false );
					if ( !$valueMsg->exists() ) {
						$valueMsg = new RawMessage( '$1' );
					}
					if ( !$keyMsg->isDisabled() && !$valueMsg->isDisabled() ) {
						$valueMsg->params( $value );
						$limitReport .= "{$keyMsg->text()}: {$valueMsg->text()}\n";
					}
				}
			}
			// Since we're not really outputting HTML, decode the entities and
			// then re-encode the things that need hiding inside HTML comments.
			$limitReport = htmlspecialchars_decode( $limitReport );
			Hooks::run( 'ParserLimitReport', [ $this, &$limitReport ] );

			// Sanitize for comment. Note '‐' in the replacement is U+2010,
			// which looks much like the problematic '-'.
			$limitReport = str_replace( [ '-', '&' ], [ '‐', '&amp;' ], $limitReport );
			$text .= "\n<!-- \n$limitReport-->\n";

			// Add on template profiling data
			$dataByFunc = $this->mProfiler->getFunctionStats();
			uasort( $dataByFunc, function ( $a, $b ) {
				return $a['real'] < $b['real']; // descending order
			} );
			$profileReport = "Transclusion expansion time report (%,ms,calls,template)\n";
			foreach ( array_slice( $dataByFunc, 0, 10 ) as $item ) {
				$profileReport .= sprintf( "%6.2f%% %8.3f %6d - %s\n",
					$item['%real'], $item['real'], $item['calls'],
					htmlspecialchars( $item['name'] ) );
			}
			$text .= "\n<!-- \n$profileReport-->\n";

			if ( $this->mGeneratedPPNodeCount > $this->mOptions->getMaxGeneratedPPNodeCount() / 10 ) {
				wfDebugLog( 'generated-pp-node-count', $this->mGeneratedPPNodeCount . ' ' .
					$this->mTitle->getPrefixedDBkey() );
			}
		}
		$this->mOutput->setText( $text );

		$this->mRevisionId = $oldRevisionId;
		$this->mRevisionObject = $oldRevisionObject;
		$this->mRevisionTimestamp = $oldRevisionTimestamp;
		$this->mRevisionUser = $oldRevisionUser;
		$this->mRevisionSize = $oldRevisionSize;
		$this->mInputSize = false;
		$this->currentRevisionCache = null;

		return $this->mOutput;
	}

	/**
	 * Half-parse wikitext to half-parsed HTML. This recursive parser entry point
	 * can be called from an extension tag hook.
	 *
	 * The output of this function IS NOT SAFE PARSED HTML; it is "half-parsed"
	 * instead, which means that lists and links have not been fully parsed yet,
	 * and strip markers are still present.
	 *
	 * Use recursiveTagParseFully() to fully parse wikitext to output-safe HTML.
	 *
	 * Use this function if you're a parser tag hook and you want to parse
	 * wikitext before or after applying additional transformations, and you
	 * intend to *return the result as hook output*, which will cause it to go
	 * through the rest of parsing process automatically.
	 *
	 * If $frame is not provided, then template variables (e.g., {{{1}}}) within
	 * $text are not expanded
	 *
	 * @param string $text Text extension wants to have parsed
	 * @param bool|PPFrame $frame The frame to use for expanding any template variables
	 * @return string UNSAFE half-parsed HTML
	 */
	public function recursiveTagParse( $text, $frame = false ) {
		Hooks::run( 'ParserBeforeStrip', [ &$this, &$text, &$this->mStripState ] );
		Hooks::run( 'ParserAfterStrip', [ &$this, &$text, &$this->mStripState ] );
		$text = $this->internalParse( $text, false, $frame );
		return $text;
	}

	/**
	 * Fully parse wikitext to fully parsed HTML. This recursive parser entry
	 * point can be called from an extension tag hook.
	 *
	 * The output of this function is fully-parsed HTML that is safe for output.
	 * If you're a parser tag hook, you might want to use recursiveTagParse()
	 * instead.
	 *
	 * If $frame is not provided, then template variables (e.g., {{{1}}}) within
	 * $text are not expanded
	 *
	 * @since 1.25
	 *
	 * @param string $text Text extension wants to have parsed
	 * @param bool|PPFrame $frame The frame to use for expanding any template variables
	 * @return string Fully parsed HTML
	 */
	public function recursiveTagParseFully( $text, $frame = false ) {
		$text = $this->recursiveTagParse( $text, $frame );
		$text = $this->internalParseHalfParsed( $text, false );
		return $text;
	}

	/**
	 * Expand templates and variables in the text, producing valid, static wikitext.
	 * Also removes comments.
	 * Do not call this function recursively.
	 * @param string $text
	 * @param Title $title
	 * @param ParserOptions $options
	 * @param int|null $revid
	 * @param bool|PPFrame $frame
	 * @return mixed|string
	 */
	public function preprocess( $text, Title $title = null,
		ParserOptions $options, $revid = null, $frame = false
	) {
		$magicScopeVariable = $this->lock();
		$this->startParse( $title, $options, self::OT_PREPROCESS, true );
		if ( $revid !== null ) {
			$this->mRevisionId = $revid;
		}
		Hooks::run( 'ParserBeforeStrip', [ &$this, &$text, &$this->mStripState ] );
		Hooks::run( 'ParserAfterStrip', [ &$this, &$text, &$this->mStripState ] );
		$text = $this->replaceVariables( $text, $frame );
		$text = $this->mStripState->unstripBoth( $text );
		return $text;
	}

	/**
	 * Recursive parser entry point that can be called from an extension tag
	 * hook.
	 *
	 * @param string $text Text to be expanded
	 * @param bool|PPFrame $frame The frame to use for expanding any template variables
	 * @return string
	 * @since 1.19
	 */
	public function recursivePreprocess( $text, $frame = false ) {
		$text = $this->replaceVariables( $text, $frame );
		$text = $this->mStripState->unstripBoth( $text );
		return $text;
	}

	/**
	 * Process the wikitext for the "?preload=" feature. (bug 5210)
	 *
	 * "<noinclude>", "<includeonly>" etc. are parsed as for template
	 * transclusion, comments, templates, arguments, tags hooks and parser
	 * functions are untouched.
	 *
	 * @param string $text
	 * @param Title $title
	 * @param ParserOptions $options
	 * @param array $params
	 * @return string
	 */
	public function getPreloadText( $text, Title $title, ParserOptions $options, $params = [] ) {
		$msg = new RawMessage( $text );
		$text = $msg->params( $params )->plain();

		# Parser (re)initialisation
		$magicScopeVariable = $this->lock();
		$this->startParse( $title, $options, self::OT_PLAIN, true );

		$flags = PPFrame::NO_ARGS | PPFrame::NO_TEMPLATES;
		$dom = $this->preprocessToDom( $text, self::PTD_FOR_INCLUSION );
		$text = $this->getPreprocessor()->newFrame()->expand( $dom, $flags );
		$text = $this->mStripState->unstripBoth( $text );
		return $text;
	}

	/**
	 * Get a random string
	 *
	 * @return string
	 * @deprecated since 1.26; use wfRandomString() instead.
	 */
	public static function getRandomString() {
		wfDeprecated( __METHOD__, '1.26' );
		return wfRandomString( 16 );
	}

	/**
	 * Set the current user.
	 * Should only be used when doing pre-save transform.
	 *
	 * @param User|null $user User object or null (to reset)
	 */
	public function setUser( $user ) {
		$this->mUser = $user;
	}

	/**
	 * Accessor for mUniqPrefix.
	 *
	 * @return string
	 * @deprecated since 1.26; use Parser::MARKER_PREFIX instead.
	 */
	public function uniqPrefix() {
		wfDeprecated( __METHOD__, '1.26' );
		return self::MARKER_PREFIX;
	}

	/**
	 * Set the context title
	 *
	 * @param Title $t
	 */
	public function setTitle( $t ) {
		if ( !$t ) {
			$t = Title::newFromText( 'NO TITLE' );
		}

		if ( $t->hasFragment() ) {
			# Strip the fragment to avoid various odd effects
			$this->mTitle = $t->createFragmentTarget( '' );
		} else {
			$this->mTitle = $t;
		}
	}

	/**
	 * Accessor for the Title object
	 *
	 * @return Title
	 */
	public function getTitle() {
		return $this->mTitle;
	}

	/**
	 * Accessor/mutator for the Title object
	 *
	 * @param Title $x Title object or null to just get the current one
	 * @return Title
	 */
	public function Title( $x = null ) {
		return wfSetVar( $this->mTitle, $x );
	}

	/**
	 * Set the output type
	 *
	 * @param int $ot New value
	 */
	public function setOutputType( $ot ) {
		$this->mOutputType = $ot;
		# Shortcut alias
		$this->ot = [
			'html' => $ot == self::OT_HTML,
			'wiki' => $ot == self::OT_WIKI,
			'pre' => $ot == self::OT_PREPROCESS,
			'plain' => $ot == self::OT_PLAIN,
		];
	}

	/**
	 * Accessor/mutator for the output type
	 *
	 * @param int|null $x New value or null to just get the current one
	 * @return int
	 */
	public function OutputType( $x = null ) {
		return wfSetVar( $this->mOutputType, $x );
	}

	/**
	 * Get the ParserOutput object
	 *
	 * @return ParserOutput
	 */
	public function getOutput() {
		return $this->mOutput;
	}

	/**
	 * Get the ParserOptions object
	 *
	 * @return ParserOptions
	 */
	public function getOptions() {
		return $this->mOptions;
	}

	/**
	 * Accessor/mutator for the ParserOptions object
	 *
	 * @param ParserOptions $x New value or null to just get the current one
	 * @return ParserOptions Current ParserOptions object
	 */
	public function Options( $x = null ) {
		return wfSetVar( $this->mOptions, $x );
	}

	/**
	 * @return int
	 */
	public function nextLinkID() {
		return $this->mLinkID++;
	}

	/**
	 * @param int $id
	 */
	public function setLinkID( $id ) {
		$this->mLinkID = $id;
	}

	/**
	 * Get a language object for use in parser functions such as {{FORMATNUM:}}
	 * @return Language
	 */
	public function getFunctionLang() {
		return $this->getTargetLanguage();
	}

	/**
	 * Get the target language for the content being parsed. This is usually the
	 * language that the content is in.
	 *
	 * @since 1.19
	 *
	 * @throws MWException
	 * @return Language
	 */
	public function getTargetLanguage() {
		$target = $this->mOptions->getTargetLanguage();

		if ( $target !== null ) {
			return $target;
		} elseif ( $this->mOptions->getInterfaceMessage() ) {
			return $this->mOptions->getUserLangObj();
		} elseif ( is_null( $this->mTitle ) ) {
			throw new MWException( __METHOD__ . ': $this->mTitle is null' );
		}

		return $this->mTitle->getPageLanguage();
	}

	/**
	 * Get the language object for language conversion
	 * @return Language|null
	 */
	public function getConverterLanguage() {
		return $this->getTargetLanguage();
	}

	/**
	 * Get a User object either from $this->mUser, if set, or from the
	 * ParserOptions object otherwise
	 *
	 * @return User
	 */
	public function getUser() {
		if ( !is_null( $this->mUser ) ) {
			return $this->mUser;
		}
		return $this->mOptions->getUser();
	}

	/**
	 * Get a preprocessor object
	 *
	 * @return Preprocessor
	 */
	public function getPreprocessor() {
		if ( !isset( $this->mPreprocessor ) ) {
			$class = $this->mPreprocessorClass;
			$this->mPreprocessor = new $class( $this );
		}
		return $this->mPreprocessor;
	}

	/**
	 * Replaces all occurrences of HTML-style comments and the given tags
	 * in the text with a random marker and returns the next text. The output
	 * parameter $matches will be an associative array filled with data in
	 * the form:
	 *
	 * @code
	 *   'UNIQ-xxxxx' => array(
	 *     'element',
	 *     'tag content',
	 *     array( 'param' => 'x' ),
	 *     '<element param="x">tag content</element>' ) )
	 * @endcode
	 *
	 * @param array $elements List of element names. Comments are always extracted.
	 * @param string $text Source text string.
	 * @param array $matches Out parameter, Array: extracted tags
	 * @param string|null $uniq_prefix
	 * @return string Stripped text
	 * @since 1.26 The uniq_prefix argument is deprecated.
	 */
	public static function extractTagsAndParams( $elements, $text, &$matches, $uniq_prefix = null ) {
		if ( $uniq_prefix !== null ) {
			wfDeprecated( __METHOD__ . ' called with $prefix argument', '1.26' );
		}
		static $n = 1;
		$stripped = '';
		$matches = [];

		$taglist = implode( '|', $elements );
		$start = "/<($taglist)(\\s+[^>]*?|\\s*?)(\/?" . ">)|<(!--)/i";

		while ( $text != '' ) {
			$p = preg_split( $start, $text, 2, PREG_SPLIT_DELIM_CAPTURE );
			$stripped .= $p[0];
			if ( count( $p ) < 5 ) {
				break;
			}
			if ( count( $p ) > 5 ) {
				# comment
				$element = $p[4];
				$attributes = '';
				$close = '';
				$inside = $p[5];
			} else {
				# tag
				$element = $p[1];
				$attributes = $p[2];
				$close = $p[3];
				$inside = $p[4];
			}

			$marker = self::MARKER_PREFIX . "-$element-" . sprintf( '%08X', $n++ ) . self::MARKER_SUFFIX;
			$stripped .= $marker;

			if ( $close === '/>' ) {
				# Empty element tag, <tag />
				$content = null;
				$text = $inside;
				$tail = null;
			} else {
				if ( $element === '!--' ) {
					$end = '/(-->)/';
				} else {
					$end = "/(<\\/$element\\s*>)/i";
				}
				$q = preg_split( $end, $inside, 2, PREG_SPLIT_DELIM_CAPTURE );
				$content = $q[0];
				if ( count( $q ) < 3 ) {
					# No end tag -- let it run out to the end of the text.
					$tail = '';
					$text = '';
				} else {
					$tail = $q[1];
					$text = $q[2];
				}
			}

			$matches[$marker] = [ $element,
				$content,
				Sanitizer::decodeTagAttributes( $attributes ),
				"<$element$attributes$close$content$tail" ];
		}
		return $stripped;
	}

	/**
	 * Get a list of strippable XML-like elements
	 *
	 * @return array
	 */
	public function getStripList() {
		return $this->mStripList;
	}

	/**
	 * Add an item to the strip state
	 * Returns the unique tag which must be inserted into the stripped text
	 * The tag will be replaced with the original text in unstrip()
	 *
	 * @param string $text
	 *
	 * @return string
	 */
	public function insertStripItem( $text ) {
		$marker = self::MARKER_PREFIX . "-item-{$this->mMarkerIndex}-" . self::MARKER_SUFFIX;
		$this->mMarkerIndex++;
		$this->mStripState->addGeneral( $marker, $text );
		return $marker;
	}

	/**
	 * parse the wiki syntax used to render tables
	 *
	 * @private
	 * @param string $text
	 * @return string
	 */
	public function doTableStuff( $text ) {

		$lines = StringUtils::explode( "\n", $text );
		$out = '';
		$td_history = []; # Is currently a td tag open?
		$last_tag_history = []; # Save history of last lag activated (td, th or caption)
		$tr_history = []; # Is currently a tr tag open?
		$tr_attributes = []; # history of tr attributes
		$has_opened_tr = []; # Did this table open a <tr> element?
		$indent_level = 0; # indent level of the table

		foreach ( $lines as $outLine ) {
			$line = trim( $outLine );

			if ( $line === '' ) { # empty line, go to next line
				$out .= $outLine . "\n";
				continue;
			}

			$first_character = $line[0];
			$first_two = substr( $line, 0, 2 );
			$matches = [];

			if ( preg_match( '/^(:*)\s*\{\|(.*)$/', $line, $matches ) ) {
				# First check if we are starting a new table
				$indent_level = strlen( $matches[1] );

				$attributes = $this->mStripState->unstripBoth( $matches[2] );
				$attributes = Sanitizer::fixTagAttributes( $attributes, 'table' );

				$outLine = str_repeat( '<dl><dd>', $indent_level ) . "<table{$attributes}>";
				array_push( $td_history, false );
				array_push( $last_tag_history, '' );
				array_push( $tr_history, false );
				array_push( $tr_attributes, '' );
				array_push( $has_opened_tr, false );
			} elseif ( count( $td_history ) == 0 ) {
				# Don't do any of the following
				$out .= $outLine . "\n";
				continue;
			} elseif ( $first_two === '|}' ) {
				# We are ending a table
				$line = '</table>' . substr( $line, 2 );
				$last_tag = array_pop( $last_tag_history );

				if ( !array_pop( $has_opened_tr ) ) {
					$line = "<tr><td></td></tr>{$line}";
				}

				if ( array_pop( $tr_history ) ) {
					$line = "</tr>{$line}";
				}

				if ( array_pop( $td_history ) ) {
					$line = "</{$last_tag}>{$line}";
				}
				array_pop( $tr_attributes );
				$outLine = $line . str_repeat( '</dd></dl>', $indent_level );
			} elseif ( $first_two === '|-' ) {
				# Now we have a table row
				$line = preg_replace( '#^\|-+#', '', $line );

				# Whats after the tag is now only attributes
				$attributes = $this->mStripState->unstripBoth( $line );
				$attributes = Sanitizer::fixTagAttributes( $attributes, 'tr' );
				array_pop( $tr_attributes );
				array_push( $tr_attributes, $attributes );

				$line = '';
				$last_tag = array_pop( $last_tag_history );
				array_pop( $has_opened_tr );
				array_push( $has_opened_tr, true );

				if ( array_pop( $tr_history ) ) {
					$line = '</tr>';
				}

				if ( array_pop( $td_history ) ) {
					$line = "</{$last_tag}>{$line}";
				}

				$outLine = $line;
				array_push( $tr_history, false );
				array_push( $td_history, false );
				array_push( $last_tag_history, '' );
			} elseif ( $first_character === '|'
				|| $first_character === '!'
				|| $first_two === '|+'
			) {
				# This might be cell elements, td, th or captions
				if ( $first_two === '|+' ) {
					$first_character = '+';
					$line = substr( $line, 2 );
				} else {
					$line = substr( $line, 1 );
				}

				// Implies both are valid for table headings.
				if ( $first_character === '!' ) {
					$line = StringUtils::replaceMarkup( '!!', '||', $line );
				}

				# Split up multiple cells on the same line.
				# FIXME : This can result in improper nesting of tags processed
				# by earlier parser steps.
				$cells = explode( '||', $line );

				$outLine = '';

				# Loop through each table cell
				foreach ( $cells as $cell ) {
					$previous = '';
					if ( $first_character !== '+' ) {
						$tr_after = array_pop( $tr_attributes );
						if ( !array_pop( $tr_history ) ) {
							$previous = "<tr{$tr_after}>\n";
						}
						array_push( $tr_history, true );
						array_push( $tr_attributes, '' );
						array_pop( $has_opened_tr );
						array_push( $has_opened_tr, true );
					}

					$last_tag = array_pop( $last_tag_history );

					if ( array_pop( $td_history ) ) {
						$previous = "</{$last_tag}>\n{$previous}";
					}

					if ( $first_character === '|' ) {
						$last_tag = 'td';
					} elseif ( $first_character === '!' ) {
						$last_tag = 'th';
					} elseif ( $first_character === '+' ) {
						$last_tag = 'caption';
					} else {
						$last_tag = '';
					}

					array_push( $last_tag_history, $last_tag );

					# A cell could contain both parameters and data
					$cell_data = explode( '|', $cell, 2 );

					# Bug 553: Note that a '|' inside an invalid link should not
					# be mistaken as delimiting cell parameters
					if ( strpos( $cell_data[0], '[[' ) !== false ) {
						$cell = "{$previous}<{$last_tag}>{$cell}";
					} elseif ( count( $cell_data ) == 1 ) {
						$cell = "{$previous}<{$last_tag}>{$cell_data[0]}";
					} else {
						$attributes = $this->mStripState->unstripBoth( $cell_data[0] );
						$attributes = Sanitizer::fixTagAttributes( $attributes, $last_tag );
						$cell = "{$previous}<{$last_tag}{$attributes}>{$cell_data[1]}";
					}

					$outLine .= $cell;
					array_push( $td_history, true );
				}
			}
			$out .= $outLine . "\n";
		}

		# Closing open td, tr && table
		while ( count( $td_history ) > 0 ) {
			if ( array_pop( $td_history ) ) {
				$out .= "</td>\n";
			}
			if ( array_pop( $tr_history ) ) {
				$out .= "</tr>\n";
			}
			if ( !array_pop( $has_opened_tr ) ) {
				$out .= "<tr><td></td></tr>\n";
			}

			$out .= "</table>\n";
		}

		# Remove trailing line-ending (b/c)
		if ( substr( $out, -1 ) === "\n" ) {
			$out = substr( $out, 0, -1 );
		}

		# special case: don't return empty table
		if ( $out === "<table>\n<tr><td></td></tr>\n</table>" ) {
			$out = '';
		}

		return $out;
	}

	/**
	 * Helper function for parse() that transforms wiki markup into half-parsed
	 * HTML. Only called for $mOutputType == self::OT_HTML.
	 *
	 * @private
	 *
	 * @param string $text The text to parse
	 * @param bool $isMain Whether this is being called from the main parse() function
	 * @param PPFrame|bool $frame A pre-processor frame
	 *
	 * @return string
	 */
	public function internalParse( $text, $isMain = true, $frame = false ) {

		$origText = $text;

		# Hook to suspend the parser in this state
		if ( !Hooks::run( 'ParserBeforeInternalParse', [ &$this, &$text, &$this->mStripState ] ) ) {
			return $text;
		}

		# if $frame is provided, then use $frame for replacing any variables
		if ( $frame ) {
			# use frame depth to infer how include/noinclude tags should be handled
			# depth=0 means this is the top-level document; otherwise it's an included document
			if ( !$frame->depth ) {
				$flag = 0;
			} else {
				$flag = Parser::PTD_FOR_INCLUSION;
			}
			$dom = $this->preprocessToDom( $text, $flag );
			$text = $frame->expand( $dom );
		} else {
			# if $frame is not provided, then use old-style replaceVariables
			$text = $this->replaceVariables( $text );
		}

		Hooks::run( 'InternalParseBeforeSanitize', [ &$this, &$text, &$this->mStripState ] );
		$text = Sanitizer::removeHTMLtags(
			$text,
			[ &$this, 'attributeStripCallback' ],
			false,
			array_keys( $this->mTransparentTagHooks )
		);
		Hooks::run( 'InternalParseBeforeLinks', [ &$this, &$text, &$this->mStripState ] );

		# Tables need to come after variable replacement for things to work
		# properly; putting them before other transformations should keep
		# exciting things like link expansions from showing up in surprising
		# places.
		$text = $this->doTableStuff( $text );

		$text = preg_replace( '/(^|\n)-----*/', '\\1<hr />', $text );

		$text = $this->doDoubleUnderscore( $text );

		$text = $this->doHeadings( $text );
		$text = $this->replaceInternalLinks( $text );
		$text = $this->doAllQuotes( $text );
		$text = $this->replaceExternalLinks( $text );

		# replaceInternalLinks may sometimes leave behind
		# absolute URLs, which have to be masked to hide them from replaceExternalLinks
		$text = str_replace( self::MARKER_PREFIX . 'NOPARSE', '', $text );

		$text = $this->doMagicLinks( $text );
		$text = $this->formatHeadings( $text, $origText, $isMain );

		return $text;
	}

	/**
	 * Helper function for parse() that transforms half-parsed HTML into fully
	 * parsed HTML.
	 *
	 * @param string $text
	 * @param bool $isMain
	 * @param bool $linestart
	 * @return string
	 */
	private function internalParseHalfParsed( $text, $isMain = true, $linestart = true ) {
		$text = $this->mStripState->unstripGeneral( $text );

		if ( $isMain ) {
			Hooks::run( 'ParserAfterUnstrip', [ &$this, &$text ] );
		}

		# Clean up special characters, only run once, next-to-last before doBlockLevels
		$fixtags = [
			# french spaces, last one Guillemet-left
			# only if there is something before the space
			'/(.) (?=\\?|:|;|!|%|\\302\\273)/' => '\\1&#160;',
			# french spaces, Guillemet-right
			'/(\\302\\253) /' => '\\1&#160;',
			'/&#160;(!\s*important)/' => ' \\1', # Beware of CSS magic word !important, bug #11874.
		];
		$text = preg_replace( array_keys( $fixtags ), array_values( $fixtags ), $text );

		$text = $this->doBlockLevels( $text, $linestart );

		$this->replaceLinkHolders( $text );

		/**
		 * The input doesn't get language converted if
		 * a) It's disabled
		 * b) Content isn't converted
		 * c) It's a conversion table
		 * d) it is an interface message (which is in the user language)
		 */
		if ( !( $this->mOptions->getDisableContentConversion()
			|| isset( $this->mDoubleUnderscores['nocontentconvert'] ) )
		) {
			if ( !$this->mOptions->getInterfaceMessage() ) {
				# The position of the convert() call should not be changed. it
				# assumes that the links are all replaced and the only thing left
				# is the <nowiki> mark.
				$text = $this->getConverterLanguage()->convert( $text );
			}
		}

		$text = $this->mStripState->unstripNoWiki( $text );

		if ( $isMain ) {
			Hooks::run( 'ParserBeforeTidy', [ &$this, &$text ] );
		}

		$text = $this->replaceTransparentTags( $text );
		$text = $this->mStripState->unstripGeneral( $text );

		$text = Sanitizer::normalizeCharReferences( $text );

		if ( MWTidy::isEnabled() && $this->mOptions->getTidy() ) {
			$text = MWTidy::tidy( $text );
			$this->mOutput->addModuleStyles( MWTidy::getModuleStyles() );
		} else {
			# attempt to sanitize at least some nesting problems
			# (bug #2702 and quite a few others)
			$tidyregs = [
				# ''Something [http://www.cool.com cool''] -->
				# <i>Something</i><a href="http://www.cool.com"..><i>cool></i></a>
				'/(<([bi])>)(<([bi])>)?([^<]*)(<\/?a[^<]*>)([^<]*)(<\/\\4>)?(<\/\\2>)/' =>
				'\\1\\3\\5\\8\\9\\6\\1\\3\\7\\8\\9',
				# fix up an anchor inside another anchor, only
				# at least for a single single nested link (bug 3695)
				'/(<a[^>]+>)([^<]*)(<a[^>]+>[^<]*)<\/a>(.*)<\/a>/' =>
				'\\1\\2</a>\\3</a>\\1\\4</a>',
				# fix div inside inline elements- doBlockLevels won't wrap a line which
				# contains a div, so fix it up here; replace
				# div with escaped text
				'/(<([aib]) [^>]+>)([^<]*)(<div([^>]*)>)(.*)(<\/div>)([^<]*)(<\/\\2>)/' =>
				'\\1\\3&lt;div\\5&gt;\\6&lt;/div&gt;\\8\\9',
				# remove empty italic or bold tag pairs, some
				# introduced by rules above
				'/<([bi])><\/\\1>/' => '',
			];

			$text = preg_replace(
				array_keys( $tidyregs ),
				array_values( $tidyregs ),
				$text );
		}

		if ( $isMain ) {
			Hooks::run( 'ParserAfterTidy', [ &$this, &$text ] );
		}

		return $text;
	}

	/**
	 * Replace special strings like "ISBN xxx" and "RFC xxx" with
	 * magic external links.
	 *
	 * DML
	 * @private
	 *
	 * @param string $text
	 *
	 * @return string
	 */
	public function doMagicLinks( $text ) {
		$prots = wfUrlProtocolsWithoutProtRel();
		$urlChar = self::EXT_LINK_URL_CLASS;
		$addr = self::EXT_LINK_ADDR;
		$space = self::SPACE_NOT_NL; #  non-newline space
		$spdash = "(?:-|$space)"; # a dash or a non-newline space
		$spaces = "$space++"; # possessive match of 1 or more spaces
		$text = preg_replace_callback(
			'!(?:                            # Start cases
				(<a[ \t\r\n>].*?</a>) |      # m[1]: Skip link text
				(<.*?>) |                    # m[2]: Skip stuff inside
				                             #       HTML elements' . "
				(\b(?i:$prots)($addr$urlChar*)) | # m[3]: Free external links
				                             # m[4]: Post-protocol path
				\b(?:RFC|PMID) $spaces       # m[5]: RFC or PMID, capture number
					([0-9]+)\b |
				\bISBN $spaces (             # m[6]: ISBN, capture number
					(?: 97[89] $spdash? )?   #  optional 13-digit ISBN prefix
					(?: [0-9]  $spdash? ){9} #  9 digits with opt. delimiters
					[0-9Xx]                  #  check digit
				)\b
			)!xu", [ &$this, 'magicLinkCallback' ], $text );
		return $text;
	}

	/**
	 * @throws MWException
	 * @param array $m
	 * @return HTML|string
	 */
	public function magicLinkCallback( $m ) {
		if ( isset( $m[1] ) && $m[1] !== '' ) {
			# Skip anchor
			return $m[0];
		} elseif ( isset( $m[2] ) && $m[2] !== '' ) {
			# Skip HTML element
			return $m[0];
		} elseif ( isset( $m[3] ) && $m[3] !== '' ) {
			# Free external link
			return $this->makeFreeExternalLink( $m[0], strlen( $m[4] ) );
		} elseif ( isset( $m[5] ) && $m[5] !== '' ) {
			# RFC or PMID
			if ( substr( $m[0], 0, 3 ) === 'RFC' ) {
				$keyword = 'RFC';
				$urlmsg = 'rfcurl';
				$cssClass = 'mw-magiclink-rfc';
				$id = $m[5];
			} elseif ( substr( $m[0], 0, 4 ) === 'PMID' ) {
				$keyword = 'PMID';
				$urlmsg = 'pubmedurl';
				$cssClass = 'mw-magiclink-pmid';
				$id = $m[5];
			} else {
				throw new MWException( __METHOD__ . ': unrecognised match type "' .
					substr( $m[0], 0, 20 ) . '"' );
			}
			$url = wfMessage( $urlmsg, $id )->inContentLanguage()->text();
			return Linker::makeExternalLink( $url, "{$keyword} {$id}", true, $cssClass );
		} elseif ( isset( $m[6] ) && $m[6] !== '' ) {
			# ISBN
			$isbn = $m[6];
			$space = self::SPACE_NOT_NL; #  non-newline space
			$isbn = preg_replace( "/$space/", ' ', $isbn );
			$num = strtr( $isbn, [
				'-' => '',
				' ' => '',
				'x' => 'X',
			] );
			$titleObj = SpecialPage::getTitleFor( 'Booksources', $num );
			return '<a href="' .
				htmlspecialchars( $titleObj->getLocalURL() ) .
				"\" class=\"internal mw-magiclink-isbn\">ISBN $isbn</a>";
		} else {
			return $m[0];
		}
	}

	/**
	 * Make a free external link, given a user-supplied URL
	 *
	 * @param string $url
	 * @param int $numPostProto
	 *   The number of characters after the protocol.
	 * @return string HTML
	 * @private
	 */
	public function makeFreeExternalLink( $url, $numPostProto ) {
		$trail = '';

		# The characters '<' and '>' (which were escaped by
		# removeHTMLtags()) should not be included in
		# URLs, per RFC 2396.
		# Make &nbsp; terminate a URL as well (bug T84937)
		$m2 = [];
		if ( preg_match(
			'/&(lt|gt|nbsp|#x0*(3[CcEe]|[Aa]0)|#0*(60|62|160));/',
			$url,
			$m2,
			PREG_OFFSET_CAPTURE
		) ) {
			$trail = substr( $url, $m2[0][1] ) . $trail;
			$url = substr( $url, 0, $m2[0][1] );
		}

		# Move trailing punctuation to $trail
		$sep = ',;\.:!?';
		# If there is no left bracket, then consider right brackets fair game too
		if ( strpos( $url, '(' ) === false ) {
			$sep .= ')';
		}

		$urlRev = strrev( $url );
		$numSepChars = strspn( $urlRev, $sep );
		# Don't break a trailing HTML entity by moving the ; into $trail
		# This is in hot code, so use substr_compare to avoid having to
		# create a new string object for the comparison
		if ( $numSepChars && substr_compare( $url, ";", -$numSepChars, 1 ) === 0 ) {
			# more optimization: instead of running preg_match with a $
			# anchor, which can be slow, do the match on the reversed
			# string starting at the desired offset.
			# un-reversed regexp is: /&([a-z]+|#x[\da-f]+|#\d+)$/i
			if ( preg_match( '/\G([a-z]+|[\da-f]+x#|\d+#)&/i', $urlRev, $m2, 0, $numSepChars ) ) {
				$numSepChars--;
			}
		}
		if ( $numSepChars ) {
			$trail = substr( $url, -$numSepChars ) . $trail;
			$url = substr( $url, 0, -$numSepChars );
		}

		# Verify that we still have a real URL after trail removal, and
		# not just lone protocol
		if ( strlen( $trail ) >= $numPostProto ) {
			return $url . $trail;
		}

		$url = Sanitizer::cleanUrl( $url );

		# Is this an external image?
		$text = $this->maybeMakeExternalImage( $url );
		if ( $text === false ) {
			# Not an image, make a link
			$text = Linker::makeExternalLink( $url,
				$this->getConverterLanguage()->markNoConversion( $url, true ),
				true, 'free',
				$this->getExternalLinkAttribs( $url ) );
			# Register it in the output object...
			# Replace unnecessary URL escape codes with their equivalent characters
			$pasteurized = self::normalizeLinkUrl( $url );
			$this->mOutput->addExternalLink( $pasteurized );
		}
		return $text . $trail;
	}

	/**
	 * Parse headers and return html
	 *
	 * @private
	 *
	 * @param string $text
	 *
	 * @return string
	 */
	public function doHeadings( $text ) {
		for ( $i = 6; $i >= 1; --$i ) {
			$h = str_repeat( '=', $i );
			$text = preg_replace( "/^$h(.+)$h\\s*$/m", "<h$i>\\1</h$i>", $text );
		}
		return $text;
	}

	/**
	 * Replace single quotes with HTML markup
	 * @private
	 *
	 * @param string $text
	 *
	 * @return string The altered text
	 */
	public function doAllQuotes( $text ) {
		$outtext = '';
		$lines = StringUtils::explode( "\n", $text );
		foreach ( $lines as $line ) {
			$outtext .= $this->doQuotes( $line ) . "\n";
		}
		$outtext = substr( $outtext, 0, -1 );
		return $outtext;
	}

	/**
	 * Helper function for doAllQuotes()
	 *
	 * @param string $text
	 *
	 * @return string
	 */
	public function doQuotes( $text ) {
		$arr = preg_split( "/(''+)/", $text, -1, PREG_SPLIT_DELIM_CAPTURE );
		$countarr = count( $arr );
		if ( $countarr == 1 ) {
			return $text;
		}

		// First, do some preliminary work. This may shift some apostrophes from
		// being mark-up to being text. It also counts the number of occurrences
		// of bold and italics mark-ups.
		$numbold = 0;
		$numitalics = 0;
		for ( $i = 1; $i < $countarr; $i += 2 ) {
			$thislen = strlen( $arr[$i] );
			// If there are ever four apostrophes, assume the first is supposed to
			// be text, and the remaining three constitute mark-up for bold text.
			// (bug 13227: ''''foo'''' turns into ' ''' foo ' ''')
			if ( $thislen == 4 ) {
				$arr[$i - 1] .= "'";
				$arr[$i] = "'''";
				$thislen = 3;
			} elseif ( $thislen > 5 ) {
				// If there are more than 5 apostrophes in a row, assume they're all
				// text except for the last 5.
				// (bug 13227: ''''''foo'''''' turns into ' ''''' foo ' ''''')
				$arr[$i - 1] .= str_repeat( "'", $thislen - 5 );
				$arr[$i] = "'''''";
				$thislen = 5;
			}
			// Count the number of occurrences of bold and italics mark-ups.
			if ( $thislen == 2 ) {
				$numitalics++;
			} elseif ( $thislen == 3 ) {
				$numbold++;
			} elseif ( $thislen == 5 ) {
				$numitalics++;
				$numbold++;
			}
		}

		// If there is an odd number of both bold and italics, it is likely
		// that one of the bold ones was meant to be an apostrophe followed
		// by italics. Which one we cannot know for certain, but it is more
		// likely to be one that has a single-letter word before it.
		if ( ( $numbold % 2 == 1 ) && ( $numitalics % 2 == 1 ) ) {
			$firstsingleletterword = -1;
			$firstmultiletterword = -1;
			$firstspace = -1;
			for ( $i = 1; $i < $countarr; $i += 2 ) {
				if ( strlen( $arr[$i] ) == 3 ) {
					$x1 = substr( $arr[$i - 1], -1 );
					$x2 = substr( $arr[$i - 1], -2, 1 );
					if ( $x1 === ' ' ) {
						if ( $firstspace == -1 ) {
							$firstspace = $i;
						}
					} elseif ( $x2 === ' ' ) {
						$firstsingleletterword = $i;
						// if $firstsingleletterword is set, we don't
						// look at the other options, so we can bail early.
						break;
					} else {
						if ( $firstmultiletterword == -1 ) {
							$firstmultiletterword = $i;
						}
					}
				}
			}

			// If there is a single-letter word, use it!
			if ( $firstsingleletterword > -1 ) {
				$arr[$firstsingleletterword] = "''";
				$arr[$firstsingleletterword - 1] .= "'";
			} elseif ( $firstmultiletterword > -1 ) {
				// If not, but there's a multi-letter word, use that one.
				$arr[$firstmultiletterword] = "''";
				$arr[$firstmultiletterword - 1] .= "'";
			} elseif ( $firstspace > -1 ) {
				// ... otherwise use the first one that has neither.
				// (notice that it is possible for all three to be -1 if, for example,
				// there is only one pentuple-apostrophe in the line)
				$arr[$firstspace] = "''";
				$arr[$firstspace - 1] .= "'";
			}
		}

		// Now let's actually convert our apostrophic mush to HTML!
		$output = '';
		$buffer = '';
		$state = '';
		$i = 0;
		foreach ( $arr as $r ) {
			if ( ( $i % 2 ) == 0 ) {
				if ( $state === 'both' ) {
					$buffer .= $r;
				} else {
					$output .= $r;
				}
			} else {
				$thislen = strlen( $r );
				if ( $thislen == 2 ) {
					if ( $state === 'i' ) {
						$output .= '</i>';
						$state = '';
					} elseif ( $state === 'bi' ) {
						$output .= '</i>';
						$state = 'b';
					} elseif ( $state === 'ib' ) {
						$output .= '</b></i><b>';
						$state = 'b';
					} elseif ( $state === 'both' ) {
						$output .= '<b><i>' . $buffer . '</i>';
						$state = 'b';
					} else { // $state can be 'b' or ''
						$output .= '<i>';
						$state .= 'i';
					}
				} elseif ( $thislen == 3 ) {
					if ( $state === 'b' ) {
						$output .= '</b>';
						$state = '';
					} elseif ( $state === 'bi' ) {
						$output .= '</i></b><i>';
						$state = 'i';
					} elseif ( $state === 'ib' ) {
						$output .= '</b>';
						$state = 'i';
					} elseif ( $state === 'both' ) {
						$output .= '<i><b>' . $buffer . '</b>';
						$state = 'i';
					} else { // $state can be 'i' or ''
						$output .= '<b>';
						$state .= 'b';
					}
				} elseif ( $thislen == 5 ) {
					if ( $state === 'b' ) {
						$output .= '</b><i>';
						$state = 'i';
					} elseif ( $state === 'i' ) {
						$output .= '</i><b>';
						$state = 'b';
					} elseif ( $state === 'bi' ) {
						$output .= '</i></b>';
						$state = '';
					} elseif ( $state === 'ib' ) {
						$output .= '</b></i>';
						$state = '';
					} elseif ( $state === 'both' ) {
						$output .= '<i><b>' . $buffer . '</b></i>';
						$state = '';
					} else { // ($state == '')
						$buffer = '';
						$state = 'both';
					}
				}
			}
			$i++;
		}
		// Now close all remaining tags.  Notice that the order is important.
		if ( $state === 'b' || $state === 'ib' ) {
			$output .= '</b>';
		}
		if ( $state === 'i' || $state === 'bi' || $state === 'ib' ) {
			$output .= '</i>';
		}
		if ( $state === 'bi' ) {
			$output .= '</b>';
		}
		// There might be lonely ''''', so make sure we have a buffer
		if ( $state === 'both' && $buffer ) {
			$output .= '<b><i>' . $buffer . '</i></b>';
		}
		return $output;
	}

	/**
	 * Replace external links (REL)
	 *
	 * Note: this is all very hackish and the order of execution matters a lot.
	 * Make sure to run tests/parserTests.php if you change this code.
	 *
	 * @private
	 *
	 * @param string $text
	 *
	 * @throws MWException
	 * @return string
	 */
	public function replaceExternalLinks( $text ) {

		$bits = preg_split( $this->mExtLinkBracketedRegex, $text, -1, PREG_SPLIT_DELIM_CAPTURE );
		if ( $bits === false ) {
			throw new MWException( "PCRE needs to be compiled with "
				. "--enable-unicode-properties in order for MediaWiki to function" );
		}
		$s = array_shift( $bits );

		$i = 0;
		while ( $i < count( $bits ) ) {
			$url = $bits[$i++];
			$i++; // protocol
			$text = $bits[$i++];
			$trail = $bits[$i++];

			# The characters '<' and '>' (which were escaped by
			# removeHTMLtags()) should not be included in
			# URLs, per RFC 2396.
			$m2 = [];
			if ( preg_match( '/&(lt|gt);/', $url, $m2, PREG_OFFSET_CAPTURE ) ) {
				$text = substr( $url, $m2[0][1] ) . ' ' . $text;
				$url = substr( $url, 0, $m2[0][1] );
			}

			# If the link text is an image URL, replace it with an <img> tag
			# This happened by accident in the original parser, but some people used it extensively
			$img = $this->maybeMakeExternalImage( $text );
			if ( $img !== false ) {
				$text = $img;
			}

			$dtrail = '';

			# Set linktype for CSS - if URL==text, link is essentially free
			$linktype = ( $text === $url ) ? 'free' : 'text';

			# No link text, e.g. [http://domain.tld/some.link]
			if ( $text == '' ) {
				# Autonumber
				$langObj = $this->getTargetLanguage();
				$text = '[' . $langObj->formatNum( ++$this->mAutonumber ) . ']';
				$linktype = 'autonumber';
			} else {
				# Have link text, e.g. [http://domain.tld/some.link text]s
				# Check for trail
				list( $dtrail, $trail ) = Linker::splitTrail( $trail );
			}

			$text = $this->getConverterLanguage()->markNoConversion( $text );

			$url = Sanitizer::cleanUrl( $url );

			# Use the encoded URL
			# This means that users can paste URLs directly into the text
			# Funny characters like ö aren't valid in URLs anyway
			# This was changed in August 2004
			$s .= Linker::makeExternalLink( $url, $text, false, $linktype,
				$this->getExternalLinkAttribs( $url ) ) . $dtrail . $trail;

			# Register link in the output object.
			# Replace unnecessary URL escape codes with the referenced character
			# This prevents spammers from hiding links from the filters
			$pasteurized = self::normalizeLinkUrl( $url );
			$this->mOutput->addExternalLink( $pasteurized );
		}

		return $s;
	}

	/**
	 * Get the rel attribute for a particular external link.
	 *
	 * @since 1.21
	 * @param string|bool $url Optional URL, to extract the domain from for rel =>
	 *   nofollow if appropriate
	 * @param Title $title Optional Title, for wgNoFollowNsExceptions lookups
	 * @return string|null Rel attribute for $url
	 */
	public static function getExternalLinkRel( $url = false, $title = null ) {
		global $wgNoFollowLinks, $wgNoFollowNsExceptions, $wgNoFollowDomainExceptions;
		$ns = $title ? $title->getNamespace() : false;
		if ( $wgNoFollowLinks && !in_array( $ns, $wgNoFollowNsExceptions )
			&& !wfMatchesDomainList( $url, $wgNoFollowDomainExceptions )
		) {
			return 'nofollow';
		}
		return null;
	}

	/**
	 * Get an associative array of additional HTML attributes appropriate for a
	 * particular external link.  This currently may include rel => nofollow
	 * (depending on configuration, namespace, and the URL's domain) and/or a
	 * target attribute (depending on configuration).
	 *
	 * @param string|bool $url Optional URL, to extract the domain from for rel =>
	 *   nofollow if appropriate
	 * @return array Associative array of HTML attributes
	 */
	public function getExternalLinkAttribs( $url = false ) {
<<<<<<< HEAD
		$attribs = array();
=======
		$attribs = [];
>>>>>>> a51acbb6
		$rel = self::getExternalLinkRel( $url, $this->mTitle );

		$target = $this->mOptions->getExternalLinkTarget();
		if ( $target ) {
			$attribs['target'] = $target;
<<<<<<< HEAD
			if ( !in_array( $target, array( '_self', '_parent', '_top' ) ) ) {
=======
			if ( !in_array( $target, [ '_self', '_parent', '_top' ] ) ) {
>>>>>>> a51acbb6
				// T133507. New windows can navigate parent cross-origin.
				// Including noreferrer due to lacking browser
				// support of noopener. Eventually noreferrer should be removed.
				if ( $rel !== '' ) {
					$rel .= ' ';
				}
				$rel .= 'noreferrer noopener';
			}
		}
		$attribs['rel'] = $rel;
		return $attribs;
	}

	/**
	 * Replace unusual escape codes in a URL with their equivalent characters
	 *
	 * @deprecated since 1.24, use normalizeLinkUrl
	 * @param string $url
	 * @return string
	 */
	public static function replaceUnusualEscapes( $url ) {
		wfDeprecated( __METHOD__, '1.24' );
		return self::normalizeLinkUrl( $url );
	}

	/**
	 * Replace unusual escape codes in a URL with their equivalent characters
	 *
	 * This generally follows the syntax defined in RFC 3986, with special
	 * consideration for HTTP query strings.
	 *
	 * @param string $url
	 * @return string
	 */
	public static function normalizeLinkUrl( $url ) {
		# First, make sure unsafe characters are encoded
		$url = preg_replace_callback( '/[\x00-\x20"<>\[\\\\\]^`{|}\x7F-\xFF]/',
			function ( $m ) {
				return rawurlencode( $m[0] );
			},
			$url
		);

		$ret = '';
		$end = strlen( $url );

		# Fragment part - 'fragment'
		$start = strpos( $url, '#' );
		if ( $start !== false && $start < $end ) {
			$ret = self::normalizeUrlComponent(
				substr( $url, $start, $end - $start ), '"#%<>[\]^`{|}' ) . $ret;
			$end = $start;
		}

		# Query part - 'query' minus &=+;
		$start = strpos( $url, '?' );
		if ( $start !== false && $start < $end ) {
			$ret = self::normalizeUrlComponent(
				substr( $url, $start, $end - $start ), '"#%<>[\]^`{|}&=+;' ) . $ret;
			$end = $start;
		}

		# Scheme and path part - 'pchar'
		# (we assume no userinfo or encoded colons in the host)
		$ret = self::normalizeUrlComponent(
			substr( $url, 0, $end ), '"#%<>[\]^`{|}/?' ) . $ret;

		return $ret;
	}

	private static function normalizeUrlComponent( $component, $unsafe ) {
		$callback = function ( $matches ) use ( $unsafe ) {
			$char = urldecode( $matches[0] );
			$ord = ord( $char );
			if ( $ord > 32 && $ord < 127 && strpos( $unsafe, $char ) === false ) {
				# Unescape it
				return $char;
			} else {
				# Leave it escaped, but use uppercase for a-f
				return strtoupper( $matches[0] );
			}
		};
		return preg_replace_callback( '/%[0-9A-Fa-f]{2}/', $callback, $component );
	}

	/**
	 * make an image if it's allowed, either through the global
	 * option, through the exception, or through the on-wiki whitelist
	 *
	 * @param string $url
	 *
	 * @return string
	 */
	private function maybeMakeExternalImage( $url ) {
		$imagesfrom = $this->mOptions->getAllowExternalImagesFrom();
		$imagesexception = !empty( $imagesfrom );
		$text = false;
		# $imagesfrom could be either a single string or an array of strings, parse out the latter
		if ( $imagesexception && is_array( $imagesfrom ) ) {
			$imagematch = false;
			foreach ( $imagesfrom as $match ) {
				if ( strpos( $url, $match ) === 0 ) {
					$imagematch = true;
					break;
				}
			}
		} elseif ( $imagesexception ) {
			$imagematch = ( strpos( $url, $imagesfrom ) === 0 );
		} else {
			$imagematch = false;
		}

		if ( $this->mOptions->getAllowExternalImages()
			|| ( $imagesexception && $imagematch )
		) {
			if ( preg_match( self::EXT_IMAGE_REGEX, $url ) ) {
				# Image found
				$text = Linker::makeExternalImage( $url );
			}
		}
		if ( !$text && $this->mOptions->getEnableImageWhitelist()
			&& preg_match( self::EXT_IMAGE_REGEX, $url )
		) {
			$whitelist = explode(
				"\n",
				wfMessage( 'external_image_whitelist' )->inContentLanguage()->text()
			);

			foreach ( $whitelist as $entry ) {
				# Sanitize the regex fragment, make it case-insensitive, ignore blank entries/comments
				if ( strpos( $entry, '#' ) === 0 || $entry === '' ) {
					continue;
				}
				if ( preg_match( '/' . str_replace( '/', '\\/', $entry ) . '/i', $url ) ) {
					# Image matches a whitelist entry
					$text = Linker::makeExternalImage( $url );
					break;
				}
			}
		}
		return $text;
	}

	/**
	 * Process [[ ]] wikilinks
	 *
	 * @param string $s
	 *
	 * @return string Processed text
	 *
	 * @private
	 */
	public function replaceInternalLinks( $s ) {
		$this->mLinkHolders->merge( $this->replaceInternalLinks2( $s ) );
		return $s;
	}

	/**
	 * Process [[ ]] wikilinks (RIL)
	 * @param string $s
	 * @throws MWException
	 * @return LinkHolderArray
	 *
	 * @private
	 */
	public function replaceInternalLinks2( &$s ) {
		global $wgExtraInterlanguageLinkPrefixes;

		static $tc = false, $e1, $e1_img;
		# the % is needed to support urlencoded titles as well
		if ( !$tc ) {
			$tc = Title::legalChars() . '#%';
			# Match a link having the form [[namespace:link|alternate]]trail
			$e1 = "/^([{$tc}]+)(?:\\|(.+?))?]](.*)\$/sD";
			# Match cases where there is no "]]", which might still be images
			$e1_img = "/^([{$tc}]+)\\|(.*)\$/sD";
		}

		$holders = new LinkHolderArray( $this );

		# split the entire text string on occurrences of [[
		$a = StringUtils::explode( '[[', ' ' . $s );
		# get the first element (all text up to first [[), and remove the space we added
		$s = $a->current();
		$a->next();
		$line = $a->current(); # Workaround for broken ArrayIterator::next() that returns "void"
		$s = substr( $s, 1 );

		$useLinkPrefixExtension = $this->getTargetLanguage()->linkPrefixExtension();
		$e2 = null;
		if ( $useLinkPrefixExtension ) {
			# Match the end of a line for a word that's not followed by whitespace,
			# e.g. in the case of 'The Arab al[[Razi]]', 'al' will be matched
			global $wgContLang;
			$charset = $wgContLang->linkPrefixCharset();
			$e2 = "/^((?>.*[^$charset]|))(.+)$/sDu";
		}

		if ( is_null( $this->mTitle ) ) {
			throw new MWException( __METHOD__ . ": \$this->mTitle is null\n" );
		}
		$nottalk = !$this->mTitle->isTalkPage();

		if ( $useLinkPrefixExtension ) {
			$m = [];
			if ( preg_match( $e2, $s, $m ) ) {
				$first_prefix = $m[2];
			} else {
				$first_prefix = false;
			}
		} else {
			$prefix = '';
		}

		$useSubpages = $this->areSubpagesAllowed();

		// @codingStandardsIgnoreStart Squiz.WhiteSpace.SemicolonSpacing.Incorrect
		# Loop for each link
		for ( ; $line !== false && $line !== null; $a->next(), $line = $a->current() ) {
			// @codingStandardsIgnoreEnd

			# Check for excessive memory usage
			if ( $holders->isBig() ) {
				# Too big
				# Do the existence check, replace the link holders and clear the array
				$holders->replace( $s );
				$holders->clear();
			}

			if ( $useLinkPrefixExtension ) {
				if ( preg_match( $e2, $s, $m ) ) {
					$prefix = $m[2];
					$s = $m[1];
				} else {
					$prefix = '';
				}
				# first link
				if ( $first_prefix ) {
					$prefix = $first_prefix;
					$first_prefix = false;
				}
			}

			$might_be_img = false;

			if ( preg_match( $e1, $line, $m ) ) { # page with normal text or alt
				$text = $m[2];
				# If we get a ] at the beginning of $m[3] that means we have a link that's something like:
				# [[Image:Foo.jpg|[http://example.com desc]]] <- having three ] in a row fucks up,
				# the real problem is with the $e1 regex
				# See bug 1300.
				# Still some problems for cases where the ] is meant to be outside punctuation,
				# and no image is in sight. See bug 2095.
				if ( $text !== ''
					&& substr( $m[3], 0, 1 ) === ']'
					&& strpos( $text, '[' ) !== false
				) {
					$text .= ']'; # so that replaceExternalLinks($text) works later
					$m[3] = substr( $m[3], 1 );
				}
				# fix up urlencoded title texts
				if ( strpos( $m[1], '%' ) !== false ) {
					# Should anchors '#' also be rejected?
					$m[1] = str_replace( [ '<', '>' ], [ '&lt;', '&gt;' ], rawurldecode( $m[1] ) );
				}
				$trail = $m[3];
			} elseif ( preg_match( $e1_img, $line, $m ) ) {
				# Invalid, but might be an image with a link in its caption
				$might_be_img = true;
				$text = $m[2];
				if ( strpos( $m[1], '%' ) !== false ) {
					$m[1] = rawurldecode( $m[1] );
				}
				$trail = "";
			} else { # Invalid form; output directly
				$s .= $prefix . '[[' . $line;
				continue;
			}

			$origLink = $m[1];

			# Don't allow internal links to pages containing
			# PROTO: where PROTO is a valid URL protocol; these
			# should be external links.
			if ( preg_match( '/^(?i:' . $this->mUrlProtocols . ')/', $origLink ) ) {
				$s .= $prefix . '[[' . $line;
				continue;
			}

			# Make subpage if necessary
			if ( $useSubpages ) {
				$link = $this->maybeDoSubpageLink( $origLink, $text );
			} else {
				$link = $origLink;
			}

			$noforce = ( substr( $origLink, 0, 1 ) !== ':' );
			if ( !$noforce ) {
				# Strip off leading ':'
				$link = substr( $link, 1 );
			}

			$unstrip = $this->mStripState->unstripNoWiki( $link );
			$nt = is_string( $unstrip ) ? Title::newFromText( $unstrip ) : null;
			if ( $nt === null ) {
				$s .= $prefix . '[[' . $line;
				continue;
			}

			$ns = $nt->getNamespace();
			$iw = $nt->getInterwiki();

			if ( $might_be_img ) { # if this is actually an invalid link
				if ( $ns == NS_FILE && $noforce ) { # but might be an image
					$found = false;
					while ( true ) {
						# look at the next 'line' to see if we can close it there
						$a->next();
						$next_line = $a->current();
						if ( $next_line === false || $next_line === null ) {
							break;
						}
						$m = explode( ']]', $next_line, 3 );
						if ( count( $m ) == 3 ) {
							# the first ]] closes the inner link, the second the image
							$found = true;
							$text .= "[[{$m[0]}]]{$m[1]}";
							$trail = $m[2];
							break;
						} elseif ( count( $m ) == 2 ) {
							# if there's exactly one ]] that's fine, we'll keep looking
							$text .= "[[{$m[0]}]]{$m[1]}";
						} else {
							# if $next_line is invalid too, we need look no further
							$text .= '[[' . $next_line;
							break;
						}
					}
					if ( !$found ) {
						# we couldn't find the end of this imageLink, so output it raw
						# but don't ignore what might be perfectly normal links in the text we've examined
						$holders->merge( $this->replaceInternalLinks2( $text ) );
						$s .= "{$prefix}[[$link|$text";
						# note: no $trail, because without an end, there *is* no trail
						continue;
					}
				} else { # it's not an image, so output it raw
					$s .= "{$prefix}[[$link|$text";
					# note: no $trail, because without an end, there *is* no trail
					continue;
				}
			}

			$wasblank = ( $text == '' );
			if ( $wasblank ) {
				$text = $link;
			} else {
				# Bug 4598 madness. Handle the quotes only if they come from the alternate part
				# [[Lista d''e paise d''o munno]] -> <a href="...">Lista d''e paise d''o munno</a>
				# [[Criticism of Harry Potter|Criticism of ''Harry Potter'']]
				#    -> <a href="Criticism of Harry Potter">Criticism of <i>Harry Potter</i></a>
				$text = $this->doQuotes( $text );
			}

			# Link not escaped by : , create the various objects
			if ( $noforce && !$nt->wasLocalInterwiki() ) {
				# Interwikis
				if (
					$iw && $this->mOptions->getInterwikiMagic() && $nottalk && (
						Language::fetchLanguageName( $iw, null, 'mw' ) ||
						in_array( $iw, $wgExtraInterlanguageLinkPrefixes )
					)
				) {
					# Bug 24502: filter duplicates
					if ( !isset( $this->mLangLinkLanguages[$iw] ) ) {
						$this->mLangLinkLanguages[$iw] = true;
						$this->mOutput->addLanguageLink( $nt->getFullText() );
					}

					$s = rtrim( $s . $prefix );
					$s .= trim( $trail, "\n" ) == '' ? '': $prefix . $trail;
					continue;
				}

				if ( $ns == NS_FILE ) {
					if ( !wfIsBadImage( $nt->getDBkey(), $this->mTitle ) ) {
						if ( $wasblank ) {
							# if no parameters were passed, $text
							# becomes something like "File:Foo.png",
							# which we don't want to pass on to the
							# image generator
							$text = '';
						} else {
							# recursively parse links inside the image caption
							# actually, this will parse them in any other parameters, too,
							# but it might be hard to fix that, and it doesn't matter ATM
							$text = $this->replaceExternalLinks( $text );
							$holders->merge( $this->replaceInternalLinks2( $text ) );
						}
						# cloak any absolute URLs inside the image markup, so replaceExternalLinks() won't touch them
						$s .= $prefix . $this->armorLinks(
							$this->makeImage( $nt, $text, $holders ) ) . $trail;
					} else {
						$s .= $prefix . $trail;
					}
					continue;
				}

				if ( $ns == NS_CATEGORY ) {
					$s = rtrim( $s . "\n" ); # bug 87

					if ( $wasblank ) {
						$sortkey = $this->getDefaultSort();
					} else {
						$sortkey = $text;
					}
					$sortkey = Sanitizer::decodeCharReferences( $sortkey );
					$sortkey = str_replace( "\n", '', $sortkey );
					$sortkey = $this->getConverterLanguage()->convertCategoryKey( $sortkey );
					$this->mOutput->addCategory( $nt->getDBkey(), $sortkey );

					/**
					 * Strip the whitespace Category links produce, see bug 87
					 */
					$s .= trim( $prefix . $trail, "\n" ) == '' ? '' : $prefix . $trail;

					continue;
				}
			}

			# Self-link checking. For some languages, variants of the title are checked in
			# LinkHolderArray::doVariants() to allow batching the existence checks necessary
			# for linking to a different variant.
			if ( $ns != NS_SPECIAL && $nt->equals( $this->mTitle ) && !$nt->hasFragment() ) {
				$s .= $prefix . Linker::makeSelfLinkObj( $nt, $text, '', $trail );
				continue;
			}

			# NS_MEDIA is a pseudo-namespace for linking directly to a file
			# @todo FIXME: Should do batch file existence checks, see comment below
			if ( $ns == NS_MEDIA ) {
				# Give extensions a chance to select the file revision for us
				$options = [];
				$descQuery = false;
				Hooks::run( 'BeforeParserFetchFileAndTitle',
					[ $this, $nt, &$options, &$descQuery ] );
				# Fetch and register the file (file title may be different via hooks)
				list( $file, $nt ) = $this->fetchFileAndTitle( $nt, $options );
				# Cloak with NOPARSE to avoid replacement in replaceExternalLinks
				$s .= $prefix . $this->armorLinks(
					Linker::makeMediaLinkFile( $nt, $file, $text ) ) . $trail;
				continue;
			}

			# Some titles, such as valid special pages or files in foreign repos, should
			# be shown as bluelinks even though they're not included in the page table
			# @todo FIXME: isAlwaysKnown() can be expensive for file links; we should really do
			# batch file existence checks for NS_FILE and NS_MEDIA
			if ( $iw == '' && $nt->isAlwaysKnown() ) {
				$this->mOutput->addLink( $nt );
				$s .= $this->makeKnownLinkHolder( $nt, $text, [], $trail, $prefix );
			} else {
				# Links will be added to the output link list after checking
				$s .= $holders->makeHolder( $nt, $text, [], $trail, $prefix );
			}
		}
		return $holders;
	}

	/**
	 * Render a forced-blue link inline; protect against double expansion of
	 * URLs if we're in a mode that prepends full URL prefixes to internal links.
	 * Since this little disaster has to split off the trail text to avoid
	 * breaking URLs in the following text without breaking trails on the
	 * wiki links, it's been made into a horrible function.
	 *
	 * @param Title $nt
	 * @param string $text
	 * @param array|string $query
	 * @param string $trail
	 * @param string $prefix
	 * @return string HTML-wikitext mix oh yuck
	 */
	public function makeKnownLinkHolder( $nt, $text = '', $query = [], $trail = '', $prefix = '' ) {
		list( $inside, $trail ) = Linker::splitTrail( $trail );

		if ( is_string( $query ) ) {
			$query = wfCgiToArray( $query );
		}
		if ( $text == '' ) {
			$text = htmlspecialchars( $nt->getPrefixedText() );
		}

		$link = Linker::linkKnown( $nt, "$prefix$text$inside", [], $query );

		return $this->armorLinks( $link ) . $trail;
	}

	/**
	 * Insert a NOPARSE hacky thing into any inline links in a chunk that's
	 * going to go through further parsing steps before inline URL expansion.
	 *
	 * Not needed quite as much as it used to be since free links are a bit
	 * more sensible these days. But bracketed links are still an issue.
	 *
	 * @param string $text More-or-less HTML
	 * @return string Less-or-more HTML with NOPARSE bits
	 */
	public function armorLinks( $text ) {
		return preg_replace( '/\b((?i)' . $this->mUrlProtocols . ')/',
			self::MARKER_PREFIX . "NOPARSE$1", $text );
	}

	/**
	 * Return true if subpage links should be expanded on this page.
	 * @return bool
	 */
	public function areSubpagesAllowed() {
		# Some namespaces don't allow subpages
		return MWNamespace::hasSubpages( $this->mTitle->getNamespace() );
	}

	/**
	 * Handle link to subpage if necessary
	 *
	 * @param string $target The source of the link
	 * @param string &$text The link text, modified as necessary
	 * @return string The full name of the link
	 * @private
	 */
	public function maybeDoSubpageLink( $target, &$text ) {
		return Linker::normalizeSubpageLink( $this->mTitle, $target, $text );
	}

	/**#@+
	 * Used by doBlockLevels()
	 * @private
	 *
	 * @return string
	 */
	public function closeParagraph() {
		$result = '';
		if ( $this->mLastSection != '' ) {
			$result = '</' . $this->mLastSection . ">\n";
		}
		$this->mInPre = false;
		$this->mLastSection = '';
		return $result;
	}

	/**
	 * getCommon() returns the length of the longest common substring
	 * of both arguments, starting at the beginning of both.
	 * @private
	 *
	 * @param string $st1
	 * @param string $st2
	 *
	 * @return int
	 */
	public function getCommon( $st1, $st2 ) {
		$fl = strlen( $st1 );
		$shorter = strlen( $st2 );
		if ( $fl < $shorter ) {
			$shorter = $fl;
		}

		for ( $i = 0; $i < $shorter; ++$i ) {
			if ( $st1[$i] != $st2[$i] ) {
				break;
			}
		}
		return $i;
	}

	/**
	 * These next three functions open, continue, and close the list
	 * element appropriate to the prefix character passed into them.
	 * @private
	 *
	 * @param string $char
	 *
	 * @return string
	 */
	public function openList( $char ) {
		$result = $this->closeParagraph();

		if ( '*' === $char ) {
			$result .= "<ul><li>";
		} elseif ( '#' === $char ) {
			$result .= "<ol><li>";
		} elseif ( ':' === $char ) {
			$result .= "<dl><dd>";
		} elseif ( ';' === $char ) {
			$result .= "<dl><dt>";
			$this->mDTopen = true;
		} else {
			$result = '<!-- ERR 1 -->';
		}

		return $result;
	}

	/**
	 * TODO: document
	 * @param string $char
	 * @private
	 *
	 * @return string
	 */
	public function nextItem( $char ) {
		if ( '*' === $char || '#' === $char ) {
			return "</li>\n<li>";
		} elseif ( ':' === $char || ';' === $char ) {
			$close = "</dd>\n";
			if ( $this->mDTopen ) {
				$close = "</dt>\n";
			}
			if ( ';' === $char ) {
				$this->mDTopen = true;
				return $close . '<dt>';
			} else {
				$this->mDTopen = false;
				return $close . '<dd>';
			}
		}
		return '<!-- ERR 2 -->';
	}

	/**
	 * @todo Document
	 * @param string $char
	 * @private
	 *
	 * @return string
	 */
	public function closeList( $char ) {
		if ( '*' === $char ) {
			$text = "</li></ul>";
		} elseif ( '#' === $char ) {
			$text = "</li></ol>";
		} elseif ( ':' === $char ) {
			if ( $this->mDTopen ) {
				$this->mDTopen = false;
				$text = "</dt></dl>";
			} else {
				$text = "</dd></dl>";
			}
		} else {
			return '<!-- ERR 3 -->';
		}
		return $text;
	}
	/**#@-*/

	/**
	 * Make lists from lines starting with ':', '*', '#', etc. (DBL)
	 *
	 * @param string $text
	 * @param bool $linestart Whether or not this is at the start of a line.
	 * @private
	 * @return string The lists rendered as HTML
	 */
	public function doBlockLevels( $text, $linestart ) {

		# Parsing through the text line by line.  The main thing
		# happening here is handling of block-level elements p, pre,
		# and making lists from lines starting with * # : etc.
		$textLines = StringUtils::explode( "\n", $text );

		$lastPrefix = $output = '';
		$this->mDTopen = $inBlockElem = false;
		$prefixLength = 0;
		$paragraphStack = false;
		$inBlockquote = false;

		foreach ( $textLines as $oLine ) {
			# Fix up $linestart
			if ( !$linestart ) {
				$output .= $oLine;
				$linestart = true;
				continue;
			}
			# * = ul
			# # = ol
			# ; = dt
			# : = dd

			$lastPrefixLength = strlen( $lastPrefix );
			$preCloseMatch = preg_match( '/<\\/pre/i', $oLine );
			$preOpenMatch = preg_match( '/<pre/i', $oLine );
			# If not in a <pre> element, scan for and figure out what prefixes are there.
			if ( !$this->mInPre ) {
				# Multiple prefixes may abut each other for nested lists.
				$prefixLength = strspn( $oLine, '*#:;' );
				$prefix = substr( $oLine, 0, $prefixLength );

				# eh?
				# ; and : are both from definition-lists, so they're equivalent
				#  for the purposes of determining whether or not we need to open/close
				#  elements.
				$prefix2 = str_replace( ';', ':', $prefix );
				$t = substr( $oLine, $prefixLength );
				$this->mInPre = (bool)$preOpenMatch;
			} else {
				# Don't interpret any other prefixes in preformatted text
				$prefixLength = 0;
				$prefix = $prefix2 = '';
				$t = $oLine;
			}

			# List generation
			if ( $prefixLength && $lastPrefix === $prefix2 ) {
				# Same as the last item, so no need to deal with nesting or opening stuff
				$output .= $this->nextItem( substr( $prefix, -1 ) );
				$paragraphStack = false;

				if ( substr( $prefix, -1 ) === ';' ) {
					# The one nasty exception: definition lists work like this:
					# ; title : definition text
					# So we check for : in the remainder text to split up the
					# title and definition, without b0rking links.
					$term = $t2 = '';
					if ( $this->findColonNoLinks( $t, $term, $t2 ) !== false ) {
						$t = $t2;
						$output .= $term . $this->nextItem( ':' );
					}
				}
			} elseif ( $prefixLength || $lastPrefixLength ) {
				# We need to open or close prefixes, or both.

				# Either open or close a level...
				$commonPrefixLength = $this->getCommon( $prefix, $lastPrefix );
				$paragraphStack = false;

				# Close all the prefixes which aren't shared.
				while ( $commonPrefixLength < $lastPrefixLength ) {
					$output .= $this->closeList( $lastPrefix[$lastPrefixLength - 1] );
					--$lastPrefixLength;
				}

				# Continue the current prefix if appropriate.
				if ( $prefixLength <= $commonPrefixLength && $commonPrefixLength > 0 ) {
					$output .= $this->nextItem( $prefix[$commonPrefixLength - 1] );
				}

				# Open prefixes where appropriate.
				if ( $lastPrefix && $prefixLength > $commonPrefixLength ) {
					$output .= "\n";
				}
				while ( $prefixLength > $commonPrefixLength ) {
					$char = substr( $prefix, $commonPrefixLength, 1 );
					$output .= $this->openList( $char );

					if ( ';' === $char ) {
						# @todo FIXME: This is dupe of code above
						if ( $this->findColonNoLinks( $t, $term, $t2 ) !== false ) {
							$t = $t2;
							$output .= $term . $this->nextItem( ':' );
						}
					}
					++$commonPrefixLength;
				}
				if ( !$prefixLength && $lastPrefix ) {
					$output .= "\n";
				}
				$lastPrefix = $prefix2;
			}

			# If we have no prefixes, go to paragraph mode.
			if ( 0 == $prefixLength ) {
				# No prefix (not in list)--go to paragraph mode
				# XXX: use a stack for nestable elements like span, table and div
				$openmatch = preg_match(
					'/(?:<table|<h1|<h2|<h3|<h4|<h5|<h6|<pre|<tr|'
						. '<p|<ul|<ol|<dl|<li|<\\/tr|<\\/td|<\\/th)/iS',
					$t
				);
				$closematch = preg_match(
					'/(?:<\\/table|<\\/h1|<\\/h2|<\\/h3|<\\/h4|<\\/h5|<\\/h6|'
						. '<td|<th|<\\/?blockquote|<\\/?div|<hr|<\\/pre|<\\/p|<\\/mw:|'
						. self::MARKER_PREFIX
						. '-pre|<\\/li|<\\/ul|<\\/ol|<\\/dl|<\\/?center)/iS',
					$t
				);

				if ( $openmatch || $closematch ) {
					$paragraphStack = false;
					# @todo bug 5718: paragraph closed
					$output .= $this->closeParagraph();
					if ( $preOpenMatch && !$preCloseMatch ) {
						$this->mInPre = true;
					}
					$bqOffset = 0;
					while ( preg_match( '/<(\\/?)blockquote[\s>]/i', $t,
						$bqMatch, PREG_OFFSET_CAPTURE, $bqOffset )
					) {
						$inBlockquote = !$bqMatch[1][0]; // is this a close tag?
						$bqOffset = $bqMatch[0][1] + strlen( $bqMatch[0][0] );
					}
					$inBlockElem = !$closematch;
				} elseif ( !$inBlockElem && !$this->mInPre ) {
					if ( ' ' == substr( $t, 0, 1 )
						&& ( $this->mLastSection === 'pre' || trim( $t ) != '' )
						&& !$inBlockquote
					) {
						# pre
						if ( $this->mLastSection !== 'pre' ) {
							$paragraphStack = false;
							$output .= $this->closeParagraph() . '<pre>';
							$this->mLastSection = 'pre';
						}
						$t = substr( $t, 1 );
					} else {
						# paragraph
						if ( trim( $t ) === '' ) {
							if ( $paragraphStack ) {
								$output .= $paragraphStack . '<br />';
								$paragraphStack = false;
								$this->mLastSection = 'p';
							} else {
								if ( $this->mLastSection !== 'p' ) {
									$output .= $this->closeParagraph();
									$this->mLastSection = '';
									$paragraphStack = '<p>';
								} else {
									$paragraphStack = '</p><p>';
								}
							}
						} else {
							if ( $paragraphStack ) {
								$output .= $paragraphStack;
								$paragraphStack = false;
								$this->mLastSection = 'p';
							} elseif ( $this->mLastSection !== 'p' ) {
								$output .= $this->closeParagraph() . '<p>';
								$this->mLastSection = 'p';
							}
						}
					}
				}
			}
			# somewhere above we forget to get out of pre block (bug 785)
			if ( $preCloseMatch && $this->mInPre ) {
				$this->mInPre = false;
			}
			if ( $paragraphStack === false ) {
				$output .= $t;
				if ( $prefixLength === 0 ) {
					$output .= "\n";
				}
			}
		}
		while ( $prefixLength ) {
			$output .= $this->closeList( $prefix2[$prefixLength - 1] );
			--$prefixLength;
			if ( !$prefixLength ) {
				$output .= "\n";
			}
		}
		if ( $this->mLastSection != '' ) {
			$output .= '</' . $this->mLastSection . '>';
			$this->mLastSection = '';
		}

		return $output;
	}

	/**
	 * Split up a string on ':', ignoring any occurrences inside tags
	 * to prevent illegal overlapping.
	 *
	 * @param string $str The string to split
	 * @param string &$before Set to everything before the ':'
	 * @param string &$after Set to everything after the ':'
	 * @throws MWException
	 * @return string The position of the ':', or false if none found
	 */
	public function findColonNoLinks( $str, &$before, &$after ) {

		$pos = strpos( $str, ':' );
		if ( $pos === false ) {
			# Nothing to find!
			return false;
		}

		$lt = strpos( $str, '<' );
		if ( $lt === false || $lt > $pos ) {
			# Easy; no tag nesting to worry about
			$before = substr( $str, 0, $pos );
			$after = substr( $str, $pos + 1 );
			return $pos;
		}

		# Ugly state machine to walk through avoiding tags.
		$state = self::COLON_STATE_TEXT;
		$stack = 0;
		$len = strlen( $str );
		for ( $i = 0; $i < $len; $i++ ) {
			$c = $str[$i];

			switch ( $state ) {
			# (Using the number is a performance hack for common cases)
			case 0: # self::COLON_STATE_TEXT:
				switch ( $c ) {
				case "<":
					# Could be either a <start> tag or an </end> tag
					$state = self::COLON_STATE_TAGSTART;
					break;
				case ":":
					if ( $stack == 0 ) {
						# We found it!
						$before = substr( $str, 0, $i );
						$after = substr( $str, $i + 1 );
						return $i;
					}
					# Embedded in a tag; don't break it.
					break;
				default:
					# Skip ahead looking for something interesting
					$colon = strpos( $str, ':', $i );
					if ( $colon === false ) {
						# Nothing else interesting
						return false;
					}
					$lt = strpos( $str, '<', $i );
					if ( $stack === 0 ) {
						if ( $lt === false || $colon < $lt ) {
							# We found it!
							$before = substr( $str, 0, $colon );
							$after = substr( $str, $colon + 1 );
							return $i;
						}
					}
					if ( $lt === false ) {
						# Nothing else interesting to find; abort!
						# We're nested, but there's no close tags left. Abort!
						break 2;
					}
					# Skip ahead to next tag start
					$i = $lt;
					$state = self::COLON_STATE_TAGSTART;
				}
				break;
			case 1: # self::COLON_STATE_TAG:
				# In a <tag>
				switch ( $c ) {
				case ">":
					$stack++;
					$state = self::COLON_STATE_TEXT;
					break;
				case "/":
					# Slash may be followed by >?
					$state = self::COLON_STATE_TAGSLASH;
					break;
				default:
					# ignore
				}
				break;
			case 2: # self::COLON_STATE_TAGSTART:
				switch ( $c ) {
				case "/":
					$state = self::COLON_STATE_CLOSETAG;
					break;
				case "!":
					$state = self::COLON_STATE_COMMENT;
					break;
				case ">":
					# Illegal early close? This shouldn't happen D:
					$state = self::COLON_STATE_TEXT;
					break;
				default:
					$state = self::COLON_STATE_TAG;
				}
				break;
			case 3: # self::COLON_STATE_CLOSETAG:
				# In a </tag>
				if ( $c === ">" ) {
					$stack--;
					if ( $stack < 0 ) {
						wfDebug( __METHOD__ . ": Invalid input; too many close tags\n" );
						return false;
					}
					$state = self::COLON_STATE_TEXT;
				}
				break;
			case self::COLON_STATE_TAGSLASH:
				if ( $c === ">" ) {
					# Yes, a self-closed tag <blah/>
					$state = self::COLON_STATE_TEXT;
				} else {
					# Probably we're jumping the gun, and this is an attribute
					$state = self::COLON_STATE_TAG;
				}
				break;
			case 5: # self::COLON_STATE_COMMENT:
				if ( $c === "-" ) {
					$state = self::COLON_STATE_COMMENTDASH;
				}
				break;
			case self::COLON_STATE_COMMENTDASH:
				if ( $c === "-" ) {
					$state = self::COLON_STATE_COMMENTDASHDASH;
				} else {
					$state = self::COLON_STATE_COMMENT;
				}
				break;
			case self::COLON_STATE_COMMENTDASHDASH:
				if ( $c === ">" ) {
					$state = self::COLON_STATE_TEXT;
				} else {
					$state = self::COLON_STATE_COMMENT;
				}
				break;
			default:
				throw new MWException( "State machine error in " . __METHOD__ );
			}
		}
		if ( $stack > 0 ) {
			wfDebug( __METHOD__ . ": Invalid input; not enough close tags (stack $stack, state $state)\n" );
			return false;
		}
		return false;
	}

	/**
	 * Return value of a magic variable (like PAGENAME)
	 *
	 * @private
	 *
	 * @param int $index
	 * @param bool|PPFrame $frame
	 *
	 * @throws MWException
	 * @return string
	 */
	public function getVariableValue( $index, $frame = false ) {
		global $wgContLang, $wgSitename, $wgServer, $wgServerName;
		global $wgArticlePath, $wgScriptPath, $wgStylePath;

		if ( is_null( $this->mTitle ) ) {
			// If no title set, bad things are going to happen
			// later. Title should always be set since this
			// should only be called in the middle of a parse
			// operation (but the unit-tests do funky stuff)
			throw new MWException( __METHOD__ . ' Should only be '
				. ' called while parsing (no title set)' );
		}

		/**
		 * Some of these require message or data lookups and can be
		 * expensive to check many times.
		 */
		if ( Hooks::run( 'ParserGetVariableValueVarCache', [ &$this, &$this->mVarCache ] ) ) {
			if ( isset( $this->mVarCache[$index] ) ) {
				return $this->mVarCache[$index];
			}
		}

		$ts = wfTimestamp( TS_UNIX, $this->mOptions->getTimestamp() );
		Hooks::run( 'ParserGetVariableValueTs', [ &$this, &$ts ] );

		$pageLang = $this->getFunctionLang();

		switch ( $index ) {
			case '!':
				$value = '|';
				break;
			case 'currentmonth':
				$value = $pageLang->formatNum( MWTimestamp::getInstance( $ts )->format( 'm' ) );
				break;
			case 'currentmonth1':
				$value = $pageLang->formatNum( MWTimestamp::getInstance( $ts )->format( 'n' ) );
				break;
			case 'currentmonthname':
				$value = $pageLang->getMonthName( MWTimestamp::getInstance( $ts )->format( 'n' ) );
				break;
			case 'currentmonthnamegen':
				$value = $pageLang->getMonthNameGen( MWTimestamp::getInstance( $ts )->format( 'n' ) );
				break;
			case 'currentmonthabbrev':
				$value = $pageLang->getMonthAbbreviation( MWTimestamp::getInstance( $ts )->format( 'n' ) );
				break;
			case 'currentday':
				$value = $pageLang->formatNum( MWTimestamp::getInstance( $ts )->format( 'j' ) );
				break;
			case 'currentday2':
				$value = $pageLang->formatNum( MWTimestamp::getInstance( $ts )->format( 'd' ) );
				break;
			case 'localmonth':
				$value = $pageLang->formatNum( MWTimestamp::getLocalInstance( $ts )->format( 'm' ) );
				break;
			case 'localmonth1':
				$value = $pageLang->formatNum( MWTimestamp::getLocalInstance( $ts )->format( 'n' ) );
				break;
			case 'localmonthname':
				$value = $pageLang->getMonthName( MWTimestamp::getLocalInstance( $ts )->format( 'n' ) );
				break;
			case 'localmonthnamegen':
				$value = $pageLang->getMonthNameGen( MWTimestamp::getLocalInstance( $ts )->format( 'n' ) );
				break;
			case 'localmonthabbrev':
				$value = $pageLang->getMonthAbbreviation( MWTimestamp::getLocalInstance( $ts )->format( 'n' ) );
				break;
			case 'localday':
				$value = $pageLang->formatNum( MWTimestamp::getLocalInstance( $ts )->format( 'j' ) );
				break;
			case 'localday2':
				$value = $pageLang->formatNum( MWTimestamp::getLocalInstance( $ts )->format( 'd' ) );
				break;
			case 'pagename':
				$value = wfEscapeWikiText( $this->mTitle->getText() );
				break;
			case 'pagenamee':
				$value = wfEscapeWikiText( $this->mTitle->getPartialURL() );
				break;
			case 'fullpagename':
				$value = wfEscapeWikiText( $this->mTitle->getPrefixedText() );
				break;
			case 'fullpagenamee':
				$value = wfEscapeWikiText( $this->mTitle->getPrefixedURL() );
				break;
			case 'subpagename':
				$value = wfEscapeWikiText( $this->mTitle->getSubpageText() );
				break;
			case 'subpagenamee':
				$value = wfEscapeWikiText( $this->mTitle->getSubpageUrlForm() );
				break;
			case 'rootpagename':
				$value = wfEscapeWikiText( $this->mTitle->getRootText() );
				break;
			case 'rootpagenamee':
				$value = wfEscapeWikiText( wfUrlencode( str_replace(
					' ',
					'_',
					$this->mTitle->getRootText()
				) ) );
				break;
			case 'basepagename':
				$value = wfEscapeWikiText( $this->mTitle->getBaseText() );
				break;
			case 'basepagenamee':
				$value = wfEscapeWikiText( wfUrlencode( str_replace(
					' ',
					'_',
					$this->mTitle->getBaseText()
				) ) );
				break;
			case 'talkpagename':
				if ( $this->mTitle->canTalk() ) {
					$talkPage = $this->mTitle->getTalkPage();
					$value = wfEscapeWikiText( $talkPage->getPrefixedText() );
				} else {
					$value = '';
				}
				break;
			case 'talkpagenamee':
				if ( $this->mTitle->canTalk() ) {
					$talkPage = $this->mTitle->getTalkPage();
					$value = wfEscapeWikiText( $talkPage->getPrefixedURL() );
				} else {
					$value = '';
				}
				break;
			case 'subjectpagename':
				$subjPage = $this->mTitle->getSubjectPage();
				$value = wfEscapeWikiText( $subjPage->getPrefixedText() );
				break;
			case 'subjectpagenamee':
				$subjPage = $this->mTitle->getSubjectPage();
				$value = wfEscapeWikiText( $subjPage->getPrefixedURL() );
				break;
			case 'pageid': // requested in bug 23427
				$pageid = $this->getTitle()->getArticleID();
				if ( $pageid == 0 ) {
					# 0 means the page doesn't exist in the database,
					# which means the user is previewing a new page.
					# The vary-revision flag must be set, because the magic word
					# will have a different value once the page is saved.
					$this->mOutput->setFlag( 'vary-revision' );
					wfDebug( __METHOD__ . ": {{PAGEID}} used in a new page, setting vary-revision...\n" );
				}
				$value = $pageid ? $pageid : null;
				break;
			case 'revisionid':
				# Let the edit saving system know we should parse the page
				# *after* a revision ID has been assigned.
				$this->mOutput->setFlag( 'vary-revision' );
				wfDebug( __METHOD__ . ": {{REVISIONID}} used, setting vary-revision...\n" );
				$value = $this->mRevisionId;
				break;
			case 'revisionday':
				# Let the edit saving system know we should parse the page
				# *after* a revision ID has been assigned. This is for null edits.
				$this->mOutput->setFlag( 'vary-revision' );
				wfDebug( __METHOD__ . ": {{REVISIONDAY}} used, setting vary-revision...\n" );
				$value = intval( substr( $this->getRevisionTimestamp(), 6, 2 ) );
				break;
			case 'revisionday2':
				# Let the edit saving system know we should parse the page
				# *after* a revision ID has been assigned. This is for null edits.
				$this->mOutput->setFlag( 'vary-revision' );
				wfDebug( __METHOD__ . ": {{REVISIONDAY2}} used, setting vary-revision...\n" );
				$value = substr( $this->getRevisionTimestamp(), 6, 2 );
				break;
			case 'revisionmonth':
				# Let the edit saving system know we should parse the page
				# *after* a revision ID has been assigned. This is for null edits.
				$this->mOutput->setFlag( 'vary-revision' );
				wfDebug( __METHOD__ . ": {{REVISIONMONTH}} used, setting vary-revision...\n" );
				$value = substr( $this->getRevisionTimestamp(), 4, 2 );
				break;
			case 'revisionmonth1':
				# Let the edit saving system know we should parse the page
				# *after* a revision ID has been assigned. This is for null edits.
				$this->mOutput->setFlag( 'vary-revision' );
				wfDebug( __METHOD__ . ": {{REVISIONMONTH1}} used, setting vary-revision...\n" );
				$value = intval( substr( $this->getRevisionTimestamp(), 4, 2 ) );
				break;
			case 'revisionyear':
				# Let the edit saving system know we should parse the page
				# *after* a revision ID has been assigned. This is for null edits.
				$this->mOutput->setFlag( 'vary-revision' );
				wfDebug( __METHOD__ . ": {{REVISIONYEAR}} used, setting vary-revision...\n" );
				$value = substr( $this->getRevisionTimestamp(), 0, 4 );
				break;
			case 'revisiontimestamp':
				# Let the edit saving system know we should parse the page
				# *after* a revision ID has been assigned. This is for null edits.
				$this->mOutput->setFlag( 'vary-revision' );
				wfDebug( __METHOD__ . ": {{REVISIONTIMESTAMP}} used, setting vary-revision...\n" );
				$value = $this->getRevisionTimestamp();
				break;
			case 'revisionuser':
				# Let the edit saving system know we should parse the page
				# *after* a revision ID has been assigned. This is for null edits.
				$this->mOutput->setFlag( 'vary-revision' );
				wfDebug( __METHOD__ . ": {{REVISIONUSER}} used, setting vary-revision...\n" );
				$value = $this->getRevisionUser();
				break;
			case 'revisionsize':
				# Let the edit saving system know we should parse the page
				# *after* a revision ID has been assigned. This is for null edits.
				$this->mOutput->setFlag( 'vary-revision' );
				wfDebug( __METHOD__ . ": {{REVISIONSIZE}} used, setting vary-revision...\n" );
				$value = $this->getRevisionSize();
				break;
			case 'namespace':
				$value = str_replace( '_', ' ', $wgContLang->getNsText( $this->mTitle->getNamespace() ) );
				break;
			case 'namespacee':
				$value = wfUrlencode( $wgContLang->getNsText( $this->mTitle->getNamespace() ) );
				break;
			case 'namespacenumber':
				$value = $this->mTitle->getNamespace();
				break;
			case 'talkspace':
				$value = $this->mTitle->canTalk()
					? str_replace( '_', ' ', $this->mTitle->getTalkNsText() )
					: '';
				break;
			case 'talkspacee':
				$value = $this->mTitle->canTalk() ? wfUrlencode( $this->mTitle->getTalkNsText() ) : '';
				break;
			case 'subjectspace':
				$value = str_replace( '_', ' ', $this->mTitle->getSubjectNsText() );
				break;
			case 'subjectspacee':
				$value = ( wfUrlencode( $this->mTitle->getSubjectNsText() ) );
				break;
			case 'currentdayname':
				$value = $pageLang->getWeekdayName( (int)MWTimestamp::getInstance( $ts )->format( 'w' ) + 1 );
				break;
			case 'currentyear':
				$value = $pageLang->formatNum( MWTimestamp::getInstance( $ts )->format( 'Y' ), true );
				break;
			case 'currenttime':
				$value = $pageLang->time( wfTimestamp( TS_MW, $ts ), false, false );
				break;
			case 'currenthour':
				$value = $pageLang->formatNum( MWTimestamp::getInstance( $ts )->format( 'H' ), true );
				break;
			case 'currentweek':
				# @bug 4594 PHP5 has it zero padded, PHP4 does not, cast to
				# int to remove the padding
				$value = $pageLang->formatNum( (int)MWTimestamp::getInstance( $ts )->format( 'W' ) );
				break;
			case 'currentdow':
				$value = $pageLang->formatNum( MWTimestamp::getInstance( $ts )->format( 'w' ) );
				break;
			case 'localdayname':
				$value = $pageLang->getWeekdayName(
					(int)MWTimestamp::getLocalInstance( $ts )->format( 'w' ) + 1
				);
				break;
			case 'localyear':
				$value = $pageLang->formatNum( MWTimestamp::getLocalInstance( $ts )->format( 'Y' ), true );
				break;
			case 'localtime':
				$value = $pageLang->time(
					MWTimestamp::getLocalInstance( $ts )->format( 'YmdHis' ),
					false,
					false
				);
				break;
			case 'localhour':
				$value = $pageLang->formatNum( MWTimestamp::getLocalInstance( $ts )->format( 'H' ), true );
				break;
			case 'localweek':
				# @bug 4594 PHP5 has it zero padded, PHP4 does not, cast to
				# int to remove the padding
				$value = $pageLang->formatNum( (int)MWTimestamp::getLocalInstance( $ts )->format( 'W' ) );
				break;
			case 'localdow':
				$value = $pageLang->formatNum( MWTimestamp::getLocalInstance( $ts )->format( 'w' ) );
				break;
			case 'numberofarticles':
				$value = $pageLang->formatNum( SiteStats::articles() );
				break;
			case 'numberoffiles':
				$value = $pageLang->formatNum( SiteStats::images() );
				break;
			case 'numberofusers':
				$value = $pageLang->formatNum( SiteStats::users() );
				break;
			case 'numberofactiveusers':
				$value = $pageLang->formatNum( SiteStats::activeUsers() );
				break;
			case 'numberofpages':
				$value = $pageLang->formatNum( SiteStats::pages() );
				break;
			case 'numberofadmins':
				$value = $pageLang->formatNum( SiteStats::numberingroup( 'sysop' ) );
				break;
			case 'numberofedits':
				$value = $pageLang->formatNum( SiteStats::edits() );
				break;
			case 'currenttimestamp':
				$value = wfTimestamp( TS_MW, $ts );
				break;
			case 'localtimestamp':
				$value = MWTimestamp::getLocalInstance( $ts )->format( 'YmdHis' );
				break;
			case 'currentversion':
				$value = SpecialVersion::getVersion();
				break;
			case 'articlepath':
				return $wgArticlePath;
			case 'sitename':
				return $wgSitename;
			case 'server':
				return $wgServer;
			case 'servername':
				return $wgServerName;
			case 'scriptpath':
				return $wgScriptPath;
			case 'stylepath':
				return $wgStylePath;
			case 'directionmark':
				return $pageLang->getDirMark();
			case 'contentlanguage':
				global $wgLanguageCode;
				return $wgLanguageCode;
			case 'cascadingsources':
				$value = CoreParserFunctions::cascadingsources( $this );
				break;
			default:
				$ret = null;
				Hooks::run(
					'ParserGetVariableValueSwitch',
					[ &$this, &$this->mVarCache, &$index, &$ret, &$frame ]
				);

				return $ret;
		}

		if ( $index ) {
			$this->mVarCache[$index] = $value;
		}

		return $value;
	}

	/**
	 * initialise the magic variables (like CURRENTMONTHNAME) and substitution modifiers
	 *
	 * @private
	 */
	public function initialiseVariables() {
		$variableIDs = MagicWord::getVariableIDs();
		$substIDs = MagicWord::getSubstIDs();

		$this->mVariables = new MagicWordArray( $variableIDs );
		$this->mSubstWords = new MagicWordArray( $substIDs );
	}

	/**
	 * Preprocess some wikitext and return the document tree.
	 * This is the ghost of replace_variables().
	 *
	 * @param string $text The text to parse
	 * @param int $flags Bitwise combination of:
	 *   - self::PTD_FOR_INCLUSION: Handle "<noinclude>" and "<includeonly>" as if the text is being
	 *     included. Default is to assume a direct page view.
	 *
	 * The generated DOM tree must depend only on the input text and the flags.
	 * The DOM tree must be the same in OT_HTML and OT_WIKI mode, to avoid a regression of bug 4899.
	 *
	 * Any flag added to the $flags parameter here, or any other parameter liable to cause a
	 * change in the DOM tree for a given text, must be passed through the section identifier
	 * in the section edit link and thus back to extractSections().
	 *
	 * The output of this function is currently only cached in process memory, but a persistent
	 * cache may be implemented at a later date which takes further advantage of these strict
	 * dependency requirements.
	 *
	 * @return PPNode
	 */
	public function preprocessToDom( $text, $flags = 0 ) {
		$dom = $this->getPreprocessor()->preprocessToObj( $text, $flags );
		return $dom;
	}

	/**
	 * Return a three-element array: leading whitespace, string contents, trailing whitespace
	 *
	 * @param string $s
	 *
	 * @return array
	 */
	public static function splitWhitespace( $s ) {
		$ltrimmed = ltrim( $s );
		$w1 = substr( $s, 0, strlen( $s ) - strlen( $ltrimmed ) );
		$trimmed = rtrim( $ltrimmed );
		$diff = strlen( $ltrimmed ) - strlen( $trimmed );
		if ( $diff > 0 ) {
			$w2 = substr( $ltrimmed, -$diff );
		} else {
			$w2 = '';
		}
		return [ $w1, $trimmed, $w2 ];
	}

	/**
	 * Replace magic variables, templates, and template arguments
	 * with the appropriate text. Templates are substituted recursively,
	 * taking care to avoid infinite loops.
	 *
	 * Note that the substitution depends on value of $mOutputType:
	 *  self::OT_WIKI: only {{subst:}} templates
	 *  self::OT_PREPROCESS: templates but not extension tags
	 *  self::OT_HTML: all templates and extension tags
	 *
	 * @param string $text The text to transform
	 * @param bool|PPFrame $frame Object describing the arguments passed to the
	 *   template. Arguments may also be provided as an associative array, as
	 *   was the usual case before MW1.12. Providing arguments this way may be
	 *   useful for extensions wishing to perform variable replacement
	 *   explicitly.
	 * @param bool $argsOnly Only do argument (triple-brace) expansion, not
	 *   double-brace expansion.
	 * @return string
	 */
	public function replaceVariables( $text, $frame = false, $argsOnly = false ) {
		# Is there any text? Also, Prevent too big inclusions!
		$textSize = strlen( $text );
		if ( $textSize < 1 || $textSize > $this->mOptions->getMaxIncludeSize() ) {
			return $text;
		}

		if ( $frame === false ) {
			$frame = $this->getPreprocessor()->newFrame();
		} elseif ( !( $frame instanceof PPFrame ) ) {
			wfDebug( __METHOD__ . " called using plain parameters instead of "
				. "a PPFrame instance. Creating custom frame.\n" );
			$frame = $this->getPreprocessor()->newCustomFrame( $frame );
		}

		$dom = $this->preprocessToDom( $text );
		$flags = $argsOnly ? PPFrame::NO_TEMPLATES : 0;
		$text = $frame->expand( $dom, $flags );

		return $text;
	}

	/**
	 * Clean up argument array - refactored in 1.9 so parserfunctions can use it, too.
	 *
	 * @param array $args
	 *
	 * @return array
	 */
	public static function createAssocArgs( $args ) {
		$assocArgs = [];
		$index = 1;
		foreach ( $args as $arg ) {
			$eqpos = strpos( $arg, '=' );
			if ( $eqpos === false ) {
				$assocArgs[$index++] = $arg;
			} else {
				$name = trim( substr( $arg, 0, $eqpos ) );
				$value = trim( substr( $arg, $eqpos + 1 ) );
				if ( $value === false ) {
					$value = '';
				}
				if ( $name !== false ) {
					$assocArgs[$name] = $value;
				}
			}
		}

		return $assocArgs;
	}

	/**
	 * Warn the user when a parser limitation is reached
	 * Will warn at most once the user per limitation type
	 *
	 * The results are shown during preview and run through the Parser (See EditPage.php)
	 *
	 * @param string $limitationType Should be one of:
	 *   'expensive-parserfunction' (corresponding messages:
	 *       'expensive-parserfunction-warning',
	 *       'expensive-parserfunction-category')
	 *   'post-expand-template-argument' (corresponding messages:
	 *       'post-expand-template-argument-warning',
	 *       'post-expand-template-argument-category')
	 *   'post-expand-template-inclusion' (corresponding messages:
	 *       'post-expand-template-inclusion-warning',
	 *       'post-expand-template-inclusion-category')
	 *   'node-count-exceeded' (corresponding messages:
	 *       'node-count-exceeded-warning',
	 *       'node-count-exceeded-category')
	 *   'expansion-depth-exceeded' (corresponding messages:
	 *       'expansion-depth-exceeded-warning',
	 *       'expansion-depth-exceeded-category')
	 * @param string|int|null $current Current value
	 * @param string|int|null $max Maximum allowed, when an explicit limit has been
	 *	 exceeded, provide the values (optional)
	 */
	public function limitationWarn( $limitationType, $current = '', $max = '' ) {
		# does no harm if $current and $max are present but are unnecessary for the message
		# Not doing ->inLanguage( $this->mOptions->getUserLangObj() ), since this is shown
		# only during preview, and that would split the parser cache unnecessarily.
		$warning = wfMessage( "$limitationType-warning" )->numParams( $current, $max )
			->text();
		$this->mOutput->addWarning( $warning );
		$this->addTrackingCategory( "$limitationType-category" );
	}

	/**
	 * Return the text of a template, after recursively
	 * replacing any variables or templates within the template.
	 *
	 * @param array $piece The parts of the template
	 *   $piece['title']: the title, i.e. the part before the |
	 *   $piece['parts']: the parameter array
	 *   $piece['lineStart']: whether the brace was at the start of a line
	 * @param PPFrame $frame The current frame, contains template arguments
	 * @throws Exception
	 * @return string The text of the template
	 */
	public function braceSubstitution( $piece, $frame ) {

		// Flags

		// $text has been filled
		$found = false;
		// wiki markup in $text should be escaped
		$nowiki = false;
		// $text is HTML, armour it against wikitext transformation
		$isHTML = false;
		// Force interwiki transclusion to be done in raw mode not rendered
		$forceRawInterwiki = false;
		// $text is a DOM node needing expansion in a child frame
		$isChildObj = false;
		// $text is a DOM node needing expansion in the current frame
		$isLocalObj = false;

		# Title object, where $text came from
		$title = false;

		# $part1 is the bit before the first |, and must contain only title characters.
		# Various prefixes will be stripped from it later.
		$titleWithSpaces = $frame->expand( $piece['title'] );
		$part1 = trim( $titleWithSpaces );
		$titleText = false;

		# Original title text preserved for various purposes
		$originalTitle = $part1;

		# $args is a list of argument nodes, starting from index 0, not including $part1
		# @todo FIXME: If piece['parts'] is null then the call to getLength()
		# below won't work b/c this $args isn't an object
		$args = ( null == $piece['parts'] ) ? [] : $piece['parts'];

		$profileSection = null; // profile templates

		# SUBST
		if ( !$found ) {
			$substMatch = $this->mSubstWords->matchStartAndRemove( $part1 );

			# Possibilities for substMatch: "subst", "safesubst" or FALSE
			# Decide whether to expand template or keep wikitext as-is.
			if ( $this->ot['wiki'] ) {
				if ( $substMatch === false ) {
					$literal = true;  # literal when in PST with no prefix
				} else {
					$literal = false; # expand when in PST with subst: or safesubst:
				}
			} else {
				if ( $substMatch == 'subst' ) {
					$literal = true;  # literal when not in PST with plain subst:
				} else {
					$literal = false; # expand when not in PST with safesubst: or no prefix
				}
			}
			if ( $literal ) {
				$text = $frame->virtualBracketedImplode( '{{', '|', '}}', $titleWithSpaces, $args );
				$isLocalObj = true;
				$found = true;
			}
		}

		# Variables
		if ( !$found && $args->getLength() == 0 ) {
			$id = $this->mVariables->matchStartToEnd( $part1 );
			if ( $id !== false ) {
				$text = $this->getVariableValue( $id, $frame );
				if ( MagicWord::getCacheTTL( $id ) > -1 ) {
					$this->mOutput->updateCacheExpiry( MagicWord::getCacheTTL( $id ) );
				}
				$found = true;
			}
		}

		# MSG, MSGNW and RAW
		if ( !$found ) {
			# Check for MSGNW:
			$mwMsgnw = MagicWord::get( 'msgnw' );
			if ( $mwMsgnw->matchStartAndRemove( $part1 ) ) {
				$nowiki = true;
			} else {
				# Remove obsolete MSG:
				$mwMsg = MagicWord::get( 'msg' );
				$mwMsg->matchStartAndRemove( $part1 );
			}

			# Check for RAW:
			$mwRaw = MagicWord::get( 'raw' );
			if ( $mwRaw->matchStartAndRemove( $part1 ) ) {
				$forceRawInterwiki = true;
			}
		}

		# Parser functions
		if ( !$found ) {
			$colonPos = strpos( $part1, ':' );
			if ( $colonPos !== false ) {
				$func = substr( $part1, 0, $colonPos );
				$funcArgs = [ trim( substr( $part1, $colonPos + 1 ) ) ];
				$argsLength = $args->getLength();
				for ( $i = 0; $i < $argsLength; $i++ ) {
					$funcArgs[] = $args->item( $i );
				}
				try {
					$result = $this->callParserFunction( $frame, $func, $funcArgs );
				} catch ( Exception $ex ) {
					throw $ex;
				}

				# The interface for parser functions allows for extracting
				# flags into the local scope. Extract any forwarded flags
				# here.
				extract( $result );
			}
		}

		# Finish mangling title and then check for loops.
		# Set $title to a Title object and $titleText to the PDBK
		if ( !$found ) {
			$ns = NS_TEMPLATE;
			# Split the title into page and subpage
			$subpage = '';
			$relative = $this->maybeDoSubpageLink( $part1, $subpage );
			if ( $part1 !== $relative ) {
				$part1 = $relative;
				$ns = $this->mTitle->getNamespace();
			}
			$title = Title::newFromText( $part1, $ns );
			if ( $title ) {
				$titleText = $title->getPrefixedText();
				# Check for language variants if the template is not found
				if ( $this->getConverterLanguage()->hasVariants() && $title->getArticleID() == 0 ) {
					$this->getConverterLanguage()->findVariantLink( $part1, $title, true );
				}
				# Do recursion depth check
				$limit = $this->mOptions->getMaxTemplateDepth();
				if ( $frame->depth >= $limit ) {
					$found = true;
					$text = '<span class="error">'
						. wfMessage( 'parser-template-recursion-depth-warning' )
							->numParams( $limit )->inContentLanguage()->text()
						. '</span>';
				}
			}
		}

		# Load from database
		if ( !$found && $title ) {
			$profileSection = $this->mProfiler->scopedProfileIn( $title->getPrefixedDBkey() );
			if ( !$title->isExternal() ) {
				if ( $title->isSpecialPage()
					&& $this->mOptions->getAllowSpecialInclusion()
					&& $this->ot['html']
				) {
					// Pass the template arguments as URL parameters.
					// "uselang" will have no effect since the Language object
					// is forced to the one defined in ParserOptions.
					$pageArgs = [];
					$argsLength = $args->getLength();
					for ( $i = 0; $i < $argsLength; $i++ ) {
						$bits = $args->item( $i )->splitArg();
						if ( strval( $bits['index'] ) === '' ) {
							$name = trim( $frame->expand( $bits['name'], PPFrame::STRIP_COMMENTS ) );
							$value = trim( $frame->expand( $bits['value'] ) );
							$pageArgs[$name] = $value;
						}
					}

					// Create a new context to execute the special page
					$context = new RequestContext;
					$context->setTitle( $title );
					$context->setRequest( new FauxRequest( $pageArgs ) );
					$context->setUser( $this->getUser() );
					$context->setLanguage( $this->mOptions->getUserLangObj() );
					$ret = SpecialPageFactory::capturePath( $title, $context );
					if ( $ret ) {
						$text = $context->getOutput()->getHTML();
						$this->mOutput->addOutputPageMetadata( $context->getOutput() );
						$found = true;
						$isHTML = true;
						$this->disableCache();
					}
				} elseif ( MWNamespace::isNonincludable( $title->getNamespace() ) ) {
					$found = false; # access denied
					wfDebug( __METHOD__ . ": template inclusion denied for " .
						$title->getPrefixedDBkey() . "\n" );
				} else {
					list( $text, $title ) = $this->getTemplateDom( $title );
					if ( $text !== false ) {
						$found = true;
						$isChildObj = true;
					}
				}

				# If the title is valid but undisplayable, make a link to it
				if ( !$found && ( $this->ot['html'] || $this->ot['pre'] ) ) {
					$text = "[[:$titleText]]";
					$found = true;
				}
			} elseif ( $title->isTrans() ) {
				# Interwiki transclusion
				if ( $this->ot['html'] && !$forceRawInterwiki ) {
					$text = $this->interwikiTransclude( $title, 'render' );
					$isHTML = true;
				} else {
					$text = $this->interwikiTransclude( $title, 'raw' );
					# Preprocess it like a template
					$text = $this->preprocessToDom( $text, self::PTD_FOR_INCLUSION );
					$isChildObj = true;
				}
				$found = true;
			}

			# Do infinite loop check
			# This has to be done after redirect resolution to avoid infinite loops via redirects
			if ( !$frame->loopCheck( $title ) ) {
				$found = true;
				$text = '<span class="error">'
					. wfMessage( 'parser-template-loop-warning', $titleText )->inContentLanguage()->text()
					. '</span>';
				wfDebug( __METHOD__ . ": template loop broken at '$titleText'\n" );
			}
		}

		# If we haven't found text to substitute by now, we're done
		# Recover the source wikitext and return it
		if ( !$found ) {
			$text = $frame->virtualBracketedImplode( '{{', '|', '}}', $titleWithSpaces, $args );
			if ( $profileSection ) {
				$this->mProfiler->scopedProfileOut( $profileSection );
			}
			return [ 'object' => $text ];
		}

		# Expand DOM-style return values in a child frame
		if ( $isChildObj ) {
			# Clean up argument array
			$newFrame = $frame->newChild( $args, $title );

			if ( $nowiki ) {
				$text = $newFrame->expand( $text, PPFrame::RECOVER_ORIG );
			} elseif ( $titleText !== false && $newFrame->isEmpty() ) {
				# Expansion is eligible for the empty-frame cache
				$text = $newFrame->cachedExpand( $titleText, $text );
			} else {
				# Uncached expansion
				$text = $newFrame->expand( $text );
			}
		}
		if ( $isLocalObj && $nowiki ) {
			$text = $frame->expand( $text, PPFrame::RECOVER_ORIG );
			$isLocalObj = false;
		}

		if ( $profileSection ) {
			$this->mProfiler->scopedProfileOut( $profileSection );
		}

		# Replace raw HTML by a placeholder
		if ( $isHTML ) {
			$text = $this->insertStripItem( $text );
		} elseif ( $nowiki && ( $this->ot['html'] || $this->ot['pre'] ) ) {
			# Escape nowiki-style return values
			$text = wfEscapeWikiText( $text );
		} elseif ( is_string( $text )
			&& !$piece['lineStart']
			&& preg_match( '/^(?:{\\||:|;|#|\*)/', $text )
		) {
			# Bug 529: if the template begins with a table or block-level
			# element, it should be treated as beginning a new line.
			# This behavior is somewhat controversial.
			$text = "\n" . $text;
		}

		if ( is_string( $text ) && !$this->incrementIncludeSize( 'post-expand', strlen( $text ) ) ) {
			# Error, oversize inclusion
			if ( $titleText !== false ) {
				# Make a working, properly escaped link if possible (bug 23588)
				$text = "[[:$titleText]]";
			} else {
				# This will probably not be a working link, but at least it may
				# provide some hint of where the problem is
				preg_replace( '/^:/', '', $originalTitle );
				$text = "[[:$originalTitle]]";
			}
			$text .= $this->insertStripItem( '<!-- WARNING: template omitted, '
				. 'post-expand include size too large -->' );
			$this->limitationWarn( 'post-expand-template-inclusion' );
		}

		if ( $isLocalObj ) {
			$ret = [ 'object' => $text ];
		} else {
			$ret = [ 'text' => $text ];
		}

		return $ret;
	}

	/**
	 * Call a parser function and return an array with text and flags.
	 *
	 * The returned array will always contain a boolean 'found', indicating
	 * whether the parser function was found or not. It may also contain the
	 * following:
	 *  text: string|object, resulting wikitext or PP DOM object
	 *  isHTML: bool, $text is HTML, armour it against wikitext transformation
	 *  isChildObj: bool, $text is a DOM node needing expansion in a child frame
	 *  isLocalObj: bool, $text is a DOM node needing expansion in the current frame
	 *  nowiki: bool, wiki markup in $text should be escaped
	 *
	 * @since 1.21
	 * @param PPFrame $frame The current frame, contains template arguments
	 * @param string $function Function name
	 * @param array $args Arguments to the function
	 * @throws MWException
	 * @return array
	 */
	public function callParserFunction( $frame, $function, array $args = [] ) {
		global $wgContLang;

		# Case sensitive functions
		if ( isset( $this->mFunctionSynonyms[1][$function] ) ) {
			$function = $this->mFunctionSynonyms[1][$function];
		} else {
			# Case insensitive functions
			$function = $wgContLang->lc( $function );
			if ( isset( $this->mFunctionSynonyms[0][$function] ) ) {
				$function = $this->mFunctionSynonyms[0][$function];
			} else {
				return [ 'found' => false ];
			}
		}

		list( $callback, $flags ) = $this->mFunctionHooks[$function];

		# Workaround for PHP bug 35229 and similar
		if ( !is_callable( $callback ) ) {
			throw new MWException( "Tag hook for $function is not callable\n" );
		}

		$allArgs = [ &$this ];
		if ( $flags & self::SFH_OBJECT_ARGS ) {
			# Convert arguments to PPNodes and collect for appending to $allArgs
			$funcArgs = [];
			foreach ( $args as $k => $v ) {
				if ( $v instanceof PPNode || $k === 0 ) {
					$funcArgs[] = $v;
				} else {
					$funcArgs[] = $this->mPreprocessor->newPartNodeArray( [ $k => $v ] )->item( 0 );
				}
			}

			# Add a frame parameter, and pass the arguments as an array
			$allArgs[] = $frame;
			$allArgs[] = $funcArgs;
		} else {
			# Convert arguments to plain text and append to $allArgs
			foreach ( $args as $k => $v ) {
				if ( $v instanceof PPNode ) {
					$allArgs[] = trim( $frame->expand( $v ) );
				} elseif ( is_int( $k ) && $k >= 0 ) {
					$allArgs[] = trim( $v );
				} else {
					$allArgs[] = trim( "$k=$v" );
				}
			}
		}

		$result = call_user_func_array( $callback, $allArgs );

		# The interface for function hooks allows them to return a wikitext
		# string or an array containing the string and any flags. This mungs
		# things around to match what this method should return.
		if ( !is_array( $result ) ) {
			$result =[
				'found' => true,
				'text' => $result,
			];
		} else {
			if ( isset( $result[0] ) && !isset( $result['text'] ) ) {
				$result['text'] = $result[0];
			}
			unset( $result[0] );
			$result += [
				'found' => true,
			];
		}

		$noparse = true;
		$preprocessFlags = 0;
		if ( isset( $result['noparse'] ) ) {
			$noparse = $result['noparse'];
		}
		if ( isset( $result['preprocessFlags'] ) ) {
			$preprocessFlags = $result['preprocessFlags'];
		}

		if ( !$noparse ) {
			$result['text'] = $this->preprocessToDom( $result['text'], $preprocessFlags );
			$result['isChildObj'] = true;
		}

		return $result;
	}

	/**
	 * Get the semi-parsed DOM representation of a template with a given title,
	 * and its redirect destination title. Cached.
	 *
	 * @param Title $title
	 *
	 * @return array
	 */
	public function getTemplateDom( $title ) {
		$cacheTitle = $title;
		$titleText = $title->getPrefixedDBkey();

		if ( isset( $this->mTplRedirCache[$titleText] ) ) {
			list( $ns, $dbk ) = $this->mTplRedirCache[$titleText];
			$title = Title::makeTitle( $ns, $dbk );
			$titleText = $title->getPrefixedDBkey();
		}
		if ( isset( $this->mTplDomCache[$titleText] ) ) {
			return [ $this->mTplDomCache[$titleText], $title ];
		}

		# Cache miss, go to the database
		list( $text, $title ) = $this->fetchTemplateAndTitle( $title );

		if ( $text === false ) {
			$this->mTplDomCache[$titleText] = false;
			return [ false, $title ];
		}

		$dom = $this->preprocessToDom( $text, self::PTD_FOR_INCLUSION );
		$this->mTplDomCache[$titleText] = $dom;

		if ( !$title->equals( $cacheTitle ) ) {
			$this->mTplRedirCache[$cacheTitle->getPrefixedDBkey()] =
				[ $title->getNamespace(), $cdb = $title->getDBkey() ];
		}

		return [ $dom, $title ];
	}

	/**
	 * Fetch the current revision of a given title. Note that the revision
	 * (and even the title) may not exist in the database, so everything
	 * contributing to the output of the parser should use this method
	 * where possible, rather than getting the revisions themselves. This
	 * method also caches its results, so using it benefits performance.
	 *
	 * @since 1.24
	 * @param Title $title
	 * @return Revision
	 */
	public function fetchCurrentRevisionOfTitle( $title ) {
		$cacheKey = $title->getPrefixedDBkey();
		if ( !$this->currentRevisionCache ) {
			$this->currentRevisionCache = new MapCacheLRU( 100 );
		}
		if ( !$this->currentRevisionCache->has( $cacheKey ) ) {
			$this->currentRevisionCache->set( $cacheKey,
				// Defaults to Parser::statelessFetchRevision()
				call_user_func( $this->mOptions->getCurrentRevisionCallback(), $title, $this )
			);
		}
		return $this->currentRevisionCache->get( $cacheKey );
	}

	/**
	 * Wrapper around Revision::newFromTitle to allow passing additional parameters
	 * without passing them on to it.
	 *
	 * @since 1.24
	 * @param Title $title
	 * @param Parser|bool $parser
	 * @return Revision
	 */
	public static function statelessFetchRevision( $title, $parser = false ) {
		return Revision::newFromTitle( $title );
	}

	/**
	 * Fetch the unparsed text of a template and register a reference to it.
	 * @param Title $title
	 * @return array ( string or false, Title )
	 */
	public function fetchTemplateAndTitle( $title ) {
		// Defaults to Parser::statelessFetchTemplate()
		$templateCb = $this->mOptions->getTemplateCallback();
		$stuff = call_user_func( $templateCb, $title, $this );
		// We use U+007F DELETE to distinguish strip markers from regular text.
		$text = $stuff['text'];
		if ( is_string( $stuff['text'] ) ) {
			$text = strtr( $text, "\x7f", "?" );
		}
		$finalTitle = isset( $stuff['finalTitle'] ) ? $stuff['finalTitle'] : $title;
		if ( isset( $stuff['deps'] ) ) {
			foreach ( $stuff['deps'] as $dep ) {
				$this->mOutput->addTemplate( $dep['title'], $dep['page_id'], $dep['rev_id'] );
				if ( $dep['title']->equals( $this->getTitle() ) ) {
					// If we transclude ourselves, the final result
					// will change based on the new version of the page
					$this->mOutput->setFlag( 'vary-revision' );
				}
			}
		}
		return [ $text, $finalTitle ];
	}

	/**
	 * Fetch the unparsed text of a template and register a reference to it.
	 * @param Title $title
	 * @return string|bool
	 */
	public function fetchTemplate( $title ) {
		return $this->fetchTemplateAndTitle( $title )[0];
	}

	/**
	 * Static function to get a template
	 * Can be overridden via ParserOptions::setTemplateCallback().
	 *
	 * @param Title $title
	 * @param bool|Parser $parser
	 *
	 * @return array
	 */
	public static function statelessFetchTemplate( $title, $parser = false ) {
		$text = $skip = false;
		$finalTitle = $title;
		$deps = [];

		# Loop to fetch the article, with up to 1 redirect
		// @codingStandardsIgnoreStart Generic.CodeAnalysis.ForLoopWithTestFunctionCall.NotAllowed
		for ( $i = 0; $i < 2 && is_object( $title ); $i++ ) {
			// @codingStandardsIgnoreEnd
			# Give extensions a chance to select the revision instead
			$id = false; # Assume current
			Hooks::run( 'BeforeParserFetchTemplateAndtitle',
				[ $parser, $title, &$skip, &$id ] );

			if ( $skip ) {
				$text = false;
				$deps[] = [
					'title' => $title,
					'page_id' => $title->getArticleID(),
					'rev_id' => null
				];
				break;
			}
			# Get the revision
			if ( $id ) {
				$rev = Revision::newFromId( $id );
			} elseif ( $parser ) {
				$rev = $parser->fetchCurrentRevisionOfTitle( $title );
			} else {
				$rev = Revision::newFromTitle( $title );
			}
			$rev_id = $rev ? $rev->getId() : 0;
			# If there is no current revision, there is no page
			if ( $id === false && !$rev ) {
				$linkCache = LinkCache::singleton();
				$linkCache->addBadLinkObj( $title );
			}

			$deps[] = [
				'title' => $title,
				'page_id' => $title->getArticleID(),
				'rev_id' => $rev_id ];
			if ( $rev && !$title->equals( $rev->getTitle() ) ) {
				# We fetched a rev from a different title; register it too...
				$deps[] = [
					'title' => $rev->getTitle(),
					'page_id' => $rev->getPage(),
					'rev_id' => $rev_id ];
			}

			if ( $rev ) {
				$content = $rev->getContent();
				$text = $content ? $content->getWikitextForTransclusion() : null;

				if ( $text === false || $text === null ) {
					$text = false;
					break;
				}
			} elseif ( $title->getNamespace() == NS_MEDIAWIKI ) {
				global $wgContLang;
				$message = wfMessage( $wgContLang->lcfirst( $title->getText() ) )->inContentLanguage();
				if ( !$message->exists() ) {
					$text = false;
					break;
				}
				$content = $message->content();
				$text = $message->plain();
			} else {
				break;
			}
			if ( !$content ) {
				break;
			}
			# Redirect?
			$finalTitle = $title;
			$title = $content->getRedirectTarget();
		}
		return [
			'text' => $text,
			'finalTitle' => $finalTitle,
			'deps' => $deps ];
	}

	/**
	 * Fetch a file and its title and register a reference to it.
	 * If 'broken' is a key in $options then the file will appear as a broken thumbnail.
	 * @param Title $title
	 * @param array $options Array of options to RepoGroup::findFile
	 * @return File|bool
	 */
	public function fetchFile( $title, $options = [] ) {
		return $this->fetchFileAndTitle( $title, $options )[0];
	}

	/**
	 * Fetch a file and its title and register a reference to it.
	 * If 'broken' is a key in $options then the file will appear as a broken thumbnail.
	 * @param Title $title
	 * @param array $options Array of options to RepoGroup::findFile
	 * @return array ( File or false, Title of file )
	 */
	public function fetchFileAndTitle( $title, $options = [] ) {
		$file = $this->fetchFileNoRegister( $title, $options );

		$time = $file ? $file->getTimestamp() : false;
		$sha1 = $file ? $file->getSha1() : false;
		# Register the file as a dependency...
		$this->mOutput->addImage( $title->getDBkey(), $time, $sha1 );
		if ( $file && !$title->equals( $file->getTitle() ) ) {
			# Update fetched file title
			$title = $file->getTitle();
			$this->mOutput->addImage( $title->getDBkey(), $time, $sha1 );
		}
		return [ $file, $title ];
	}

	/**
	 * Helper function for fetchFileAndTitle.
	 *
	 * Also useful if you need to fetch a file but not use it yet,
	 * for example to get the file's handler.
	 *
	 * @param Title $title
	 * @param array $options Array of options to RepoGroup::findFile
	 * @return File|bool
	 */
	protected function fetchFileNoRegister( $title, $options = [] ) {
		if ( isset( $options['broken'] ) ) {
			$file = false; // broken thumbnail forced by hook
		} elseif ( isset( $options['sha1'] ) ) { // get by (sha1,timestamp)
			$file = RepoGroup::singleton()->findFileFromKey( $options['sha1'], $options );
		} else { // get by (name,timestamp)
			$file = wfFindFile( $title, $options );
		}
		return $file;
	}

	/**
	 * Transclude an interwiki link.
	 *
	 * @param Title $title
	 * @param string $action
	 *
	 * @return string
	 */
	public function interwikiTransclude( $title, $action ) {
		global $wgEnableScaryTranscluding;

		if ( !$wgEnableScaryTranscluding ) {
			return wfMessage( 'scarytranscludedisabled' )->inContentLanguage()->text();
		}

		$url = $title->getFullURL( [ 'action' => $action ] );

		if ( strlen( $url ) > 255 ) {
			return wfMessage( 'scarytranscludetoolong' )->inContentLanguage()->text();
		}
		return $this->fetchScaryTemplateMaybeFromCache( $url );
	}

	/**
	 * @param string $url
	 * @return mixed|string
	 */
	public function fetchScaryTemplateMaybeFromCache( $url ) {
		global $wgTranscludeCacheExpiry;
		$dbr = wfGetDB( DB_SLAVE );
		$tsCond = $dbr->timestamp( time() - $wgTranscludeCacheExpiry );
		$obj = $dbr->selectRow( 'transcache', [ 'tc_time', 'tc_contents' ],
				[ 'tc_url' => $url, "tc_time >= " . $dbr->addQuotes( $tsCond ) ] );
		if ( $obj ) {
			return $obj->tc_contents;
		}

		$req = MWHttpRequest::factory( $url, [], __METHOD__ );
		$status = $req->execute(); // Status object
		if ( $status->isOK() ) {
			$text = $req->getContent();
		} elseif ( $req->getStatus() != 200 ) {
			// Though we failed to fetch the content, this status is useless.
			return wfMessage( 'scarytranscludefailed-httpstatus' )
				->params( $url, $req->getStatus() /* HTTP status */ )->inContentLanguage()->text();
		} else {
			return wfMessage( 'scarytranscludefailed', $url )->inContentLanguage()->text();
		}

		$dbw = wfGetDB( DB_MASTER );
		$dbw->replace( 'transcache', [ 'tc_url' ], [
			'tc_url' => $url,
			'tc_time' => $dbw->timestamp( time() ),
			'tc_contents' => $text
		] );
		return $text;
	}

	/**
	 * Triple brace replacement -- used for template arguments
	 * @private
	 *
	 * @param array $piece
	 * @param PPFrame $frame
	 *
	 * @return array
	 */
	public function argSubstitution( $piece, $frame ) {

		$error = false;
		$parts = $piece['parts'];
		$nameWithSpaces = $frame->expand( $piece['title'] );
		$argName = trim( $nameWithSpaces );
		$object = false;
		$text = $frame->getArgument( $argName );
		if ( $text === false && $parts->getLength() > 0
			&& ( $this->ot['html']
				|| $this->ot['pre']
				|| ( $this->ot['wiki'] && $frame->isTemplate() )
			)
		) {
			# No match in frame, use the supplied default
			$object = $parts->item( 0 )->getChildren();
		}
		if ( !$this->incrementIncludeSize( 'arg', strlen( $text ) ) ) {
			$error = '<!-- WARNING: argument omitted, expansion size too large -->';
			$this->limitationWarn( 'post-expand-template-argument' );
		}

		if ( $text === false && $object === false ) {
			# No match anywhere
			$object = $frame->virtualBracketedImplode( '{{{', '|', '}}}', $nameWithSpaces, $parts );
		}
		if ( $error !== false ) {
			$text .= $error;
		}
		if ( $object !== false ) {
			$ret = [ 'object' => $object ];
		} else {
			$ret = [ 'text' => $text ];
		}

		return $ret;
	}

	/**
	 * Return the text to be used for a given extension tag.
	 * This is the ghost of strip().
	 *
	 * @param array $params Associative array of parameters:
	 *     name       PPNode for the tag name
	 *     attr       PPNode for unparsed text where tag attributes are thought to be
	 *     attributes Optional associative array of parsed attributes
	 *     inner      Contents of extension element
	 *     noClose    Original text did not have a close tag
	 * @param PPFrame $frame
	 *
	 * @throws MWException
	 * @return string
	 */
	public function extensionSubstitution( $params, $frame ) {
		$name = $frame->expand( $params['name'] );
		$attrText = !isset( $params['attr'] ) ? null : $frame->expand( $params['attr'] );
		$content = !isset( $params['inner'] ) ? null : $frame->expand( $params['inner'] );
		$marker = self::MARKER_PREFIX . "-$name-"
			. sprintf( '%08X', $this->mMarkerIndex++ ) . self::MARKER_SUFFIX;

		$isFunctionTag = isset( $this->mFunctionTagHooks[strtolower( $name )] ) &&
			( $this->ot['html'] || $this->ot['pre'] );
		if ( $isFunctionTag ) {
			$markerType = 'none';
		} else {
			$markerType = 'general';
		}
		if ( $this->ot['html'] || $isFunctionTag ) {
			$name = strtolower( $name );
			$attributes = Sanitizer::decodeTagAttributes( $attrText );
			if ( isset( $params['attributes'] ) ) {
				$attributes = $attributes + $params['attributes'];
			}

			if ( isset( $this->mTagHooks[$name] ) ) {
				# Workaround for PHP bug 35229 and similar
				if ( !is_callable( $this->mTagHooks[$name] ) ) {
					throw new MWException( "Tag hook for $name is not callable\n" );
				}
				$output = call_user_func_array( $this->mTagHooks[$name],
					[ $content, $attributes, $this, $frame ] );
			} elseif ( isset( $this->mFunctionTagHooks[$name] ) ) {
				list( $callback, ) = $this->mFunctionTagHooks[$name];
				if ( !is_callable( $callback ) ) {
					throw new MWException( "Tag hook for $name is not callable\n" );
				}

				$output = call_user_func_array( $callback, [ &$this, $frame, $content, $attributes ] );
			} else {
				$output = '<span class="error">Invalid tag extension name: ' .
					htmlspecialchars( $name ) . '</span>';
			}

			if ( is_array( $output ) ) {
				# Extract flags to local scope (to override $markerType)
				$flags = $output;
				$output = $flags[0];
				unset( $flags[0] );
				extract( $flags );
			}
		} else {
			if ( is_null( $attrText ) ) {
				$attrText = '';
			}
			if ( isset( $params['attributes'] ) ) {
				foreach ( $params['attributes'] as $attrName => $attrValue ) {
					$attrText .= ' ' . htmlspecialchars( $attrName ) . '="' .
						htmlspecialchars( $attrValue ) . '"';
				}
			}
			if ( $content === null ) {
				$output = "<$name$attrText/>";
			} else {
				$close = is_null( $params['close'] ) ? '' : $frame->expand( $params['close'] );
				$output = "<$name$attrText>$content$close";
			}
		}

		if ( $markerType === 'none' ) {
			return $output;
		} elseif ( $markerType === 'nowiki' ) {
			$this->mStripState->addNoWiki( $marker, $output );
		} elseif ( $markerType === 'general' ) {
			$this->mStripState->addGeneral( $marker, $output );
		} else {
			throw new MWException( __METHOD__ . ': invalid marker type' );
		}
		return $marker;
	}

	/**
	 * Increment an include size counter
	 *
	 * @param string $type The type of expansion
	 * @param int $size The size of the text
	 * @return bool False if this inclusion would take it over the maximum, true otherwise
	 */
	public function incrementIncludeSize( $type, $size ) {
		if ( $this->mIncludeSizes[$type] + $size > $this->mOptions->getMaxIncludeSize() ) {
			return false;
		} else {
			$this->mIncludeSizes[$type] += $size;
			return true;
		}
	}

	/**
	 * Increment the expensive function count
	 *
	 * @return bool False if the limit has been exceeded
	 */
	public function incrementExpensiveFunctionCount() {
		$this->mExpensiveFunctionCount++;
		return $this->mExpensiveFunctionCount <= $this->mOptions->getExpensiveParserFunctionLimit();
	}

	/**
	 * Strip double-underscore items like __NOGALLERY__ and __NOTOC__
	 * Fills $this->mDoubleUnderscores, returns the modified text
	 *
	 * @param string $text
	 *
	 * @return string
	 */
	public function doDoubleUnderscore( $text ) {

		# The position of __TOC__ needs to be recorded
		$mw = MagicWord::get( 'toc' );
		if ( $mw->match( $text ) ) {
			$this->mShowToc = true;
			$this->mForceTocPosition = true;

			# Set a placeholder. At the end we'll fill it in with the TOC.
			$text = $mw->replace( '<!--MWTOC-->', $text, 1 );

			# Only keep the first one.
			$text = $mw->replace( '', $text );
		}

		# Now match and remove the rest of them
		$mwa = MagicWord::getDoubleUnderscoreArray();
		$this->mDoubleUnderscores = $mwa->matchAndRemove( $text );

		if ( isset( $this->mDoubleUnderscores['nogallery'] ) ) {
			$this->mOutput->mNoGallery = true;
		}
		if ( isset( $this->mDoubleUnderscores['notoc'] ) && !$this->mForceTocPosition ) {
			$this->mShowToc = false;
		}
		if ( isset( $this->mDoubleUnderscores['hiddencat'] )
			&& $this->mTitle->getNamespace() == NS_CATEGORY
		) {
			$this->addTrackingCategory( 'hidden-category-category' );
		}
		# (bug 8068) Allow control over whether robots index a page.
		# @todo FIXME: Bug 14899: __INDEX__ always overrides __NOINDEX__ here!  This
		# is not desirable, the last one on the page should win.
		if ( isset( $this->mDoubleUnderscores['noindex'] ) && $this->mTitle->canUseNoindex() ) {
			$this->mOutput->setIndexPolicy( 'noindex' );
			$this->addTrackingCategory( 'noindex-category' );
		}
		if ( isset( $this->mDoubleUnderscores['index'] ) && $this->mTitle->canUseNoindex() ) {
			$this->mOutput->setIndexPolicy( 'index' );
			$this->addTrackingCategory( 'index-category' );
		}

		# Cache all double underscores in the database
		foreach ( $this->mDoubleUnderscores as $key => $val ) {
			$this->mOutput->setProperty( $key, '' );
		}

		return $text;
	}

	/**
	 * @see ParserOutput::addTrackingCategory()
	 * @param string $msg Message key
	 * @return bool Whether the addition was successful
	 */
	public function addTrackingCategory( $msg ) {
		return $this->mOutput->addTrackingCategory( $msg, $this->mTitle );
	}

	/**
	 * This function accomplishes several tasks:
	 * 1) Auto-number headings if that option is enabled
	 * 2) Add an [edit] link to sections for users who have enabled the option and can edit the page
	 * 3) Add a Table of contents on the top for users who have enabled the option
	 * 4) Auto-anchor headings
	 *
	 * It loops through all headlines, collects the necessary data, then splits up the
	 * string and re-inserts the newly formatted headlines.
	 *
	 * @param string $text
	 * @param string $origText Original, untouched wikitext
	 * @param bool $isMain
	 * @return mixed|string
	 * @private
	 */
	public function formatHeadings( $text, $origText, $isMain = true ) {
		global $wgMaxTocLevel, $wgExperimentalHtmlIds;

		# Inhibit editsection links if requested in the page
		if ( isset( $this->mDoubleUnderscores['noeditsection'] ) ) {
			$maybeShowEditLink = $showEditLink = false;
		} else {
			$maybeShowEditLink = true; /* Actual presence will depend on ParserOptions option */
			$showEditLink = $this->mOptions->getEditSection();
		}
		if ( $showEditLink ) {
			$this->mOutput->setEditSectionTokens( true );
		}

		# Get all headlines for numbering them and adding funky stuff like [edit]
		# links - this is for later, but we need the number of headlines right now
		$matches = [];
		$numMatches = preg_match_all(
			'/<H(?P<level>[1-6])(?P<attrib>.*?>)\s*(?P<header>[\s\S]*?)\s*<\/H[1-6] *>/i',
			$text,
			$matches
		);

		# if there are fewer than 4 headlines in the article, do not show TOC
		# unless it's been explicitly enabled.
		$enoughToc = $this->mShowToc &&
			( ( $numMatches >= 4 ) || $this->mForceTocPosition );

		# Allow user to stipulate that a page should have a "new section"
		# link added via __NEWSECTIONLINK__
		if ( isset( $this->mDoubleUnderscores['newsectionlink'] ) ) {
			$this->mOutput->setNewSection( true );
		}

		# Allow user to remove the "new section"
		# link via __NONEWSECTIONLINK__
		if ( isset( $this->mDoubleUnderscores['nonewsectionlink'] ) ) {
			$this->mOutput->hideNewSection( true );
		}

		# if the string __FORCETOC__ (not case-sensitive) occurs in the HTML,
		# override above conditions and always show TOC above first header
		if ( isset( $this->mDoubleUnderscores['forcetoc'] ) ) {
			$this->mShowToc = true;
			$enoughToc = true;
		}

		# headline counter
		$headlineCount = 0;
		$numVisible = 0;

		# Ugh .. the TOC should have neat indentation levels which can be
		# passed to the skin functions. These are determined here
		$toc = '';
		$full = '';
		$head = [];
		$sublevelCount = [];
		$levelCount = [];
		$level = 0;
		$prevlevel = 0;
		$toclevel = 0;
		$prevtoclevel = 0;
		$markerRegex = self::MARKER_PREFIX . "-h-(\d+)-" . self::MARKER_SUFFIX;
		$baseTitleText = $this->mTitle->getPrefixedDBkey();
		$oldType = $this->mOutputType;
		$this->setOutputType( self::OT_WIKI );
		$frame = $this->getPreprocessor()->newFrame();
		$root = $this->preprocessToDom( $origText );
		$node = $root->getFirstChild();
		$byteOffset = 0;
		$tocraw = [];
		$refers = [];

		$headlines = $numMatches !== false ? $matches[3] : [];

		foreach ( $headlines as $headline ) {
			$isTemplate = false;
			$titleText = false;
			$sectionIndex = false;
			$numbering = '';
			$markerMatches = [];
			if ( preg_match( "/^$markerRegex/", $headline, $markerMatches ) ) {
				$serial = $markerMatches[1];
				list( $titleText, $sectionIndex ) = $this->mHeadings[$serial];
				$isTemplate = ( $titleText != $baseTitleText );
				$headline = preg_replace( "/^$markerRegex\\s*/", "", $headline );
			}

			if ( $toclevel ) {
				$prevlevel = $level;
			}
			$level = $matches[1][$headlineCount];

			if ( $level > $prevlevel ) {
				# Increase TOC level
				$toclevel++;
				$sublevelCount[$toclevel] = 0;
				if ( $toclevel < $wgMaxTocLevel ) {
					$prevtoclevel = $toclevel;
					$toc .= Linker::tocIndent();
					$numVisible++;
				}
			} elseif ( $level < $prevlevel && $toclevel > 1 ) {
				# Decrease TOC level, find level to jump to

				for ( $i = $toclevel; $i > 0; $i-- ) {
					if ( $levelCount[$i] == $level ) {
						# Found last matching level
						$toclevel = $i;
						break;
					} elseif ( $levelCount[$i] < $level ) {
						# Found first matching level below current level
						$toclevel = $i + 1;
						break;
					}
				}
				if ( $i == 0 ) {
					$toclevel = 1;
				}
				if ( $toclevel < $wgMaxTocLevel ) {
					if ( $prevtoclevel < $wgMaxTocLevel ) {
						# Unindent only if the previous toc level was shown :p
						$toc .= Linker::tocUnindent( $prevtoclevel - $toclevel );
						$prevtoclevel = $toclevel;
					} else {
						$toc .= Linker::tocLineEnd();
					}
				}
			} else {
				# No change in level, end TOC line
				if ( $toclevel < $wgMaxTocLevel ) {
					$toc .= Linker::tocLineEnd();
				}
			}

			$levelCount[$toclevel] = $level;

			# count number of headlines for each level
			$sublevelCount[$toclevel]++;
			$dot = 0;
			for ( $i = 1; $i <= $toclevel; $i++ ) {
				if ( !empty( $sublevelCount[$i] ) ) {
					if ( $dot ) {
						$numbering .= '.';
					}
					$numbering .= $this->getTargetLanguage()->formatNum( $sublevelCount[$i] );
					$dot = 1;
				}
			}

			# The safe header is a version of the header text safe to use for links

			# Remove link placeholders by the link text.
			#     <!--LINK number-->
			# turns into
			#     link text with suffix
			# Do this before unstrip since link text can contain strip markers
			$safeHeadline = $this->replaceLinkHoldersText( $headline );

			# Avoid insertion of weird stuff like <math> by expanding the relevant sections
			$safeHeadline = $this->mStripState->unstripBoth( $safeHeadline );

			# Strip out HTML (first regex removes any tag not allowed)
			# Allowed tags are:
			# * <sup> and <sub> (bug 8393)
			# * <i> (bug 26375)
			# * <b> (r105284)
			# * <bdi> (bug 72884)
			# * <span dir="rtl"> and <span dir="ltr"> (bug 35167)
			# We strip any parameter from accepted tags (second regex), except dir="rtl|ltr" from <span>,
			# to allow setting directionality in toc items.
			$tocline = preg_replace(
				[
					'#<(?!/?(span|sup|sub|bdi|i|b)(?: [^>]*)?>).*?>#',
					'#<(/?(?:span(?: dir="(?:rtl|ltr)")?|sup|sub|bdi|i|b))(?: .*?)?>#'
				],
				[ '', '<$1>' ],
				$safeHeadline
			);

			# Strip '<span></span>', which is the result from the above if
			# <span id="foo"></span> is used to produce an additional anchor
			# for a section.
			$tocline = str_replace( '<span></span>', '', $tocline );

			$tocline = trim( $tocline );

			# For the anchor, strip out HTML-y stuff period
			$safeHeadline = preg_replace( '/<.*?>/', '', $safeHeadline );
			$safeHeadline = Sanitizer::normalizeSectionNameWhitespace( $safeHeadline );

			# Save headline for section edit hint before it's escaped
			$headlineHint = $safeHeadline;

			if ( $wgExperimentalHtmlIds ) {
				# For reverse compatibility, provide an id that's
				# HTML4-compatible, like we used to.
				# It may be worth noting, academically, that it's possible for
				# the legacy anchor to conflict with a non-legacy headline
				# anchor on the page.  In this case likely the "correct" thing
				# would be to either drop the legacy anchors or make sure
				# they're numbered first.  However, this would require people
				# to type in section names like "abc_.D7.93.D7.90.D7.A4"
				# manually, so let's not bother worrying about it.
				$legacyHeadline = Sanitizer::escapeId( $safeHeadline,
					[ 'noninitial', 'legacy' ] );
				$safeHeadline = Sanitizer::escapeId( $safeHeadline );

				if ( $legacyHeadline == $safeHeadline ) {
					# No reason to have both (in fact, we can't)
					$legacyHeadline = false;
				}
			} else {
				$legacyHeadline = false;
				$safeHeadline = Sanitizer::escapeId( $safeHeadline,
					'noninitial' );
			}

			# HTML names must be case-insensitively unique (bug 10721).
			# This does not apply to Unicode characters per
			# http://www.w3.org/TR/html5/infrastructure.html#case-sensitivity-and-string-comparison
			# @todo FIXME: We may be changing them depending on the current locale.
			$arrayKey = strtolower( $safeHeadline );
			if ( $legacyHeadline === false ) {
				$legacyArrayKey = false;
			} else {
				$legacyArrayKey = strtolower( $legacyHeadline );
			}

			# Create the anchor for linking from the TOC to the section
			$anchor = $safeHeadline;
			$legacyAnchor = $legacyHeadline;
			if ( isset( $refers[$arrayKey] ) ) {
				// @codingStandardsIgnoreStart
				for ( $i = 2; isset( $refers["${arrayKey}_$i"] ); ++$i );
				// @codingStandardsIgnoreEnd
				$anchor .= "_$i";
				$refers["${arrayKey}_$i"] = true;
			} else {
				$refers[$arrayKey] = true;
			}
			if ( $legacyHeadline !== false && isset( $refers[$legacyArrayKey] ) ) {
				// @codingStandardsIgnoreStart
				for ( $i = 2; isset( $refers["${legacyArrayKey}_$i"] ); ++$i );
				// @codingStandardsIgnoreEnd
				$legacyAnchor .= "_$i";
				$refers["${legacyArrayKey}_$i"] = true;
			} else {
				$refers[$legacyArrayKey] = true;
			}

			# Don't number the heading if it is the only one (looks silly)
			if ( count( $matches[3] ) > 1 && $this->mOptions->getNumberHeadings() ) {
				# the two are different if the line contains a link
				$headline = Html::element(
					'span',
					[ 'class' => 'mw-headline-number' ],
					$numbering
				) . ' ' . $headline;
			}

			if ( $enoughToc && ( !isset( $wgMaxTocLevel ) || $toclevel < $wgMaxTocLevel ) ) {
				$toc .= Linker::tocLine( $anchor, $tocline,
					$numbering, $toclevel, ( $isTemplate ? false : $sectionIndex ) );
			}

			# Add the section to the section tree
			# Find the DOM node for this header
			$noOffset = ( $isTemplate || $sectionIndex === false );
			while ( $node && !$noOffset ) {
				if ( $node->getName() === 'h' ) {
					$bits = $node->splitHeading();
					if ( $bits['i'] == $sectionIndex ) {
						break;
					}
				}
				$byteOffset += mb_strlen( $this->mStripState->unstripBoth(
					$frame->expand( $node, PPFrame::RECOVER_ORIG ) ) );
				$node = $node->getNextSibling();
			}
			$tocraw[] = [
				'toclevel' => $toclevel,
				'level' => $level,
				'line' => $tocline,
				'number' => $numbering,
				'index' => ( $isTemplate ? 'T-' : '' ) . $sectionIndex,
				'fromtitle' => $titleText,
				'byteoffset' => ( $noOffset ? null : $byteOffset ),
				'anchor' => $anchor,
			];

			# give headline the correct <h#> tag
			if ( $maybeShowEditLink && $sectionIndex !== false ) {
				// Output edit section links as markers with styles that can be customized by skins
				if ( $isTemplate ) {
					# Put a T flag in the section identifier, to indicate to extractSections()
					# that sections inside <includeonly> should be counted.
					$editsectionPage = $titleText;
					$editsectionSection = "T-$sectionIndex";
					$editsectionContent = null;
				} else {
					$editsectionPage = $this->mTitle->getPrefixedText();
					$editsectionSection = $sectionIndex;
					$editsectionContent = $headlineHint;
				}
				// We use a bit of pesudo-xml for editsection markers. The
				// language converter is run later on. Using a UNIQ style marker
				// leads to the converter screwing up the tokens when it
				// converts stuff. And trying to insert strip tags fails too. At
				// this point all real inputted tags have already been escaped,
				// so we don't have to worry about a user trying to input one of
				// these markers directly. We use a page and section attribute
				// to stop the language converter from converting these
				// important bits of data, but put the headline hint inside a
				// content block because the language converter is supposed to
				// be able to convert that piece of data.
				// Gets replaced with html in ParserOutput::getText
				$editlink = '<mw:editsection page="' . htmlspecialchars( $editsectionPage );
				$editlink .= '" section="' . htmlspecialchars( $editsectionSection ) . '"';
				if ( $editsectionContent !== null ) {
					$editlink .= '>' . $editsectionContent . '</mw:editsection>';
				} else {
					$editlink .= '/>';
				}
			} else {
				$editlink = '';
			}
			$head[$headlineCount] = Linker::makeHeadline( $level,
				$matches['attrib'][$headlineCount], $anchor, $headline,
				$editlink, $legacyAnchor );

			$headlineCount++;
		}

		$this->setOutputType( $oldType );

		# Never ever show TOC if no headers
		if ( $numVisible < 1 ) {
			$enoughToc = false;
		}

		if ( $enoughToc ) {
			if ( $prevtoclevel > 0 && $prevtoclevel < $wgMaxTocLevel ) {
				$toc .= Linker::tocUnindent( $prevtoclevel - 1 );
			}
			$toc = Linker::tocList( $toc, $this->mOptions->getUserLangObj() );
			$this->mOutput->setTOCHTML( $toc );
			$toc = self::TOC_START . $toc . self::TOC_END;
			$this->mOutput->addModules( 'mediawiki.toc' );
		}

		if ( $isMain ) {
			$this->mOutput->setSections( $tocraw );
		}

		# split up and insert constructed headlines
		$blocks = preg_split( '/<H[1-6].*?>[\s\S]*?<\/H[1-6]>/i', $text );
		$i = 0;

		// build an array of document sections
		$sections = [];
		foreach ( $blocks as $block ) {
			// $head is zero-based, sections aren't.
			if ( empty( $head[$i - 1] ) ) {
				$sections[$i] = $block;
			} else {
				$sections[$i] = $head[$i - 1] . $block;
			}

			/**
			 * Send a hook, one per section.
			 * The idea here is to be able to make section-level DIVs, but to do so in a
			 * lower-impact, more correct way than r50769
			 *
			 * $this : caller
			 * $section : the section number
			 * &$sectionContent : ref to the content of the section
			 * $showEditLinks : boolean describing whether this section has an edit link
			 */
			Hooks::run( 'ParserSectionCreate', [ $this, $i, &$sections[$i], $showEditLink ] );

			$i++;
		}

		if ( $enoughToc && $isMain && !$this->mForceTocPosition ) {
			// append the TOC at the beginning
			// Top anchor now in skin
			$sections[0] = $sections[0] . $toc . "\n";
		}

		$full .= implode( '', $sections );

		if ( $this->mForceTocPosition ) {
			return str_replace( '<!--MWTOC-->', $toc, $full );
		} else {
			return $full;
		}
	}

	/**
	 * Transform wiki markup when saving a page by doing "\r\n" -> "\n"
	 * conversion, substituting signatures, {{subst:}} templates, etc.
	 *
	 * @param string $text The text to transform
	 * @param Title $title The Title object for the current article
	 * @param User $user The User object describing the current user
	 * @param ParserOptions $options Parsing options
	 * @param bool $clearState Whether to clear the parser state first
	 * @return string The altered wiki markup
	 */
	public function preSaveTransform( $text, Title $title, User $user,
		ParserOptions $options, $clearState = true
	) {
		if ( $clearState ) {
			$magicScopeVariable = $this->lock();
		}
		$this->startParse( $title, $options, self::OT_WIKI, $clearState );
		$this->setUser( $user );

		$pairs = [
			"\r\n" => "\n",
			"\r" => "\n",
		];
		$text = str_replace( array_keys( $pairs ), array_values( $pairs ), $text );
		if ( $options->getPreSaveTransform() ) {
			$text = $this->pstPass2( $text, $user );
		}
		$text = $this->mStripState->unstripBoth( $text );

		$this->setUser( null ); # Reset

		return $text;
	}

	/**
	 * Pre-save transform helper function
	 *
	 * @param string $text
	 * @param User $user
	 *
	 * @return string
	 */
	private function pstPass2( $text, $user ) {
		global $wgContLang;

		# Note: This is the timestamp saved as hardcoded wikitext to
		# the database, we use $wgContLang here in order to give
		# everyone the same signature and use the default one rather
		# than the one selected in each user's preferences.
		# (see also bug 12815)
		$ts = $this->mOptions->getTimestamp();
		$timestamp = MWTimestamp::getLocalInstance( $ts );
		$ts = $timestamp->format( 'YmdHis' );
		$tzMsg = $timestamp->getTimezoneMessage()->inContentLanguage()->text();

		$d = $wgContLang->timeanddate( $ts, false, false ) . " ($tzMsg)";

		# Variable replacement
		# Because mOutputType is OT_WIKI, this will only process {{subst:xxx}} type tags
		$text = $this->replaceVariables( $text );

		# This works almost by chance, as the replaceVariables are done before the getUserSig(),
		# which may corrupt this parser instance via its wfMessage()->text() call-

		# Signatures
		$sigText = $this->getUserSig( $user );
		$text = strtr( $text, [
			'~~~~~' => $d,
			'~~~~' => "$sigText $d",
			'~~~' => $sigText
		] );

		# Context links ("pipe tricks"): [[|name]] and [[name (context)|]]
		$tc = '[' . Title::legalChars() . ']';
		$nc = '[ _0-9A-Za-z\x80-\xff-]'; # Namespaces can use non-ascii!

		// [[ns:page (context)|]]
		$p1 = "/\[\[(:?$nc+:|:|)($tc+?)( ?\\($tc+\\))\\|]]/";
		// [[ns:page（context）|]] (double-width brackets, added in r40257)
		$p4 = "/\[\[(:?$nc+:|:|)($tc+?)( ?（$tc+）)\\|]]/";
		// [[ns:page (context), context|]] (using either single or double-width comma)
		$p3 = "/\[\[(:?$nc+:|:|)($tc+?)( ?\\($tc+\\)|)((?:, |，)$tc+|)\\|]]/";
		// [[|page]] (reverse pipe trick: add context from page title)
		$p2 = "/\[\[\\|($tc+)]]/";

		# try $p1 first, to turn "[[A, B (C)|]]" into "[[A, B (C)|A, B]]"
		$text = preg_replace( $p1, '[[\\1\\2\\3|\\2]]', $text );
		$text = preg_replace( $p4, '[[\\1\\2\\3|\\2]]', $text );
		$text = preg_replace( $p3, '[[\\1\\2\\3\\4|\\2]]', $text );

		$t = $this->mTitle->getText();
		$m = [];
		if ( preg_match( "/^($nc+:|)$tc+?( \\($tc+\\))$/", $t, $m ) ) {
			$text = preg_replace( $p2, "[[$m[1]\\1$m[2]|\\1]]", $text );
		} elseif ( preg_match( "/^($nc+:|)$tc+?(, $tc+|)$/", $t, $m ) && "$m[1]$m[2]" != '' ) {
			$text = preg_replace( $p2, "[[$m[1]\\1$m[2]|\\1]]", $text );
		} else {
			# if there's no context, don't bother duplicating the title
			$text = preg_replace( $p2, '[[\\1]]', $text );
		}

		# Trim trailing whitespace
		$text = rtrim( $text );

		return $text;
	}

	/**
	 * Fetch the user's signature text, if any, and normalize to
	 * validated, ready-to-insert wikitext.
	 * If you have pre-fetched the nickname or the fancySig option, you can
	 * specify them here to save a database query.
	 * Do not reuse this parser instance after calling getUserSig(),
	 * as it may have changed if it's the $wgParser.
	 *
	 * @param User $user
	 * @param string|bool $nickname Nickname to use or false to use user's default nickname
	 * @param bool|null $fancySig whether the nicknname is the complete signature
	 *    or null to use default value
	 * @return string
	 */
	public function getUserSig( &$user, $nickname = false, $fancySig = null ) {
		global $wgMaxSigChars;

		$username = $user->getName();

		# If not given, retrieve from the user object.
		if ( $nickname === false ) {
			$nickname = $user->getOption( 'nickname' );
		}

		if ( is_null( $fancySig ) ) {
			$fancySig = $user->getBoolOption( 'fancysig' );
		}

		$nickname = $nickname == null ? $username : $nickname;

		if ( mb_strlen( $nickname ) > $wgMaxSigChars ) {
			$nickname = $username;
			wfDebug( __METHOD__ . ": $username has overlong signature.\n" );
		} elseif ( $fancySig !== false ) {
			# Sig. might contain markup; validate this
			if ( $this->validateSig( $nickname ) !== false ) {
				# Validated; clean up (if needed) and return it
				return $this->cleanSig( $nickname, true );
			} else {
				# Failed to validate; fall back to the default
				$nickname = $username;
				wfDebug( __METHOD__ . ": $username has bad XML tags in signature.\n" );
			}
		}

		# Make sure nickname doesnt get a sig in a sig
		$nickname = self::cleanSigInSig( $nickname );

		# If we're still here, make it a link to the user page
		$userText = wfEscapeWikiText( $username );
		$nickText = wfEscapeWikiText( $nickname );
		$msgName = $user->isAnon() ? 'signature-anon' : 'signature';

		return wfMessage( $msgName, $userText, $nickText )->inContentLanguage()
			->title( $this->getTitle() )->text();
	}

	/**
	 * Check that the user's signature contains no bad XML
	 *
	 * @param string $text
	 * @return string|bool An expanded string, or false if invalid.
	 */
	public function validateSig( $text ) {
		return Xml::isWellFormedXmlFragment( $text ) ? $text : false;
	}

	/**
	 * Clean up signature text
	 *
	 * 1) Strip 3, 4 or 5 tildes out of signatures @see cleanSigInSig
	 * 2) Substitute all transclusions
	 *
	 * @param string $text
	 * @param bool $parsing Whether we're cleaning (preferences save) or parsing
	 * @return string Signature text
	 */
	public function cleanSig( $text, $parsing = false ) {
		if ( !$parsing ) {
			global $wgTitle;
			$magicScopeVariable = $this->lock();
			$this->startParse( $wgTitle, new ParserOptions, self::OT_PREPROCESS, true );
		}

		# Option to disable this feature
		if ( !$this->mOptions->getCleanSignatures() ) {
			return $text;
		}

		# @todo FIXME: Regex doesn't respect extension tags or nowiki
		#  => Move this logic to braceSubstitution()
		$substWord = MagicWord::get( 'subst' );
		$substRegex = '/\{\{(?!(?:' . $substWord->getBaseRegex() . '))/x' . $substWord->getRegexCase();
		$substText = '{{' . $substWord->getSynonym( 0 );

		$text = preg_replace( $substRegex, $substText, $text );
		$text = self::cleanSigInSig( $text );
		$dom = $this->preprocessToDom( $text );
		$frame = $this->getPreprocessor()->newFrame();
		$text = $frame->expand( $dom );

		if ( !$parsing ) {
			$text = $this->mStripState->unstripBoth( $text );
		}

		return $text;
	}

	/**
	 * Strip 3, 4 or 5 tildes out of signatures.
	 *
	 * @param string $text
	 * @return string Signature text with /~{3,5}/ removed
	 */
	public static function cleanSigInSig( $text ) {
		$text = preg_replace( '/~{3,5}/', '', $text );
		return $text;
	}

	/**
	 * Set up some variables which are usually set up in parse()
	 * so that an external function can call some class members with confidence
	 *
	 * @param Title|null $title
	 * @param ParserOptions $options
	 * @param int $outputType
	 * @param bool $clearState
	 */
	public function startExternalParse( Title $title = null, ParserOptions $options,
		$outputType, $clearState = true
	) {
		$this->startParse( $title, $options, $outputType, $clearState );
	}

	/**
	 * @param Title|null $title
	 * @param ParserOptions $options
	 * @param int $outputType
	 * @param bool $clearState
	 */
	private function startParse( Title $title = null, ParserOptions $options,
		$outputType, $clearState = true
	) {
		$this->setTitle( $title );
		$this->mOptions = $options;
		$this->setOutputType( $outputType );
		if ( $clearState ) {
			$this->clearState();
		}
	}

	/**
	 * Wrapper for preprocess()
	 *
	 * @param string $text The text to preprocess
	 * @param ParserOptions $options Options
	 * @param Title|null $title Title object or null to use $wgTitle
	 * @return string
	 */
	public function transformMsg( $text, $options, $title = null ) {
		static $executing = false;

		# Guard against infinite recursion
		if ( $executing ) {
			return $text;
		}
		$executing = true;

		if ( !$title ) {
			global $wgTitle;
			$title = $wgTitle;
		}

		$text = $this->preprocess( $text, $title, $options );

		$executing = false;
		return $text;
	}

	/**
	 * Create an HTML-style tag, e.g. "<yourtag>special text</yourtag>"
	 * The callback should have the following form:
	 *    function myParserHook( $text, $params, $parser, $frame ) { ... }
	 *
	 * Transform and return $text. Use $parser for any required context, e.g. use
	 * $parser->getTitle() and $parser->getOptions() not $wgTitle or $wgOut->mParserOptions
	 *
	 * Hooks may return extended information by returning an array, of which the
	 * first numbered element (index 0) must be the return string, and all other
	 * entries are extracted into local variables within an internal function
	 * in the Parser class.
	 *
	 * This interface (introduced r61913) appears to be undocumented, but
	 * 'markerType' is used by some core tag hooks to override which strip
	 * array their results are placed in. **Use great caution if attempting
	 * this interface, as it is not documented and injudicious use could smash
	 * private variables.**
	 *
	 * @param string $tag The tag to use, e.g. 'hook' for "<hook>"
	 * @param callable $callback The callback function (and object) to use for the tag
	 * @throws MWException
	 * @return callable|null The old value of the mTagHooks array associated with the hook
	 */
	public function setHook( $tag, $callback ) {
		$tag = strtolower( $tag );
		if ( preg_match( '/[<>\r\n]/', $tag, $m ) ) {
			throw new MWException( "Invalid character {$m[0]} in setHook('$tag', ...) call" );
		}
		$oldVal = isset( $this->mTagHooks[$tag] ) ? $this->mTagHooks[$tag] : null;
		$this->mTagHooks[$tag] = $callback;
		if ( !in_array( $tag, $this->mStripList ) ) {
			$this->mStripList[] = $tag;
		}

		return $oldVal;
	}

	/**
	 * As setHook(), but letting the contents be parsed.
	 *
	 * Transparent tag hooks are like regular XML-style tag hooks, except they
	 * operate late in the transformation sequence, on HTML instead of wikitext.
	 *
	 * This is probably obsoleted by things dealing with parser frames?
	 * The only extension currently using it is geoserver.
	 *
	 * @since 1.10
	 * @todo better document or deprecate this
	 *
	 * @param string $tag The tag to use, e.g. 'hook' for "<hook>"
	 * @param callable $callback The callback function (and object) to use for the tag
	 * @throws MWException
	 * @return callable|null The old value of the mTagHooks array associated with the hook
	 */
	public function setTransparentTagHook( $tag, $callback ) {
		$tag = strtolower( $tag );
		if ( preg_match( '/[<>\r\n]/', $tag, $m ) ) {
			throw new MWException( "Invalid character {$m[0]} in setTransparentHook('$tag', ...) call" );
		}
		$oldVal = isset( $this->mTransparentTagHooks[$tag] ) ? $this->mTransparentTagHooks[$tag] : null;
		$this->mTransparentTagHooks[$tag] = $callback;

		return $oldVal;
	}

	/**
	 * Remove all tag hooks
	 */
	public function clearTagHooks() {
		$this->mTagHooks = [];
		$this->mFunctionTagHooks = [];
		$this->mStripList = $this->mDefaultStripList;
	}

	/**
	 * Create a function, e.g. {{sum:1|2|3}}
	 * The callback function should have the form:
	 *    function myParserFunction( &$parser, $arg1, $arg2, $arg3 ) { ... }
	 *
	 * Or with Parser::SFH_OBJECT_ARGS:
	 *    function myParserFunction( $parser, $frame, $args ) { ... }
	 *
	 * The callback may either return the text result of the function, or an array with the text
	 * in element 0, and a number of flags in the other elements. The names of the flags are
	 * specified in the keys. Valid flags are:
	 *   found                     The text returned is valid, stop processing the template. This
	 *                             is on by default.
	 *   nowiki                    Wiki markup in the return value should be escaped
	 *   isHTML                    The returned text is HTML, armour it against wikitext transformation
	 *
	 * @param string $id The magic word ID
	 * @param callable $callback The callback function (and object) to use
	 * @param int $flags A combination of the following flags:
	 *     Parser::SFH_NO_HASH      No leading hash, i.e. {{plural:...}} instead of {{#if:...}}
	 *
	 *     Parser::SFH_OBJECT_ARGS  Pass the template arguments as PPNode objects instead of text.
	 *     This allows for conditional expansion of the parse tree, allowing you to eliminate dead
	 *     branches and thus speed up parsing. It is also possible to analyse the parse tree of
	 *     the arguments, and to control the way they are expanded.
	 *
	 *     The $frame parameter is a PPFrame. This can be used to produce expanded text from the
	 *     arguments, for instance:
	 *         $text = isset( $args[0] ) ? $frame->expand( $args[0] ) : '';
	 *
	 *     For technical reasons, $args[0] is pre-expanded and will be a string. This may change in
	 *     future versions. Please call $frame->expand() on it anyway so that your code keeps
	 *     working if/when this is changed.
	 *
	 *     If you want whitespace to be trimmed from $args, you need to do it yourself, post-
	 *     expansion.
	 *
	 *     Please read the documentation in includes/parser/Preprocessor.php for more information
	 *     about the methods available in PPFrame and PPNode.
	 *
	 * @throws MWException
	 * @return string|callable The old callback function for this name, if any
	 */
	public function setFunctionHook( $id, $callback, $flags = 0 ) {
		global $wgContLang;

		$oldVal = isset( $this->mFunctionHooks[$id] ) ? $this->mFunctionHooks[$id][0] : null;
		$this->mFunctionHooks[$id] = [ $callback, $flags ];

		# Add to function cache
		$mw = MagicWord::get( $id );
		if ( !$mw ) {
			throw new MWException( __METHOD__ . '() expecting a magic word identifier.' );
		}

		$synonyms = $mw->getSynonyms();
		$sensitive = intval( $mw->isCaseSensitive() );

		foreach ( $synonyms as $syn ) {
			# Case
			if ( !$sensitive ) {
				$syn = $wgContLang->lc( $syn );
			}
			# Add leading hash
			if ( !( $flags & self::SFH_NO_HASH ) ) {
				$syn = '#' . $syn;
			}
			# Remove trailing colon
			if ( substr( $syn, -1, 1 ) === ':' ) {
				$syn = substr( $syn, 0, -1 );
			}
			$this->mFunctionSynonyms[$sensitive][$syn] = $id;
		}
		return $oldVal;
	}

	/**
	 * Get all registered function hook identifiers
	 *
	 * @return array
	 */
	public function getFunctionHooks() {
		return array_keys( $this->mFunctionHooks );
	}

	/**
	 * Create a tag function, e.g. "<test>some stuff</test>".
	 * Unlike tag hooks, tag functions are parsed at preprocessor level.
	 * Unlike parser functions, their content is not preprocessed.
	 * @param string $tag
	 * @param callable $callback
	 * @param int $flags
	 * @throws MWException
	 * @return null
	 */
	public function setFunctionTagHook( $tag, $callback, $flags ) {
		$tag = strtolower( $tag );
		if ( preg_match( '/[<>\r\n]/', $tag, $m ) ) {
			throw new MWException( "Invalid character {$m[0]} in setFunctionTagHook('$tag', ...) call" );
		}
		$old = isset( $this->mFunctionTagHooks[$tag] ) ?
			$this->mFunctionTagHooks[$tag] : null;
		$this->mFunctionTagHooks[$tag] = [ $callback, $flags ];

		if ( !in_array( $tag, $this->mStripList ) ) {
			$this->mStripList[] = $tag;
		}

		return $old;
	}

	/**
	 * Replace "<!--LINK-->" link placeholders with actual links, in the buffer
	 * Placeholders created in Linker::link()
	 *
	 * @param string $text
	 * @param int $options
	 */
	public function replaceLinkHolders( &$text, $options = 0 ) {
		$this->mLinkHolders->replace( $text );
	}

	/**
	 * Replace "<!--LINK-->" link placeholders with plain text of links
	 * (not HTML-formatted).
	 *
	 * @param string $text
	 * @return string
	 */
	public function replaceLinkHoldersText( $text ) {
		return $this->mLinkHolders->replaceText( $text );
	}

	/**
	 * Renders an image gallery from a text with one line per image.
	 * text labels may be given by using |-style alternative text. E.g.
	 *   Image:one.jpg|The number "1"
	 *   Image:tree.jpg|A tree
	 * given as text will return the HTML of a gallery with two images,
	 * labeled 'The number "1"' and
	 * 'A tree'.
	 *
	 * @param string $text
	 * @param array $params
	 * @return string HTML
	 */
	public function renderImageGallery( $text, $params ) {

		$mode = false;
		if ( isset( $params['mode'] ) ) {
			$mode = $params['mode'];
		}

		try {
			$ig = ImageGalleryBase::factory( $mode );
		} catch ( Exception $e ) {
			// If invalid type set, fallback to default.
			$ig = ImageGalleryBase::factory( false );
		}

		$ig->setContextTitle( $this->mTitle );
		$ig->setShowBytes( false );
		$ig->setShowFilename( false );
		$ig->setParser( $this );
		$ig->setHideBadImages();
		$ig->setAttributes( Sanitizer::validateTagAttributes( $params, 'table' ) );

		if ( isset( $params['showfilename'] ) ) {
			$ig->setShowFilename( true );
		} else {
			$ig->setShowFilename( false );
		}
		if ( isset( $params['caption'] ) ) {
			$caption = $params['caption'];
			$caption = htmlspecialchars( $caption );
			$caption = $this->replaceInternalLinks( $caption );
			$ig->setCaptionHtml( $caption );
		}
		if ( isset( $params['perrow'] ) ) {
			$ig->setPerRow( $params['perrow'] );
		}
		if ( isset( $params['widths'] ) ) {
			$ig->setWidths( $params['widths'] );
		}
		if ( isset( $params['heights'] ) ) {
			$ig->setHeights( $params['heights'] );
		}
		$ig->setAdditionalOptions( $params );

		Hooks::run( 'BeforeParserrenderImageGallery', [ &$this, &$ig ] );

		$lines = StringUtils::explode( "\n", $text );
		foreach ( $lines as $line ) {
			# match lines like these:
			# Image:someimage.jpg|This is some image
			$matches = [];
			preg_match( "/^([^|]+)(\\|(.*))?$/", $line, $matches );
			# Skip empty lines
			if ( count( $matches ) == 0 ) {
				continue;
			}

			if ( strpos( $matches[0], '%' ) !== false ) {
				$matches[1] = rawurldecode( $matches[1] );
			}
			$title = Title::newFromText( $matches[1], NS_FILE );
			if ( is_null( $title ) ) {
				# Bogus title. Ignore these so we don't bomb out later.
				continue;
			}

			# We need to get what handler the file uses, to figure out parameters.
			# Note, a hook can overide the file name, and chose an entirely different
			# file (which potentially could be of a different type and have different handler).
			$options = [];
			$descQuery = false;
			Hooks::run( 'BeforeParserFetchFileAndTitle',
				[ $this, $title, &$options, &$descQuery ] );
			# Don't register it now, as ImageGallery does that later.
			$file = $this->fetchFileNoRegister( $title, $options );
			$handler = $file ? $file->getHandler() : false;

			$paramMap = [
				'img_alt' => 'gallery-internal-alt',
				'img_link' => 'gallery-internal-link',
			];
			if ( $handler ) {
				$paramMap = $paramMap + $handler->getParamMap();
				// We don't want people to specify per-image widths.
				// Additionally the width parameter would need special casing anyhow.
				unset( $paramMap['img_width'] );
			}

			$mwArray = new MagicWordArray( array_keys( $paramMap ) );

			$label = '';
			$alt = '';
			$link = '';
			$handlerOptions = [];
			if ( isset( $matches[3] ) ) {
				// look for an |alt= definition while trying not to break existing
				// captions with multiple pipes (|) in it, until a more sensible grammar
				// is defined for images in galleries

				// FIXME: Doing recursiveTagParse at this stage, and the trim before
				// splitting on '|' is a bit odd, and different from makeImage.
				$matches[3] = $this->recursiveTagParse( trim( $matches[3] ) );
				$parameterMatches = StringUtils::explode( '|', $matches[3] );

				foreach ( $parameterMatches as $parameterMatch ) {
					list( $magicName, $match ) = $mwArray->matchVariableStartToEnd( $parameterMatch );
					if ( $magicName ) {
						$paramName = $paramMap[$magicName];

						switch ( $paramName ) {
						case 'gallery-internal-alt':
							$alt = $this->stripAltText( $match, false );
							break;
						case 'gallery-internal-link':
							$linkValue = strip_tags( $this->replaceLinkHoldersText( $match ) );
							$chars = self::EXT_LINK_URL_CLASS;
							$addr = self::EXT_LINK_ADDR;
							$prots = $this->mUrlProtocols;
							// check to see if link matches an absolute url, if not then it must be a wiki link.
							if ( preg_match( "/^($prots)$addr$chars*$/u", $linkValue ) ) {
								$link = $linkValue;
							} else {
								$localLinkTitle = Title::newFromText( $linkValue );
								if ( $localLinkTitle !== null ) {
									$link = $localLinkTitle->getLinkURL();
								}
							}
							break;
						default:
							// Must be a handler specific parameter.
							if ( $handler->validateParam( $paramName, $match ) ) {
								$handlerOptions[$paramName] = $match;
							} else {
								// Guess not, consider it as caption.
								wfDebug( "$parameterMatch failed parameter validation\n" );
								$label = '|' . $parameterMatch;
							}
						}

					} else {
						// Last pipe wins.
						$label = '|' . $parameterMatch;
					}
				}
				// Remove the pipe.
				$label = substr( $label, 1 );
			}

			$ig->add( $title, $label, $alt, $link, $handlerOptions );
		}
		$html = $ig->toHTML();
		Hooks::run( 'AfterParserFetchFileAndTitle', [ $this, $ig, &$html ] );
		return $html;
	}

	/**
	 * @param MediaHandler $handler
	 * @return array
	 */
	public function getImageParams( $handler ) {
		if ( $handler ) {
			$handlerClass = get_class( $handler );
		} else {
			$handlerClass = '';
		}
		if ( !isset( $this->mImageParams[$handlerClass] ) ) {
			# Initialise static lists
			static $internalParamNames = [
				'horizAlign' => [ 'left', 'right', 'center', 'none' ],
				'vertAlign' => [ 'baseline', 'sub', 'super', 'top', 'text-top', 'middle',
					'bottom', 'text-bottom' ],
				'frame' => [ 'thumbnail', 'manualthumb', 'framed', 'frameless',
					'upright', 'border', 'link', 'alt', 'class' ],
			];
			static $internalParamMap;
			if ( !$internalParamMap ) {
				$internalParamMap = [];
				foreach ( $internalParamNames as $type => $names ) {
					foreach ( $names as $name ) {
						$magicName = str_replace( '-', '_', "img_$name" );
						$internalParamMap[$magicName] = [ $type, $name ];
					}
				}
			}

			# Add handler params
			$paramMap = $internalParamMap;
			if ( $handler ) {
				$handlerParamMap = $handler->getParamMap();
				foreach ( $handlerParamMap as $magic => $paramName ) {
					$paramMap[$magic] = [ 'handler', $paramName ];
				}
			}
			$this->mImageParams[$handlerClass] = $paramMap;
			$this->mImageParamsMagicArray[$handlerClass] = new MagicWordArray( array_keys( $paramMap ) );
		}
		return [ $this->mImageParams[$handlerClass], $this->mImageParamsMagicArray[$handlerClass] ];
	}

	/**
	 * Parse image options text and use it to make an image
	 *
	 * @param Title $title
	 * @param string $options
	 * @param LinkHolderArray|bool $holders
	 * @return string HTML
	 */
	public function makeImage( $title, $options, $holders = false ) {
		# Check if the options text is of the form "options|alt text"
		# Options are:
		#  * thumbnail  make a thumbnail with enlarge-icon and caption, alignment depends on lang
		#  * left       no resizing, just left align. label is used for alt= only
		#  * right      same, but right aligned
		#  * none       same, but not aligned
		#  * ___px      scale to ___ pixels width, no aligning. e.g. use in taxobox
		#  * center     center the image
		#  * frame      Keep original image size, no magnify-button.
		#  * framed     Same as "frame"
		#  * frameless  like 'thumb' but without a frame. Keeps user preferences for width
		#  * upright    reduce width for upright images, rounded to full __0 px
		#  * border     draw a 1px border around the image
		#  * alt        Text for HTML alt attribute (defaults to empty)
		#  * class      Set a class for img node
		#  * link       Set the target of the image link. Can be external, interwiki, or local
		# vertical-align values (no % or length right now):
		#  * baseline
		#  * sub
		#  * super
		#  * top
		#  * text-top
		#  * middle
		#  * bottom
		#  * text-bottom

		$parts = StringUtils::explode( "|", $options );

		# Give extensions a chance to select the file revision for us
		$options = [];
		$descQuery = false;
		Hooks::run( 'BeforeParserFetchFileAndTitle',
			[ $this, $title, &$options, &$descQuery ] );
		# Fetch and register the file (file title may be different via hooks)
		list( $file, $title ) = $this->fetchFileAndTitle( $title, $options );

		# Get parameter map
		$handler = $file ? $file->getHandler() : false;

		list( $paramMap, $mwArray ) = $this->getImageParams( $handler );

		if ( !$file ) {
			$this->addTrackingCategory( 'broken-file-category' );
		}

		# Process the input parameters
		$caption = '';
		$params = [ 'frame' => [], 'handler' => [],
			'horizAlign' => [], 'vertAlign' => [] ];
		$seenformat = false;
		foreach ( $parts as $part ) {
			$part = trim( $part );
			list( $magicName, $value ) = $mwArray->matchVariableStartToEnd( $part );
			$validated = false;
			if ( isset( $paramMap[$magicName] ) ) {
				list( $type, $paramName ) = $paramMap[$magicName];

				# Special case; width and height come in one variable together
				if ( $type === 'handler' && $paramName === 'width' ) {
					$parsedWidthParam = $this->parseWidthParam( $value );
					if ( isset( $parsedWidthParam['width'] ) ) {
						$width = $parsedWidthParam['width'];
						if ( $handler->validateParam( 'width', $width ) ) {
							$params[$type]['width'] = $width;
							$validated = true;
						}
					}
					if ( isset( $parsedWidthParam['height'] ) ) {
						$height = $parsedWidthParam['height'];
						if ( $handler->validateParam( 'height', $height ) ) {
							$params[$type]['height'] = $height;
							$validated = true;
						}
					}
					# else no validation -- bug 13436
				} else {
					if ( $type === 'handler' ) {
						# Validate handler parameter
						$validated = $handler->validateParam( $paramName, $value );
					} else {
						# Validate internal parameters
						switch ( $paramName ) {
						case 'manualthumb':
						case 'alt':
						case 'class':
							# @todo FIXME: Possibly check validity here for
							# manualthumb? downstream behavior seems odd with
							# missing manual thumbs.
							$validated = true;
							$value = $this->stripAltText( $value, $holders );
							break;
						case 'link':
							$chars = self::EXT_LINK_URL_CLASS;
							$addr = self::EXT_LINK_ADDR;
							$prots = $this->mUrlProtocols;
							if ( $value === '' ) {
								$paramName = 'no-link';
								$value = true;
								$validated = true;
							} elseif ( preg_match( "/^((?i)$prots)/", $value ) ) {
								if ( preg_match( "/^((?i)$prots)$addr$chars*$/u", $value, $m ) ) {
									$paramName = 'link-url';
									$this->mOutput->addExternalLink( $value );
									if ( $this->mOptions->getExternalLinkTarget() ) {
										$params[$type]['link-target'] = $this->mOptions->getExternalLinkTarget();
									}
									$validated = true;
								}
							} else {
								$linkTitle = Title::newFromText( $value );
								if ( $linkTitle ) {
									$paramName = 'link-title';
									$value = $linkTitle;
									$this->mOutput->addLink( $linkTitle );
									$validated = true;
								}
							}
							break;
						case 'frameless':
						case 'framed':
						case 'thumbnail':
							// use first appearing option, discard others.
							$validated = ! $seenformat;
							$seenformat = true;
							break;
						default:
							# Most other things appear to be empty or numeric...
							$validated = ( $value === false || is_numeric( trim( $value ) ) );
						}
					}

					if ( $validated ) {
						$params[$type][$paramName] = $value;
					}
				}
			}
			if ( !$validated ) {
				$caption = $part;
			}
		}

		# Process alignment parameters
		if ( $params['horizAlign'] ) {
			$params['frame']['align'] = key( $params['horizAlign'] );
		}
		if ( $params['vertAlign'] ) {
			$params['frame']['valign'] = key( $params['vertAlign'] );
		}

		$params['frame']['caption'] = $caption;

		# Will the image be presented in a frame, with the caption below?
		$imageIsFramed = isset( $params['frame']['frame'] )
			|| isset( $params['frame']['framed'] )
			|| isset( $params['frame']['thumbnail'] )
			|| isset( $params['frame']['manualthumb'] );

		# In the old days, [[Image:Foo|text...]] would set alt text.  Later it
		# came to also set the caption, ordinary text after the image -- which
		# makes no sense, because that just repeats the text multiple times in
		# screen readers.  It *also* came to set the title attribute.
		# Now that we have an alt attribute, we should not set the alt text to
		# equal the caption: that's worse than useless, it just repeats the
		# text.  This is the framed/thumbnail case.  If there's no caption, we
		# use the unnamed parameter for alt text as well, just for the time be-
		# ing, if the unnamed param is set and the alt param is not.
		# For the future, we need to figure out if we want to tweak this more,
		# e.g., introducing a title= parameter for the title; ignoring the un-
		# named parameter entirely for images without a caption; adding an ex-
		# plicit caption= parameter and preserving the old magic unnamed para-
		# meter for BC; ...
		if ( $imageIsFramed ) { # Framed image
			if ( $caption === '' && !isset( $params['frame']['alt'] ) ) {
				# No caption or alt text, add the filename as the alt text so
				# that screen readers at least get some description of the image
				$params['frame']['alt'] = $title->getText();
			}
			# Do not set $params['frame']['title'] because tooltips don't make sense
			# for framed images
		} else { # Inline image
			if ( !isset( $params['frame']['alt'] ) ) {
				# No alt text, use the "caption" for the alt text
				if ( $caption !== '' ) {
					$params['frame']['alt'] = $this->stripAltText( $caption, $holders );
				} else {
					# No caption, fall back to using the filename for the
					# alt text
					$params['frame']['alt'] = $title->getText();
				}
			}
			# Use the "caption" for the tooltip text
			$params['frame']['title'] = $this->stripAltText( $caption, $holders );
		}

		Hooks::run( 'ParserMakeImageParams', [ $title, $file, &$params, $this ] );

		# Linker does the rest
		$time = isset( $options['time'] ) ? $options['time'] : false;
		$ret = Linker::makeImageLink( $this, $title, $file, $params['frame'], $params['handler'],
			$time, $descQuery, $this->mOptions->getThumbSize() );

		# Give the handler a chance to modify the parser object
		if ( $handler ) {
			$handler->parserTransformHook( $this, $file );
		}

		return $ret;
	}

	/**
	 * @param string $caption
	 * @param LinkHolderArray|bool $holders
	 * @return mixed|string
	 */
	protected function stripAltText( $caption, $holders ) {
		# Strip bad stuff out of the title (tooltip).  We can't just use
		# replaceLinkHoldersText() here, because if this function is called
		# from replaceInternalLinks2(), mLinkHolders won't be up-to-date.
		if ( $holders ) {
			$tooltip = $holders->replaceText( $caption );
		} else {
			$tooltip = $this->replaceLinkHoldersText( $caption );
		}

		# make sure there are no placeholders in thumbnail attributes
		# that are later expanded to html- so expand them now and
		# remove the tags
		$tooltip = $this->mStripState->unstripBoth( $tooltip );
		$tooltip = Sanitizer::stripAllTags( $tooltip );

		return $tooltip;
	}

	/**
	 * Set a flag in the output object indicating that the content is dynamic and
	 * shouldn't be cached.
	 */
	public function disableCache() {
		wfDebug( "Parser output marked as uncacheable.\n" );
		if ( !$this->mOutput ) {
			throw new MWException( __METHOD__ .
				" can only be called when actually parsing something" );
		}
		$this->mOutput->updateCacheExpiry( 0 ); // new style, for consistency
	}

	/**
	 * Callback from the Sanitizer for expanding items found in HTML attribute
	 * values, so they can be safely tested and escaped.
	 *
	 * @param string $text
	 * @param bool|PPFrame $frame
	 * @return string
	 */
	public function attributeStripCallback( &$text, $frame = false ) {
		$text = $this->replaceVariables( $text, $frame );
		$text = $this->mStripState->unstripBoth( $text );
		return $text;
	}

	/**
	 * Accessor
	 *
	 * @return array
	 */
	public function getTags() {
		return array_merge(
			array_keys( $this->mTransparentTagHooks ),
			array_keys( $this->mTagHooks ),
			array_keys( $this->mFunctionTagHooks )
		);
	}

	/**
	 * Replace transparent tags in $text with the values given by the callbacks.
	 *
	 * Transparent tag hooks are like regular XML-style tag hooks, except they
	 * operate late in the transformation sequence, on HTML instead of wikitext.
	 *
	 * @param string $text
	 *
	 * @return string
	 */
	public function replaceTransparentTags( $text ) {
		$matches = [];
		$elements = array_keys( $this->mTransparentTagHooks );
		$text = self::extractTagsAndParams( $elements, $text, $matches );
		$replacements = [];

		foreach ( $matches as $marker => $data ) {
			list( $element, $content, $params, $tag ) = $data;
			$tagName = strtolower( $element );
			if ( isset( $this->mTransparentTagHooks[$tagName] ) ) {
				$output = call_user_func_array(
					$this->mTransparentTagHooks[$tagName],
					[ $content, $params, $this ]
				);
			} else {
				$output = $tag;
			}
			$replacements[$marker] = $output;
		}
		return strtr( $text, $replacements );
	}

	/**
	 * Break wikitext input into sections, and either pull or replace
	 * some particular section's text.
	 *
	 * External callers should use the getSection and replaceSection methods.
	 *
	 * @param string $text Page wikitext
	 * @param string|number $sectionId A section identifier string of the form:
	 *   "<flag1> - <flag2> - ... - <section number>"
	 *
	 * Currently the only recognised flag is "T", which means the target section number
	 * was derived during a template inclusion parse, in other words this is a template
	 * section edit link. If no flags are given, it was an ordinary section edit link.
	 * This flag is required to avoid a section numbering mismatch when a section is
	 * enclosed by "<includeonly>" (bug 6563).
	 *
	 * The section number 0 pulls the text before the first heading; other numbers will
	 * pull the given section along with its lower-level subsections. If the section is
	 * not found, $mode=get will return $newtext, and $mode=replace will return $text.
	 *
	 * Section 0 is always considered to exist, even if it only contains the empty
	 * string. If $text is the empty string and section 0 is replaced, $newText is
	 * returned.
	 *
	 * @param string $mode One of "get" or "replace"
	 * @param string $newText Replacement text for section data.
	 * @return string For "get", the extracted section text.
	 *   for "replace", the whole page with the section replaced.
	 */
	private function extractSections( $text, $sectionId, $mode, $newText = '' ) {
		global $wgTitle; # not generally used but removes an ugly failure mode

		$magicScopeVariable = $this->lock();
		$this->startParse( $wgTitle, new ParserOptions, self::OT_PLAIN, true );
		$outText = '';
		$frame = $this->getPreprocessor()->newFrame();

		# Process section extraction flags
		$flags = 0;
		$sectionParts = explode( '-', $sectionId );
		$sectionIndex = array_pop( $sectionParts );
		foreach ( $sectionParts as $part ) {
			if ( $part === 'T' ) {
				$flags |= self::PTD_FOR_INCLUSION;
			}
		}

		# Check for empty input
		if ( strval( $text ) === '' ) {
			# Only sections 0 and T-0 exist in an empty document
			if ( $sectionIndex == 0 ) {
				if ( $mode === 'get' ) {
					return '';
				} else {
					return $newText;
				}
			} else {
				if ( $mode === 'get' ) {
					return $newText;
				} else {
					return $text;
				}
			}
		}

		# Preprocess the text
		$root = $this->preprocessToDom( $text, $flags );

		# <h> nodes indicate section breaks
		# They can only occur at the top level, so we can find them by iterating the root's children
		$node = $root->getFirstChild();

		# Find the target section
		if ( $sectionIndex == 0 ) {
			# Section zero doesn't nest, level=big
			$targetLevel = 1000;
		} else {
			while ( $node ) {
				if ( $node->getName() === 'h' ) {
					$bits = $node->splitHeading();
					if ( $bits['i'] == $sectionIndex ) {
						$targetLevel = $bits['level'];
						break;
					}
				}
				if ( $mode === 'replace' ) {
					$outText .= $frame->expand( $node, PPFrame::RECOVER_ORIG );
				}
				$node = $node->getNextSibling();
			}
		}

		if ( !$node ) {
			# Not found
			if ( $mode === 'get' ) {
				return $newText;
			} else {
				return $text;
			}
		}

		# Find the end of the section, including nested sections
		do {
			if ( $node->getName() === 'h' ) {
				$bits = $node->splitHeading();
				$curLevel = $bits['level'];
				if ( $bits['i'] != $sectionIndex && $curLevel <= $targetLevel ) {
					break;
				}
			}
			if ( $mode === 'get' ) {
				$outText .= $frame->expand( $node, PPFrame::RECOVER_ORIG );
			}
			$node = $node->getNextSibling();
		} while ( $node );

		# Write out the remainder (in replace mode only)
		if ( $mode === 'replace' ) {
			# Output the replacement text
			# Add two newlines on -- trailing whitespace in $newText is conventionally
			# stripped by the editor, so we need both newlines to restore the paragraph gap
			# Only add trailing whitespace if there is newText
			if ( $newText != "" ) {
				$outText .= $newText . "\n\n";
			}

			while ( $node ) {
				$outText .= $frame->expand( $node, PPFrame::RECOVER_ORIG );
				$node = $node->getNextSibling();
			}
		}

		if ( is_string( $outText ) ) {
			# Re-insert stripped tags
			$outText = rtrim( $this->mStripState->unstripBoth( $outText ) );
		}

		return $outText;
	}

	/**
	 * This function returns the text of a section, specified by a number ($section).
	 * A section is text under a heading like == Heading == or \<h1\>Heading\</h1\>, or
	 * the first section before any such heading (section 0).
	 *
	 * If a section contains subsections, these are also returned.
	 *
	 * @param string $text Text to look in
	 * @param string|number $sectionId Section identifier as a number or string
	 * (e.g. 0, 1 or 'T-1').
	 * @param string $defaultText Default to return if section is not found
	 *
	 * @return string Text of the requested section
	 */
	public function getSection( $text, $sectionId, $defaultText = '' ) {
		return $this->extractSections( $text, $sectionId, 'get', $defaultText );
	}

	/**
	 * This function returns $oldtext after the content of the section
	 * specified by $section has been replaced with $text. If the target
	 * section does not exist, $oldtext is returned unchanged.
	 *
	 * @param string $oldText Former text of the article
	 * @param string|number $sectionId Section identifier as a number or string
	 * (e.g. 0, 1 or 'T-1').
	 * @param string $newText Replacing text
	 *
	 * @return string Modified text
	 */
	public function replaceSection( $oldText, $sectionId, $newText ) {
		return $this->extractSections( $oldText, $sectionId, 'replace', $newText );
	}

	/**
	 * Get the ID of the revision we are parsing
	 *
	 * @return int|null
	 */
	public function getRevisionId() {
		return $this->mRevisionId;
	}

	/**
	 * Get the revision object for $this->mRevisionId
	 *
	 * @return Revision|null Either a Revision object or null
	 * @since 1.23 (public since 1.23)
	 */
	public function getRevisionObject() {
		if ( !is_null( $this->mRevisionObject ) ) {
			return $this->mRevisionObject;
		}
		if ( is_null( $this->mRevisionId ) ) {
			return null;
		}

		$rev = call_user_func(
			$this->mOptions->getCurrentRevisionCallback(), $this->getTitle(), $this
		);

		# If the parse is for a new revision, then the callback should have
		# already been set to force the object and should match mRevisionId.
		# If not, try to fetch by mRevisionId for sanity.
		if ( $rev && $rev->getId() != $this->mRevisionId ) {
			$rev = Revision::newFromId( $this->mRevisionId );
		}

		$this->mRevisionObject = $rev;

		return $this->mRevisionObject;
	}

	/**
	 * Get the timestamp associated with the current revision, adjusted for
	 * the default server-local timestamp
	 * @return string
	 */
	public function getRevisionTimestamp() {
		if ( is_null( $this->mRevisionTimestamp ) ) {
			global $wgContLang;

			$revObject = $this->getRevisionObject();
			$timestamp = $revObject ? $revObject->getTimestamp() : wfTimestampNow();

			# The cryptic '' timezone parameter tells to use the site-default
			# timezone offset instead of the user settings.
			# Since this value will be saved into the parser cache, served
			# to other users, and potentially even used inside links and such,
			# it needs to be consistent for all visitors.
			$this->mRevisionTimestamp = $wgContLang->userAdjust( $timestamp, '' );

		}
		return $this->mRevisionTimestamp;
	}

	/**
	 * Get the name of the user that edited the last revision
	 *
	 * @return string User name
	 */
	public function getRevisionUser() {
		if ( is_null( $this->mRevisionUser ) ) {
			$revObject = $this->getRevisionObject();

			# if this template is subst: the revision id will be blank,
			# so just use the current user's name
			if ( $revObject ) {
				$this->mRevisionUser = $revObject->getUserText();
			} elseif ( $this->ot['wiki'] || $this->mOptions->getIsPreview() ) {
				$this->mRevisionUser = $this->getUser()->getName();
			}
		}
		return $this->mRevisionUser;
	}

	/**
	 * Get the size of the revision
	 *
	 * @return int|null Revision size
	 */
	public function getRevisionSize() {
		if ( is_null( $this->mRevisionSize ) ) {
			$revObject = $this->getRevisionObject();

			# if this variable is subst: the revision id will be blank,
			# so just use the parser input size, because the own substituation
			# will change the size.
			if ( $revObject ) {
				$this->mRevisionSize = $revObject->getSize();
			} elseif ( $this->ot['wiki'] || $this->mOptions->getIsPreview() ) {
				$this->mRevisionSize = $this->mInputSize;
			}
		}
		return $this->mRevisionSize;
	}

	/**
	 * Mutator for $mDefaultSort
	 *
	 * @param string $sort New value
	 */
	public function setDefaultSort( $sort ) {
		$this->mDefaultSort = $sort;
		$this->mOutput->setProperty( 'defaultsort', $sort );
	}

	/**
	 * Accessor for $mDefaultSort
	 * Will use the empty string if none is set.
	 *
	 * This value is treated as a prefix, so the
	 * empty string is equivalent to sorting by
	 * page name.
	 *
	 * @return string
	 */
	public function getDefaultSort() {
		if ( $this->mDefaultSort !== false ) {
			return $this->mDefaultSort;
		} else {
			return '';
		}
	}

	/**
	 * Accessor for $mDefaultSort
	 * Unlike getDefaultSort(), will return false if none is set
	 *
	 * @return string|bool
	 */
	public function getCustomDefaultSort() {
		return $this->mDefaultSort;
	}

	/**
	 * Try to guess the section anchor name based on a wikitext fragment
	 * presumably extracted from a heading, for example "Header" from
	 * "== Header ==".
	 *
	 * @param string $text
	 *
	 * @return string
	 */
	public function guessSectionNameFromWikiText( $text ) {
		# Strip out wikitext links(they break the anchor)
		$text = $this->stripSectionName( $text );
		$text = Sanitizer::normalizeSectionNameWhitespace( $text );
		return '#' . Sanitizer::escapeId( $text, 'noninitial' );
	}

	/**
	 * Same as guessSectionNameFromWikiText(), but produces legacy anchors
	 * instead.  For use in redirects, since IE6 interprets Redirect: headers
	 * as something other than UTF-8 (apparently?), resulting in breakage.
	 *
	 * @param string $text The section name
	 * @return string An anchor
	 */
	public function guessLegacySectionNameFromWikiText( $text ) {
		# Strip out wikitext links(they break the anchor)
		$text = $this->stripSectionName( $text );
		$text = Sanitizer::normalizeSectionNameWhitespace( $text );
		return '#' . Sanitizer::escapeId( $text, [ 'noninitial', 'legacy' ] );
	}

	/**
	 * Strips a text string of wikitext for use in a section anchor
	 *
	 * Accepts a text string and then removes all wikitext from the
	 * string and leaves only the resultant text (i.e. the result of
	 * [[User:WikiSysop|Sysop]] would be "Sysop" and the result of
	 * [[User:WikiSysop]] would be "User:WikiSysop") - this is intended
	 * to create valid section anchors by mimicing the output of the
	 * parser when headings are parsed.
	 *
	 * @param string $text Text string to be stripped of wikitext
	 * for use in a Section anchor
	 * @return string Filtered text string
	 */
	public function stripSectionName( $text ) {
		# Strip internal link markup
		$text = preg_replace( '/\[\[:?([^[|]+)\|([^[]+)\]\]/', '$2', $text );
		$text = preg_replace( '/\[\[:?([^[]+)\|?\]\]/', '$1', $text );

		# Strip external link markup
		# @todo FIXME: Not tolerant to blank link text
		# I.E. [https://www.mediawiki.org] will render as [1] or something depending
		# on how many empty links there are on the page - need to figure that out.
		$text = preg_replace( '/\[(?i:' . $this->mUrlProtocols . ')([^ ]+?) ([^[]+)\]/', '$2', $text );

		# Parse wikitext quotes (italics & bold)
		$text = $this->doQuotes( $text );

		# Strip HTML tags
		$text = StringUtils::delimiterReplace( '<', '>', '', $text );
		return $text;
	}

	/**
	 * strip/replaceVariables/unstrip for preprocessor regression testing
	 *
	 * @param string $text
	 * @param Title $title
	 * @param ParserOptions $options
	 * @param int $outputType
	 *
	 * @return string
	 */
	public function testSrvus( $text, Title $title, ParserOptions $options,
		$outputType = self::OT_HTML
	) {
		$magicScopeVariable = $this->lock();
		$this->startParse( $title, $options, $outputType, true );

		$text = $this->replaceVariables( $text );
		$text = $this->mStripState->unstripBoth( $text );
		$text = Sanitizer::removeHTMLtags( $text );
		return $text;
	}

	/**
	 * @param string $text
	 * @param Title $title
	 * @param ParserOptions $options
	 * @return string
	 */
	public function testPst( $text, Title $title, ParserOptions $options ) {
		return $this->preSaveTransform( $text, $title, $options->getUser(), $options );
	}

	/**
	 * @param string $text
	 * @param Title $title
	 * @param ParserOptions $options
	 * @return string
	 */
	public function testPreprocess( $text, Title $title, ParserOptions $options ) {
		return $this->testSrvus( $text, $title, $options, self::OT_PREPROCESS );
	}

	/**
	 * Call a callback function on all regions of the given text that are not
	 * inside strip markers, and replace those regions with the return value
	 * of the callback. For example, with input:
	 *
	 *  aaa<MARKER>bbb
	 *
	 * This will call the callback function twice, with 'aaa' and 'bbb'. Those
	 * two strings will be replaced with the value returned by the callback in
	 * each case.
	 *
	 * @param string $s
	 * @param callable $callback
	 *
	 * @return string
	 */
	public function markerSkipCallback( $s, $callback ) {
		$i = 0;
		$out = '';
		while ( $i < strlen( $s ) ) {
			$markerStart = strpos( $s, self::MARKER_PREFIX, $i );
			if ( $markerStart === false ) {
				$out .= call_user_func( $callback, substr( $s, $i ) );
				break;
			} else {
				$out .= call_user_func( $callback, substr( $s, $i, $markerStart - $i ) );
				$markerEnd = strpos( $s, self::MARKER_SUFFIX, $markerStart );
				if ( $markerEnd === false ) {
					$out .= substr( $s, $markerStart );
					break;
				} else {
					$markerEnd += strlen( self::MARKER_SUFFIX );
					$out .= substr( $s, $markerStart, $markerEnd - $markerStart );
					$i = $markerEnd;
				}
			}
		}
		return $out;
	}

	/**
	 * Remove any strip markers found in the given text.
	 *
	 * @param string $text Input string
	 * @return string
	 */
	public function killMarkers( $text ) {
		return $this->mStripState->killMarkers( $text );
	}

	/**
	 * Save the parser state required to convert the given half-parsed text to
	 * HTML. "Half-parsed" in this context means the output of
	 * recursiveTagParse() or internalParse(). This output has strip markers
	 * from replaceVariables (extensionSubstitution() etc.), and link
	 * placeholders from replaceLinkHolders().
	 *
	 * Returns an array which can be serialized and stored persistently. This
	 * array can later be loaded into another parser instance with
	 * unserializeHalfParsedText(). The text can then be safely incorporated into
	 * the return value of a parser hook.
	 *
	 * @param string $text
	 *
	 * @return array
	 */
	public function serializeHalfParsedText( $text ) {
		$data = [
			'text' => $text,
			'version' => self::HALF_PARSED_VERSION,
			'stripState' => $this->mStripState->getSubState( $text ),
			'linkHolders' => $this->mLinkHolders->getSubArray( $text )
		];
		return $data;
	}

	/**
	 * Load the parser state given in the $data array, which is assumed to
	 * have been generated by serializeHalfParsedText(). The text contents is
	 * extracted from the array, and its markers are transformed into markers
	 * appropriate for the current Parser instance. This transformed text is
	 * returned, and can be safely included in the return value of a parser
	 * hook.
	 *
	 * If the $data array has been stored persistently, the caller should first
	 * check whether it is still valid, by calling isValidHalfParsedText().
	 *
	 * @param array $data Serialized data
	 * @throws MWException
	 * @return string
	 */
	public function unserializeHalfParsedText( $data ) {
		if ( !isset( $data['version'] ) || $data['version'] != self::HALF_PARSED_VERSION ) {
			throw new MWException( __METHOD__ . ': invalid version' );
		}

		# First, extract the strip state.
		$texts = [ $data['text'] ];
		$texts = $this->mStripState->merge( $data['stripState'], $texts );

		# Now renumber links
		$texts = $this->mLinkHolders->mergeForeign( $data['linkHolders'], $texts );

		# Should be good to go.
		return $texts[0];
	}

	/**
	 * Returns true if the given array, presumed to be generated by
	 * serializeHalfParsedText(), is compatible with the current version of the
	 * parser.
	 *
	 * @param array $data
	 *
	 * @return bool
	 */
	public function isValidHalfParsedText( $data ) {
		return isset( $data['version'] ) && $data['version'] == self::HALF_PARSED_VERSION;
	}

	/**
	 * Parsed a width param of imagelink like 300px or 200x300px
	 *
	 * @param string $value
	 *
	 * @return array
	 * @since 1.20
	 */
	public function parseWidthParam( $value ) {
		$parsedWidthParam = [];
		if ( $value === '' ) {
			return $parsedWidthParam;
		}
		$m = [];
		# (bug 13500) In both cases (width/height and width only),
		# permit trailing "px" for backward compatibility.
		if ( preg_match( '/^([0-9]*)x([0-9]*)\s*(?:px)?\s*$/', $value, $m ) ) {
			$width = intval( $m[1] );
			$height = intval( $m[2] );
			$parsedWidthParam['width'] = $width;
			$parsedWidthParam['height'] = $height;
		} elseif ( preg_match( '/^[0-9]*\s*(?:px)?\s*$/', $value ) ) {
			$width = intval( $value );
			$parsedWidthParam['width'] = $width;
		}
		return $parsedWidthParam;
	}

	/**
	 * Lock the current instance of the parser.
	 *
	 * This is meant to stop someone from calling the parser
	 * recursively and messing up all the strip state.
	 *
	 * @throws MWException If parser is in a parse
	 * @return ScopedCallback The lock will be released once the return value goes out of scope.
	 */
	protected function lock() {
		if ( $this->mInParse ) {
			throw new MWException( "Parser state cleared while parsing. "
				. "Did you call Parser::parse recursively?" );
		}
		$this->mInParse = true;

		$recursiveCheck = new ScopedCallback( function() {
			$this->mInParse = false;
		} );

		return $recursiveCheck;
	}

	/**
	 * Strip outer <p></p> tag from the HTML source of a single paragraph.
	 *
	 * Returns original HTML if the <p/> tag has any attributes, if there's no wrapping <p/> tag,
	 * or if there is more than one <p/> tag in the input HTML.
	 *
	 * @param string $html
	 * @return string
	 * @since 1.24
	 */
	public static function stripOuterParagraph( $html ) {
		$m = [];
		if ( preg_match( '/^<p>(.*)\n?<\/p>\n?$/sU', $html, $m ) ) {
			if ( strpos( $m[1], '</p>' ) === false ) {
				$html = $m[1];
			}
		}

		return $html;
	}

	/**
	 * Return this parser if it is not doing anything, otherwise
	 * get a fresh parser. You can use this method by doing
	 * $myParser = $wgParser->getFreshParser(), or more simply
	 * $wgParser->getFreshParser()->parse( ... );
	 * if you're unsure if $wgParser is safe to use.
	 *
	 * @since 1.24
	 * @return Parser A parser object that is not parsing anything
	 */
	public function getFreshParser() {
		global $wgParserConf;
		if ( $this->mInParse ) {
			return new $wgParserConf['class']( $wgParserConf );
		} else {
			return $this;
		}
	}

	/**
	 * Set's up the PHP implementation of OOUI for use in this request
	 * and instructs OutputPage to enable OOUI for itself.
	 *
	 * @since 1.26
	 */
	public function enableOOUI() {
		OutputPage::setupOOUI();
		$this->mOutput->setEnableOOUI( true );
	}
}<|MERGE_RESOLUTION|>--- conflicted
+++ resolved
@@ -1876,21 +1876,13 @@
 	 * @return array Associative array of HTML attributes
 	 */
 	public function getExternalLinkAttribs( $url = false ) {
-<<<<<<< HEAD
-		$attribs = array();
-=======
 		$attribs = [];
->>>>>>> a51acbb6
 		$rel = self::getExternalLinkRel( $url, $this->mTitle );
 
 		$target = $this->mOptions->getExternalLinkTarget();
 		if ( $target ) {
 			$attribs['target'] = $target;
-<<<<<<< HEAD
-			if ( !in_array( $target, array( '_self', '_parent', '_top' ) ) ) {
-=======
 			if ( !in_array( $target, [ '_self', '_parent', '_top' ] ) ) {
->>>>>>> a51acbb6
 				// T133507. New windows can navigate parent cross-origin.
 				// Including noreferrer due to lacking browser
 				// support of noopener. Eventually noreferrer should be removed.
