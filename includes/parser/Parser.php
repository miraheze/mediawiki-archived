<?php
/**
 * PHP parser that converts wiki markup to HTML.
 *
 * This program is free software; you can redistribute it and/or modify
 * it under the terms of the GNU General Public License as published by
 * the Free Software Foundation; either version 2 of the License, or
 * (at your option) any later version.
 *
 * This program is distributed in the hope that it will be useful,
 * but WITHOUT ANY WARRANTY; without even the implied warranty of
 * MERCHANTABILITY or FITNESS FOR A PARTICULAR PURPOSE. See the
 * GNU General Public License for more details.
 *
 * You should have received a copy of the GNU General Public License along
 * with this program; if not, write to the Free Software Foundation, Inc.,
 * 51 Franklin Street, Fifth Floor, Boston, MA 02110-1301, USA.
 * http://www.gnu.org/copyleft/gpl.html
 *
 * @file
 * @ingroup Parser
 */

use MediaWiki\BadFileLookup;
use MediaWiki\Cache\CacheKeyHelper;
use MediaWiki\Config\ServiceOptions;
use MediaWiki\HookContainer\HookContainer;
use MediaWiki\HookContainer\HookRunner;
use MediaWiki\Http\HttpRequestFactory;
use MediaWiki\Languages\LanguageConverterFactory;
use MediaWiki\Languages\LanguageNameUtils;
use MediaWiki\Linker\LinkRenderer;
use MediaWiki\Linker\LinkRendererFactory;
use MediaWiki\Linker\LinkTarget;
use MediaWiki\MediaWikiServices;
use MediaWiki\Page\PageIdentity;
use MediaWiki\Page\PageReference;
use MediaWiki\Preferences\SignatureValidator;
use MediaWiki\Revision\RevisionAccessException;
use MediaWiki\Revision\RevisionRecord;
use MediaWiki\Revision\SlotRecord;
use MediaWiki\SpecialPage\SpecialPageFactory;
use MediaWiki\Tidy\TidyDriverBase;
use MediaWiki\User\UserFactory;
use MediaWiki\User\UserIdentity;
use MediaWiki\User\UserOptionsLookup;
use Psr\Log\LoggerInterface;
use Wikimedia\IPUtils;
use Wikimedia\ScopedCallback;

/**
 * @defgroup Parser Parser
 */

/**
 * PHP Parser - Processes wiki markup (which uses a more user-friendly
 * syntax, such as "[[link]]" for making links), and provides a one-way
 * transformation of that wiki markup it into (X)HTML output / markup
 * (which in turn the browser understands, and can display).
 *
 * There are seven main entry points into the Parser class:
 *
 * - Parser::parse()
 *     produces HTML output
 * - Parser::preSaveTransform()
 *     produces altered wiki markup
 * - Parser::preprocess()
 *     removes HTML comments and expands templates
 * - Parser::cleanSig() and Parser::cleanSigInSig()
 *     cleans a signature before saving it to preferences
 * - Parser::getSection()
 *     return the content of a section from an article for section editing
 * - Parser::replaceSection()
 *     replaces a section by number inside an article
 * - Parser::getPreloadText()
 *     removes <noinclude> sections and <includeonly> tags
 *
 * @warning $wgUser or $wgTitle or $wgRequest or $wgLang. Keep them away!
 *
 * @par Settings:
 * $wgNamespacesWithSubpages
 *
 * @par Settings only within ParserOptions:
 * $wgAllowExternalImages
 * $wgAllowSpecialInclusion
 * $wgInterwikiMagic
 * $wgMaxArticleSize
 *
 * @ingroup Parser
 */
class Parser {
	use DeprecationHelper;

	# Flags for Parser::setFunctionHook
	public const SFH_NO_HASH = 1;
	public const SFH_OBJECT_ARGS = 2;

	# Constants needed for external link processing
	# Everything except bracket, space, or control characters
	# \p{Zs} is unicode 'separator, space' category. It covers the space 0x20
	# as well as U+3000 is IDEOGRAPHIC SPACE for T21052
	# \x{FFFD} is the Unicode replacement character, which the HTML5 spec
	# uses to replace invalid HTML characters.
	public const EXT_LINK_URL_CLASS = '[^][<>"\\x00-\\x20\\x7F\p{Zs}\x{FFFD}]';
	# Simplified expression to match an IPv4 or IPv6 address, or
	# at least one character of a host name (embeds EXT_LINK_URL_CLASS)
	// phpcs:ignore Generic.Files.LineLength
	private const EXT_LINK_ADDR = '(?:[0-9.]+|\\[(?i:[0-9a-f:.]+)\\]|[^][<>"\\x00-\\x20\\x7F\p{Zs}\x{FFFD}])';
	# RegExp to make image URLs (embeds IPv6 part of EXT_LINK_ADDR)
	// phpcs:ignore Generic.Files.LineLength
	private const EXT_IMAGE_REGEX = '/^(http:\/\/|https:\/\/)((?:\\[(?i:[0-9a-f:.]+)\\])?[^][<>"\\x00-\\x20\\x7F\p{Zs}\x{FFFD}]+)
		\\/([A-Za-z0-9_.,~%\\-+&;#*?!=()@\\x80-\\xFF]+)\\.((?i)gif|png|jpg|jpeg)$/Sxu';

	# Regular expression for a non-newline space
	private const SPACE_NOT_NL = '(?:\t|&nbsp;|&\#0*160;|&\#[Xx]0*[Aa]0;|\p{Zs})';

	/**
	 * @var int Preprocess wikitext in transclusion mode
	 * @deprecated Since 1.36
	 */
	public const PTD_FOR_INCLUSION = Preprocessor::DOM_FOR_INCLUSION;

	# Allowed values for $this->mOutputType
	# Parameter to startExternalParse().
	public const OT_HTML = 1; # like parse()
	public const OT_WIKI = 2; # like preSaveTransform()
	public const OT_PREPROCESS = 3; # like preprocess()
	public const OT_MSG = 3;
	# like extractSections() - portions of the original are returned unchanged.
	public const OT_PLAIN = 4;

	/**
	 * @var string Prefix and suffix for temporary replacement strings
	 * for the multipass parser.
	 *
	 * \x7f should never appear in input as it's disallowed in XML.
	 * Using it at the front also gives us a little extra robustness
	 * since it shouldn't match when butted up against identifier-like
	 * string constructs.
	 *
	 * Must not consist of all title characters, or else it will change
	 * the behavior of <nowiki> in a link.
	 *
	 * Must have a character that needs escaping in attributes, otherwise
	 * someone could put a strip marker in an attribute, to get around
	 * escaping quote marks, and break out of the attribute. Thus we add
	 * `'".
	 */
	public const MARKER_SUFFIX = "-QINU`\"'\x7f";
	public const MARKER_PREFIX = "\x7f'\"`UNIQ-";

	# Markers used for wrapping the table of contents
	public const TOC_START = '<mw:toc>';
	public const TOC_END = '</mw:toc>';

	# Persistent:
	private $mTagHooks = [];
	private $mFunctionHooks = [];
	private $mFunctionSynonyms = [ 0 => [], 1 => [] ];
	private $mStripList = [];
	private $mVarCache = [];
	private $mImageParams = [];
	private $mImageParamsMagicArray = [];
	/** @deprecated since 1.35 */
	public $mMarkerIndex = 0;
	/**
	 * @var bool Whether firstCallInit still needs to be called
	 * @deprecated since 1.35; always false
	 */
	public $mFirstCall = false;

	# Initialised by initializeVariables()

	/**
	 * @var MagicWordArray
	 */
	private $mVariables;

	/**
	 * @var MagicWordArray
	 */
	private $mSubstWords;

	# Initialised in constructor
	private $mExtLinkBracketedRegex, $mUrlProtocols;

	# Initialized in constructor
	/**
	 * @var Preprocessor
	 */
	private $mPreprocessor;

	# Cleared with clearState():
	/**
	 * @var ParserOutput
	 */
	private $mOutput;
	private $mAutonumber;

	/**
	 * @var StripState
	 * @deprecated since 1.35, use Parser::getStripState()
	 */
	public $mStripState;

	/**
	 * @var LinkHolderArray
	 */
	private $mLinkHolders;

	/**
	 * @var int
	 * @deprecated since 1.35; use Parser::nextLinkID() / ::setLinkID()
	 */
	public $mLinkID;
	/** @deprecated since 1.35 */
	public $mIncludeSizes;
	/** @deprecated since 1.35 */
	public $mPPNodeCount;
	/**
	 * @deprecated since 1.35, Preprocessor_DOM was removed and this counter
	 *    is no longer incremented by anything.
	 */
	public $mGeneratedPPNodeCount;
	/** @deprecated since 1.35 */
	public $mHighestExpansionDepth;
	private $mDefaultSort;
	private $mTplRedirCache;
	/** @internal */
	public $mHeadings;
	/** @deprecated since 1.35 */
	public $mDoubleUnderscores;
	/** @deprecated since 1.35 */
	public $mExpensiveFunctionCount; # number of expensive parser function calls
	/** @deprecated since 1.35 */
	public $mShowToc;
	private $mForceTocPosition;
	/** @var array */
	private $mTplDomCache;

	/**
	 * @var User
	 * @todo Please change to mUserIdentity when getUser will be removed
	 */
	private $mUser; # User object; only used when doing pre-save transform

	# Temporary
	# These are variables reset at least once per parse regardless of $clearState

	/**
	 * @var ParserOptions|null
	 * @deprecated since 1.35, use Parser::getOptions()
	 */
	public $mOptions;

	/**
	 * Since 1.34, leaving `mTitle` uninitialized or setting `mTitle` to
	 * `null` is deprecated.
	 *
	 * @var Title|null
	 * @deprecated since 1.35, use Parser::getTitle()
	 */
	public $mTitle;        # Title context, used for self-link rendering and similar things
	private $mOutputType;   # Output type, one of the OT_xxx constants
	/** @deprecated since 1.35 */
	public $ot;            # Shortcut alias, see setOutputType()
	/** @deprecated since 1.35, use Parser::getRevisionId() */
	public $mRevisionId;   # ID to display in {{REVISIONID}} tags
	/** @deprecated since 1.35, use Parser::getRevisionTimestamp() */
	public $mRevisionTimestamp; # The timestamp of the specified revision ID
	/** @deprecated since 1.35, use Parser::getRevisionUser() */
	public $mRevisionUser; # User to display in {{REVISIONUSER}} tag
	/** @deprecated since 1.35, use Parser::getRevisionSize() */
	public $mRevisionSize; # Size to display in {{REVISIONSIZE}} variable
	/** @deprecated since 1.35 */
	public $mInputSize = false; # For {{PAGESIZE}} on current page.

	/** @var RevisionRecord|null */
	private $mRevisionRecordObject;

	/**
	 * @var array Array with the language name of each language link (i.e. the
	 * interwiki prefix) in the key, value arbitrary. Used to avoid sending
	 * duplicate language links to the ParserOutput.
	 */
	private $mLangLinkLanguages;

	/**
	 * @var MapCacheLRU|null
	 * @since 1.24
	 *
	 * A cache of the current revisions of titles. Keys are $title->getPrefixedDbKey()
	 */
	private $currentRevisionCache;

	/**
	 * @var bool|string Recursive call protection.
	 * @internal
	 * @deprecated since 1.35; this variable should be treated as if it
	 *   were private.
	 */
	public $mInParse = false;

	/** @var SectionProfiler */
	private $mProfiler;

	/**
	 * @var LinkRenderer
	 */
	private $mLinkRenderer;

	/** @var MagicWordFactory */
	private $magicWordFactory;

	/** @var Language */
	private $contLang;

	/** @var LanguageConverterFactory */
	private $languageConverterFactory;

	/** @var ParserFactory */
	private $factory;

	/** @var SpecialPageFactory */
	private $specialPageFactory;

	/** @var TitleFormatter */
	private $titleFormatter;

	/**
	 * This is called $svcOptions instead of $options like elsewhere to avoid confusion with
	 * $mOptions, which is public and widely used, and also with the local variable $options used
	 * for ParserOptions throughout this file.
	 *
	 * @var ServiceOptions
	 */
	private $svcOptions;

	/** @var LinkRendererFactory */
	private $linkRendererFactory;

	/** @var NamespaceInfo */
	private $nsInfo;

	/** @var LoggerInterface */
	private $logger;

	/** @var BadFileLookup */
	private $badFileLookup;

	/** @var HookContainer */
	private $hookContainer;

	/** @var HookRunner */
	private $hookRunner;

	/** @var TidyDriverBase */
	private $tidy;

	/** @var UserOptionsLookup */
	private $userOptionsLookup;

	/** @var UserFactory */
	private $userFactory;

	/** @var HttpRequestFactory */
	private $httpRequestFactory;

	/**
	 * @internal For use by ServiceWiring
	 */
	public const CONSTRUCTOR_OPTIONS = [
		// See documentation for the corresponding config options
		'ArticlePath',
		'EnableScaryTranscluding',
		'ExtraInterlanguageLinkPrefixes',
		'FragmentMode',
		'LanguageCode',
		'MaxSigChars',
		'MaxTocLevel',
		'MiserMode',
		'ScriptPath',
		'Server',
		'ServerName',
		'ShowHostnames',
		'SignatureValidation',
		'Sitename',
		'StylePath',
		'TranscludeCacheExpiry',
		'PreprocessorCacheThreshold',
		'DisableLangConversion',
	];

	/**
	 * Constructing parsers directly is not allowed! Use a ParserFactory.
	 * @internal
	 *
	 * @param ServiceOptions $svcOptions
	 * @param MagicWordFactory $magicWordFactory
	 * @param Language $contLang Content language
	 * @param ParserFactory $factory
	 * @param string $urlProtocols As returned from wfUrlProtocols()
	 * @param SpecialPageFactory $spFactory
	 * @param LinkRendererFactory $linkRendererFactory
	 * @param NamespaceInfo $nsInfo
	 * @param LoggerInterface $logger
	 * @param BadFileLookup $badFileLookup
	 * @param LanguageConverterFactory $languageConverterFactory
	 * @param HookContainer $hookContainer
	 * @param TidyDriverBase $tidy
	 * @param WANObjectCache $wanCache
	 * @param UserOptionsLookup $userOptionsLookup
	 * @param UserFactory $userFactory
	 * @param TitleFormatter $titleFormatter
	 * @param HttpRequestFactory $httpRequestFactory
	 */
	public function __construct(
		ServiceOptions $svcOptions,
		MagicWordFactory $magicWordFactory,
		Language $contLang,
		ParserFactory $factory,
		string $urlProtocols,
		SpecialPageFactory $spFactory,
		LinkRendererFactory $linkRendererFactory,
		NamespaceInfo $nsInfo,
		LoggerInterface $logger,
		BadFileLookup $badFileLookup,
		LanguageConverterFactory $languageConverterFactory,
		HookContainer $hookContainer,
		TidyDriverBase $tidy,
		WANObjectCache $wanCache,
		UserOptionsLookup $userOptionsLookup,
		UserFactory $userFactory,
		TitleFormatter $titleFormatter,
		HttpRequestFactory $httpRequestFactory
	) {
		$this->deprecatePublicProperty( 'mUser', '1.35', __CLASS__ );
		if ( ParserFactory::$inParserFactory === 0 ) {
			// Direct construction of Parser was deprecated in 1.34 and
			// removed in 1.36; use a ParserFactory instead.
			throw new MWException( 'Direct construction of Parser not allowed' );
		}
		$svcOptions->assertRequiredOptions( self::CONSTRUCTOR_OPTIONS );
		$this->svcOptions = $svcOptions;

		$this->mUrlProtocols = $urlProtocols;
		$this->mExtLinkBracketedRegex = '/\[(((?i)' . $this->mUrlProtocols . ')' .
			self::EXT_LINK_ADDR .
			self::EXT_LINK_URL_CLASS . '*)\p{Zs}*([^\]\\x00-\\x08\\x0a-\\x1F\\x{FFFD}]*?)\]/Su';

		$this->magicWordFactory = $magicWordFactory;

		$this->contLang = $contLang;

		$this->factory = $factory;
		$this->specialPageFactory = $spFactory;
		$this->linkRendererFactory = $linkRendererFactory;
		$this->nsInfo = $nsInfo;
		$this->logger = $logger;
		$this->badFileLookup = $badFileLookup;

		$this->languageConverterFactory = $languageConverterFactory;

		$this->hookContainer = $hookContainer;
		$this->hookRunner = new HookRunner( $hookContainer );

		$this->tidy = $tidy;

		$this->mPreprocessor = new Preprocessor_Hash(
			$this,
			$wanCache,
			[
				'cacheThreshold' => $svcOptions->get( 'PreprocessorCacheThreshold' ),
				'disableLangConversion' => $svcOptions->get( 'DisableLangConversion' ),
			]
		);

		$this->userOptionsLookup = $userOptionsLookup;
		$this->userFactory = $userFactory;
		$this->titleFormatter = $titleFormatter;
		$this->httpRequestFactory = $httpRequestFactory;

		// These steps used to be done in "::firstCallInit()"
		// (if you're chasing a reference from some old code)
		CoreParserFunctions::register( $this );
		CoreTagHooks::register( $this );
		$this->initializeVariables();

		$this->hookRunner->onParserFirstCallInit( $this );
	}

	/**
	 * Reduce memory usage to reduce the impact of circular references
	 */
	public function __destruct() {
		if ( isset( $this->mLinkHolders ) ) {
			// @phan-suppress-next-line PhanTypeObjectUnsetDeclaredProperty
			unset( $this->mLinkHolders );
		}
		// @phan-suppress-next-line PhanTypeSuspiciousNonTraversableForeach
		foreach ( $this as $name => $value ) {
			unset( $this->$name );
		}
	}

	/**
	 * Allow extensions to clean up when the parser is cloned
	 */
	public function __clone() {
		$this->mInParse = false;

		// T58226: When you create a reference "to" an object field, that
		// makes the object field itself be a reference too (until the other
		// reference goes out of scope). When cloning, any field that's a
		// reference is copied as a reference in the new object. Both of these
		// are defined PHP5 behaviors, as inconvenient as it is for us when old
		// hooks from PHP4 days are passing fields by reference.
		foreach ( [ 'mStripState', 'mVarCache' ] as $k ) {
			// Make a non-reference copy of the field, then rebind the field to
			// reference the new copy.
			$tmp = $this->$k;
			$this->$k =& $tmp;
			unset( $tmp );
		}

		$this->mPreprocessor = clone $this->mPreprocessor;
		$this->mPreprocessor->resetParser( $this );

		$this->hookRunner->onParserCloned( $this );
	}

	/**
	 * Used to do various kinds of initialisation on the first call of the
	 * parser.
	 * @deprecated since 1.35, this initialization is done in the constructor
	 *  and manual calls to ::firstCallInit() have no effect.
	 * @since 1.7
	 */
	public function firstCallInit() {
		/*
		 * This method should be hard-deprecated once remaining calls are
		 * removed; it no longer does anything.
		 */
	}

	/**
	 * Clear Parser state
	 *
	 * @internal
	 */
	public function clearState() {
		$this->resetOutput();
		$this->mAutonumber = 0;
		$this->mLinkHolders = new LinkHolderArray(
			$this,
			$this->getContentLanguageConverter(),
			$this->getHookContainer()
		);
		$this->mLinkID = 0;
		$this->mRevisionTimestamp = null;
		$this->mRevisionId = null;
		$this->mRevisionUser = null;
		$this->mRevisionSize = null;
		$this->mRevisionRecordObject = null;
		$this->mVarCache = [];
		$this->mUser = null;
		$this->mLangLinkLanguages = [];
		$this->currentRevisionCache = null;

		$this->mStripState = new StripState( $this );

		# Clear these on every parse, T6549
		$this->mTplRedirCache = [];
		$this->mTplDomCache = [];

		$this->mShowToc = true;
		$this->mForceTocPosition = false;
		$this->mIncludeSizes = [
			'post-expand' => 0,
			'arg' => 0,
		];
		$this->mPPNodeCount = 0;
		$this->mGeneratedPPNodeCount = 0;
		$this->mHighestExpansionDepth = 0;
		$this->mDefaultSort = false;
		$this->mHeadings = [];
		$this->mDoubleUnderscores = [];
		$this->mExpensiveFunctionCount = 0;

		$this->mProfiler = new SectionProfiler();

		$this->hookRunner->onParserClearState( $this );
	}

	/**
	 * Reset the ParserOutput
	 * @since 1.34
	 */
	public function resetOutput() {
		$this->mOutput = new ParserOutput;
		$this->mOptions->registerWatcher( [ $this->mOutput, 'recordOption' ] );
	}

	/**
	 * Convert wikitext to HTML
	 * Do not call this function recursively.
	 *
	 * @param string $text Text we want to parse
	 * @param-taint $text escapes_htmlnoent
	 * @param PageReference $page
	 * @param ParserOptions $options
	 * @param bool $linestart
	 * @param bool $clearState
	 * @param int|null $revid ID of the revision being rendered. This is used to render
	 *  REVISION* magic words. 0 means that any current revision will be used. Null means
	 *  that {{REVISIONID}}/{{REVISIONUSER}} will be empty and {{REVISIONTIMESTAMP}} will
	 *  use the current timestamp.
	 * @return ParserOutput
	 * @return-taint escaped
	 * @since 1.10 method is public
	 */
	public function parse(
		$text, PageReference $page, ParserOptions $options,
		$linestart = true, $clearState = true, $revid = null
	) {
		if ( $clearState ) {
			// We use U+007F DELETE to construct strip markers, so we have to make
			// sure that this character does not occur in the input text.
			$text = strtr( $text, "\x7f", "?" );
			$magicScopeVariable = $this->lock();
		}
		// Strip U+0000 NULL (T159174)
		$text = str_replace( "\000", '', $text );

		$this->startParse( $page, $options, self::OT_HTML, $clearState );

		$this->currentRevisionCache = null;
		$this->mInputSize = strlen( $text );
		if ( $this->mOptions->getEnableLimitReport() ) {
			$this->mOutput->resetParseStartTime();
		}

		$oldRevisionId = $this->mRevisionId;
		$oldRevisionRecordObject = $this->mRevisionRecordObject;
		$oldRevisionTimestamp = $this->mRevisionTimestamp;
		$oldRevisionUser = $this->mRevisionUser;
		$oldRevisionSize = $this->mRevisionSize;
		if ( $revid !== null ) {
			$this->mRevisionId = $revid;
			$this->mRevisionRecordObject = null;
			$this->mRevisionTimestamp = null;
			$this->mRevisionUser = null;
			$this->mRevisionSize = null;
		}

		$text = $this->internalParse( $text );
		$this->hookRunner->onParserAfterParse( $this, $text, $this->mStripState );

		$text = $this->internalParseHalfParsed( $text, true, $linestart );

		/**
		 * A converted title will be provided in the output object if title and
		 * content conversion are enabled, the article text does not contain
		 * a conversion-suppressing double-underscore tag, and no
		 * {{DISPLAYTITLE:...}} is present. DISPLAYTITLE takes precedence over
		 * automatic link conversion.
		 */
		if ( !( $options->getDisableTitleConversion()
			|| isset( $this->mDoubleUnderscores['nocontentconvert'] )
			|| isset( $this->mDoubleUnderscores['notitleconvert'] )
			|| $this->mOutput->getDisplayTitle() !== false )
		) {
			$convruletitle = $this->getTargetLanguageConverter()->getConvRuleTitle();
			if ( $convruletitle ) {
				$this->mOutput->setTitleText( $convruletitle );
			} else {
				$titleText = $this->getTargetLanguageConverter()->convertTitle( $page );
				$this->mOutput->setTitleText( $titleText );
			}
		}

		# Compute runtime adaptive expiry if set
		$this->mOutput->finalizeAdaptiveCacheExpiry();

		# Warn if too many heavyweight parser functions were used
		if ( $this->mExpensiveFunctionCount > $this->mOptions->getExpensiveParserFunctionLimit() ) {
			$this->limitationWarn( 'expensive-parserfunction',
				$this->mExpensiveFunctionCount,
				$this->mOptions->getExpensiveParserFunctionLimit()
			);
		}

		# Information on limits, for the benefit of users who try to skirt them
		if ( $this->mOptions->getEnableLimitReport() ) {
			$text .= $this->makeLimitReport();
		}

		# Wrap non-interface parser output in a <div> so it can be targeted
		# with CSS (T37247)
		$class = $this->mOptions->getWrapOutputClass();
		if ( $class !== false && !$this->mOptions->getInterfaceMessage() ) {
			$this->mOutput->addWrapperDivClass( $class );
		}

		$this->mOutput->setText( $text );

		$this->mRevisionId = $oldRevisionId;
		$this->mRevisionRecordObject = $oldRevisionRecordObject;
		$this->mRevisionTimestamp = $oldRevisionTimestamp;
		$this->mRevisionUser = $oldRevisionUser;
		$this->mRevisionSize = $oldRevisionSize;
		$this->mInputSize = false;
		$this->currentRevisionCache = null;

		return $this->mOutput;
	}

	/**
	 * Set the limit report data in the current ParserOutput, and return the
	 * limit report HTML comment.
	 *
	 * @return string
	 */
	protected function makeLimitReport() {
		$maxIncludeSize = $this->mOptions->getMaxIncludeSize();

		$cpuTime = $this->mOutput->getTimeSinceStart( 'cpu' );
		if ( $cpuTime !== null ) {
			$this->mOutput->setLimitReportData( 'limitreport-cputime',
				sprintf( "%.3f", $cpuTime )
			);
		}

		$wallTime = $this->mOutput->getTimeSinceStart( 'wall' );
		$this->mOutput->setLimitReportData( 'limitreport-walltime',
			sprintf( "%.3f", $wallTime )
		);

		$this->mOutput->setLimitReportData( 'limitreport-ppvisitednodes',
			[ $this->mPPNodeCount, $this->mOptions->getMaxPPNodeCount() ]
		);
		$this->mOutput->setLimitReportData( 'limitreport-postexpandincludesize',
			[ $this->mIncludeSizes['post-expand'], $maxIncludeSize ]
		);
		$this->mOutput->setLimitReportData( 'limitreport-templateargumentsize',
			[ $this->mIncludeSizes['arg'], $maxIncludeSize ]
		);
		$this->mOutput->setLimitReportData( 'limitreport-expansiondepth',
			[ $this->mHighestExpansionDepth, $this->mOptions->getMaxPPExpandDepth() ]
		);
		$this->mOutput->setLimitReportData( 'limitreport-expensivefunctioncount',
			[ $this->mExpensiveFunctionCount, $this->mOptions->getExpensiveParserFunctionLimit() ]
		);

		foreach ( $this->mStripState->getLimitReport() as list( $key, $value ) ) {
			$this->mOutput->setLimitReportData( $key, $value );
		}

		$this->hookRunner->onParserLimitReportPrepare( $this, $this->mOutput );

		$limitReport = "NewPP limit report\n";
		if ( $this->svcOptions->get( 'ShowHostnames' ) ) {
			$limitReport .= 'Parsed by ' . wfHostname() . "\n";
		}
		$limitReport .= 'Cached time: ' . $this->mOutput->getCacheTime() . "\n";
		$limitReport .= 'Cache expiry: ' . $this->mOutput->getCacheExpiry() . "\n";
		$limitReport .= 'Reduced expiry: ' .
			( $this->mOutput->hasReducedExpiry() ? 'true' : 'false' ) .
			"\n";
		$limitReport .= 'Complications: [' . implode( ', ', $this->mOutput->getAllFlags() ) . "]\n";

		foreach ( $this->mOutput->getLimitReportData() as $key => $value ) {
			if ( $this->hookRunner->onParserLimitReportFormat(
				$key, $value, $limitReport, false, false )
			) {
				$keyMsg = wfMessage( $key )->inLanguage( 'en' )->useDatabase( false );
				$valueMsg = wfMessage( [ "$key-value-text", "$key-value" ] )
					->inLanguage( 'en' )->useDatabase( false );
				if ( !$valueMsg->exists() ) {
					$valueMsg = new RawMessage( '$1' );
				}
				if ( !$keyMsg->isDisabled() && !$valueMsg->isDisabled() ) {
					$valueMsg->params( $value );
					$limitReport .= "{$keyMsg->text()}: {$valueMsg->text()}\n";
				}
			}
		}
		// Since we're not really outputting HTML, decode the entities and
		// then re-encode the things that need hiding inside HTML comments.
		$limitReport = htmlspecialchars_decode( $limitReport );

		// Sanitize for comment. Note '‐' in the replacement is U+2010,
		// which looks much like the problematic '-'.
		$limitReport = str_replace( [ '-', '&' ], [ '‐', '&amp;' ], $limitReport );
		$text = "\n<!-- \n$limitReport-->\n";

		// Add on template profiling data in human/machine readable way
		$dataByFunc = $this->mProfiler->getFunctionStats();
		uasort( $dataByFunc, static function ( $a, $b ) {
			return $b['real'] <=> $a['real']; // descending order
		} );
		$profileReport = [];
		foreach ( array_slice( $dataByFunc, 0, 10 ) as $item ) {
			$profileReport[] = sprintf( "%6.2f%% %8.3f %6d %s",
				$item['%real'], $item['real'], $item['calls'],
				htmlspecialchars( $item['name'] ) );
		}
		$text .= "<!--\nTransclusion expansion time report (%,ms,calls,template)\n";
		$text .= implode( "\n", $profileReport ) . "\n-->\n";

		$this->mOutput->setLimitReportData( 'limitreport-timingprofile', $profileReport );

		// Add other cache related metadata
		if ( $this->svcOptions->get( 'ShowHostnames' ) ) {
			$this->mOutput->setLimitReportData( 'cachereport-origin', wfHostname() );
		}
		$this->mOutput->setLimitReportData( 'cachereport-timestamp',
			$this->mOutput->getCacheTime() );
		$this->mOutput->setLimitReportData( 'cachereport-ttl',
			$this->mOutput->getCacheExpiry() );
		$this->mOutput->setLimitReportData( 'cachereport-transientcontent',
			$this->mOutput->hasDynamicContent() );

		return $text;
	}

	/**
	 * Half-parse wikitext to half-parsed HTML. This recursive parser entry point
	 * can be called from an extension tag hook.
	 *
	 * The output of this function IS NOT SAFE PARSED HTML; it is "half-parsed"
	 * instead, which means that lists and links have not been fully parsed yet,
	 * and strip markers are still present.
	 *
	 * Use recursiveTagParseFully() to fully parse wikitext to output-safe HTML.
	 *
	 * Use this function if you're a parser tag hook and you want to parse
	 * wikitext before or after applying additional transformations, and you
	 * intend to *return the result as hook output*, which will cause it to go
	 * through the rest of parsing process automatically.
	 *
	 * If $frame is not provided, then template variables (e.g., {{{1}}}) within
	 * $text are not expanded
	 *
	 * @param string $text Text extension wants to have parsed
	 * @param-taint $text escapes_htmlnoent
	 * @param bool|PPFrame $frame The frame to use for expanding any template variables
	 * @return string UNSAFE half-parsed HTML
	 * @return-taint escaped
	 * @since 1.8
	 */
	public function recursiveTagParse( $text, $frame = false ) {
		$text = $this->internalParse( $text, false, $frame );
		return $text;
	}

	/**
	 * Fully parse wikitext to fully parsed HTML. This recursive parser entry
	 * point can be called from an extension tag hook.
	 *
	 * The output of this function is fully-parsed HTML that is safe for output.
	 * If you're a parser tag hook, you might want to use recursiveTagParse()
	 * instead.
	 *
	 * If $frame is not provided, then template variables (e.g., {{{1}}}) within
	 * $text are not expanded
	 *
	 * @since 1.25
	 *
	 * @param string $text Text extension wants to have parsed
	 * @param-taint $text escapes_htmlnoent
	 * @param bool|PPFrame $frame The frame to use for expanding any template variables
	 * @return string Fully parsed HTML
	 * @return-taint escaped
	 */
	public function recursiveTagParseFully( $text, $frame = false ) {
		$text = $this->recursiveTagParse( $text, $frame );
		$text = $this->internalParseHalfParsed( $text, false );
		return $text;
	}

	/**
	 * Needed by Parsoid/PHP to ensure all the hooks for extensions
	 * are run in the right order. The primary differences between this
	 * and recursiveTagParseFully are:
	 * (a) absence of $frame
	 * (b) passing true to internalParseHalfParse so all hooks are run
	 * (c) running 'ParserAfterParse' hook at the same point in the parsing
	 *     pipeline when parse() does it. This kinda mimics Parsoid/JS behavior
	 *     where exttags are processed by the M/w API.
	 *
	 * This is a temporary convenience method and will go away as we proceed
	 * further with Parsoid <-> Parser.php integration.
	 *
	 * @internal
	 * @deprecated
	 * @param string $text Wikitext source of the extension
	 * @return string
	 * @return-taint escaped
	 */
	public function parseExtensionTagAsTopLevelDoc( $text ) {
		$text = $this->recursiveTagParse( $text );
		$this->hookRunner->onParserAfterParse( $this, $text, $this->mStripState );
		$text = $this->internalParseHalfParsed( $text, true );
		return $text;
	}

	/**
	 * Expand templates and variables in the text, producing valid, static wikitext.
	 * Also removes comments.
	 * Do not call this function recursively.
	 * @param string $text
	 * @param ?PageReference $page
	 * @param ParserOptions $options
	 * @param int|null $revid
	 * @param bool|PPFrame $frame
	 * @return mixed|string
	 * @since 1.8
	 */
	public function preprocess( $text, ?PageReference $page,
		ParserOptions $options, $revid = null, $frame = false
	) {
		$magicScopeVariable = $this->lock();
		$this->startParse( $page, $options, self::OT_PREPROCESS, true );
		if ( $revid !== null ) {
			$this->mRevisionId = $revid;
		}
		$this->hookRunner->onParserBeforePreprocess( $this, $text, $this->mStripState );
		$text = $this->replaceVariables( $text, $frame );
		$text = $this->mStripState->unstripBoth( $text );
		return $text;
	}

	/**
	 * Recursive parser entry point that can be called from an extension tag
	 * hook.
	 *
	 * @param string $text Text to be expanded
	 * @param bool|PPFrame $frame The frame to use for expanding any template variables
	 * @return string
	 * @since 1.19
	 */
	public function recursivePreprocess( $text, $frame = false ) {
		$text = $this->replaceVariables( $text, $frame );
		$text = $this->mStripState->unstripBoth( $text );
		return $text;
	}

	/**
	 * Process the wikitext for the "?preload=" feature. (T7210)
	 *
	 * "<noinclude>", "<includeonly>" etc. are parsed as for template
	 * transclusion, comments, templates, arguments, tags hooks and parser
	 * functions are untouched.
	 *
	 * @param string $text
	 * @param PageReference $page
	 * @param ParserOptions $options
	 * @param array $params
	 * @return string
	 * @since 1.17
	 */
	public function getPreloadText( $text, PageReference $page, ParserOptions $options, $params = [] ) {
		$msg = new RawMessage( $text );
		$text = $msg->params( $params )->plain();

		# Parser (re)initialisation
		$magicScopeVariable = $this->lock();
		$this->startParse( $page, $options, self::OT_PLAIN, true );

		$flags = PPFrame::NO_ARGS | PPFrame::NO_TEMPLATES;
		$dom = $this->preprocessToDom( $text, Preprocessor::DOM_FOR_INCLUSION );
		$text = $this->getPreprocessor()->newFrame()->expand( $dom, $flags );
		$text = $this->mStripState->unstripBoth( $text );
		return $text;
	}

	/**
	 * Set the current user.
	 * Should only be used when doing pre-save transform.
	 *
	 * @param UserIdentity|null $user user identity or null (to reset)
	 * @since 1.17
	 */
	public function setUser( ?UserIdentity $user ) {
		if ( $user ) {
			$this->mUser = $this->userFactory->newFromUserIdentity( $user );
		} else {
			$this->mUser = $user;
		}
	}

	/**
	 * Set the context title
	 *
	 * @deprecated since 1.37, use setPage() instead.
	 * @param Title|null $t
	 * @since 1.12
	 */
	public function setTitle( Title $t = null ) {
		$this->setPage( $t );
	}

	/**
	 * @since 1.6
	 * @deprecated since 1.37, use getPage instead.
	 * @return Title
	 */
	public function getTitle(): Title {
		if ( !$this->mTitle ) {
			$this->mTitle = Title::makeTitle( NS_SPECIAL, 'Badtitle/Parser' );
		}
		return $this->mTitle;
	}

	/**
	 * Set the page used as context for parsing, e.g. when resolving relative subpage links.
	 *
	 * @since 1.37
	 * @param ?PageReference $t
	 */
	public function setPage( ?PageReference $t = null ) {
		if ( !$t ) {
			$t = Title::makeTitle( NS_SPECIAL, 'Badtitle/Parser' );
		} else {
			// For now (early 1.37 alpha), always convert to Title, so we don't have to do it over
			// and over again in other methods. Eventually, we will no longer need to have a Title
			// instance internally.
			$t = Title::castFromPageReference( $t );
		}

		if ( $t->hasFragment() ) {
			# Strip the fragment to avoid various odd effects
			$this->mTitle = $t->createFragmentTarget( '' );
		} else {
			$this->mTitle = $t;
		}
	}

	/**
<<<<<<< HEAD
	 * @return Title|null
	 */
	public function getTitle() : ?Title {
=======
	 * Returns the page used as context for parsing, e.g. when resolving relative subpage links.
	 * @since 1.37
	 * @return ?PageReference
	 */
	public function getPage(): ?PageReference {
>>>>>>> ea72c9b6
		return $this->mTitle;
	}

	/**
	 * Accessor for the output type.
	 * @return int One of the Parser::OT_... constants
	 * @since 1.35
	 */
	public function getOutputType(): int {
		return $this->mOutputType;
	}

	/**
	 * Mutator for the output type.
	 * @param int $ot One of the Parser::OT_… constants
	 * @since 1.8
	 */
	public function setOutputType( $ot ): void {
		$this->mOutputType = $ot;
		# Shortcut alias
		$this->ot = [
			'html' => $ot == self::OT_HTML,
			'wiki' => $ot == self::OT_WIKI,
			'pre' => $ot == self::OT_PREPROCESS,
			'plain' => $ot == self::OT_PLAIN,
		];
	}

	/**
	 * Accessor/mutator for the output type
	 *
	 * @param int|null $x New value or null to just get the current one
	 * @return int
	 * @deprecated since 1.35, use getOutputType()/setOutputType()
	 */
	public function OutputType( $x = null ) {
		wfDeprecated( __METHOD__, '1.35' );
		return wfSetVar( $this->mOutputType, $x );
	}

	/**
	 * @return ParserOutput
	 * @since 1.14
	 */
	public function getOutput() {
		return $this->mOutput;
	}

	/**
	 * @return ParserOptions|null
	 * @since 1.6
	 */
	public function getOptions() {
		return $this->mOptions;
	}

	/**
	 * Mutator for the ParserOptions object
	 * @param ParserOptions $options The new parser options
	 * @since 1.35
	 */
	public function setOptions( ParserOptions $options ): void {
		$this->mOptions = $options;
	}

	/**
	 * Accessor/mutator for the ParserOptions object
	 *
	 * @param ParserOptions|null $x New value or null to just get the current one
	 * @return ParserOptions Current ParserOptions object
	 * @deprecated since 1.35, use getOptions() / setOptions()
	 */
	public function Options( $x = null ) {
		wfDeprecated( __METHOD__, '1.35' );
		return wfSetVar( $this->mOptions, $x );
	}

	/**
	 * @return int
	 * @since 1.14
	 */
	public function nextLinkID() {
		return $this->mLinkID++;
	}

	/**
	 * @param int $id
	 * @since 1.8
	 */
	public function setLinkID( $id ) {
		$this->mLinkID = $id;
	}

	/**
	 * Get a language object for use in parser functions such as {{FORMATNUM:}}
	 * @return Language
	 * @since 1.7
	 */
	public function getFunctionLang() {
		return $this->getTargetLanguage();
	}

	/**
	 * Get the target language for the content being parsed. This is usually the
	 * language that the content is in.
	 *
	 * @since 1.19
	 *
	 * @return Language|StubUserLang
	 */
	public function getTargetLanguage() {
		$target = $this->mOptions->getTargetLanguage();

		if ( $target !== null ) {
			return $target;
		} elseif ( $this->mOptions->getInterfaceMessage() ) {
			return $this->mOptions->getUserLangObj();
		}

		return $this->getTitle()->getPageLanguage();
	}

	/**
	 * Get a User object either from $this->mUser, if set, or from the
	 * ParserOptions object otherwise
	 * @deprecated since 1.36. Use ::getUserIdentity instead.
	 * Hard deprecated since 1.37.
	 * @return User
	 * @since 1.17
	 */
	public function getUser() {
		wfDeprecated( __METHOD__, '1.36' );
		if ( $this->mUser !== null ) {
			return $this->mUser;
		}
		return $this->mOptions->getUser();
	}

	/**
	 * Get a User object either from $this->mUser, if set, or from the
	 * ParserOptions object otherwise
	 * @return UserIdentity
	 */
	public function getUserIdentity(): UserIdentity {
		if ( $this->mUser !== null ) {
			return $this->mUser;
		}
		return $this->getOptions()->getUserIdentity();
	}

	/**
	 * Get a preprocessor object
	 *
	 * @return Preprocessor
	 * @since 1.12.0
	 */
	public function getPreprocessor() {
		return $this->mPreprocessor;
	}

	/**
	 * Get a LinkRenderer instance to make links with
	 *
	 * @since 1.28
	 * @return LinkRenderer
	 */
	public function getLinkRenderer() {
		// XXX We make the LinkRenderer with current options and then cache it forever
		if ( !$this->mLinkRenderer ) {
			$this->mLinkRenderer = $this->linkRendererFactory->create();
		}

		return $this->mLinkRenderer;
	}

	/**
	 * Get the MagicWordFactory that this Parser is using
	 *
	 * @since 1.32
	 * @return MagicWordFactory
	 */
	public function getMagicWordFactory() {
		return $this->magicWordFactory;
	}

	/**
	 * Get the content language that this Parser is using
	 *
	 * @since 1.32
	 * @return Language
	 */
	public function getContentLanguage() {
		return $this->contLang;
	}

	/**
	 * Get the BadFileLookup instance that this Parser is using
	 *
	 * @since 1.35
	 * @return BadFileLookup
	 */
	public function getBadFileLookup() {
		return $this->badFileLookup;
	}

	/**
	 * Replaces all occurrences of HTML-style comments and the given tags
	 * in the text with a random marker and returns the next text. The output
	 * parameter $matches will be an associative array filled with data in
	 * the form:
	 *
	 * @code
	 *   'UNIQ-xxxxx' => [
	 *     'element',
	 *     'tag content',
	 *     [ 'param' => 'x' ],
	 *     '<element param="x">tag content</element>' ]
	 * @endcode
	 *
	 * @param string[] $elements List of element names. Comments are always extracted.
	 * @param string $text Source text string.
	 * @param array[] &$matches Out parameter, Array: extracted tags
	 * @return string Stripped text
	 */
	public static function extractTagsAndParams( array $elements, $text, &$matches ) {
		static $n = 1;
		$stripped = '';
		$matches = [];

		$taglist = implode( '|', $elements );
		$start = "/<($taglist)(\\s+[^>]*?|\\s*?)(\/?>)|<(!--)/i";

		while ( $text != '' ) {
			$p = preg_split( $start, $text, 2, PREG_SPLIT_DELIM_CAPTURE );
			$stripped .= $p[0];
			if ( count( $p ) < 5 ) {
				break;
			}
			if ( count( $p ) > 5 ) {
				# comment
				$element = $p[4];
				$attributes = '';
				$close = '';
				$inside = $p[5];
			} else {
				# tag
				list( , $element, $attributes, $close, $inside ) = $p;
			}

			$marker = self::MARKER_PREFIX . "-$element-" . sprintf( '%08X', $n++ ) . self::MARKER_SUFFIX;
			$stripped .= $marker;

			if ( $close === '/>' ) {
				# Empty element tag, <tag />
				$content = null;
				$text = $inside;
				$tail = null;
			} else {
				if ( $element === '!--' ) {
					$end = '/(-->)/';
				} else {
					$end = "/(<\\/$element\\s*>)/i";
				}
				$q = preg_split( $end, $inside, 2, PREG_SPLIT_DELIM_CAPTURE );
				$content = $q[0];
				if ( count( $q ) < 3 ) {
					# No end tag -- let it run out to the end of the text.
					$tail = '';
					$text = '';
				} else {
					list( , $tail, $text ) = $q;
				}
			}

			$matches[$marker] = [ $element,
				$content,
				Sanitizer::decodeTagAttributes( $attributes ),
				"<$element$attributes$close$content$tail" ];
		}
		return $stripped;
	}

	/**
	 * Get a list of strippable XML-like elements
	 *
	 * @return array
	 */
	public function getStripList() {
		return $this->mStripList;
	}

	/**
	 * @return StripState
	 * @since 1.34
	 */
	public function getStripState() {
		return $this->mStripState;
	}

	/**
	 * Add an item to the strip state
	 * Returns the unique tag which must be inserted into the stripped text
	 * The tag will be replaced with the original text in unstrip()
	 *
	 * @param string $text
	 *
	 * @return string
	 */
	public function insertStripItem( $text ) {
		$marker = self::MARKER_PREFIX . "-item-{$this->mMarkerIndex}-" . self::MARKER_SUFFIX;
		$this->mMarkerIndex++;
		$this->mStripState->addGeneral( $marker, $text );
		return $marker;
	}

	/**
	 * Parse the wiki syntax used to render tables.
	 *
	 * @param string $text
	 * @return string
	 */
	private function handleTables( $text ) {
		$lines = StringUtils::explode( "\n", $text );
		$out = '';
		$td_history = []; # Is currently a td tag open?
		$last_tag_history = []; # Save history of last lag activated (td, th or caption)
		$tr_history = []; # Is currently a tr tag open?
		$tr_attributes = []; # history of tr attributes
		$has_opened_tr = []; # Did this table open a <tr> element?
		$indent_level = 0; # indent level of the table

		foreach ( $lines as $outLine ) {
			$line = trim( $outLine );

			if ( $line === '' ) { # empty line, go to next line
				$out .= $outLine . "\n";
				continue;
			}

			$first_character = $line[0];
			$first_two = substr( $line, 0, 2 );
			$matches = [];

			if ( preg_match( '/^(:*)\s*\{\|(.*)$/', $line, $matches ) ) {
				# First check if we are starting a new table
				$indent_level = strlen( $matches[1] );

				$attributes = $this->mStripState->unstripBoth( $matches[2] );
				$attributes = Sanitizer::fixTagAttributes( $attributes, 'table' );

				$outLine = str_repeat( '<dl><dd>', $indent_level ) . "<table{$attributes}>";
				array_push( $td_history, false );
				array_push( $last_tag_history, '' );
				array_push( $tr_history, false );
				array_push( $tr_attributes, '' );
				array_push( $has_opened_tr, false );
			} elseif ( count( $td_history ) == 0 ) {
				# Don't do any of the following
				$out .= $outLine . "\n";
				continue;
			} elseif ( $first_two === '|}' ) {
				# We are ending a table
				$line = '</table>' . substr( $line, 2 );
				$last_tag = array_pop( $last_tag_history );

				if ( !array_pop( $has_opened_tr ) ) {
					$line = "<tr><td></td></tr>{$line}";
				}

				if ( array_pop( $tr_history ) ) {
					$line = "</tr>{$line}";
				}

				if ( array_pop( $td_history ) ) {
					$line = "</{$last_tag}>{$line}";
				}
				array_pop( $tr_attributes );
				if ( $indent_level > 0 ) {
					$outLine = rtrim( $line ) . str_repeat( '</dd></dl>', $indent_level );
				} else {
					$outLine = $line;
				}
			} elseif ( $first_two === '|-' ) {
				# Now we have a table row
				$line = preg_replace( '#^\|-+#', '', $line );

				# Whats after the tag is now only attributes
				$attributes = $this->mStripState->unstripBoth( $line );
				$attributes = Sanitizer::fixTagAttributes( $attributes, 'tr' );
				array_pop( $tr_attributes );
				array_push( $tr_attributes, $attributes );

				$line = '';
				$last_tag = array_pop( $last_tag_history );
				array_pop( $has_opened_tr );
				array_push( $has_opened_tr, true );

				if ( array_pop( $tr_history ) ) {
					$line = '</tr>';
				}

				if ( array_pop( $td_history ) ) {
					$line = "</{$last_tag}>{$line}";
				}

				$outLine = $line;
				array_push( $tr_history, false );
				array_push( $td_history, false );
				array_push( $last_tag_history, '' );
			} elseif ( $first_character === '|'
				|| $first_character === '!'
				|| $first_two === '|+'
			) {
				# This might be cell elements, td, th or captions
				if ( $first_two === '|+' ) {
					$first_character = '+';
					$line = substr( $line, 2 );
				} else {
					$line = substr( $line, 1 );
				}

				// Implies both are valid for table headings.
				if ( $first_character === '!' ) {
					$line = StringUtils::replaceMarkup( '!!', '||', $line );
				}

				# Split up multiple cells on the same line.
				# FIXME : This can result in improper nesting of tags processed
				# by earlier parser steps.
				$cells = explode( '||', $line );

				$outLine = '';

				# Loop through each table cell
				foreach ( $cells as $cell ) {
					$previous = '';
					if ( $first_character !== '+' ) {
						$tr_after = array_pop( $tr_attributes );
						if ( !array_pop( $tr_history ) ) {
							$previous = "<tr{$tr_after}>\n";
						}
						array_push( $tr_history, true );
						array_push( $tr_attributes, '' );
						array_pop( $has_opened_tr );
						array_push( $has_opened_tr, true );
					}

					$last_tag = array_pop( $last_tag_history );

					if ( array_pop( $td_history ) ) {
						$previous = "</{$last_tag}>\n{$previous}";
					}

					if ( $first_character === '|' ) {
						$last_tag = 'td';
					} elseif ( $first_character === '!' ) {
						$last_tag = 'th';
					} elseif ( $first_character === '+' ) {
						$last_tag = 'caption';
					} else {
						$last_tag = '';
					}

					array_push( $last_tag_history, $last_tag );

					# A cell could contain both parameters and data
					$cell_data = explode( '|', $cell, 2 );

					# T2553: Note that a '|' inside an invalid link should not
					# be mistaken as delimiting cell parameters
					# Bug T153140: Neither should language converter markup.
					if ( preg_match( '/\[\[|-\{/', $cell_data[0] ) === 1 ) {
						$cell = "{$previous}<{$last_tag}>" . trim( $cell );
					} elseif ( count( $cell_data ) == 1 ) {
						// Whitespace in cells is trimmed
						$cell = "{$previous}<{$last_tag}>" . trim( $cell_data[0] );
					} else {
						$attributes = $this->mStripState->unstripBoth( $cell_data[0] );
						$attributes = Sanitizer::fixTagAttributes( $attributes, $last_tag );
						// Whitespace in cells is trimmed
						$cell = "{$previous}<{$last_tag}{$attributes}>" . trim( $cell_data[1] );
					}

					$outLine .= $cell;
					array_push( $td_history, true );
				}
			}
			$out .= $outLine . "\n";
		}

		# Closing open td, tr && table
		while ( count( $td_history ) > 0 ) {
			if ( array_pop( $td_history ) ) {
				$out .= "</td>\n";
			}
			if ( array_pop( $tr_history ) ) {
				$out .= "</tr>\n";
			}
			if ( !array_pop( $has_opened_tr ) ) {
				$out .= "<tr><td></td></tr>\n";
			}

			$out .= "</table>\n";
		}

		# Remove trailing line-ending (b/c)
		if ( substr( $out, -1 ) === "\n" ) {
			$out = substr( $out, 0, -1 );
		}

		# special case: don't return empty table
		if ( $out === "<table>\n<tr><td></td></tr>\n</table>" ) {
			$out = '';
		}

		return $out;
	}

	/**
	 * Helper function for parse() that transforms wiki markup into half-parsed
	 * HTML. Only called for $mOutputType == self::OT_HTML.
	 *
	 * @internal
	 *
	 * @param string $text The text to parse
	 * @param-taint $text escapes_html
	 * @param bool $isMain Whether this is being called from the main parse() function
	 * @param PPFrame|bool $frame A pre-processor frame
	 *
	 * @return string
	 */
	public function internalParse( $text, $isMain = true, $frame = false ) {
		$origText = $text;

		# Hook to suspend the parser in this state
		if ( !$this->hookRunner->onParserBeforeInternalParse( $this, $text, $this->mStripState ) ) {
			return $text;
		}

		# if $frame is provided, then use $frame for replacing any variables
		if ( $frame ) {
			# use frame depth to infer how include/noinclude tags should be handled
			# depth=0 means this is the top-level document; otherwise it's an included document
			if ( !$frame->depth ) {
				$flag = 0;
			} else {
				$flag = Preprocessor::DOM_FOR_INCLUSION;
			}
			$dom = $this->preprocessToDom( $text, $flag );
			$text = $frame->expand( $dom );
		} else {
			# if $frame is not provided, then use old-style replaceVariables
			$text = $this->replaceVariables( $text );
		}

		$this->hookRunner->onInternalParseBeforeSanitize( $this, $text, $this->mStripState );
		$text = Sanitizer::removeHTMLtags(
			$text,
			// Callback from the Sanitizer for expanding items found in
			// HTML attribute values, so they can be safely tested and escaped.
			function ( &$text, $frame = false ) {
				$text = $this->replaceVariables( $text, $frame );
				$text = $this->mStripState->unstripBoth( $text );
			},
			false,
			[],
			[]
		);
		$this->hookRunner->onInternalParseBeforeLinks( $this, $text, $this->mStripState );

		# Tables need to come after variable replacement for things to work
		# properly; putting them before other transformations should keep
		# exciting things like link expansions from showing up in surprising
		# places.
		$text = $this->handleTables( $text );

		$text = preg_replace( '/(^|\n)-----*/', '\\1<hr />', $text );

		$text = $this->handleDoubleUnderscore( $text );

		$text = $this->handleHeadings( $text );
		$text = $this->handleInternalLinks( $text );
		$text = $this->handleAllQuotes( $text );
		$text = $this->handleExternalLinks( $text );

		# handleInternalLinks may sometimes leave behind
		# absolute URLs, which have to be masked to hide them from handleExternalLinks
		$text = str_replace( self::MARKER_PREFIX . 'NOPARSE', '', $text );

		$text = $this->handleMagicLinks( $text );
		$text = $this->finalizeHeadings( $text, $origText, $isMain );

		return $text;
	}

	/**
	 * Shorthand for getting a Language Converter for Target language
	 *
	 * @return ILanguageConverter
	 */
	private function getTargetLanguageConverter(): ILanguageConverter {
		return $this->languageConverterFactory->getLanguageConverter(
			$this->getTargetLanguage()
		);
	}

	/**
	 * Shorthand for getting a Language Converter for Content language
	 *
	 * @return ILanguageConverter
	 */
	private function getContentLanguageConverter(): ILanguageConverter {
		return $this->languageConverterFactory->getLanguageConverter(
			$this->getContentLanguage()
		);
	}

	/**
	 * Get a HookContainer capable of returning metadata about hooks or running
	 * extension hooks.
	 *
	 * @since 1.35
	 * @return HookContainer
	 */
	protected function getHookContainer() {
		return $this->hookContainer;
	}

	/**
	 * Get a HookRunner for calling core hooks
	 *
	 * @internal This is for use by core only. Hook interfaces may be removed
	 *   without notice.
	 * @since 1.35
	 * @return HookRunner
	 */
	protected function getHookRunner() {
		return $this->hookRunner;
	}

	/**
	 * Helper function for parse() that transforms half-parsed HTML into fully
	 * parsed HTML.
	 *
	 * @param string $text
	 * @param bool $isMain
	 * @param bool $linestart
	 * @return string
	 */
	private function internalParseHalfParsed( $text, $isMain = true, $linestart = true ) {
		$text = $this->mStripState->unstripGeneral( $text );

		$text = BlockLevelPass::doBlockLevels( $text, $linestart );

		$this->replaceLinkHoldersPrivate( $text );

		/**
		 * The input doesn't get language converted if
		 * a) It's disabled
		 * b) Content isn't converted
		 * c) It's a conversion table
		 * d) it is an interface message (which is in the user language)
		 */
		if ( !( $this->mOptions->getDisableContentConversion()
			|| isset( $this->mDoubleUnderscores['nocontentconvert'] ) )
			&& !$this->mOptions->getInterfaceMessage()
		) {
			# The position of the convert() call should not be changed. it
			# assumes that the links are all replaced and the only thing left
			# is the <nowiki> mark.
			$text = $this->getTargetLanguageConverter()->convert( $text );
		}

		$text = $this->mStripState->unstripNoWiki( $text );

		$text = $this->mStripState->unstripGeneral( $text );

		$text = $this->tidy->tidy( $text, [ Sanitizer::class, 'armorFrenchSpaces' ] );

		if ( $isMain ) {
			$this->hookRunner->onParserAfterTidy( $this, $text );
		}

		return $text;
	}

	/**
	 * Replace special strings like "ISBN xxx" and "RFC xxx" with
	 * magic external links.
	 *
	 * DML
	 *
	 * @param string $text
	 *
	 * @return string
	 */
	private function handleMagicLinks( $text ) {
		$prots = wfUrlProtocolsWithoutProtRel();
		$urlChar = self::EXT_LINK_URL_CLASS;
		$addr = self::EXT_LINK_ADDR;
		$space = self::SPACE_NOT_NL; #  non-newline space
		$spdash = "(?:-|$space)"; # a dash or a non-newline space
		$spaces = "$space++"; # possessive match of 1 or more spaces
		$text = preg_replace_callback(
			'!(?:                        # Start cases
				(<a[ \t\r\n>].*?</a>) |    # m[1]: Skip link text
				(<.*?>) |                  # m[2]: Skip stuff inside HTML elements' . "
				(\b                        # m[3]: Free external links
					(?i:$prots)
					($addr$urlChar*)         # m[4]: Post-protocol path
				) |
				\b(?:RFC|PMID) $spaces     # m[5]: RFC or PMID, capture number
					([0-9]+)\b |
				\bISBN $spaces (           # m[6]: ISBN, capture number
					(?: 97[89] $spdash? )?   #  optional 13-digit ISBN prefix
					(?: [0-9]  $spdash? ){9} #  9 digits with opt. delimiters
					[0-9Xx]                  #  check digit
				)\b
			)!xu",
			[ $this, 'magicLinkCallback' ],
			$text
		);
		return $text;
	}

	/**
	 * @throws MWException
	 * @param array $m
	 * @return string HTML
	 */
	private function magicLinkCallback( array $m ) {
		if ( isset( $m[1] ) && $m[1] !== '' ) {
			# Skip anchor
			return $m[0];
		} elseif ( isset( $m[2] ) && $m[2] !== '' ) {
			# Skip HTML element
			return $m[0];
		} elseif ( isset( $m[3] ) && $m[3] !== '' ) {
			# Free external link
			return $this->makeFreeExternalLink( $m[0], strlen( $m[4] ) );
		} elseif ( isset( $m[5] ) && $m[5] !== '' ) {
			# RFC or PMID
			if ( substr( $m[0], 0, 3 ) === 'RFC' ) {
				if ( !$this->mOptions->getMagicRFCLinks() ) {
					return $m[0];
				}
				$keyword = 'RFC';
				$urlmsg = 'rfcurl';
				$cssClass = 'mw-magiclink-rfc';
				$trackingCat = 'magiclink-tracking-rfc';
				$id = $m[5];
			} elseif ( substr( $m[0], 0, 4 ) === 'PMID' ) {
				if ( !$this->mOptions->getMagicPMIDLinks() ) {
					return $m[0];
				}
				$keyword = 'PMID';
				$urlmsg = 'pubmedurl';
				$cssClass = 'mw-magiclink-pmid';
				$trackingCat = 'magiclink-tracking-pmid';
				$id = $m[5];
			} else {
				// Should never happen
				throw new MWException( __METHOD__ . ': unrecognised match type "' .
					substr( $m[0], 0, 20 ) . '"' );
			}
			$url = wfMessage( $urlmsg, $id )->inContentLanguage()->text();
			$this->addTrackingCategory( $trackingCat );
			return Linker::makeExternalLink(
				$url,
				"{$keyword} {$id}",
				true,
				$cssClass,
				[],
				$this->getTitle()
			);
		} elseif ( isset( $m[6] ) && $m[6] !== ''
			&& $this->mOptions->getMagicISBNLinks()
		) {
			# ISBN
			$isbn = $m[6];
			$space = self::SPACE_NOT_NL; #  non-newline space
			$isbn = preg_replace( "/$space/", ' ', $isbn );
			$num = strtr( $isbn, [
				'-' => '',
				' ' => '',
				'x' => 'X',
			] );
			$this->addTrackingCategory( 'magiclink-tracking-isbn' );
			return $this->getLinkRenderer()->makeKnownLink(
				SpecialPage::getTitleFor( 'Booksources', $num ),
				"ISBN $isbn",
				[
					'class' => 'internal mw-magiclink-isbn',
					'title' => false // suppress title attribute
				]
			);
		} else {
			return $m[0];
		}
	}

	/**
	 * Make a free external link, given a user-supplied URL
	 *
	 * @param string $url
	 * @param int $numPostProto
	 *   The number of characters after the protocol.
	 * @return string HTML
	 * @internal
	 */
	private function makeFreeExternalLink( $url, $numPostProto ) {
		$trail = '';

		# The characters '<' and '>' (which were escaped by
		# removeHTMLtags()) should not be included in
		# URLs, per RFC 2396.
		# Make &nbsp; terminate a URL as well (bug T84937)
		$m2 = [];
		if ( preg_match(
			'/&(lt|gt|nbsp|#x0*(3[CcEe]|[Aa]0)|#0*(60|62|160));/',
			$url,
			$m2,
			PREG_OFFSET_CAPTURE
		) ) {
			$trail = substr( $url, $m2[0][1] ) . $trail;
			$url = substr( $url, 0, $m2[0][1] );
		}

		# Move trailing punctuation to $trail
		$sep = ',;\.:!?';
		# If there is no left bracket, then consider right brackets fair game too
		if ( strpos( $url, '(' ) === false ) {
			$sep .= ')';
		}

		$urlRev = strrev( $url );
		$numSepChars = strspn( $urlRev, $sep );
		# Don't break a trailing HTML entity by moving the ; into $trail
		# This is in hot code, so use substr_compare to avoid having to
		# create a new string object for the comparison
		if ( $numSepChars && substr_compare( $url, ";", -$numSepChars, 1 ) === 0 ) {
			# more optimization: instead of running preg_match with a $
			# anchor, which can be slow, do the match on the reversed
			# string starting at the desired offset.
			# un-reversed regexp is: /&([a-z]+|#x[\da-f]+|#\d+)$/i
			if ( preg_match( '/\G([a-z]+|[\da-f]+x#|\d+#)&/i', $urlRev, $m2, 0, $numSepChars ) ) {
				$numSepChars--;
			}
		}
		if ( $numSepChars ) {
			$trail = substr( $url, -$numSepChars ) . $trail;
			$url = substr( $url, 0, -$numSepChars );
		}

		# Verify that we still have a real URL after trail removal, and
		# not just lone protocol
		if ( strlen( $trail ) >= $numPostProto ) {
			return $url . $trail;
		}

		$url = Sanitizer::cleanUrl( $url );

		# Is this an external image?
		$text = $this->maybeMakeExternalImage( $url );
		if ( $text === false ) {
			# Not an image, make a link
			$text = Linker::makeExternalLink(
				$url,
				$this->getTargetLanguageConverter()->markNoConversion( $url ),
				true,
				'free',
				$this->getExternalLinkAttribs( $url ),
				$this->getTitle()
			);
			# Register it in the output object...
			$this->mOutput->addExternalLink( $url );
		}
		return $text . $trail;
	}

	/**
	 * Parse headers and return html
	 *
	 * @param string $text
	 * @return string
	 */
	private function handleHeadings( $text ) {
		for ( $i = 6; $i >= 1; --$i ) {
			$h = str_repeat( '=', $i );
			// Trim non-newline whitespace from headings
			// Using \s* will break for: "==\n===\n" and parse as <h2>=</h2>
			$text = preg_replace( "/^(?:$h)[ \\t]*(.+?)[ \\t]*(?:$h)\\s*$/m", "<h$i>\\1</h$i>", $text );
		}
		return $text;
	}

	/**
	 * Replace single quotes with HTML markup
	 *
	 * @param string $text
	 *
	 * @return string The altered text
	 */
	private function handleAllQuotes( $text ) {
		$outtext = '';
		$lines = StringUtils::explode( "\n", $text );
		foreach ( $lines as $line ) {
			$outtext .= $this->doQuotes( $line ) . "\n";
		}
		$outtext = substr( $outtext, 0, -1 );
		return $outtext;
	}

	/**
	 * Helper function for handleAllQuotes()
	 *
	 * @param string $text
	 *
	 * @return string
	 * @internal
	 */
	public function doQuotes( $text ) {
		$arr = preg_split( "/(''+)/", $text, -1, PREG_SPLIT_DELIM_CAPTURE );
		$countarr = count( $arr );
		if ( $countarr == 1 ) {
			return $text;
		}

		// First, do some preliminary work. This may shift some apostrophes from
		// being mark-up to being text. It also counts the number of occurrences
		// of bold and italics mark-ups.
		$numbold = 0;
		$numitalics = 0;
		for ( $i = 1; $i < $countarr; $i += 2 ) {
			$thislen = strlen( $arr[$i] );
			// If there are ever four apostrophes, assume the first is supposed to
			// be text, and the remaining three constitute mark-up for bold text.
			// (T15227: ''''foo'''' turns into ' ''' foo ' ''')
			if ( $thislen == 4 ) {
				$arr[$i - 1] .= "'";
				$arr[$i] = "'''";
				$thislen = 3;
			} elseif ( $thislen > 5 ) {
				// If there are more than 5 apostrophes in a row, assume they're all
				// text except for the last 5.
				// (T15227: ''''''foo'''''' turns into ' ''''' foo ' ''''')
				$arr[$i - 1] .= str_repeat( "'", $thislen - 5 );
				$arr[$i] = "'''''";
				$thislen = 5;
			}
			// Count the number of occurrences of bold and italics mark-ups.
			if ( $thislen == 2 ) {
				$numitalics++;
			} elseif ( $thislen == 3 ) {
				$numbold++;
			} elseif ( $thislen == 5 ) {
				$numitalics++;
				$numbold++;
			}
		}

		// If there is an odd number of both bold and italics, it is likely
		// that one of the bold ones was meant to be an apostrophe followed
		// by italics. Which one we cannot know for certain, but it is more
		// likely to be one that has a single-letter word before it.
		if ( ( $numbold % 2 == 1 ) && ( $numitalics % 2 == 1 ) ) {
			$firstsingleletterword = -1;
			$firstmultiletterword = -1;
			$firstspace = -1;
			for ( $i = 1; $i < $countarr; $i += 2 ) {
				if ( strlen( $arr[$i] ) == 3 ) {
					$x1 = substr( $arr[$i - 1], -1 );
					$x2 = substr( $arr[$i - 1], -2, 1 );
					if ( $x1 === ' ' ) {
						if ( $firstspace == -1 ) {
							$firstspace = $i;
						}
					} elseif ( $x2 === ' ' ) {
						$firstsingleletterword = $i;
						// if $firstsingleletterword is set, we don't
						// look at the other options, so we can bail early.
						break;
					} elseif ( $firstmultiletterword == -1 ) {
						$firstmultiletterword = $i;
					}
				}
			}

			// If there is a single-letter word, use it!
			if ( $firstsingleletterword > -1 ) {
				$arr[$firstsingleletterword] = "''";
				$arr[$firstsingleletterword - 1] .= "'";
			} elseif ( $firstmultiletterword > -1 ) {
				// If not, but there's a multi-letter word, use that one.
				$arr[$firstmultiletterword] = "''";
				$arr[$firstmultiletterword - 1] .= "'";
			} elseif ( $firstspace > -1 ) {
				// ... otherwise use the first one that has neither.
				// (notice that it is possible for all three to be -1 if, for example,
				// there is only one pentuple-apostrophe in the line)
				$arr[$firstspace] = "''";
				$arr[$firstspace - 1] .= "'";
			}
		}

		// Now let's actually convert our apostrophic mush to HTML!
		$output = '';
		$buffer = '';
		$state = '';
		$i = 0;
		foreach ( $arr as $r ) {
			if ( ( $i % 2 ) == 0 ) {
				if ( $state === 'both' ) {
					$buffer .= $r;
				} else {
					$output .= $r;
				}
			} else {
				$thislen = strlen( $r );
				if ( $thislen == 2 ) {
					// two quotes - open or close italics
					if ( $state === 'i' ) {
						$output .= '</i>';
						$state = '';
					} elseif ( $state === 'bi' ) {
						$output .= '</i>';
						$state = 'b';
					} elseif ( $state === 'ib' ) {
						$output .= '</b></i><b>';
						$state = 'b';
					} elseif ( $state === 'both' ) {
						$output .= '<b><i>' . $buffer . '</i>';
						$state = 'b';
					} else { // $state can be 'b' or ''
						$output .= '<i>';
						$state .= 'i';
					}
				} elseif ( $thislen == 3 ) {
					// three quotes - open or close bold
					if ( $state === 'b' ) {
						$output .= '</b>';
						$state = '';
					} elseif ( $state === 'bi' ) {
						$output .= '</i></b><i>';
						$state = 'i';
					} elseif ( $state === 'ib' ) {
						$output .= '</b>';
						$state = 'i';
					} elseif ( $state === 'both' ) {
						$output .= '<i><b>' . $buffer . '</b>';
						$state = 'i';
					} else { // $state can be 'i' or ''
						$output .= '<b>';
						$state .= 'b';
					}
				} elseif ( $thislen == 5 ) {
					// five quotes - open or close both separately
					if ( $state === 'b' ) {
						$output .= '</b><i>';
						$state = 'i';
					} elseif ( $state === 'i' ) {
						$output .= '</i><b>';
						$state = 'b';
					} elseif ( $state === 'bi' ) {
						$output .= '</i></b>';
						$state = '';
					} elseif ( $state === 'ib' ) {
						$output .= '</b></i>';
						$state = '';
					} elseif ( $state === 'both' ) {
						$output .= '<i><b>' . $buffer . '</b></i>';
						$state = '';
					} else { // ($state == '')
						$buffer = '';
						$state = 'both';
					}
				}
			}
			$i++;
		}
		// Now close all remaining tags.  Notice that the order is important.
		if ( $state === 'b' || $state === 'ib' ) {
			$output .= '</b>';
		}
		if ( $state === 'i' || $state === 'bi' || $state === 'ib' ) {
			$output .= '</i>';
		}
		if ( $state === 'bi' ) {
			$output .= '</b>';
		}
		// There might be lonely ''''', so make sure we have a buffer
		if ( $state === 'both' && $buffer ) {
			$output .= '<b><i>' . $buffer . '</i></b>';
		}
		return $output;
	}

	/**
	 * Replace external links (REL)
	 *
	 * Note: this is all very hackish and the order of execution matters a lot.
	 * Make sure to run tests/parser/parserTests.php if you change this code.
	 *
	 * @param string $text
	 * @throws MWException
	 * @return string
	 */
	private function handleExternalLinks( $text ) {
		$bits = preg_split( $this->mExtLinkBracketedRegex, $text, -1, PREG_SPLIT_DELIM_CAPTURE );
		// @phan-suppress-next-line PhanTypeComparisonFromArray See phan issue #3161
		if ( $bits === false ) {
			throw new MWException( "PCRE needs to be compiled with "
				. "--enable-unicode-properties in order for MediaWiki to function" );
		}
		$s = array_shift( $bits );

		$i = 0;
		while ( $i < count( $bits ) ) {
			$url = $bits[$i++];
			$i++; // protocol
			$text = $bits[$i++];
			$trail = $bits[$i++];

			# The characters '<' and '>' (which were escaped by
			# removeHTMLtags()) should not be included in
			# URLs, per RFC 2396.
			$m2 = [];
			if ( preg_match( '/&(lt|gt);/', $url, $m2, PREG_OFFSET_CAPTURE ) ) {
				$text = substr( $url, $m2[0][1] ) . ' ' . $text;
				$url = substr( $url, 0, $m2[0][1] );
			}

			# If the link text is an image URL, replace it with an <img> tag
			# This happened by accident in the original parser, but some people used it extensively
			$img = $this->maybeMakeExternalImage( $text );
			if ( $img !== false ) {
				$text = $img;
			}

			$dtrail = '';

			# Set linktype for CSS
			$linktype = 'text';

			# No link text, e.g. [http://domain.tld/some.link]
			if ( $text == '' ) {
				# Autonumber
				$langObj = $this->getTargetLanguage();
				$text = '[' . $langObj->formatNum( ++$this->mAutonumber ) . ']';
				$linktype = 'autonumber';
			} else {
				# Have link text, e.g. [http://domain.tld/some.link text]s
				# Check for trail
				list( $dtrail, $trail ) = Linker::splitTrail( $trail );
			}

			// Excluding protocol-relative URLs may avoid many false positives.
			if ( preg_match( '/^(?:' . wfUrlProtocolsWithoutProtRel() . ')/', $text ) ) {
				$text = $this->getTargetLanguageConverter()->markNoConversion( $text );
			}

			$url = Sanitizer::cleanUrl( $url );

			# Use the encoded URL
			# This means that users can paste URLs directly into the text
			# Funny characters like ö aren't valid in URLs anyway
			# This was changed in August 2004
			// @phan-suppress-next-line SecurityCheck-XSS,SecurityCheck-DoubleEscaped using false for escape is valid
			$s .= Linker::makeExternalLink( $url, $text, false, $linktype,
				$this->getExternalLinkAttribs( $url ), $this->getTitle() ) . $dtrail . $trail;

			# Register link in the output object.
			$this->mOutput->addExternalLink( $url );
		}

		return $s;
	}

	/**
	 * Get the rel attribute for a particular external link.
	 *
	 * @since 1.21
	 * @internal
	 * @param string|bool $url Optional URL, to extract the domain from for rel =>
	 *   nofollow if appropriate
	 * @param LinkTarget|null $title Optional LinkTarget, for wgNoFollowNsExceptions lookups
	 * @return string|null Rel attribute for $url
	 */
	public static function getExternalLinkRel( $url = false, LinkTarget $title = null ) {
		global $wgNoFollowLinks, $wgNoFollowNsExceptions, $wgNoFollowDomainExceptions;
		$ns = $title ? $title->getNamespace() : false;
		if ( $wgNoFollowLinks && !in_array( $ns, $wgNoFollowNsExceptions )
			&& !wfMatchesDomainList( $url, $wgNoFollowDomainExceptions )
		) {
			return 'nofollow';
		}
		return null;
	}

	/**
	 * Get an associative array of additional HTML attributes appropriate for a
	 * particular external link.  This currently may include rel => nofollow
	 * (depending on configuration, namespace, and the URL's domain) and/or a
	 * target attribute (depending on configuration).
	 *
	 * @internal
	 * @param string $url URL to extract the domain from for rel =>
	 *   nofollow if appropriate
	 * @return array Associative array of HTML attributes
	 */
	public function getExternalLinkAttribs( $url ) {
		$attribs = [];
		$rel = self::getExternalLinkRel( $url, $this->getTitle() );

		$target = $this->mOptions->getExternalLinkTarget();
		if ( $target ) {
			$attribs['target'] = $target;
			if ( !in_array( $target, [ '_self', '_parent', '_top' ] ) ) {
				// T133507. New windows can navigate parent cross-origin.
				// Including noreferrer due to lacking browser
				// support of noopener. Eventually noreferrer should be removed.
				if ( $rel !== '' ) {
					$rel .= ' ';
				}
				$rel .= 'noreferrer noopener';
			}
		}
		$attribs['rel'] = $rel;
		return $attribs;
	}

	/**
	 * Replace unusual escape codes in a URL with their equivalent characters
	 *
	 * This generally follows the syntax defined in RFC 3986, with special
	 * consideration for HTTP query strings.
	 *
	 * @internal
	 * @param string $url
	 * @return string
	 */
	public static function normalizeLinkUrl( $url ) {
		# Test for RFC 3986 IPv6 syntax
		$scheme = '[a-z][a-z0-9+.-]*:';
		$userinfo = '(?:[a-z0-9\-._~!$&\'()*+,;=:]|%[0-9a-f]{2})*';
		$ipv6Host = '\\[((?:[0-9a-f:]|%3[0-A]|%[46][1-6])+)\\]';
		if ( preg_match( "<^(?:{$scheme})?//(?:{$userinfo}@)?{$ipv6Host}(?:[:/?#].*|)$>i", $url, $m ) &&
			IPUtils::isValid( rawurldecode( $m[1] ) )
		) {
			$isIPv6 = rawurldecode( $m[1] );
		} else {
			$isIPv6 = false;
		}

		# Make sure unsafe characters are encoded
		$url = preg_replace_callback(
			'/[\x00-\x20"<>\[\\\\\]^`{|}\x7F-\xFF]/',
			static function ( $m ) {
				return rawurlencode( $m[0] );
			},
			$url
		);

		$ret = '';
		$end = strlen( $url );

		# Fragment part - 'fragment'
		$start = strpos( $url, '#' );
		if ( $start !== false && $start < $end ) {
			$ret = self::normalizeUrlComponent(
				substr( $url, $start, $end - $start ), '"#%<>[\]^`{|}' ) . $ret;
			$end = $start;
		}

		# Query part - 'query' minus &=+;
		$start = strpos( $url, '?' );
		if ( $start !== false && $start < $end ) {
			$ret = self::normalizeUrlComponent(
				substr( $url, $start, $end - $start ), '"#%<>[\]^`{|}&=+;' ) . $ret;
			$end = $start;
		}

		# Scheme and path part - 'pchar'
		# (we assume no userinfo or encoded colons in the host)
		$ret = self::normalizeUrlComponent(
			substr( $url, 0, $end ), '"#%<>[\]^`{|}/?' ) . $ret;

		# Fix IPv6 syntax
		if ( $isIPv6 !== false ) {
			$ipv6Host = "%5B({$isIPv6})%5D";
			$ret = preg_replace(
				"<^((?:{$scheme})?//(?:{$userinfo}@)?){$ipv6Host}(?=[:/?#]|$)>i",
				"$1[$2]",
				$ret
			);
		}

		return $ret;
	}

	private static function normalizeUrlComponent( $component, $unsafe ) {
		$callback = static function ( $matches ) use ( $unsafe ) {
			$char = urldecode( $matches[0] );
			$ord = ord( $char );
			if ( $ord > 32 && $ord < 127 && strpos( $unsafe, $char ) === false ) {
				# Unescape it
				return $char;
			} else {
				# Leave it escaped, but use uppercase for a-f
				return strtoupper( $matches[0] );
			}
		};
		return preg_replace_callback( '/%[0-9A-Fa-f]{2}/', $callback, $component );
	}

	/**
	 * make an image if it's allowed, either through the global
	 * option, through the exception, or through the on-wiki whitelist
	 *
	 * @param string $url
	 *
	 * @return string
	 */
	private function maybeMakeExternalImage( $url ) {
		$imagesfrom = $this->mOptions->getAllowExternalImagesFrom();
		$imagesexception = !empty( $imagesfrom );
		$text = false;
		# $imagesfrom could be either a single string or an array of strings, parse out the latter
		if ( $imagesexception && is_array( $imagesfrom ) ) {
			$imagematch = false;
			foreach ( $imagesfrom as $match ) {
				if ( strpos( $url, $match ) === 0 ) {
					$imagematch = true;
					break;
				}
			}
		} elseif ( $imagesexception ) {
			$imagematch = ( strpos( $url, $imagesfrom ) === 0 );
		} else {
			$imagematch = false;
		}

		if ( $this->mOptions->getAllowExternalImages()
			|| ( $imagesexception && $imagematch )
		) {
			if ( preg_match( self::EXT_IMAGE_REGEX, $url ) ) {
				# Image found
				$text = Linker::makeExternalImage( $url );
			}
		}
		if ( !$text && $this->mOptions->getEnableImageWhitelist()
			&& preg_match( self::EXT_IMAGE_REGEX, $url )
		) {
			$whitelist = explode(
				"\n",
				wfMessage( 'external_image_whitelist' )->inContentLanguage()->text()
			);

			foreach ( $whitelist as $entry ) {
				# Sanitize the regex fragment, make it case-insensitive, ignore blank entries/comments
				if ( strpos( $entry, '#' ) === 0 || $entry === '' ) {
					continue;
				}
				// @phan-suppress-next-line SecurityCheck-ReDoS preg_quote is not wanted here
				if ( preg_match( '/' . str_replace( '/', '\\/', $entry ) . '/i', $url ) ) {
					# Image matches a whitelist entry
					$text = Linker::makeExternalImage( $url );
					break;
				}
			}
		}
		return $text;
	}

	/**
	 * Process [[ ]] wikilinks
	 *
	 * @param string $text
	 *
	 * @return string Processed text
	 */
	private function handleInternalLinks( $text ) {
		$this->mLinkHolders->merge( $this->handleInternalLinks2( $text ) );
		return $text;
	}

	/**
	 * Process [[ ]] wikilinks (RIL)
	 * @param string &$s
	 * @return LinkHolderArray
	 */
	private function handleInternalLinks2( &$s ) {
		static $tc = false, $e1, $e1_img;
		# the % is needed to support urlencoded titles as well
		if ( !$tc ) {
			$tc = Title::legalChars() . '#%';
			# Match a link having the form [[namespace:link|alternate]]trail
			$e1 = "/^([{$tc}]+)(?:\\|(.+?))?]](.*)\$/sD";
			# Match cases where there is no "]]", which might still be images
			$e1_img = "/^([{$tc}]+)\\|(.*)\$/sD";
		}

		$holders = new LinkHolderArray(
			$this,
			$this->getContentLanguageConverter(),
			$this->getHookContainer() );

		# split the entire text string on occurrences of [[
		$a = StringUtils::explode( '[[', ' ' . $s );
		# get the first element (all text up to first [[), and remove the space we added
		$s = $a->current();
		$a->next();
		$line = $a->current(); # Workaround for broken ArrayIterator::next() that returns "void"
		$s = substr( $s, 1 );

		$nottalk = !$this->getTitle()->isTalkPage();

		$useLinkPrefixExtension = $this->getTargetLanguage()->linkPrefixExtension();
		$e2 = null;
		if ( $useLinkPrefixExtension ) {
			# Match the end of a line for a word that's not followed by whitespace,
			# e.g. in the case of 'The Arab al[[Razi]]', 'al' will be matched
			$charset = $this->contLang->linkPrefixCharset();
			$e2 = "/^((?>.*[^$charset]|))(.+)$/sDu";
			$m = [];
			if ( preg_match( $e2, $s, $m ) ) {
				$first_prefix = $m[2];
			} else {
				$first_prefix = false;
			}
		} else {
			$prefix = '';
		}

		# Some namespaces don't allow subpages
		$useSubpages = $this->nsInfo->hasSubpages(
			$this->getTitle()->getNamespace()
		);

		# Loop for each link
		for ( ; $line !== false && $line !== null; $a->next(), $line = $a->current() ) {
			# Check for excessive memory usage
			if ( $holders->isBig() ) {
				# Too big
				# Do the existence check, replace the link holders and clear the array
				$holders->replace( $s );
				$holders->clear();
			}

			if ( $useLinkPrefixExtension ) {
				if ( preg_match( $e2, $s, $m ) ) {
					list( , $s, $prefix ) = $m;
				} else {
					$prefix = '';
				}
				# first link
				if ( $first_prefix ) {
					$prefix = $first_prefix;
					$first_prefix = false;
				}
			}

			$might_be_img = false;

			if ( preg_match( $e1, $line, $m ) ) { # page with normal text or alt
				$text = $m[2];
				# If we get a ] at the beginning of $m[3] that means we have a link that's something like:
				# [[Image:Foo.jpg|[http://example.com desc]]] <- having three ] in a row fucks up,
				# the real problem is with the $e1 regex
				# See T1500.
				# Still some problems for cases where the ] is meant to be outside punctuation,
				# and no image is in sight. See T4095.
				if ( $text !== ''
					&& substr( $m[3], 0, 1 ) === ']'
					&& strpos( $text, '[' ) !== false
				) {
					$text .= ']'; # so that handleExternalLinks($text) works later
					$m[3] = substr( $m[3], 1 );
				}
				# fix up urlencoded title texts
				if ( strpos( $m[1], '%' ) !== false ) {
					# Should anchors '#' also be rejected?
					$m[1] = str_replace( [ '<', '>' ], [ '&lt;', '&gt;' ], rawurldecode( $m[1] ) );
				}
				$trail = $m[3];
			} elseif ( preg_match( $e1_img, $line, $m ) ) {
				# Invalid, but might be an image with a link in its caption
				$might_be_img = true;
				$text = $m[2];
				if ( strpos( $m[1], '%' ) !== false ) {
					$m[1] = str_replace( [ '<', '>' ], [ '&lt;', '&gt;' ], rawurldecode( $m[1] ) );
				}
				$trail = "";
			} else { # Invalid form; output directly
				$s .= $prefix . '[[' . $line;
				continue;
			}

			$origLink = ltrim( $m[1], ' ' );

			# Don't allow internal links to pages containing
			# PROTO: where PROTO is a valid URL protocol; these
			# should be external links.
			if ( preg_match( '/^(?i:' . $this->mUrlProtocols . ')/', $origLink ) ) {
				$s .= $prefix . '[[' . $line;
				continue;
			}

			# Make subpage if necessary
			if ( $useSubpages ) {
				$link = Linker::normalizeSubpageLink(
					$this->getTitle(), $origLink, $text
				);
			} else {
				$link = $origLink;
			}

			// \x7f isn't a default legal title char, so most likely strip
			// markers will force us into the "invalid form" path above.  But,
			// just in case, let's assert that xmlish tags aren't valid in
			// the title position.
			$unstrip = $this->mStripState->killMarkers( $link );
			$noMarkers = ( $unstrip === $link );

			$nt = $noMarkers ? Title::newFromText( $link ) : null;
			if ( $nt === null ) {
				$s .= $prefix . '[[' . $line;
				continue;
			}

			$ns = $nt->getNamespace();
			$iw = $nt->getInterwiki();

			$noforce = ( substr( $origLink, 0, 1 ) !== ':' );

			if ( $might_be_img ) { # if this is actually an invalid link
				if ( $ns === NS_FILE && $noforce ) { # but might be an image
					$found = false;
					while ( true ) {
						# look at the next 'line' to see if we can close it there
						$a->next();
						$next_line = $a->current();
						if ( $next_line === false || $next_line === null ) {
							break;
						}
						$m = explode( ']]', $next_line, 3 );
						if ( count( $m ) == 3 ) {
							# the first ]] closes the inner link, the second the image
							$found = true;
							$text .= "[[{$m[0]}]]{$m[1]}";
							$trail = $m[2];
							break;
						} elseif ( count( $m ) == 2 ) {
							# if there's exactly one ]] that's fine, we'll keep looking
							$text .= "[[{$m[0]}]]{$m[1]}";
						} else {
							# if $next_line is invalid too, we need look no further
							$text .= '[[' . $next_line;
							break;
						}
					}
					if ( !$found ) {
						# we couldn't find the end of this imageLink, so output it raw
						# but don't ignore what might be perfectly normal links in the text we've examined
						$holders->merge( $this->handleInternalLinks2( $text ) );
						$s .= "{$prefix}[[$link|$text";
						# note: no $trail, because without an end, there *is* no trail
						continue;
					}
				} else { # it's not an image, so output it raw
					$s .= "{$prefix}[[$link|$text";
					# note: no $trail, because without an end, there *is* no trail
					continue;
				}
			}

			$wasblank = ( $text == '' );
			if ( $wasblank ) {
				$text = $link;
				if ( !$noforce ) {
					# Strip off leading ':'
					$text = substr( $text, 1 );
				}
			} else {
				# T6598 madness. Handle the quotes only if they come from the alternate part
				# [[Lista d''e paise d''o munno]] -> <a href="...">Lista d''e paise d''o munno</a>
				# [[Criticism of Harry Potter|Criticism of ''Harry Potter'']]
				#    -> <a href="Criticism of Harry Potter">Criticism of <i>Harry Potter</i></a>
				$text = $this->doQuotes( $text );
			}

			# Link not escaped by : , create the various objects
			if ( $noforce && !$nt->wasLocalInterwiki() ) {
				# Interwikis
				if (
					$iw && $this->mOptions->getInterwikiMagic() && $nottalk && (
						MediaWikiServices::getInstance()->getLanguageNameUtils()
							->getLanguageName(
								$iw,
								LanguageNameUtils::AUTONYMS,
								LanguageNameUtils::DEFINED
							)
						|| in_array( $iw, $this->svcOptions->get( 'ExtraInterlanguageLinkPrefixes' ) )
					)
				) {
					# T26502: filter duplicates
					if ( !isset( $this->mLangLinkLanguages[$iw] ) ) {
						$this->mLangLinkLanguages[$iw] = true;
						$this->mOutput->addLanguageLink( $nt->getFullText() );
					}

					/**
					 * Strip the whitespace interwiki links produce, see T10897
					 */
					$s = rtrim( $s . $prefix ) . $trail; # T175416
					continue;
				}

				if ( $ns === NS_FILE ) {
					if ( !$this->badFileLookup->isBadFile( $nt->getDBkey(), $this->getTitle() ) ) {
						if ( $wasblank ) {
							# if no parameters were passed, $text
							# becomes something like "File:Foo.png",
							# which we don't want to pass on to the
							# image generator
							$text = '';
						} else {
							# recursively parse links inside the image caption
							# actually, this will parse them in any other parameters, too,
							# but it might be hard to fix that, and it doesn't matter ATM
							$text = $this->handleExternalLinks( $text );
							$holders->merge( $this->handleInternalLinks2( $text ) );
						}
						# cloak any absolute URLs inside the image markup, so handleExternalLinks() won't touch them
						$s .= $prefix . $this->armorLinks(
							$this->makeImage( $nt, $text, $holders ) ) . $trail;
						continue;
					}
				} elseif ( $ns === NS_CATEGORY ) {
					/**
					 * Strip the whitespace Category links produce, see T2087
					 */
					$s = rtrim( $s . $prefix ) . $trail; # T2087, T87753

					if ( $wasblank ) {
						$sortkey = $this->getDefaultSort();
					} else {
						$sortkey = $text;
					}
					$sortkey = Sanitizer::decodeCharReferences( $sortkey );
					$sortkey = str_replace( "\n", '', $sortkey );
					$sortkey = $this->getTargetLanguageConverter()->convertCategoryKey( $sortkey );
					$this->mOutput->addCategory( $nt->getDBkey(), $sortkey );

					continue;
				}
			}

			# Self-link checking. For some languages, variants of the title are checked in
			# LinkHolderArray::doVariants() to allow batching the existence checks necessary
			# for linking to a different variant.
			if ( $ns !== NS_SPECIAL && $nt->equals( $this->getTitle() ) && !$nt->hasFragment() ) {
				$s .= $prefix . Linker::makeSelfLinkObj( $nt, $text, '', $trail );
				continue;
			}

			# NS_MEDIA is a pseudo-namespace for linking directly to a file
			# @todo FIXME: Should do batch file existence checks, see comment below
			if ( $ns === NS_MEDIA ) {
				# Give extensions a chance to select the file revision for us
				$options = [];
				$descQuery = false;
				$this->hookRunner->onBeforeParserFetchFileAndTitle(
					$this, $nt, $options, $descQuery );
				# Fetch and register the file (file title may be different via hooks)
				list( $file, $nt ) = $this->fetchFileAndTitle( $nt, $options );
				# Cloak with NOPARSE to avoid replacement in handleExternalLinks
				$s .= $prefix . $this->armorLinks(
					Linker::makeMediaLinkFile( $nt, $file, $text ) ) . $trail;
				continue;
			}

			# Some titles, such as valid special pages or files in foreign repos, should
			# be shown as bluelinks even though they're not included in the page table
			# @todo FIXME: isAlwaysKnown() can be expensive for file links; we should really do
			# batch file existence checks for NS_FILE and NS_MEDIA
			if ( $iw == '' && $nt->isAlwaysKnown() ) {
				$this->mOutput->addLink( $nt );
				$s .= $this->makeKnownLinkHolder( $nt, $text, $trail, $prefix );
			} else {
				# Links will be added to the output link list after checking
				$s .= $holders->makeHolder( $nt, $text, $trail, $prefix );
			}
		}
		return $holders;
	}

	/**
	 * Render a forced-blue link inline; protect against double expansion of
	 * URLs if we're in a mode that prepends full URL prefixes to internal links.
	 * Since this little disaster has to split off the trail text to avoid
	 * breaking URLs in the following text without breaking trails on the
	 * wiki links, it's been made into a horrible function.
	 *
	 * @param LinkTarget $nt
	 * @param string $text
	 * @param string $trail
	 * @param string $prefix
	 * @return string HTML-wikitext mix oh yuck
	 */
	private function makeKnownLinkHolder( LinkTarget $nt, $text = '', $trail = '', $prefix = '' ) {
		list( $inside, $trail ) = Linker::splitTrail( $trail );

		if ( $text == '' ) {
			$text = htmlspecialchars( $this->titleFormatter->getPrefixedText( $nt ) );
		}

		$link = $this->getLinkRenderer()->makeKnownLink(
			$nt, new HtmlArmor( "$prefix$text$inside" )
		);

		return $this->armorLinks( $link ) . $trail;
	}

	/**
	 * Insert a NOPARSE hacky thing into any inline links in a chunk that's
	 * going to go through further parsing steps before inline URL expansion.
	 *
	 * Not needed quite as much as it used to be since free links are a bit
	 * more sensible these days. But bracketed links are still an issue.
	 *
	 * @param string $text More-or-less HTML
	 * @return string Less-or-more HTML with NOPARSE bits
	 */
	private function armorLinks( $text ) {
		return preg_replace( '/\b((?i)' . $this->mUrlProtocols . ')/',
			self::MARKER_PREFIX . "NOPARSE$1", $text );
	}

	/**
	 * Make lists from lines starting with ':', '*', '#', etc. (DBL)
	 *
	 * @param string $text
	 * @param bool $linestart Whether or not this is at the start of a line.
	 * @internal
	 * @return string The lists rendered as HTML
	 * @deprecated since 1.35, will not be supported in future parsers
	 */
	public function doBlockLevels( $text, $linestart ) {
		wfDeprecated( __METHOD__, '1.35' );
		return BlockLevelPass::doBlockLevels( $text, $linestart );
	}

	/**
	 * Return value of a magic variable (like PAGENAME)
	 *
	 * @param string $index Magic variable identifier as mapped in MagicWordFactory::$mVariableIDs
	 * @param bool|PPFrame $frame
	 *
	 * @return string
	 */
	private function expandMagicVariable( $index, $frame = false ) {
		/**
		 * Some of these require message or data lookups and can be
		 * expensive to check many times.
		 */
		if (
			$this->hookRunner->onParserGetVariableValueVarCache( $this, $this->mVarCache ) &&
			isset( $this->mVarCache[$index] )
		) {
			return $this->mVarCache[$index];
		}

		$ts = wfTimestamp( TS_UNIX, $this->mOptions->getTimestamp() );
		$this->hookRunner->onParserGetVariableValueTs( $this, $ts );

		$value = CoreMagicVariables::expand(
			$this, $index, $ts, $this->nsInfo, $this->svcOptions, $this->logger
		);

		if ( $value === null ) {
			// Not a defined core magic word
			$ret = null;
			$originalIndex = $index;
			$this->hookRunner->onParserGetVariableValueSwitch( $this,
				$this->mVarCache, $index, $ret, $frame );
				if ( $index !== $originalIndex ) {
					wfDeprecatedMsg(
						'A ParserGetVariableValueSwitch hook handler modified $index, ' .
						'this is deprecated since MediaWiki 1.35',
						'1.35', false, false
					);
				}
				if ( !isset( $this->mVarCache[$originalIndex] ) ||
					$this->mVarCache[$originalIndex] !== $ret ) {
					wfDeprecatedMsg(
						'A ParserGetVariableValueSwitch hook handler bypassed the cache, ' .
						'this is deprecated since MediaWiki 1.35', '1.35', false, false
					);
				}// FIXME: in the future, don't give this hook unrestricted
			// access to mVarCache; we can cache it ourselves by falling
			// through here.
			return $ret;
		}

		$this->mVarCache[$index] = $value;

		return $value;
	}

	/**
	 * Initialize the magic variables (like CURRENTMONTHNAME) and
	 * substitution modifiers.
	 */
	private function initializeVariables() {
		$variableIDs = $this->magicWordFactory->getVariableIDs();
		$substIDs = $this->magicWordFactory->getSubstIDs();

		$this->mVariables = $this->magicWordFactory->newArray( $variableIDs );
		$this->mSubstWords = $this->magicWordFactory->newArray( $substIDs );
	}

	/**
	 * Get the document object model for the given wikitext
	 *
	 * @see Preprocessor::preprocessToObj()
	 *
	 * The generated DOM tree must depend only on the input text and the flags.
	 * The DOM tree must be the same in OT_HTML and OT_WIKI mode, to avoid a
	 * regression of T6899.
	 *
	 * Any flag added to the $flags parameter here, or any other parameter liable to cause a
	 * change in the DOM tree for a given text, must be passed through the section identifier
	 * in the section edit link and thus back to extractSections().
	 *
	 * @param string $text Wikitext
	 * @param int $flags Bit field of Preprocessor::DOM_* constants
	 * @return PPNode
	 * @since 1.23 method is public
	 */
	public function preprocessToDom( $text, $flags = 0 ) {
		return $this->getPreprocessor()->preprocessToObj( $text, $flags );
	}

	/**
	 * Replace magic variables, templates, and template arguments
	 * with the appropriate text. Templates are substituted recursively,
	 * taking care to avoid infinite loops.
	 *
	 * Note that the substitution depends on value of $mOutputType:
	 *  self::OT_WIKI: only {{subst:}} templates
	 *  self::OT_PREPROCESS: templates but not extension tags
	 *  self::OT_HTML: all templates and extension tags
	 *
	 * @param string $text The text to transform
	 * @param false|PPFrame|array $frame Object describing the arguments passed to the
	 *   template. Arguments may also be provided as an associative array, as
	 *   was the usual case before MW1.12. Providing arguments this way may be
	 *   useful for extensions wishing to perform variable replacement
	 *   explicitly.
	 * @param bool $argsOnly Only do argument (triple-brace) expansion, not
	 *   double-brace expansion.
	 * @return string
	 * @since 1.24 method is public
	 */
	public function replaceVariables( $text, $frame = false, $argsOnly = false ) {
		# Is there any text? Also, Prevent too big inclusions!
		$textSize = strlen( $text );
		if ( $textSize < 1 || $textSize > $this->mOptions->getMaxIncludeSize() ) {
			return $text;
		}

		if ( $frame === false ) {
			$frame = $this->getPreprocessor()->newFrame();
		} elseif ( !( $frame instanceof PPFrame ) ) {
			$this->logger->debug(
				__METHOD__ . " called using plain parameters instead of " .
				"a PPFrame instance. Creating custom frame."
			);
			$frame = $this->getPreprocessor()->newCustomFrame( $frame );
		}

		$dom = $this->preprocessToDom( $text );
		$flags = $argsOnly ? PPFrame::NO_TEMPLATES : 0;
		$text = $frame->expand( $dom, $flags );

		return $text;
	}

	/**
	 * Warn the user when a parser limitation is reached
	 * Will warn at most once the user per limitation type
	 *
	 * The results are shown during preview and run through the Parser (See EditPage.php)
	 *
	 * @param string $limitationType Should be one of:
	 *   'expensive-parserfunction' (corresponding messages:
	 *       'expensive-parserfunction-warning',
	 *       'expensive-parserfunction-category')
	 *   'post-expand-template-argument' (corresponding messages:
	 *       'post-expand-template-argument-warning',
	 *       'post-expand-template-argument-category')
	 *   'post-expand-template-inclusion' (corresponding messages:
	 *       'post-expand-template-inclusion-warning',
	 *       'post-expand-template-inclusion-category')
	 *   'node-count-exceeded' (corresponding messages:
	 *       'node-count-exceeded-warning',
	 *       'node-count-exceeded-category')
	 *   'expansion-depth-exceeded' (corresponding messages:
	 *       'expansion-depth-exceeded-warning',
	 *       'expansion-depth-exceeded-category')
	 * @param string|int|null $current Current value
	 * @param string|int|null $max Maximum allowed, when an explicit limit has been
	 * 	 exceeded, provide the values (optional)
	 * @internal
	 */
	public function limitationWarn( $limitationType, $current = '', $max = '' ) {
		# does no harm if $current and $max are present but are unnecessary for the message
		# Not doing ->inLanguage( $this->mOptions->getUserLangObj() ), since this is shown
		# only during preview, and that would split the parser cache unnecessarily.
		$warning = wfMessage( "$limitationType-warning" )->numParams( $current, $max )
			->text();
		$this->mOutput->addWarning( $warning );
		$this->addTrackingCategory( "$limitationType-category" );
	}

	/**
	 * Return the text of a template, after recursively
	 * replacing any variables or templates within the template.
	 *
	 * @param array $piece The parts of the template
	 *   $piece['title']: the title, i.e. the part before the |
	 *   $piece['parts']: the parameter array
	 *   $piece['lineStart']: whether the brace was at the start of a line
	 * @param PPFrame $frame The current frame, contains template arguments
	 * @throws Exception
	 * @return string|array The text of the template
	 * @internal
	 */
	public function braceSubstitution( array $piece, PPFrame $frame ) {
		// Flags

		// $text has been filled
		$found = false;
		// wiki markup in $text should be escaped
		$nowiki = false;
		// $text is HTML, armour it against wikitext transformation
		$isHTML = false;
		// Force interwiki transclusion to be done in raw mode not rendered
		$forceRawInterwiki = false;
		// $text is a DOM node needing expansion in a child frame
		$isChildObj = false;
		// $text is a DOM node needing expansion in the current frame
		$isLocalObj = false;

		# Title object, where $text came from
		$title = false;

		# $part1 is the bit before the first |, and must contain only title characters.
		# Various prefixes will be stripped from it later.
		$titleWithSpaces = $frame->expand( $piece['title'] );
		$part1 = trim( $titleWithSpaces );
		$titleText = false;

		# Original title text preserved for various purposes
		$originalTitle = $part1;

		# $args is a list of argument nodes, starting from index 0, not including $part1
		# @todo FIXME: If piece['parts'] is null then the call to getLength()
		# below won't work b/c this $args isn't an object
		$args = ( $piece['parts'] == null ) ? [] : $piece['parts'];

		$profileSection = null; // profile templates

		$sawDeprecatedTemplateEquals = false; // T91154

		# SUBST
		// @phan-suppress-next-line PhanImpossibleCondition
		if ( !$found ) {
			$substMatch = $this->mSubstWords->matchStartAndRemove( $part1 );

			# Possibilities for substMatch: "subst", "safesubst" or FALSE
			# Decide whether to expand template or keep wikitext as-is.
			if ( $this->ot['wiki'] ) {
				if ( $substMatch === false ) {
					$literal = true;  # literal when in PST with no prefix
				} else {
					$literal = false; # expand when in PST with subst: or safesubst:
				}
			} else {
				if ( $substMatch == 'subst' ) {
					$literal = true;  # literal when not in PST with plain subst:
				} else {
					$literal = false; # expand when not in PST with safesubst: or no prefix
				}
			}
			if ( $literal ) {
				$text = $frame->virtualBracketedImplode( '{{', '|', '}}', $titleWithSpaces, $args );
				$isLocalObj = true;
				$found = true;
			}
		}

		# Variables
		if ( !$found && $args->getLength() == 0 ) {
			$id = $this->mVariables->matchStartToEnd( $part1 );
			if ( $id !== false ) {
				$text = $this->expandMagicVariable( $id, $frame );
				if ( $this->magicWordFactory->getCacheTTL( $id ) > -1 ) {
					$this->mOutput->updateCacheExpiry(
						$this->magicWordFactory->getCacheTTL( $id ) );
				}
				$found = true;
			}
		}

		# MSG, MSGNW and RAW
		if ( !$found ) {
			# Check for MSGNW:
			$mwMsgnw = $this->magicWordFactory->get( 'msgnw' );
			if ( $mwMsgnw->matchStartAndRemove( $part1 ) ) {
				$nowiki = true;
			} else {
				# Remove obsolete MSG:
				$mwMsg = $this->magicWordFactory->get( 'msg' );
				$mwMsg->matchStartAndRemove( $part1 );
			}

			# Check for RAW:
			$mwRaw = $this->magicWordFactory->get( 'raw' );
			if ( $mwRaw->matchStartAndRemove( $part1 ) ) {
				$forceRawInterwiki = true;
			}
		}

		# Parser functions
		if ( !$found ) {
			$colonPos = strpos( $part1, ':' );
			if ( $colonPos !== false ) {
				$func = substr( $part1, 0, $colonPos );
				$funcArgs = [ trim( substr( $part1, $colonPos + 1 ) ) ];
				$argsLength = $args->getLength();
				for ( $i = 0; $i < $argsLength; $i++ ) {
					$funcArgs[] = $args->item( $i );
				}

				$result = $this->callParserFunction( $frame, $func, $funcArgs );

				// Extract any forwarded flags
				if ( isset( $result['title'] ) ) {
					$title = $result['title'];
				}
				if ( isset( $result['found'] ) ) {
					$found = $result['found'];
				}
				if ( array_key_exists( 'text', $result ) ) {
					// a string or null
					$text = $result['text'];
				}
				if ( isset( $result['nowiki'] ) ) {
					$nowiki = $result['nowiki'];
				}
				if ( isset( $result['isHTML'] ) ) {
					$isHTML = $result['isHTML'];
				}
				if ( isset( $result['forceRawInterwiki'] ) ) {
					$forceRawInterwiki = $result['forceRawInterwiki'];
				}
				if ( isset( $result['isChildObj'] ) ) {
					$isChildObj = $result['isChildObj'];
				}
				if ( isset( $result['isLocalObj'] ) ) {
					$isLocalObj = $result['isLocalObj'];
				}
			}
		}

		# Finish mangling title and then check for loops.
		# Set $title to a Title object and $titleText to the PDBK
		if ( !$found ) {
			$ns = NS_TEMPLATE;
			# Split the title into page and subpage
			$subpage = '';
			$relative = Linker::normalizeSubpageLink(
				$this->getTitle(), $part1, $subpage
			);
			if ( $part1 !== $relative ) {
				$part1 = $relative;
				$ns = $this->getTitle()->getNamespace();
			}
			$title = Title::newFromText( $part1, $ns );
			if ( $title ) {
				$titleText = $title->getPrefixedText();
				# Check for language variants if the template is not found
				if ( $this->getTargetLanguageConverter()->hasVariants() && $title->getArticleID() == 0 ) {
					$this->getTargetLanguageConverter()->findVariantLink( $part1, $title, true );
				}
				# Do recursion depth check
				$limit = $this->mOptions->getMaxTemplateDepth();
				if ( $frame->depth >= $limit ) {
					$found = true;
					$text = '<span class="error">'
						. wfMessage( 'parser-template-recursion-depth-warning' )
							->numParams( $limit )->inContentLanguage()->text()
						. '</span>';
				}
			}
		}

		# Load from database
		if ( !$found && $title ) {
			$profileSection = $this->mProfiler->scopedProfileIn( $title->getPrefixedDBkey() );
			if ( !$title->isExternal() ) {
				if ( $title->isSpecialPage()
					&& $this->mOptions->getAllowSpecialInclusion()
					&& $this->ot['html']
				) {
					$specialPage = $this->specialPageFactory->getPage( $title->getDBkey() );
					// Pass the template arguments as URL parameters.
					// "uselang" will have no effect since the Language object
					// is forced to the one defined in ParserOptions.
					$pageArgs = [];
					$argsLength = $args->getLength();
					for ( $i = 0; $i < $argsLength; $i++ ) {
						$bits = $args->item( $i )->splitArg();
						if ( strval( $bits['index'] ) === '' ) {
							$name = trim( $frame->expand( $bits['name'], PPFrame::STRIP_COMMENTS ) );
							$value = trim( $frame->expand( $bits['value'] ) );
							$pageArgs[$name] = $value;
						}
					}

					// Create a new context to execute the special page
					$context = new RequestContext;
					$context->setTitle( $title );
					$context->setRequest( new FauxRequest( $pageArgs ) );
					if ( $specialPage && $specialPage->maxIncludeCacheTime() === 0 ) {
						$context->setUser( $this->userFactory->newFromUserIdentity( $this->getUserIdentity() ) );
					} else {
						// If this page is cached, then we better not be per user.
						$context->setUser( User::newFromName( '127.0.0.1', false ) );
					}
					$context->setLanguage( $this->mOptions->getUserLangObj() );
					$ret = $this->specialPageFactory->capturePath( $title, $context, $this->getLinkRenderer() );
					if ( $ret ) {
						$text = $context->getOutput()->getHTML();
						$this->mOutput->addOutputPageMetadata( $context->getOutput() );
						$found = true;
						$isHTML = true;
						if ( $specialPage && $specialPage->maxIncludeCacheTime() !== false ) {
							$this->mOutput->updateRuntimeAdaptiveExpiry(
								$specialPage->maxIncludeCacheTime()
							);
						}
					}
				} elseif ( $this->nsInfo->isNonincludable( $title->getNamespace() ) ) {
					$found = false; # access denied
					$this->logger->debug(
						__METHOD__ .
						": template inclusion denied for " . $title->getPrefixedDBkey()
					);
				} else {
					list( $text, $title ) = $this->getTemplateDom( $title );
					if ( $text !== false ) {
						$found = true;
						$isChildObj = true;
						if (
							$title->getNamespace() === NS_TEMPLATE &&
							$title->getDBkey() === '=' &&
							$originalTitle === '='
						) {
							// Note that we won't get here if `=` is evaluated
							// (in the future) as a parser function, nor if
							// the Template namespace is given explicitly,
							// ie `{{Template:=}}`.  Only `{{=}}` triggers.
							$sawDeprecatedTemplateEquals = true; // T91154
						}
					}
				}

				# If the title is valid but undisplayable, make a link to it
				if ( !$found && ( $this->ot['html'] || $this->ot['pre'] ) ) {
					$text = "[[:$titleText]]";
					$found = true;
				}
			} elseif ( $title->isTrans() ) {
				# Interwiki transclusion
				if ( $this->ot['html'] && !$forceRawInterwiki ) {
					$text = $this->interwikiTransclude( $title, 'render' );
					$isHTML = true;
				} else {
					$text = $this->interwikiTransclude( $title, 'raw' );
					# Preprocess it like a template
					$text = $this->preprocessToDom( $text, Preprocessor::DOM_FOR_INCLUSION );
					$isChildObj = true;
				}
				$found = true;
			}

			# Do infinite loop check
			# This has to be done after redirect resolution to avoid infinite loops via redirects
			if ( !$frame->loopCheck( $title ) ) {
				$found = true;
				$text = '<span class="error">'
					. wfMessage( 'parser-template-loop-warning', $titleText )->inContentLanguage()->text()
					. '</span>';
				$this->addTrackingCategory( 'template-loop-category' );
				$this->mOutput->addWarning( wfMessage( 'template-loop-warning',
					wfEscapeWikiText( $titleText ) )->text() );
				$this->logger->debug( __METHOD__ . ": template loop broken at '$titleText'" );
			}
		}

		# If we haven't found text to substitute by now, we're done
		# Recover the source wikitext and return it
		if ( !$found ) {
			$text = $frame->virtualBracketedImplode( '{{', '|', '}}', $titleWithSpaces, $args );
			if ( $profileSection ) {
				$this->mProfiler->scopedProfileOut( $profileSection );
			}
			return [ 'object' => $text ];
		}

		# Expand DOM-style return values in a child frame
		if ( $isChildObj ) {
			# Clean up argument array
			$newFrame = $frame->newChild( $args, $title );

			if ( $nowiki ) {
				$text = $newFrame->expand( $text, PPFrame::RECOVER_ORIG );
			} elseif ( $titleText !== false && $newFrame->isEmpty() ) {
				# Expansion is eligible for the empty-frame cache
				$text = $newFrame->cachedExpand( $titleText, $text );
			} else {
				# Uncached expansion
				$text = $newFrame->expand( $text );
			}
		}
		if ( $isLocalObj && $nowiki ) {
			$text = $frame->expand( $text, PPFrame::RECOVER_ORIG );
			$isLocalObj = false;
		}

		if ( $profileSection ) {
			$this->mProfiler->scopedProfileOut( $profileSection );
		}
		if (
			$sawDeprecatedTemplateEquals &&
			$this->mStripState->unstripBoth( $text ) !== '='
		) {
			// T91154: {{=}} is deprecated when it doesn't expand to `=`;
			// use {{Template:=}} if you must.
			$this->addTrackingCategory( 'template-equals-category' );
			$this->mOutput->addWarning( wfMessage( 'template-equals-warning' )->text() );
		}

		# Replace raw HTML by a placeholder
		if ( $isHTML ) {
			// @phan-suppress-next-line SecurityCheck-XSS Mixed mode, here html and safe
			$text = $this->insertStripItem( $text );
		} elseif ( $nowiki && ( $this->ot['html'] || $this->ot['pre'] ) ) {
			# Escape nowiki-style return values
			// @phan-suppress-next-line SecurityCheck-DoubleEscaped Mixed mode, here html and safe
			$text = wfEscapeWikiText( $text );
		} elseif ( is_string( $text )
			&& !$piece['lineStart']
			&& preg_match( '/^(?:{\\||:|;|#|\*)/', $text )
		) {
			# T2529: if the template begins with a table or block-level
			# element, it should be treated as beginning a new line.
			# This behavior is somewhat controversial.
			$text = "\n" . $text;
		}

		if ( is_string( $text ) && !$this->incrementIncludeSize( 'post-expand', strlen( $text ) ) ) {
			# Error, oversize inclusion
			if ( $titleText !== false ) {
				# Make a working, properly escaped link if possible (T25588)
				$text = "[[:$titleText]]";
			} else {
				# This will probably not be a working link, but at least it may
				# provide some hint of where the problem is
				$originalTitle = preg_replace( '/^:/', '', $originalTitle );
				$text = "[[:$originalTitle]]";
			}
			$text .= $this->insertStripItem( '<!-- WARNING: template omitted, '
				. 'post-expand include size too large -->' );
			$this->limitationWarn( 'post-expand-template-inclusion' );
		}

		if ( $isLocalObj ) {
			$ret = [ 'object' => $text ];
		} else {
			$ret = [ 'text' => $text ];
		}

		return $ret;
	}

	/**
	 * Call a parser function and return an array with text and flags.
	 *
	 * The returned array will always contain a boolean 'found', indicating
	 * whether the parser function was found or not. It may also contain the
	 * following:
	 *  text: string|object, resulting wikitext or PP DOM object
	 *  isHTML: bool, $text is HTML, armour it against wikitext transformation
	 *  isChildObj: bool, $text is a DOM node needing expansion in a child frame
	 *  isLocalObj: bool, $text is a DOM node needing expansion in the current frame
	 *  nowiki: bool, wiki markup in $text should be escaped
	 *
	 * @since 1.21
	 * @param PPFrame $frame The current frame, contains template arguments
	 * @param string $function Function name
	 * @param array $args Arguments to the function
	 * @return array
	 */
	public function callParserFunction( PPFrame $frame, $function, array $args = [] ) {
		# Case sensitive functions
		if ( isset( $this->mFunctionSynonyms[1][$function] ) ) {
			$function = $this->mFunctionSynonyms[1][$function];
		} else {
			# Case insensitive functions
			$function = $this->contLang->lc( $function );
			if ( isset( $this->mFunctionSynonyms[0][$function] ) ) {
				$function = $this->mFunctionSynonyms[0][$function];
			} else {
				return [ 'found' => false ];
			}
		}

		list( $callback, $flags ) = $this->mFunctionHooks[$function];

		$allArgs = [ $this ];
		if ( $flags & self::SFH_OBJECT_ARGS ) {
			# Convert arguments to PPNodes and collect for appending to $allArgs
			$funcArgs = [];
			foreach ( $args as $k => $v ) {
				if ( $v instanceof PPNode || $k === 0 ) {
					$funcArgs[] = $v;
				} else {
					$funcArgs[] = $this->mPreprocessor->newPartNodeArray( [ $k => $v ] )->item( 0 );
				}
			}

			# Add a frame parameter, and pass the arguments as an array
			$allArgs[] = $frame;
			$allArgs[] = $funcArgs;
		} else {
			# Convert arguments to plain text and append to $allArgs
			foreach ( $args as $k => $v ) {
				if ( $v instanceof PPNode ) {
					$allArgs[] = trim( $frame->expand( $v ) );
				} elseif ( is_int( $k ) && $k >= 0 ) {
					$allArgs[] = trim( $v );
				} else {
					$allArgs[] = trim( "$k=$v" );
				}
			}
		}

		$result = $callback( ...$allArgs );

		# The interface for function hooks allows them to return a wikitext
		# string or an array containing the string and any flags. This mungs
		# things around to match what this method should return.
		if ( !is_array( $result ) ) {
			$result = [
				'found' => true,
				'text' => $result,
			];
		} else {
			if ( isset( $result[0] ) && !isset( $result['text'] ) ) {
				$result['text'] = $result[0];
			}
			unset( $result[0] );
			$result += [
				'found' => true,
			];
		}

		$noparse = true;
		$preprocessFlags = 0;
		if ( isset( $result['noparse'] ) ) {
			$noparse = $result['noparse'];
		}
		if ( isset( $result['preprocessFlags'] ) ) {
			$preprocessFlags = $result['preprocessFlags'];
		}

		if ( !$noparse ) {
			$result['text'] = $this->preprocessToDom( $result['text'], $preprocessFlags );
			$result['isChildObj'] = true;
		}

		return $result;
	}

	/**
	 * Get the semi-parsed DOM representation of a template with a given title,
	 * and its redirect destination title. Cached.
	 *
	 * @param LinkTarget $title
	 *
	 * @return array
	 * @since 1.12
	 */
	public function getTemplateDom( LinkTarget $title ) {
		$cacheTitle = $title;
		$titleKey = CacheKeyHelper::getKeyForPage( $title );

		if ( isset( $this->mTplRedirCache[$titleKey] ) ) {
			list( $ns, $dbk ) = $this->mTplRedirCache[$titleKey];
			$title = Title::makeTitle( $ns, $dbk );
			$titleKey = CacheKeyHelper::getKeyForPage( $title );
		}
		if ( isset( $this->mTplDomCache[$titleKey] ) ) {
			return [ $this->mTplDomCache[$titleKey], $title ];
		}

		# Cache miss, go to the database
		list( $text, $title ) = $this->fetchTemplateAndTitle( $title );

		if ( $text === false ) {
			$this->mTplDomCache[$titleKey] = false;
			return [ false, $title ];
		}

		$dom = $this->preprocessToDom( $text, Preprocessor::DOM_FOR_INCLUSION );
		$this->mTplDomCache[$titleKey] = $dom;

		if ( !$title->isSamePageAs( $cacheTitle ) ) {
			$this->mTplRedirCache[ CacheKeyHelper::getKeyForPage( $cacheTitle ) ] =
				[ $title->getNamespace(), $title->getDBkey() ];
		}

		return [ $dom, $title ];
	}

	/**
	 * Fetch the current revision of a given title as a RevisionRecord.
	 * Note that the revision (and even the title) may not exist in the database,
	 * so everything contributing to the output of the parser should use this method
	 * where possible, rather than getting the revisions themselves. This
	 * method also caches its results, so using it benefits performance.
	 *
	 * This can return null if the callback returns false
	 *
	 * @since 1.35
	 * @param LinkTarget $link
	 * @return RevisionRecord|null
	 */
	public function fetchCurrentRevisionRecordOfTitle( LinkTarget $link ) {
		$cacheKey = CacheKeyHelper::getKeyForPage( $link );
		if ( !$this->currentRevisionCache ) {
			$this->currentRevisionCache = new MapCacheLRU( 100 );
		}
		if ( !$this->currentRevisionCache->has( $cacheKey ) ) {
			$title = Title::castFromLinkTarget( $link ); // hook signature compat
			$revisionRecord =
				// Defaults to Parser::statelessFetchRevisionRecord()
				call_user_func(
					$this->mOptions->getCurrentRevisionRecordCallback(),
					$title,
					$this
				);
			if ( !$revisionRecord ) {
				// Parser::statelessFetchRevisionRecord() can return false;
				// normalize it to null.
				$revisionRecord = null;
			}
			$this->currentRevisionCache->set( $cacheKey, $revisionRecord );
		}
		return $this->currentRevisionCache->get( $cacheKey );
	}

	/**
	 * @param LinkTarget $link
	 * @return bool
	 * @since 1.34
	 * @internal
	 */
	public function isCurrentRevisionOfTitleCached( LinkTarget $link ) {
		$key = CacheKeyHelper::getKeyForPage( $link );
		return (
			$this->currentRevisionCache &&
			$this->currentRevisionCache->has( $key )
		);
	}

	/**
	 * Wrapper around RevisionLookup::getKnownCurrentRevision
	 *
	 * @since 1.34
	 * @param LinkTarget $link
	 * @param Parser|null $parser
	 * @return RevisionRecord|bool False if missing
	 */
	public static function statelessFetchRevisionRecord( LinkTarget $link, $parser = null ) {
		if ( $link instanceof PageIdentity ) {
			// probably a Title, just use it.
			$page = $link;
		} else {
			// XXX: use RevisionStore::getPageForLink()!
			//      ...but get the info for the current revision at the same time?
			//      Should RevisionStore::getKnownCurrentRevision accept a LinkTarget?
			$page = Title::castFromLinkTarget( $link );
		}

		$revRecord = MediaWikiServices::getInstance()
			->getRevisionLookup()
			->getKnownCurrentRevision( $page );
		return $revRecord;
	}

	/**
	 * Fetch the unparsed text of a template and register a reference to it.
	 * @param LinkTarget $link
	 * @return array ( string or false, Title )
	 * @since 1.11
	 */
	public function fetchTemplateAndTitle( LinkTarget $link ) {
		// Use Title for compatibility with callbacks and return type
		$title = Title::castFromLinkTarget( $link );

		// Defaults to Parser::statelessFetchTemplate()
		$templateCb = $this->mOptions->getTemplateCallback();
		$stuff = call_user_func( $templateCb, $title, $this );
		if ( isset( $stuff['revision-record'] ) ) {
			$revRecord = $stuff['revision-record'];
		} else {
			$revRecord = null;
		}

		$text = $stuff['text'];
		if ( is_string( $stuff['text'] ) ) {
			// We use U+007F DELETE to distinguish strip markers from regular text
			$text = strtr( $text, "\x7f", "?" );
		}
		$finalTitle = $stuff['finalTitle'] ?? $title;
		foreach ( ( $stuff['deps'] ?? [] ) as $dep ) {
			$this->mOutput->addTemplate( $dep['title'], $dep['page_id'], $dep['rev_id'] );
			if ( $dep['title']->equals( $this->getTitle() ) && $revRecord instanceof RevisionRecord ) {
				// Self-transclusion; final result may change based on the new page version
				try {
					$sha1 = $revRecord->getSha1();
				} catch ( RevisionAccessException $e ) {
					$sha1 = null;
				}
				$this->setOutputFlag( 'vary-revision-sha1', 'Self transclusion' );
				$this->getOutput()->setRevisionUsedSha1Base36( $sha1 );
			}
		}

		return [ $text, $finalTitle ];
	}

	/**
	 * Static function to get a template
	 * Can be overridden via ParserOptions::setTemplateCallback().
	 *
	 * @param LinkTarget $page
	 * @param bool|Parser $parser
	 *
	 * @return array
	 * @since 1.12
	 */
	public static function statelessFetchTemplate( $page, $parser = false ) {
		$title = Title::castFromLinkTarget( $page ); // for compatibility with return type
		$text = $skip = false;
		$finalTitle = $title;
		$deps = [];
		$revRecord = null;
		$contextTitle = $parser ? $parser->getTitle() : null;

		# Loop to fetch the article, with up to 2 redirects
		$revLookup = MediaWikiServices::getInstance()->getRevisionLookup();
		for ( $i = 0; $i < 3 && is_object( $title ); $i++ ) {
			# Give extensions a chance to select the revision instead
			$revRecord = null; # Assume no hook
			$id = false; # Assume current
			$origTitle = $title;
			$titleChanged = false;
			Hooks::runner()->onBeforeParserFetchTemplateRevisionRecord(
				# The $title is a not a PageIdentity, as it may
				# contain fragments or even represent an attempt to transclude
				# a broken or otherwise-missing Title, which the hook may
				# fix up.  Similarly, the $contextTitle may represent a special
				# page or other page which "exists" as a parsing context but
				# is not in the DB.
				$contextTitle, $title,
				$skip, $revRecord
			);
			if ( !$skip && !$revRecord ) {
				# Deprecated legacy hook
				Hooks::runner()->onBeforeParserFetchTemplateAndtitle(
					$parser, $title, $skip, $id
				);
			}

			if ( $skip ) {
				$text = false;
				$deps[] = [
					'title' => $title,
					'page_id' => $title->getArticleID(),
					'rev_id' => null
				];
				break;
			}
			# Get the revision
			if ( !$revRecord ) {
				if ( $id ) {
					# Handle $id returned by deprecated legacy hook
					$revRecord = $revLookup->getRevisionById( $id );
				} elseif ( $parser ) {
					$revRecord = $parser->fetchCurrentRevisionRecordOfTitle( $title );
				} else {
					$revRecord = $revLookup->getRevisionByTitle( $title );
				}
			}
			if ( $revRecord ) {
				# Update title, as $revRecord may have been changed by hook
				$title = Title::newFromLinkTarget(
					$revRecord->getPageAsLinkTarget()
				);
				$deps[] = [
					'title' => $title,
					'page_id' => $revRecord->getPageId(),
					'rev_id' => $revRecord->getId(),
				];
			} else {
				$deps[] = [
					'title' => $title,
					'page_id' => $title->getArticleID(),
					'rev_id' => null,
				];
			}
			if ( !$title->equals( $origTitle ) ) {
				# If we fetched a rev from a different title, register
				# the original title too...
				$deps[] = [
					'title' => $origTitle,
					'page_id' => $origTitle->getArticleID(),
					'rev_id' => null,
				];
				$titleChanged = true;
			}
			# If there is no current revision, there is no page
			if ( $revRecord === null || $revRecord->getId() === null ) {
				$linkCache = MediaWikiServices::getInstance()->getLinkCache();
				$linkCache->addBadLinkObj( $title );
			}
			if ( $revRecord ) {
				if ( $titleChanged && !$revRecord->hasSlot( SlotRecord::MAIN ) ) {
					// We've added this (missing) title to the dependencies;
					// give the hook another chance to redirect it to an
					// actual page.
					$text = false;
					$finalTitle = $title;
					continue;
				}
				if ( $revRecord->hasSlot( SlotRecord::MAIN ) ) { // T276476
					$content = $revRecord->getContent( SlotRecord::MAIN );
					$text = $content ? $content->getWikitextForTransclusion() : null;
				} else {
					$text = false;
				}

				if ( $text === false || $text === null ) {
					$text = false;
					break;
				}
			} elseif ( $title->getNamespace() === NS_MEDIAWIKI ) {
				$message = wfMessage( MediaWikiServices::getInstance()->getContentLanguage()->
					lcfirst( $title->getText() ) )->inContentLanguage();
				if ( !$message->exists() ) {
					$text = false;
					break;
				}
				$content = $message->content();
				$text = $message->plain();
			} else {
				break;
			}
			if ( !$content ) {
				break;
			}
			# Redirect?
			$finalTitle = $title;
			$title = $content->getRedirectTarget();
		}

		$retValues = [
			// previously, when this also returned a Revision object, we set
			// 'revision-record' to false instead of null if it was unavailable,
			// so that callers to use isset and then rely on the revision-record
			// key instead of the revision key, even if there was no corresponding
			// object - we continue to set to false here for backwards compatability
			'revision-record' => $revRecord ?: false,
			'text' => $text,
			'finalTitle' => $finalTitle,
			'deps' => $deps
		];
		return $retValues;
	}

	/**
	 * Fetch a file and its title and register a reference to it.
	 * If 'broken' is a key in $options then the file will appear as a broken thumbnail.
	 * @param LinkTarget $link
	 * @param array $options Array of options to RepoGroup::findFile
	 * @return array ( File or false, Title of file )
	 * @since 1.18
	 */
	public function fetchFileAndTitle( LinkTarget $link, array $options = [] ) {
		$file = $this->fetchFileNoRegister( $link, $options );

		$time = $file ? $file->getTimestamp() : false;
		$sha1 = $file ? $file->getSha1() : false;
		# Register the file as a dependency...
		$this->mOutput->addImage( $link->getDBkey(), $time, $sha1 );
		if ( $file && !$link->isSameLinkAs( $file->getTitle() ) ) {
			# Update fetched file title
			$page = $file->getTitle();
			$this->mOutput->addImage( $page->getDBkey(), $time, $sha1 );
		}

		$title = Title::castFromLinkTarget( $link ); // for return type compat
		return [ $file, $title ];
	}

	/**
	 * Helper function for fetchFileAndTitle.
	 *
	 * Also useful if you need to fetch a file but not use it yet,
	 * for example to get the file's handler.
	 *
	 * @param LinkTarget $link
	 * @param array $options Array of options to RepoGroup::findFile
	 * @return File|bool
	 */
	protected function fetchFileNoRegister( LinkTarget $link, array $options = [] ) {
		if ( isset( $options['broken'] ) ) {
			$file = false; // broken thumbnail forced by hook
		} else {
			$repoGroup = MediaWikiServices::getInstance()->getRepoGroup();
			if ( isset( $options['sha1'] ) ) { // get by (sha1,timestamp)
				$file = $repoGroup->findFileFromKey( $options['sha1'], $options );
			} else { // get by (name,timestamp)
				$file = $repoGroup->findFile( $link, $options );
			}
		}
		return $file;
	}

	/**
	 * Transclude an interwiki link.
	 *
	 * @param LinkTarget $link
	 * @param string $action Usually one of (raw, render)
	 *
	 * @return string
	 * @internal
	 */
	public function interwikiTransclude( LinkTarget $link, $action ) {
		if ( !$this->svcOptions->get( 'EnableScaryTranscluding' ) ) {
			return wfMessage( 'scarytranscludedisabled' )->inContentLanguage()->text();
		}

		// TODO: extract relevant functionality from Title
		$title = Title::castFromLinkTarget( $link );

		$url = $title->getFullURL( [ 'action' => $action ] );
		if ( strlen( $url ) > 1024 ) {
			return wfMessage( 'scarytranscludetoolong' )->inContentLanguage()->text();
		}

		$wikiId = $title->getTransWikiID(); // remote wiki ID or false

		$fname = __METHOD__;
		$cache = MediaWikiServices::getInstance()->getMainWANObjectCache();

		$data = $cache->getWithSetCallback(
			$cache->makeGlobalKey(
				'interwiki-transclude',
				( $wikiId !== false ) ? $wikiId : 'external',
				sha1( $url )
			),
			$this->svcOptions->get( 'TranscludeCacheExpiry' ),
			function ( $oldValue, &$ttl ) use ( $url, $fname, $cache ) {
				$req = $this->httpRequestFactory->create( $url, [], $fname );

				$status = $req->execute(); // Status object
				if ( !$status->isOK() ) {
					$ttl = $cache::TTL_UNCACHEABLE;
				} elseif ( $req->getResponseHeader( 'X-Database-Lagged' ) !== null ) {
					$ttl = min( $cache::TTL_LAGGED, $ttl );
				}

				return [
					'text' => $status->isOK() ? $req->getContent() : null,
					'code' => $req->getStatus()
				];
			},
			[
				'checkKeys' => ( $wikiId !== false )
					? [ $cache->makeGlobalKey( 'interwiki-page', $wikiId, $title->getDBkey() ) ]
					: [],
				'pcGroup' => 'interwiki-transclude:5',
				'pcTTL' => $cache::TTL_PROC_LONG
			]
		);

		if ( is_string( $data['text'] ) ) {
			$text = $data['text'];
		} elseif ( $data['code'] != 200 ) {
			// Though we failed to fetch the content, this status is useless.
			$text = wfMessage( 'scarytranscludefailed-httpstatus' )
				->params( $url, $data['code'] )->inContentLanguage()->text();
		} else {
			$text = wfMessage( 'scarytranscludefailed', $url )->inContentLanguage()->text();
		}

		return $text;
	}

	/**
	 * Triple brace replacement -- used for template arguments
	 * @internal
	 *
	 * @param array $piece
	 * @param PPFrame $frame
	 *
	 * @return array
	 * @internal
	 */
	public function argSubstitution( array $piece, PPFrame $frame ) {
		$error = false;
		$parts = $piece['parts'];
		$nameWithSpaces = $frame->expand( $piece['title'] );
		$argName = trim( $nameWithSpaces );
		$object = false;
		$text = $frame->getArgument( $argName );
		if ( $text === false && $parts->getLength() > 0
			&& ( $this->ot['html']
				|| $this->ot['pre']
				|| ( $this->ot['wiki'] && $frame->isTemplate() )
			)
		) {
			# No match in frame, use the supplied default
			$object = $parts->item( 0 )->getChildren();
		}
		if ( !$this->incrementIncludeSize( 'arg', strlen( $text ) ) ) {
			$error = '<!-- WARNING: argument omitted, expansion size too large -->';
			$this->limitationWarn( 'post-expand-template-argument' );
		}

		if ( $text === false && $object === false ) {
			# No match anywhere
			$object = $frame->virtualBracketedImplode( '{{{', '|', '}}}', $nameWithSpaces, $parts );
		}
		if ( $error !== false ) {
			$text .= $error;
		}
		if ( $object !== false ) {
			$ret = [ 'object' => $object ];
		} else {
			$ret = [ 'text' => $text ];
		}

		return $ret;
	}

	/**
	 * Return the text to be used for a given extension tag.
	 * This is the ghost of strip().
	 *
	 * @param array $params Associative array of parameters:
	 *     name       PPNode for the tag name
	 *     attr       PPNode for unparsed text where tag attributes are thought to be
	 *     attributes Optional associative array of parsed attributes
	 *     inner      Contents of extension element
	 *     noClose    Original text did not have a close tag
	 * @param PPFrame $frame
	 *
	 * @throws MWException
	 * @return string
	 * @internal
	 * @since 1.12
	 */
	public function extensionSubstitution( array $params, PPFrame $frame ) {
		static $errorStr = '<span class="error">';
		static $errorLen = 20;

		$name = $frame->expand( $params['name'] );
		if ( substr( $name, 0, $errorLen ) === $errorStr ) {
			// Probably expansion depth or node count exceeded. Just punt the
			// error up.
			return $name;
		}

		$attrText = !isset( $params['attr'] ) ? null : $frame->expand( $params['attr'] );
		if ( substr( $attrText, 0, $errorLen ) === $errorStr ) {
			// See above
			return $attrText;
		}

		// We can't safely check if the expansion for $content resulted in an
		// error, because the content could happen to be the error string
		// (T149622).
		$content = !isset( $params['inner'] ) ? null : $frame->expand( $params['inner'] );

		$marker = self::MARKER_PREFIX . "-$name-"
			. sprintf( '%08X', $this->mMarkerIndex++ ) . self::MARKER_SUFFIX;

		$markerType = 'general';
		if ( $this->ot['html'] ) {
			$name = strtolower( $name );
			$attributes = Sanitizer::decodeTagAttributes( $attrText );
			if ( isset( $params['attributes'] ) ) {
				$attributes += $params['attributes'];
			}

			if ( isset( $this->mTagHooks[$name] ) ) {
				// Note that $content may be null here, for example if the
				// tag is self-closed.
				$output = call_user_func_array( $this->mTagHooks[$name],
					[ $content, $attributes, $this, $frame ] );
			} else {
				$output = '<span class="error">Invalid tag extension name: ' .
					htmlspecialchars( $name ) . '</span>';
			}

			if ( is_array( $output ) ) {
				// Extract flags
				$flags = $output;
				$output = $flags[0];
				if ( isset( $flags['markerType'] ) ) {
					$markerType = $flags['markerType'];
				}
			}
		} else {
			if ( $attrText === null ) {
				$attrText = '';
			}
			if ( isset( $params['attributes'] ) ) {
				foreach ( $params['attributes'] as $attrName => $attrValue ) {
					$attrText .= ' ' . htmlspecialchars( $attrName ) . '="' .
						htmlspecialchars( $attrValue ) . '"';
				}
			}
			if ( $content === null ) {
				$output = "<$name$attrText/>";
			} else {
				$close = $params['close'] === null ? '' : $frame->expand( $params['close'] );
				if ( substr( $close, 0, $errorLen ) === $errorStr ) {
					// See above
					return $close;
				}
				$output = "<$name$attrText>$content$close";
			}
		}

		if ( $markerType === 'none' ) {
			return $output;
		} elseif ( $markerType === 'nowiki' ) {
			$this->mStripState->addNoWiki( $marker, $output );
		} elseif ( $markerType === 'general' ) {
			$this->mStripState->addGeneral( $marker, $output );
		} else {
			throw new MWException( __METHOD__ . ': invalid marker type' );
		}
		return $marker;
	}

	/**
	 * Increment an include size counter
	 *
	 * @param string $type The type of expansion
	 * @param int $size The size of the text
	 * @return bool False if this inclusion would take it over the maximum, true otherwise
	 */
	private function incrementIncludeSize( $type, $size ) {
		if ( $this->mIncludeSizes[$type] + $size > $this->mOptions->getMaxIncludeSize() ) {
			return false;
		} else {
			$this->mIncludeSizes[$type] += $size;
			return true;
		}
	}

	/**
	 * @return bool False if the limit has been exceeded
	 * @since 1.13
	 */
	public function incrementExpensiveFunctionCount() {
		$this->mExpensiveFunctionCount++;
		return $this->mExpensiveFunctionCount <= $this->mOptions->getExpensiveParserFunctionLimit();
	}

	/**
	 * Strip double-underscore items like __NOGALLERY__ and __NOTOC__
	 * Fills $this->mDoubleUnderscores, returns the modified text
	 *
	 * @param string $text
	 * @return string
	 */
	private function handleDoubleUnderscore( $text ) {
		# The position of __TOC__ needs to be recorded
		$mw = $this->magicWordFactory->get( 'toc' );
		if ( $mw->match( $text ) ) {
			$this->mShowToc = true;
			$this->mForceTocPosition = true;

			# Set a placeholder. At the end we'll fill it in with the TOC.
			$text = $mw->replace( '<!--MWTOC\'"-->', $text, 1 );

			# Only keep the first one.
			$text = $mw->replace( '', $text );
		}

		# Now match and remove the rest of them
		$mwa = $this->magicWordFactory->getDoubleUnderscoreArray();
		$this->mDoubleUnderscores = $mwa->matchAndRemove( $text );

		if ( isset( $this->mDoubleUnderscores['nogallery'] ) ) {
			$this->mOutput->setNoGallery( true );
		}
		if ( isset( $this->mDoubleUnderscores['notoc'] ) && !$this->mForceTocPosition ) {
			$this->mShowToc = false;
		}
		if ( isset( $this->mDoubleUnderscores['hiddencat'] )
			&& $this->getTitle()->getNamespace() === NS_CATEGORY
		) {
			$this->addTrackingCategory( 'hidden-category-category' );
		}
		# (T10068) Allow control over whether robots index a page.
		# __INDEX__ always overrides __NOINDEX__, see T16899
		if ( isset( $this->mDoubleUnderscores['noindex'] ) && $this->getTitle()->canUseNoindex() ) {
			$this->mOutput->setIndexPolicy( 'noindex' );
			$this->addTrackingCategory( 'noindex-category' );
		}
		if ( isset( $this->mDoubleUnderscores['index'] ) && $this->getTitle()->canUseNoindex() ) {
			$this->mOutput->setIndexPolicy( 'index' );
			$this->addTrackingCategory( 'index-category' );
		}

		# Cache all double underscores in the database
		foreach ( $this->mDoubleUnderscores as $key => $val ) {
			$this->mOutput->setProperty( $key, '' );
		}

		return $text;
	}

	/**
	 * @see ParserOutput::addTrackingCategory()
	 * @param string $msg Message key
	 * @return bool Whether the addition was successful
	 * @since 1.19 method is public
	 */
	public function addTrackingCategory( $msg ) {
		return $this->mOutput->addTrackingCategory( $msg, $this->getTitle() );
	}

	/**
	 * This function accomplishes several tasks:
	 * 1) Auto-number headings if that option is enabled
	 * 2) Add an [edit] link to sections for users who have enabled the option and can edit the page
	 * 3) Add a Table of contents on the top for users who have enabled the option
	 * 4) Auto-anchor headings
	 *
	 * It loops through all headlines, collects the necessary data, then splits up the
	 * string and re-inserts the newly formatted headlines.
	 *
	 * @param string $text
	 * @param string $origText Original, untouched wikitext
	 * @param bool $isMain
	 * @return mixed|string
	 */
	private function finalizeHeadings( $text, $origText, $isMain = true ) {
		# Inhibit editsection links if requested in the page
		if ( isset( $this->mDoubleUnderscores['noeditsection'] ) ) {
			$maybeShowEditLink = false;
		} else {
			$maybeShowEditLink = true; /* Actual presence will depend on post-cache transforms */
		}

		# Get all headlines for numbering them and adding funky stuff like [edit]
		# links - this is for later, but we need the number of headlines right now
		# NOTE: white space in headings have been trimmed in handleHeadings. They shouldn't
		# be trimmed here since whitespace in HTML headings is significant.
		$matches = [];
		$numMatches = preg_match_all(
			'/<H(?P<level>[1-6])(?P<attrib>.*?>)(?P<header>[\s\S]*?)<\/H[1-6] *>/i',
			$text,
			$matches
		);

		# if there are fewer than 4 headlines in the article, do not show TOC
		# unless it's been explicitly enabled.
		$enoughToc = $this->mShowToc &&
			( ( $numMatches >= 4 ) || $this->mForceTocPosition );

		# Allow user to stipulate that a page should have a "new section"
		# link added via __NEWSECTIONLINK__
		if ( isset( $this->mDoubleUnderscores['newsectionlink'] ) ) {
			$this->mOutput->setNewSection( true );
		}

		# Allow user to remove the "new section"
		# link via __NONEWSECTIONLINK__
		if ( isset( $this->mDoubleUnderscores['nonewsectionlink'] ) ) {
			$this->mOutput->hideNewSection( true );
		}

		# if the string __FORCETOC__ (not case-sensitive) occurs in the HTML,
		# override above conditions and always show TOC above first header
		if ( isset( $this->mDoubleUnderscores['forcetoc'] ) ) {
			$this->mShowToc = true;
			$enoughToc = true;
		}

		# headline counter
		$headlineCount = 0;
		$numVisible = 0;

		# Ugh .. the TOC should have neat indentation levels which can be
		# passed to the skin functions. These are determined here
		$toc = '';
		$full = '';
		$head = [];
		$sublevelCount = [];
		$levelCount = [];
		$level = 0;
		$prevlevel = 0;
		$toclevel = 0;
		$prevtoclevel = 0;
		$markerRegex = self::MARKER_PREFIX . "-h-(\d+)-" . self::MARKER_SUFFIX;
		$baseTitleText = $this->getTitle()->getPrefixedDBkey();
		$oldType = $this->mOutputType;
		$this->setOutputType( self::OT_WIKI );
		$frame = $this->getPreprocessor()->newFrame();
		$root = $this->preprocessToDom( $origText );
		$node = $root->getFirstChild();
		$byteOffset = 0;
		$tocraw = [];
		$refers = [];

		$headlines = $numMatches !== false ? $matches[3] : [];

		$maxTocLevel = $this->svcOptions->get( 'MaxTocLevel' );
		foreach ( $headlines as $headline ) {
			$isTemplate = false;
			$titleText = false;
			$sectionIndex = false;
			$numbering = '';
			$markerMatches = [];
			if ( preg_match( "/^$markerRegex/", $headline, $markerMatches ) ) {
				$serial = $markerMatches[1];
				list( $titleText, $sectionIndex ) = $this->mHeadings[$serial];
				$isTemplate = ( $titleText != $baseTitleText );
				$headline = preg_replace( "/^$markerRegex\\s*/", "", $headline );
			}

			if ( $toclevel ) {
				$prevlevel = $level;
			}
			$level = $matches[1][$headlineCount];

			if ( $level > $prevlevel ) {
				# Increase TOC level
				$toclevel++;
				$sublevelCount[$toclevel] = 0;
				if ( $toclevel < $maxTocLevel ) {
					$prevtoclevel = $toclevel;
					$toc .= Linker::tocIndent();
					$numVisible++;
				}
			} elseif ( $level < $prevlevel && $toclevel > 1 ) {
				# Decrease TOC level, find level to jump to

				for ( $i = $toclevel; $i > 0; $i-- ) {
					// @phan-suppress-next-line PhanTypeInvalidDimOffset
					if ( $levelCount[$i] == $level ) {
						# Found last matching level
						$toclevel = $i;
						break;
					} elseif ( $levelCount[$i] < $level ) {
						// @phan-suppress-previous-line PhanTypeInvalidDimOffset
						# Found first matching level below current level
						$toclevel = $i + 1;
						break;
					}
				}
				if ( $i == 0 ) {
					$toclevel = 1;
				}
				if ( $toclevel < $maxTocLevel ) {
					if ( $prevtoclevel < $maxTocLevel ) {
						# Unindent only if the previous toc level was shown :p
						$toc .= Linker::tocUnindent( $prevtoclevel - $toclevel );
						$prevtoclevel = $toclevel;
					} else {
						$toc .= Linker::tocLineEnd();
					}
				}
			} else {
				# No change in level, end TOC line
				if ( $toclevel < $maxTocLevel ) {
					$toc .= Linker::tocLineEnd();
				}
			}

			$levelCount[$toclevel] = $level;

			# count number of headlines for each level
			$sublevelCount[$toclevel]++;
			$dot = 0;
			for ( $i = 1; $i <= $toclevel; $i++ ) {
				if ( !empty( $sublevelCount[$i] ) ) {
					if ( $dot ) {
						$numbering .= '.';
					}
					$numbering .= $this->getTargetLanguage()->formatNum( $sublevelCount[$i] );
					$dot = 1;
				}
			}

			# The safe header is a version of the header text safe to use for links

			# Remove link placeholders by the link text.
			#     <!--LINK number-->
			# turns into
			#     link text with suffix
			# Do this before unstrip since link text can contain strip markers
			$safeHeadline = $this->replaceLinkHoldersText( $headline );

			# Avoid insertion of weird stuff like <math> by expanding the relevant sections
			$safeHeadline = $this->mStripState->unstripBoth( $safeHeadline );

			# Remove any <style> or <script> tags (T198618)
			$safeHeadline = preg_replace(
				'#<(style|script)(?: [^>]*[^>/])?>.*?</\1>#is',
				'',
				$safeHeadline
			);

			# Strip out HTML (first regex removes any tag not allowed)
			# Allowed tags are:
			# * <sup> and <sub> (T10393)
			# * <i> (T28375)
			# * <b> (r105284)
			# * <bdi> (T74884)
			# * <span dir="rtl"> and <span dir="ltr"> (T37167)
			# * <s> and <strike> (T35715)
			# We strip any parameter from accepted tags (second regex), except dir="rtl|ltr" from <span>,
			# to allow setting directionality in toc items.
			$tocline = preg_replace(
				[
					'#<(?!/?(span|sup|sub|bdi|i|b|s|strike)(?: [^>]*)?>).*?>#',
					'#<(/?(?:span(?: dir="(?:rtl|ltr)")?|sup|sub|bdi|i|b|s|strike))(?: .*?)?>#'
				],
				[ '', '<$1>' ],
				$safeHeadline
			);

			# Strip '<span></span>', which is the result from the above if
			# <span id="foo"></span> is used to produce an additional anchor
			# for a section.
			$tocline = str_replace( '<span></span>', '', $tocline );

			$tocline = trim( $tocline );

			# For the anchor, strip out HTML-y stuff period
			$safeHeadline = preg_replace( '/<.*?>/', '', $safeHeadline );
			$safeHeadline = Sanitizer::normalizeSectionNameWhitespace( $safeHeadline );

			# Save headline for section edit hint before it's escaped
			$headlineHint = $safeHeadline;

			# Decode HTML entities
			$safeHeadline = Sanitizer::decodeCharReferences( $safeHeadline );

			$safeHeadline = self::normalizeSectionName( $safeHeadline );

			$fallbackHeadline = Sanitizer::escapeIdForAttribute( $safeHeadline, Sanitizer::ID_FALLBACK );
			$linkAnchor = Sanitizer::escapeIdForLink( $safeHeadline );
			$safeHeadline = Sanitizer::escapeIdForAttribute( $safeHeadline, Sanitizer::ID_PRIMARY );
			if ( $fallbackHeadline === $safeHeadline ) {
				# No reason to have both (in fact, we can't)
				$fallbackHeadline = false;
			}

			# HTML IDs must be case-insensitively unique for IE compatibility (T12721).
			# @todo FIXME: We may be changing them depending on the current locale.
			$arrayKey = strtolower( $safeHeadline );
			if ( $fallbackHeadline === false ) {
				$fallbackArrayKey = false;
			} else {
				$fallbackArrayKey = strtolower( $fallbackHeadline );
			}

			# Create the anchor for linking from the TOC to the section
			$anchor = $safeHeadline;
			$fallbackAnchor = $fallbackHeadline;
			if ( isset( $refers[$arrayKey] ) ) {
				for ( $i = 2; isset( $refers["${arrayKey}_$i"] ); ++$i );
				$anchor .= "_$i";
				$linkAnchor .= "_$i";
				$refers["${arrayKey}_$i"] = true;
			} else {
				$refers[$arrayKey] = true;
			}
			if ( $fallbackHeadline !== false && isset( $refers[$fallbackArrayKey] ) ) {
				for ( $i = 2; isset( $refers["${fallbackArrayKey}_$i"] ); ++$i );
				$fallbackAnchor .= "_$i";
				$refers["${fallbackArrayKey}_$i"] = true;
			} else {
				$refers[$fallbackArrayKey] = true;
			}

			# Don't number the heading if it is the only one (looks silly)
			if ( count( $matches[3] ) > 1 && $this->mOptions->getNumberHeadings() ) {
				# the two are different if the line contains a link
				$headline = Html::element(
					'span',
					[ 'class' => 'mw-headline-number' ],
					$numbering
				) . ' ' . $headline;
			}

			if ( $enoughToc && ( !isset( $maxTocLevel ) || $toclevel < $maxTocLevel ) ) {
				$toc .= Linker::tocLine(
					$linkAnchor,
					$tocline,
					$numbering,
					$toclevel,
					( $isTemplate ? false : $sectionIndex )
				);
			}

			# Add the section to the section tree
			# Find the DOM node for this header
			$noOffset = ( $isTemplate || $sectionIndex === false );
			while ( $node && !$noOffset ) {
				if ( $node->getName() === 'h' ) {
					$bits = $node->splitHeading();
					if ( $bits['i'] == $sectionIndex ) {
						break;
					}
				}
				$byteOffset += mb_strlen(
					$this->mStripState->unstripBoth(
						$frame->expand( $node, PPFrame::RECOVER_ORIG )
					)
				);
				$node = $node->getNextSibling();
			}
			$tocraw[] = [
				'toclevel' => $toclevel,
				'level' => $level,
				'line' => $tocline,
				'number' => $numbering,
				'index' => ( $isTemplate ? 'T-' : '' ) . $sectionIndex,
				'fromtitle' => $titleText,
				'byteoffset' => ( $noOffset ? null : $byteOffset ),
				'anchor' => $anchor,
			];

			# give headline the correct <h#> tag
			if ( $maybeShowEditLink && $sectionIndex !== false ) {
				// Output edit section links as markers with styles that can be customized by skins
				if ( $isTemplate ) {
					# Put a T flag in the section identifier, to indicate to extractSections()
					# that sections inside <includeonly> should be counted.
					$editsectionPage = $titleText;
					$editsectionSection = "T-$sectionIndex";
					$editsectionContent = null;
				} else {
					$editsectionPage = $this->getTitle()->getPrefixedText();
					$editsectionSection = $sectionIndex;
					$editsectionContent = $headlineHint;
				}
				// We use a bit of pesudo-xml for editsection markers. The
				// language converter is run later on. Using a UNIQ style marker
				// leads to the converter screwing up the tokens when it
				// converts stuff. And trying to insert strip tags fails too. At
				// this point all real inputted tags have already been escaped,
				// so we don't have to worry about a user trying to input one of
				// these markers directly. We use a page and section attribute
				// to stop the language converter from converting these
				// important bits of data, but put the headline hint inside a
				// content block because the language converter is supposed to
				// be able to convert that piece of data.
				// Gets replaced with html in ParserOutput::getText
				$editlink = '<mw:editsection page="' . htmlspecialchars( $editsectionPage );
				// @phan-suppress-next-line SecurityCheck-DoubleEscaped
				$editlink .= '" section="' . htmlspecialchars( $editsectionSection ) . '"';
				if ( $editsectionContent !== null ) {
					$editlink .= '>' . $editsectionContent . '</mw:editsection>';
				} else {
					$editlink .= '/>';
				}
			} else {
				$editlink = '';
			}
			$head[$headlineCount] = Linker::makeHeadline(
				$level,
				$matches['attrib'][$headlineCount],
				$anchor,
				$headline,
				$editlink,
				$fallbackAnchor
			);

			$headlineCount++;
		}

		$this->setOutputType( $oldType );

		# Never ever show TOC if no headers
		if ( $numVisible < 1 ) {
			$enoughToc = false;
		}

		if ( $enoughToc ) {
			if ( $prevtoclevel > 0 && $prevtoclevel < $maxTocLevel ) {
				$toc .= Linker::tocUnindent( $prevtoclevel - 1 );
			}
			$toc = Linker::tocList( $toc, $this->mOptions->getUserLangObj() );
			$this->mOutput->setTOCHTML( $toc );
			$toc = self::TOC_START . $toc . self::TOC_END;
		}

		if ( $isMain ) {
			$this->mOutput->setSections( $tocraw );
		}

		# split up and insert constructed headlines
		$blocks = preg_split( '/<H[1-6].*?>[\s\S]*?<\/H[1-6]>/i', $text );
		$i = 0;

		// build an array of document sections
		$sections = [];
		foreach ( $blocks as $block ) {
			// $head is zero-based, sections aren't.
			if ( empty( $head[$i - 1] ) ) {
				$sections[$i] = $block;
			} else {
				$sections[$i] = $head[$i - 1] . $block;
			}

			/**
			 * Send a hook, one per section.
			 * The idea here is to be able to make section-level DIVs, but to do so in a
			 * lower-impact, more correct way than r50769
			 *
			 * $this : caller
			 * $section : the section number
			 * &$sectionContent : ref to the content of the section
			 * $maybeShowEditLinks : boolean describing whether this section has an edit link
			 */
			$this->hookRunner->onParserSectionCreate( $this, $i, $sections[$i], $maybeShowEditLink );

			$i++;
		}

		if ( $enoughToc && $isMain && !$this->mForceTocPosition ) {
			// append the TOC at the beginning
			// Top anchor now in skin
			$sections[0] .= $toc . "\n";
		}

		$full .= implode( '', $sections );

		if ( $this->mForceTocPosition ) {
			return str_replace( '<!--MWTOC\'"-->', $toc, $full );
		} else {
			return $full;
		}
	}

	/**
	 * Transform wiki markup when saving a page by doing "\r\n" -> "\n"
	 * conversion, substituting signatures, {{subst:}} templates, etc.
	 *
	 * @param string $text The text to transform
	 * @param PageReference $page the current article
	 * @param UserIdentity $user The User object describing the current user
	 * @param ParserOptions $options Parsing options
	 * @param bool $clearState Whether to clear the parser state first
	 * @return string The altered wiki markup
	 * @since 1.3
	 */
	public function preSaveTransform( $text, PageReference $page, UserIdentity $user,
		ParserOptions $options, $clearState = true
	) {
		if ( $clearState ) {
			$magicScopeVariable = $this->lock();
		}
		$this->startParse( $page, $options, self::OT_WIKI, $clearState );
		$this->setUser( $user );

		// Strip U+0000 NULL (T159174)
		$text = str_replace( "\000", '', $text );

		// We still normalize line endings (including trimming trailing whitespace) for
		// backwards-compatibility with other code that just calls PST, but this should already
		// be handled in TextContent subclasses
		$text = TextContent::normalizeLineEndings( $text );

		if ( $options->getPreSaveTransform() ) {
			$text = $this->pstPass2( $text, $user );
		}
		$text = $this->mStripState->unstripBoth( $text );

		// Trim trailing whitespace again, because the previous steps can introduce it.
		$text = rtrim( $text );

		$this->hookRunner->onParserPreSaveTransformComplete( $this, $text );

		$this->setUser( null ); # Reset

		return $text;
	}

	/**
	 * Pre-save transform helper function
	 *
	 * @param string $text
	 * @param UserIdentity $user
	 *
	 * @return string
	 */
	private function pstPass2( $text, UserIdentity $user ) {
		# Note: This is the timestamp saved as hardcoded wikitext to the database, we use
		# $this->contLang here in order to give everyone the same signature and use the default one
		# rather than the one selected in each user's preferences.  (see also T14815)
		$ts = $this->mOptions->getTimestamp();
		$timestamp = MWTimestamp::getLocalInstance( $ts );
		$ts = $timestamp->format( 'YmdHis' );
		$tzMsg = $timestamp->getTimezoneMessage()->inContentLanguage()->text();

		$d = $this->contLang->timeanddate( $ts, false, false ) . " ($tzMsg)";

		# Variable replacement
		# Because mOutputType is OT_WIKI, this will only process {{subst:xxx}} type tags
		$text = $this->replaceVariables( $text );

		# This works almost by chance, as the replaceVariables are done before the getUserSig(),
		# which may corrupt this parser instance via its wfMessage()->text() call-

		# Signatures
		if ( strpos( $text, '~~~' ) !== false ) {
			$sigText = $this->getUserSig( $user );
			$text = strtr( $text, [
				'~~~~~' => $d,
				'~~~~' => "$sigText $d",
				'~~~' => $sigText
			] );
			# The main two signature forms used above are time-sensitive
			$this->setOutputFlag( 'user-signature', 'User signature detected' );
		}

		# Context links ("pipe tricks"): [[|name]] and [[name (context)|]]
		$tc = '[' . Title::legalChars() . ']';
		$nc = '[ _0-9A-Za-z\x80-\xff-]'; # Namespaces can use non-ascii!

		// [[ns:page (context)|]]
		$p1 = "/\[\[(:?$nc+:|:|)($tc+?)( ?\\($tc+\\))\\|]]/";
		// [[ns:page（context）|]] (double-width brackets, added in r40257)
		$p4 = "/\[\[(:?$nc+:|:|)($tc+?)( ?（$tc+）)\\|]]/";
		// [[ns:page (context), context|]] (using single, double-width or Arabic comma)
		$p3 = "/\[\[(:?$nc+:|:|)($tc+?)( ?\\($tc+\\)|)((?:, |，|، )$tc+|)\\|]]/";
		// [[|page]] (reverse pipe trick: add context from page title)
		$p2 = "/\[\[\\|($tc+)]]/";

		# try $p1 first, to turn "[[A, B (C)|]]" into "[[A, B (C)|A, B]]"
		$text = preg_replace( $p1, '[[\\1\\2\\3|\\2]]', $text );
		$text = preg_replace( $p4, '[[\\1\\2\\3|\\2]]', $text );
		$text = preg_replace( $p3, '[[\\1\\2\\3\\4|\\2]]', $text );

		$t = $this->getTitle()->getText();
		$m = [];
		if ( preg_match( "/^($nc+:|)$tc+?( \\($tc+\\))$/", $t, $m ) ) {
			$text = preg_replace( $p2, "[[$m[1]\\1$m[2]|\\1]]", $text );
		} elseif ( preg_match( "/^($nc+:|)$tc+?(, $tc+|)$/", $t, $m ) && "$m[1]$m[2]" != '' ) {
			$text = preg_replace( $p2, "[[$m[1]\\1$m[2]|\\1]]", $text );
		} else {
			# if there's no context, don't bother duplicating the title
			$text = preg_replace( $p2, '[[\\1]]', $text );
		}

		return $text;
	}

	/**
	 * Fetch the user's signature text, if any, and normalize to
	 * validated, ready-to-insert wikitext.
	 * If you have pre-fetched the nickname or the fancySig option, you can
	 * specify them here to save a database query.
	 * Do not reuse this parser instance after calling getUserSig(),
	 * as it may have changed.
	 *
	 * @param UserIdentity $user
	 * @param string|false $nickname Nickname to use or false to use user's default nickname
	 * @param bool|null $fancySig whether the nicknname is the complete signature
	 *    or null to use default value
	 * @return string
	 * @since 1.6
	 */
	public function getUserSig( UserIdentity $user, $nickname = false, $fancySig = null ) {
		$username = $user->getName();

		# If not given, retrieve from the user object.
		if ( $nickname === false ) {
			$nickname = $this->userOptionsLookup->getOption( $user, 'nickname' );
		}

		if ( $fancySig === null ) {
			$fancySig = $this->userOptionsLookup->getBoolOption( $user, 'fancysig' );
		}

		if ( $nickname === null || $nickname === '' ) {
			// Empty value results in the default signature (even when fancysig is enabled)
			$nickname = $username;
		} elseif ( mb_strlen( $nickname ) > $this->svcOptions->get( 'MaxSigChars' ) ) {
			$nickname = $username;
			$this->logger->debug( __METHOD__ . ": $username has overlong signature." );
		} elseif ( $fancySig !== false ) {
			# Sig. might contain markup; validate this
			$isValid = $this->validateSig( $nickname ) !== false;

			# New validator
			$sigValidation = $this->svcOptions->get( 'SignatureValidation' );
			if ( $isValid && $sigValidation === 'disallow' ) {
				$validator = new SignatureValidator(
					$user,
					null,
					$this->mOptions
				);
				$isValid = !$validator->validateSignature( $nickname );
			}

			if ( $isValid ) {
				# Validated; clean up (if needed) and return it
				return $this->cleanSig( $nickname, true );
			} else {
				# Failed to validate; fall back to the default
				$nickname = $username;
				$this->logger->debug( __METHOD__ . ": $username has invalid signature." );
			}
		}

		# Make sure nickname doesnt get a sig in a sig
		$nickname = self::cleanSigInSig( $nickname );

		# If we're still here, make it a link to the user page
		$userText = wfEscapeWikiText( $username );
		$nickText = wfEscapeWikiText( $nickname );
		$msgName = $user->isRegistered() ? 'signature' : 'signature-anon';

		return wfMessage( $msgName, $userText, $nickText )->inContentLanguage()
			->page( $this->getPage() )->text();
	}

	/**
	 * Check that the user's signature contains no bad XML
	 *
	 * @param string $text
	 * @return string|bool An expanded string, or false if invalid.
	 * @since 1.6
	 */
	public function validateSig( $text ) {
		return Xml::isWellFormedXmlFragment( $text ) ? $text : false;
	}

	/**
	 * Clean up signature text
	 *
	 * 1) Strip 3, 4 or 5 tildes out of signatures @see cleanSigInSig
	 * 2) Substitute all transclusions
	 *
	 * @param string $text
	 * @param bool $parsing Whether we're cleaning (preferences save) or parsing
	 * @return string Signature text
	 * @since 1.6
	 */
	public function cleanSig( $text, $parsing = false ) {
		if ( !$parsing ) {
			global $wgTitle;
			$magicScopeVariable = $this->lock();
			$this->startParse(
				$wgTitle,
				ParserOptions::newFromUser( RequestContext::getMain()->getUser() ),
				self::OT_PREPROCESS,
				true
			);
		}

		# Option to disable this feature
		if ( !$this->mOptions->getCleanSignatures() ) {
			return $text;
		}

		# @todo FIXME: Regex doesn't respect extension tags or nowiki
		#  => Move this logic to braceSubstitution()
		$substWord = $this->magicWordFactory->get( 'subst' );
		$substRegex = '/\{\{(?!(?:' . $substWord->getBaseRegex() . '))/x' . $substWord->getRegexCase();
		$substText = '{{' . $substWord->getSynonym( 0 );

		$text = preg_replace( $substRegex, $substText, $text );
		$text = self::cleanSigInSig( $text );
		$dom = $this->preprocessToDom( $text );
		$frame = $this->getPreprocessor()->newFrame();
		$text = $frame->expand( $dom );

		if ( !$parsing ) {
			$text = $this->mStripState->unstripBoth( $text );
		}

		return $text;
	}

	/**
	 * Strip 3, 4 or 5 tildes out of signatures.
	 *
	 * @param string $text
	 * @return string Signature text with /~{3,5}/ removed
	 * @since 1.7
	 */
	public static function cleanSigInSig( $text ) {
		$text = preg_replace( '/~{3,5}/', '', $text );
		return $text;
	}

	/**
	 * Set up some variables which are usually set up in parse()
	 * so that an external function can call some class members with confidence
	 *
	 * @param ?PageReference $page
	 * @param ParserOptions $options
	 * @param int $outputType
	 * @param bool $clearState
	 * @param int|null $revId
	 * @since 1.3
	 */
	public function startExternalParse( ?PageReference $page, ParserOptions $options,
		$outputType, $clearState = true, $revId = null
	) {
		$this->startParse( $page, $options, $outputType, $clearState );
		if ( $revId !== null ) {
			$this->mRevisionId = $revId;
		}
	}

	/**
	 * @param ?PageReference $page
	 * @param ParserOptions $options
	 * @param int $outputType
	 * @param bool $clearState
	 */
	private function startParse( ?PageReference $page, ParserOptions $options,
		$outputType, $clearState = true
	) {
		$this->setPage( $page );
		$this->mOptions = $options;
		$this->setOutputType( $outputType );
		if ( $clearState ) {
			$this->clearState();
		}
	}

	/**
	 * Wrapper for preprocess()
	 *
	 * @param string $text The text to preprocess
	 * @param ParserOptions $options
	 * @param ?PageReference $page The context page or null to use $wgTitle
	 * @return string
	 * @since 1.3
	 */
	public function transformMsg( $text, ParserOptions $options, ?PageReference $page = null ) {
		static $executing = false;

		# Guard against infinite recursion
		if ( $executing ) {
			return $text;
		}
		$executing = true;

		if ( !$page ) {
			global $wgTitle;
			$page = $wgTitle;
		}

		$text = $this->preprocess( $text, $page, $options );

		$executing = false;
		return $text;
	}

	/**
	 * Create an HTML-style tag, e.g. "<yourtag>special text</yourtag>"
	 * The callback should have the following form:
	 *    function myParserHook( $text, $params, $parser, $frame ) { ... }
	 *
	 * Transform and return $text. Use $parser for any required context, e.g. use
	 * $parser->getTitle() and $parser->getOptions() not $wgTitle or $wgOut->mParserOptions
	 *
	 * Hooks may return extended information by returning an array, of which the
	 * first numbered element (index 0) must be the return string, and all other
	 * entries are extracted into local variables within an internal function
	 * in the Parser class.
	 *
	 * This interface (introduced r61913) appears to be undocumented, but
	 * 'markerType' is used by some core tag hooks to override which strip
	 * array their results are placed in. **Use great caution if attempting
	 * this interface, as it is not documented and injudicious use could smash
	 * private variables.**
	 *
	 * @param string $tag The tag to use, e.g. 'hook' for "<hook>"
	 * @param callable $callback The callback function (and object) to use for the tag
	 * @throws MWException
	 * @return callable|null The old value of the mTagHooks array associated with the hook
	 * @since 1.3
	 */
	public function setHook( $tag, callable $callback ) {
		$tag = strtolower( $tag );
		if ( preg_match( '/[<>\r\n]/', $tag, $m ) ) {
			throw new MWException( "Invalid character {$m[0]} in setHook('$tag', ...) call" );
		}
		$oldVal = $this->mTagHooks[$tag] ?? null;
		$this->mTagHooks[$tag] = $callback;
		if ( !in_array( $tag, $this->mStripList ) ) {
			$this->mStripList[] = $tag;
		}

		return $oldVal;
	}

	/**
	 * Remove all tag hooks
	 * @since 1.12
	 */
	public function clearTagHooks() {
		$this->mTagHooks = [];
		$this->mStripList = [];
	}

	/**
	 * Create a function, e.g. {{sum:1|2|3}}
	 * The callback function should have the form:
	 *    function myParserFunction( &$parser, $arg1, $arg2, $arg3 ) { ... }
	 *
	 * Or with Parser::SFH_OBJECT_ARGS:
	 *    function myParserFunction( $parser, $frame, $args ) { ... }
	 *
	 * The callback may either return the text result of the function, or an array with the text
	 * in element 0, and a number of flags in the other elements. The names of the flags are
	 * specified in the keys. Valid flags are:
	 *   found                     The text returned is valid, stop processing the template. This
	 *                             is on by default.
	 *   nowiki                    Wiki markup in the return value should be escaped
	 *   isHTML                    The returned text is HTML, armour it against wikitext transformation
	 *
	 * @param string $id The magic word ID
	 * @param callable $callback The callback function (and object) to use
	 * @param int $flags A combination of the following flags:
	 *     Parser::SFH_NO_HASH      No leading hash, i.e. {{plural:...}} instead of {{#if:...}}
	 *
	 *     Parser::SFH_OBJECT_ARGS  Pass the template arguments as PPNode objects instead of text.
	 *     This allows for conditional expansion of the parse tree, allowing you to eliminate dead
	 *     branches and thus speed up parsing. It is also possible to analyse the parse tree of
	 *     the arguments, and to control the way they are expanded.
	 *
	 *     The $frame parameter is a PPFrame. This can be used to produce expanded text from the
	 *     arguments, for instance:
	 *         $text = isset( $args[0] ) ? $frame->expand( $args[0] ) : '';
	 *
	 *     For technical reasons, $args[0] is pre-expanded and will be a string. This may change in
	 *     future versions. Please call $frame->expand() on it anyway so that your code keeps
	 *     working if/when this is changed.
	 *
	 *     If you want whitespace to be trimmed from $args, you need to do it yourself, post-
	 *     expansion.
	 *
	 *     Please read the documentation in includes/parser/Preprocessor.php for more information
	 *     about the methods available in PPFrame and PPNode.
	 *
	 * @throws MWException
	 * @return string|callable The old callback function for this name, if any
	 * @since 1.6
	 */
	public function setFunctionHook( $id, callable $callback, $flags = 0 ) {
		$oldVal = $this->mFunctionHooks[$id][0] ?? null;
		$this->mFunctionHooks[$id] = [ $callback, $flags ];

		# Add to function cache
		$mw = $this->magicWordFactory->get( $id );
		if ( !$mw ) {
			throw new MWException( __METHOD__ . '() expecting a magic word identifier.' );
		}

		$synonyms = $mw->getSynonyms();
		$sensitive = intval( $mw->isCaseSensitive() );

		foreach ( $synonyms as $syn ) {
			# Case
			if ( !$sensitive ) {
				$syn = $this->contLang->lc( $syn );
			}
			# Add leading hash
			if ( !( $flags & self::SFH_NO_HASH ) ) {
				$syn = '#' . $syn;
			}
			# Remove trailing colon
			if ( substr( $syn, -1, 1 ) === ':' ) {
				$syn = substr( $syn, 0, -1 );
			}
			$this->mFunctionSynonyms[$sensitive][$syn] = $id;
		}
		return $oldVal;
	}

	/**
	 * Get all registered function hook identifiers
	 *
	 * @return array
	 * @since 1.8
	 */
	public function getFunctionHooks() {
		return array_keys( $this->mFunctionHooks );
	}

	/**
	 * Replace "<!--LINK-->" link placeholders with actual links, in the buffer
	 * Placeholders created in Linker::link()
	 *
	 * @param string &$text
	 * @param int $options
	 * @deprecated since 1.34; should not be used outside parser class.
	 */
	public function replaceLinkHolders( &$text, $options = 0 ) {
		$this->replaceLinkHoldersPrivate( $text, $options );
	}

	/**
	 * Replace "<!--LINK-->" link placeholders with actual links, in the buffer
	 * Placeholders created in Linker::link()
	 *
	 * @param string &$text
	 * @param int $options
	 */
	private function replaceLinkHoldersPrivate( &$text, $options = 0 ) {
		$this->mLinkHolders->replace( $text );
	}

	/**
	 * Replace "<!--LINK-->" link placeholders with plain text of links
	 * (not HTML-formatted).
	 *
	 * @param string $text
	 * @return string
	 */
	private function replaceLinkHoldersText( $text ) {
		return $this->mLinkHolders->replaceText( $text );
	}

	/**
	 * Renders an image gallery from a text with one line per image.
	 * text labels may be given by using |-style alternative text. E.g.
	 *   Image:one.jpg|The number "1"
	 *   Image:tree.jpg|A tree
	 * given as text will return the HTML of a gallery with two images,
	 * labeled 'The number "1"' and
	 * 'A tree'.
	 *
	 * @param string $text
	 * @param array $params
	 * @return string HTML
	 * @internal
	 */
	public function renderImageGallery( $text, array $params ) {
		$mode = false;
		if ( isset( $params['mode'] ) ) {
			$mode = $params['mode'];
		}

		try {
			$ig = ImageGalleryBase::factory( $mode );
		} catch ( Exception $e ) {
			// If invalid type set, fallback to default.
			$ig = ImageGalleryBase::factory( false );
		}

		$ig->setContextTitle( $this->getTitle() );
		$ig->setShowBytes( false );
		$ig->setShowDimensions( false );
		$ig->setShowFilename( false );
		$ig->setParser( $this );
		$ig->setHideBadImages();
		$ig->setAttributes( Sanitizer::validateTagAttributes( $params, 'ul' ) );

		if ( isset( $params['showfilename'] ) ) {
			$ig->setShowFilename( true );
		} else {
			$ig->setShowFilename( false );
		}
		if ( isset( $params['caption'] ) ) {
			// NOTE: We aren't passing a frame here or below.  Frame info
			// is currently opaque to Parsoid, which acts on OT_PREPROCESS.
			// See T107332#4030581
			$caption = $this->recursiveTagParse( $params['caption'] );
			$ig->setCaptionHtml( $caption );
		}
		if ( isset( $params['perrow'] ) ) {
			$ig->setPerRow( $params['perrow'] );
		}
		if ( isset( $params['widths'] ) ) {
			$ig->setWidths( $params['widths'] );
		}
		if ( isset( $params['heights'] ) ) {
			$ig->setHeights( $params['heights'] );
		}
		$ig->setAdditionalOptions( $params );

		$this->hookRunner->onBeforeParserrenderImageGallery( $this, $ig );

		$lines = StringUtils::explode( "\n", $text );
		foreach ( $lines as $line ) {
			# match lines like these:
			# Image:someimage.jpg|This is some image
			$matches = [];
			preg_match( "/^([^|]+)(\\|(.*))?$/", $line, $matches );
			# Skip empty lines
			if ( count( $matches ) == 0 ) {
				continue;
			}

			if ( strpos( $matches[0], '%' ) !== false ) {
				$matches[1] = rawurldecode( $matches[1] );
			}
			$title = Title::newFromText( $matches[1], NS_FILE );
			if ( $title === null ) {
				# Bogus title. Ignore these so we don't bomb out later.
				continue;
			}

			# We need to get what handler the file uses, to figure out parameters.
			# Note, a hook can overide the file name, and chose an entirely different
			# file (which potentially could be of a different type and have different handler).
			$options = [];
			$descQuery = false;
			$this->hookRunner->onBeforeParserFetchFileAndTitle(
				$this, $title, $options, $descQuery );
			# Don't register it now, as TraditionalImageGallery does that later.
			$file = $this->fetchFileNoRegister( $title, $options );
			$handler = $file ? $file->getHandler() : false;

			$paramMap = [
				'img_alt' => 'gallery-internal-alt',
				'img_link' => 'gallery-internal-link',
			];
			if ( $handler ) {
				$paramMap += $handler->getParamMap();
				// We don't want people to specify per-image widths.
				// Additionally the width parameter would need special casing anyhow.
				unset( $paramMap['img_width'] );
			}

			$mwArray = $this->magicWordFactory->newArray( array_keys( $paramMap ) );

			$label = '';
			$alt = '';
			$link = '';
			$handlerOptions = [];
			if ( isset( $matches[3] ) ) {
				// look for an |alt= definition while trying not to break existing
				// captions with multiple pipes (|) in it, until a more sensible grammar
				// is defined for images in galleries

				// FIXME: Doing recursiveTagParse at this stage, and the trim before
				// splitting on '|' is a bit odd, and different from makeImage.
				$matches[3] = $this->recursiveTagParse( trim( $matches[3] ) );
				// Protect LanguageConverter markup
				$parameterMatches = StringUtils::delimiterExplode(
					'-{', '}-',
					'|',
					$matches[3],
					true /* nested */
				);

				foreach ( $parameterMatches as $parameterMatch ) {
					list( $magicName, $match ) = $mwArray->matchVariableStartToEnd( $parameterMatch );
					if ( !$magicName ) {
						// Last pipe wins.
						$label = $parameterMatch;
						continue;
					}

					$paramName = $paramMap[$magicName];
					switch ( $paramName ) {
						case 'gallery-internal-alt':
							$alt = $this->stripAltText( $match, false );
							break;
						case 'gallery-internal-link':
							$linkValue = $this->stripAltText( $match, false );
							if ( preg_match( '/^-{R|(.*)}-$/', $linkValue ) ) {
								// Result of LanguageConverter::markNoConversion
								// invoked on an external link.
								$linkValue = substr( $linkValue, 4, -2 );
							}
							list( $type, $target ) = $this->parseLinkParameter( $linkValue );
							if ( $type === 'link-url' ) {
								$link = $target;
								$this->mOutput->addExternalLink( $target );
							} elseif ( $type === 'link-title' ) {
								$link = $target->getLinkURL();
								$this->mOutput->addLink( $target );
							}
							break;
						default:
							// Must be a handler specific parameter.
							if ( $handler->validateParam( $paramName, $match ) ) {
								$handlerOptions[$paramName] = $match;
							} else {
								// Guess not, consider it as caption.
								$this->logger->debug(
									"$parameterMatch failed parameter validation" );
								$label = $parameterMatch;
							}
					}
				}
			}

			$ig->add( $title, $label, $alt, $link, $handlerOptions );
		}
		$html = $ig->toHTML();
		$this->hookRunner->onAfterParserFetchFileAndTitle( $this, $ig, $html );
		return $html;
	}

	/**
	 * @param MediaHandler|false $handler
	 * @return array
	 */
	private function getImageParams( $handler ) {
		if ( $handler ) {
			$handlerClass = get_class( $handler );
		} else {
			$handlerClass = '';
		}
		if ( !isset( $this->mImageParams[$handlerClass] ) ) {
			# Initialise static lists
			static $internalParamNames = [
				'horizAlign' => [ 'left', 'right', 'center', 'none' ],
				'vertAlign' => [ 'baseline', 'sub', 'super', 'top', 'text-top', 'middle',
					'bottom', 'text-bottom' ],
				'frame' => [ 'thumbnail', 'manualthumb', 'framed', 'frameless',
					'upright', 'border', 'link', 'alt', 'class' ],
			];
			static $internalParamMap;
			if ( !$internalParamMap ) {
				$internalParamMap = [];
				foreach ( $internalParamNames as $type => $names ) {
					foreach ( $names as $name ) {
						// For grep: img_left, img_right, img_center, img_none,
						// img_baseline, img_sub, img_super, img_top, img_text_top, img_middle,
						// img_bottom, img_text_bottom,
						// img_thumbnail, img_manualthumb, img_framed, img_frameless, img_upright,
						// img_border, img_link, img_alt, img_class
						$magicName = str_replace( '-', '_', "img_$name" );
						$internalParamMap[$magicName] = [ $type, $name ];
					}
				}
			}

			# Add handler params
			$paramMap = $internalParamMap;
			if ( $handler ) {
				$handlerParamMap = $handler->getParamMap();
				foreach ( $handlerParamMap as $magic => $paramName ) {
					$paramMap[$magic] = [ 'handler', $paramName ];
				}
			} else {
				// Parse the size for non-existent files.  See T273013
				$paramMap[ 'img_width' ] = [ 'handler', 'width' ];
			}
			$this->mImageParams[$handlerClass] = $paramMap;
			$this->mImageParamsMagicArray[$handlerClass] =
				$this->magicWordFactory->newArray( array_keys( $paramMap ) );
		}
		return [ $this->mImageParams[$handlerClass], $this->mImageParamsMagicArray[$handlerClass] ];
	}

	/**
	 * Parse image options text and use it to make an image
	 *
	 * @param LinkTarget $link
	 * @param string $options
	 * @param LinkHolderArray|bool $holders
	 * @return string HTML
	 * @since 1.5
	 */
	public function makeImage( LinkTarget $link, $options, $holders = false ) {
		# Check if the options text is of the form "options|alt text"
		# Options are:
		#  * thumbnail  make a thumbnail with enlarge-icon and caption, alignment depends on lang
		#  * left       no resizing, just left align. label is used for alt= only
		#  * right      same, but right aligned
		#  * none       same, but not aligned
		#  * ___px      scale to ___ pixels width, no aligning. e.g. use in taxobox
		#  * center     center the image
		#  * frame      Keep original image size, no magnify-button.
		#  * framed     Same as "frame"
		#  * frameless  like 'thumb' but without a frame. Keeps user preferences for width
		#  * upright    reduce width for upright images, rounded to full __0 px
		#  * border     draw a 1px border around the image
		#  * alt        Text for HTML alt attribute (defaults to empty)
		#  * class      Set a class for img node
		#  * link       Set the target of the image link. Can be external, interwiki, or local
		# vertical-align values (no % or length right now):
		#  * baseline
		#  * sub
		#  * super
		#  * top
		#  * text-top
		#  * middle
		#  * bottom
		#  * text-bottom

		# Protect LanguageConverter markup when splitting into parts
		$parts = StringUtils::delimiterExplode(
			'-{', '}-', '|', $options, true /* allow nesting */
		);

		# Give extensions a chance to select the file revision for us
		$options = [];
		$descQuery = false;
		$title = Title::castFromLinkTarget( $link ); // hook signature compat
		$this->hookRunner->onBeforeParserFetchFileAndTitle(
			$this, $title, $options, $descQuery );
		# Fetch and register the file (file title may be different via hooks)
		list( $file, $link ) = $this->fetchFileAndTitle( $link, $options );

		# Get parameter map
		$handler = $file ? $file->getHandler() : false;

		list( $paramMap, $mwArray ) = $this->getImageParams( $handler );

		if ( !$file ) {
			$this->addTrackingCategory( 'broken-file-category' );
		}

		# Process the input parameters
		$caption = '';
		$params = [ 'frame' => [], 'handler' => [],
			'horizAlign' => [], 'vertAlign' => [] ];
		$seenformat = false;
		foreach ( $parts as $part ) {
			$part = trim( $part );
			list( $magicName, $value ) = $mwArray->matchVariableStartToEnd( $part );
			$validated = false;
			if ( isset( $paramMap[$magicName] ) ) {
				list( $type, $paramName ) = $paramMap[$magicName];

				# Special case; width and height come in one variable together
				if ( $type === 'handler' && $paramName === 'width' ) {
					$parsedWidthParam = self::parseWidthParam( $value );
					// Parsoid applies data-(width|height) attributes to broken
					// media spans, for client use.  See T273013
					$validateFunc = static function ( $name, $value ) use ( $handler ) {
						return $handler
							? $handler->validateParam( $name, $value )
							: $value > 0;
					};
					if ( isset( $parsedWidthParam['width'] ) ) {
						$width = $parsedWidthParam['width'];
						if ( $validateFunc( 'width', $width ) ) {
							$params[$type]['width'] = $width;
							$validated = true;
						}
					}
					if ( isset( $parsedWidthParam['height'] ) ) {
						$height = $parsedWidthParam['height'];
						if ( $validateFunc( 'height', $height ) ) {
							$params[$type]['height'] = $height;
							$validated = true;
						}
					}
					# else no validation -- T15436
				} else {
					if ( $type === 'handler' ) {
						# Validate handler parameter
						$validated = $handler->validateParam( $paramName, $value );
					} else {
						# Validate internal parameters
						switch ( $paramName ) {
							case 'manualthumb':
							case 'alt':
							case 'class':
								# @todo FIXME: Possibly check validity here for
								# manualthumb? downstream behavior seems odd with
								# missing manual thumbs.
								$validated = true;
								$value = $this->stripAltText( $value, $holders );
								break;
							case 'link':
								list( $paramName, $value ) =
									$this->parseLinkParameter(
										$this->stripAltText( $value, $holders )
									);
								if ( $paramName ) {
									$validated = true;
									if ( $paramName === 'no-link' ) {
										$value = true;
									}
									if ( ( $paramName === 'link-url' ) && $this->mOptions->getExternalLinkTarget() ) {
										$params[$type]['link-target'] = $this->mOptions->getExternalLinkTarget();
									}
								}
								break;
							case 'frameless':
							case 'framed':
							case 'thumbnail':
								// use first appearing option, discard others.
								$validated = !$seenformat;
								$seenformat = true;
								break;
							default:
								# Most other things appear to be empty or numeric...
								$validated = ( $value === false || is_numeric( trim( $value ) ) );
						}
					}

					if ( $validated ) {
						$params[$type][$paramName] = $value;
					}
				}
			}
			if ( !$validated ) {
				$caption = $part;
			}
		}

		# Process alignment parameters
		if ( $params['horizAlign'] ) {
			$params['frame']['align'] = key( $params['horizAlign'] );
		}
		if ( $params['vertAlign'] ) {
			$params['frame']['valign'] = key( $params['vertAlign'] );
		}

		$params['frame']['caption'] = $caption;

		# Will the image be presented in a frame, with the caption below?
		$imageIsFramed = isset( $params['frame']['frame'] )
			|| isset( $params['frame']['framed'] )
			|| isset( $params['frame']['thumbnail'] )
			|| isset( $params['frame']['manualthumb'] );

		# In the old days, [[Image:Foo|text...]] would set alt text.  Later it
		# came to also set the caption, ordinary text after the image -- which
		# makes no sense, because that just repeats the text multiple times in
		# screen readers.  It *also* came to set the title attribute.
		# Now that we have an alt attribute, we should not set the alt text to
		# equal the caption: that's worse than useless, it just repeats the
		# text.  This is the framed/thumbnail case.  If there's no caption, we
		# use the unnamed parameter for alt text as well, just for the time be-
		# ing, if the unnamed param is set and the alt param is not.
		# For the future, we need to figure out if we want to tweak this more,
		# e.g., introducing a title= parameter for the title; ignoring the un-
		# named parameter entirely for images without a caption; adding an ex-
		# plicit caption= parameter and preserving the old magic unnamed para-
		# meter for BC; ...
		if ( $imageIsFramed ) { # Framed image
			if ( $caption === '' && !isset( $params['frame']['alt'] ) ) {
				# No caption or alt text, add the filename as the alt text so
				# that screen readers at least get some description of the image
				$params['frame']['alt'] = $link->getText();
			}
			# Do not set $params['frame']['title'] because tooltips don't make sense
			# for framed images
		} else { # Inline image
			if ( !isset( $params['frame']['alt'] ) ) {
				# No alt text, use the "caption" for the alt text
				if ( $caption !== '' ) {
					$params['frame']['alt'] = $this->stripAltText( $caption, $holders );
				} else {
					# No caption, fall back to using the filename for the
					# alt text
					$params['frame']['alt'] = $link->getText();
				}
			}
			# Use the "caption" for the tooltip text
			$params['frame']['title'] = $this->stripAltText( $caption, $holders );
		}
		$params['handler']['targetlang'] = $this->getTargetLanguage()->getCode();

		// hook signature compat again, $link may have changed
		$title = Title::castFromLinkTarget( $link );
		$this->hookRunner->onParserMakeImageParams( $title, $file, $params, $this );

		# Linker does the rest
		$time = $options['time'] ?? false;
		$ret = Linker::makeImageLink( $this, $link, $file, $params['frame'], $params['handler'],
			$time, $descQuery, $this->mOptions->getThumbSize() );

		# Give the handler a chance to modify the parser object
		if ( $handler ) {
			$handler->parserTransformHook( $this, $file );
		}

		return $ret;
	}

	/**
	 * Parse the value of 'link' parameter in image syntax (`[[File:Foo.jpg|link=<value>]]`).
	 *
	 * Adds an entry to appropriate link tables.
	 *
	 * @since 1.32
	 * @param string $value
	 * @return array of `[ type, target ]`, where:
	 *   - `type` is one of:
	 *     - `null`: Given value is not a valid link target, use default
	 *     - `'no-link'`: Given value is empty, do not generate a link
	 *     - `'link-url'`: Given value is a valid external link
	 *     - `'link-title'`: Given value is a valid internal link
	 *   - `target` is:
	 *     - When `type` is `null` or `'no-link'`: `false`
	 *     - When `type` is `'link-url'`: URL string corresponding to given value
	 *     - When `type` is `'link-title'`: Title object corresponding to given value
	 */
	private function parseLinkParameter( $value ) {
		$chars = self::EXT_LINK_URL_CLASS;
		$addr = self::EXT_LINK_ADDR;
		$prots = $this->mUrlProtocols;
		$type = null;
		$target = false;
		if ( $value === '' ) {
			$type = 'no-link';
		} elseif ( preg_match( "/^((?i)$prots)/", $value ) ) {
			if ( preg_match( "/^((?i)$prots)$addr$chars*$/u", $value, $m ) ) {
				$this->mOutput->addExternalLink( $value );
				$type = 'link-url';
				$target = $value;
			}
		} else {
			$linkTitle = Title::newFromText( $value );
			if ( $linkTitle ) {
				$this->mOutput->addLink( $linkTitle );
				$type = 'link-title';
				$target = $linkTitle;
			}
		}
		return [ $type, $target ];
	}

	/**
	 * @param string $caption
	 * @param LinkHolderArray|bool $holders
	 * @return mixed|string
	 */
	private function stripAltText( $caption, $holders ) {
		# Strip bad stuff out of the title (tooltip).  We can't just use
		# replaceLinkHoldersText() here, because if this function is called
		# from handleInternalLinks2(), mLinkHolders won't be up-to-date.
		if ( $holders ) {
			$tooltip = $holders->replaceText( $caption );
		} else {
			$tooltip = $this->replaceLinkHoldersText( $caption );
		}

		# make sure there are no placeholders in thumbnail attributes
		# that are later expanded to html- so expand them now and
		# remove the tags
		$tooltip = $this->mStripState->unstripBoth( $tooltip );
		# Compatibility hack!  In HTML certain entity references not terminated
		# by a semicolon are decoded (but not if we're in an attribute; that's
		# how link URLs get away without properly escaping & in queries).
		# But wikitext has always required semicolon-termination of entities,
		# so encode & where needed to avoid decode of semicolon-less entities.
		# See T209236 and
		# https://www.w3.org/TR/html5/syntax.html#named-character-references
		# T210437 discusses moving this workaround to Sanitizer::stripAllTags.
		$tooltip = preg_replace( "/
			&			# 1. entity prefix
			(?=			# 2. followed by:
			(?:			#  a. one of the legacy semicolon-less named entities
				A(?:Elig|MP|acute|circ|grave|ring|tilde|uml)|
				C(?:OPY|cedil)|E(?:TH|acute|circ|grave|uml)|
				GT|I(?:acute|circ|grave|uml)|LT|Ntilde|
				O(?:acute|circ|grave|slash|tilde|uml)|QUOT|REG|THORN|
				U(?:acute|circ|grave|uml)|Yacute|
				a(?:acute|c(?:irc|ute)|elig|grave|mp|ring|tilde|uml)|brvbar|
				c(?:cedil|edil|urren)|cent(?!erdot;)|copy(?!sr;)|deg|
				divide(?!ontimes;)|e(?:acute|circ|grave|th|uml)|
				frac(?:1(?:2|4)|34)|
				gt(?!c(?:c|ir)|dot|lPar|quest|r(?:a(?:pprox|rr)|dot|eq(?:less|qless)|less|sim);)|
				i(?:acute|circ|excl|grave|quest|uml)|laquo|
				lt(?!c(?:c|ir)|dot|hree|imes|larr|quest|r(?:Par|i(?:e|f|));)|
				m(?:acr|i(?:cro|ddot))|n(?:bsp|tilde)|
				not(?!in(?:E|dot|v(?:a|b|c)|)|ni(?:v(?:a|b|c)|);)|
				o(?:acute|circ|grave|rd(?:f|m)|slash|tilde|uml)|
				p(?:lusmn|ound)|para(?!llel;)|quot|r(?:aquo|eg)|
				s(?:ect|hy|up(?:1|2|3)|zlig)|thorn|times(?!b(?:ar|)|d;)|
				u(?:acute|circ|grave|ml|uml)|y(?:acute|en|uml)
			)
			(?:[^;]|$))	#  b. and not followed by a semicolon
			# S = study, for efficiency
			/Sx", '&amp;', $tooltip );
		$tooltip = Sanitizer::stripAllTags( $tooltip );

		return $tooltip;
	}

	/**
	 * Callback from the Sanitizer for expanding items found in HTML attribute
	 * values, so they can be safely tested and escaped.
	 *
	 * @param string &$text
	 * @param bool|PPFrame $frame
	 * @return string
	 * @deprecated since 1.35, internal callback should not have been public
	 */
	public function attributeStripCallback( &$text, $frame = false ) {
		wfDeprecated( __METHOD__, '1.35' );
		$text = $this->replaceVariables( $text, $frame );
		$text = $this->mStripState->unstripBoth( $text );
		return $text;
	}

	/**
	 * Accessor
	 *
	 * @return array
	 * @since 1.6
	 */
	public function getTags() {
		return array_keys( $this->mTagHooks );
	}

	/**
	 * @since 1.32
	 * @return array
	 */
	public function getFunctionSynonyms() {
		return $this->mFunctionSynonyms;
	}

	/**
	 * @since 1.32
	 * @return string
	 */
	public function getUrlProtocols() {
		return $this->mUrlProtocols;
	}

	/**
	 * Break wikitext input into sections, and either pull or replace
	 * some particular section's text.
	 *
	 * External callers should use the getSection and replaceSection methods.
	 *
	 * @param string $text Page wikitext
	 * @param string|int $sectionId A section identifier string of the form:
	 *   "<flag1> - <flag2> - ... - <section number>"
	 *
	 * Currently the only recognised flag is "T", which means the target section number
	 * was derived during a template inclusion parse, in other words this is a template
	 * section edit link. If no flags are given, it was an ordinary section edit link.
	 * This flag is required to avoid a section numbering mismatch when a section is
	 * enclosed by "<includeonly>" (T8563).
	 *
	 * The section number 0 pulls the text before the first heading; other numbers will
	 * pull the given section along with its lower-level subsections. If the section is
	 * not found, $mode=get will return $newtext, and $mode=replace will return $text.
	 *
	 * Section 0 is always considered to exist, even if it only contains the empty
	 * string. If $text is the empty string and section 0 is replaced, $newText is
	 * returned.
	 *
	 * @param string $mode One of "get" or "replace"
	 * @param string $newText Replacement text for section data.
	 * @return string For "get", the extracted section text.
	 *   for "replace", the whole page with the section replaced.
	 */
	private function extractSections( $text, $sectionId, $mode, $newText = '' ) {
		global $wgTitle; # not generally used but removes an ugly failure mode

		$magicScopeVariable = $this->lock();
		$this->startParse(
			$wgTitle,
			ParserOptions::newFromUser( RequestContext::getMain()->getUser() ),
			self::OT_PLAIN,
			true
		);
		$outText = '';
		$frame = $this->getPreprocessor()->newFrame();

		# Process section extraction flags
		$flags = 0;
		$sectionParts = explode( '-', $sectionId );
		$sectionIndex = array_pop( $sectionParts );
		foreach ( $sectionParts as $part ) {
			if ( $part === 'T' ) {
				$flags |= Preprocessor::DOM_FOR_INCLUSION;
			}
		}

		# Check for empty input
		if ( strval( $text ) === '' ) {
			# Only sections 0 and T-0 exist in an empty document
			if ( $sectionIndex == 0 ) {
				if ( $mode === 'get' ) {
					return '';
				}

				return $newText;
			} else {
				if ( $mode === 'get' ) {
					return $newText;
				}

				return $text;
			}
		}

		# Preprocess the text
		$root = $this->preprocessToDom( $text, $flags );

		# <h> nodes indicate section breaks
		# They can only occur at the top level, so we can find them by iterating the root's children
		$node = $root->getFirstChild();

		# Find the target section
		if ( $sectionIndex == 0 ) {
			# Section zero doesn't nest, level=big
			$targetLevel = 1000;
		} else {
			while ( $node ) {
				if ( $node->getName() === 'h' ) {
					$bits = $node->splitHeading();
					if ( $bits['i'] == $sectionIndex ) {
						$targetLevel = $bits['level'];
						break;
					}
				}
				if ( $mode === 'replace' ) {
					$outText .= $frame->expand( $node, PPFrame::RECOVER_ORIG );
				}
				$node = $node->getNextSibling();
			}
		}

		if ( !$node ) {
			# Not found
			if ( $mode === 'get' ) {
				return $newText;
			} else {
				return $text;
			}
		}

		# Find the end of the section, including nested sections
		do {
			if ( $node->getName() === 'h' ) {
				$bits = $node->splitHeading();
				$curLevel = $bits['level'];
				if ( $bits['i'] != $sectionIndex && $curLevel <= $targetLevel ) {
					break;
				}
			}
			if ( $mode === 'get' ) {
				$outText .= $frame->expand( $node, PPFrame::RECOVER_ORIG );
			}
			$node = $node->getNextSibling();
		} while ( $node );

		# Write out the remainder (in replace mode only)
		if ( $mode === 'replace' ) {
			# Output the replacement text
			# Add two newlines on -- trailing whitespace in $newText is conventionally
			# stripped by the editor, so we need both newlines to restore the paragraph gap
			# Only add trailing whitespace if there is newText
			if ( $newText != "" ) {
				$outText .= $newText . "\n\n";
			}

			while ( $node ) {
				$outText .= $frame->expand( $node, PPFrame::RECOVER_ORIG );
				$node = $node->getNextSibling();
			}
		}

		# Re-insert stripped tags
		$outText = rtrim( $this->mStripState->unstripBoth( $outText ) );

		return $outText;
	}

	/**
	 * This function returns the text of a section, specified by a number ($section).
	 * A section is text under a heading like == Heading == or \<h1\>Heading\</h1\>, or
	 * the first section before any such heading (section 0).
	 *
	 * If a section contains subsections, these are also returned.
	 *
	 * @param string $text Text to look in
	 * @param string|int $sectionId Section identifier as a number or string
	 * (e.g. 0, 1 or 'T-1').
	 * @param string $defaultText Default to return if section is not found
	 *
	 * @return string Text of the requested section
	 * @since 1.7
	 */
	public function getSection( $text, $sectionId, $defaultText = '' ) {
		return $this->extractSections( $text, $sectionId, 'get', $defaultText );
	}

	/**
	 * This function returns $oldtext after the content of the section
	 * specified by $section has been replaced with $text. If the target
	 * section does not exist, $oldtext is returned unchanged.
	 *
	 * @param string $oldText Former text of the article
	 * @param string|int $sectionId Section identifier as a number or string
	 * (e.g. 0, 1 or 'T-1').
	 * @param string $newText Replacing text
	 *
	 * @return string Modified text
	 * @since 1.7
	 */
	public function replaceSection( $oldText, $sectionId, $newText ) {
		return $this->extractSections( $oldText, $sectionId, 'replace', $newText );
	}

	/**
	 * Get an array of preprocessor section information.
	 *
	 * Preprocessor sections are those identified by wikitext-style syntax, not
	 * HTML-style syntax. Templates are not expanded, so these sections do not
	 * include sections created by templates or parser functions. This is the
	 * same definition of a section as used by section editing, but not the
	 * same as TOC generation.
	 *
	 * These sections are typically smaller than those acted on by getSection() and
	 * replaceSection() since they are not nested. Section nesting could be
	 * reconstructed from the heading levels.
	 *
	 * The return value is an array of associative array info structures. Each
	 * associative array contains the following keys, describing a section:
	 *
	 *  - index: An integer identifying the section.
	 *  - level: The heading level, e.g. 1 for <h1>. For the section before the
	 *    the first heading, this will be 0.
	 *  - offset: The byte offset within the wikitext at which the section starts
	 *  - heading: The wikitext for the header which introduces the section,
	 *    including equals signs. For the section before the first heading, this
	 *    will be an empty string.
	 *  - text: The complete text of the section.
	 *
	 * @param string $text
	 * @return array[]
	 * @internal
	 */
	public function getFlatSectionInfo( $text ) {
		$magicScopeVariable = $this->lock();
		$this->startParse(
			null,
			ParserOptions::newFromUser( RequestContext::getMain()->getUser() ),
			self::OT_PLAIN,
			true
		);
		$frame = $this->getPreprocessor()->newFrame();
		$root = $this->preprocessToDom( $text, 0 );
		$node = $root->getFirstChild();
		$offset = 0;
		$currentSection = [
			'index' => 0,
			'level' => 0,
			'offset' => 0,
			'heading' => '',
			'text' => ''
		];
		$sections = [];

		while ( $node ) {
			$nodeText = $frame->expand( $node, PPFrame::RECOVER_ORIG );
			if ( $node->getName() === 'h' ) {
				$bits = $node->splitHeading();
				$sections[] = $currentSection;
				$currentSection = [
					'index' => $bits['i'],
					'level' => $bits['level'],
					'offset' => $offset,
					'heading' => $nodeText,
					'text' => $nodeText
				];
			} else {
				$currentSection['text'] .= $nodeText;
			}
			$offset += strlen( $nodeText );
			$node = $node->getNextSibling();
		}
		$sections[] = $currentSection;
		return $sections;
	}

	/**
	 * Get the ID of the revision we are parsing
	 *
	 * The return value will be either:
	 *   - a) Positive, indicating a specific revision ID (current or old)
	 *   - b) Zero, meaning the revision ID is specified by getCurrentRevisionRecordCallback()
	 *   - c) Null, meaning the parse is for preview mode and there is no revision
	 *
	 * @return int|null
	 * @since 1.13
	 */
	public function getRevisionId() {
		return $this->mRevisionId;
	}

	/**
	 * Get the revision record object for $this->mRevisionId
	 *
	 * @return RevisionRecord|null Either a RevisionRecord object or null
	 * @since 1.35
	 */
	public function getRevisionRecordObject() {
		if ( $this->mRevisionRecordObject ) {
			return $this->mRevisionRecordObject;
		}

		// NOTE: try to get the RevisionRecord object even if mRevisionId is null.
		// This is useful when parsing a revision that has not yet been saved.
		// However, if we get back a saved revision even though we are in
		// preview mode, we'll have to ignore it, see below.
		// NOTE: This callback may be used to inject an OLD revision that was
		// already loaded, so "current" is a bit of a misnomer. We can't just
		// skip it if mRevisionId is set.
		$rev = call_user_func(
			$this->mOptions->getCurrentRevisionRecordCallback(),
			$this->getTitle(),
			$this
		);

		if ( $rev === false ) {
			// The revision record callback returns `false` (not null) to
			// indicate that the revision is missing.  (See for example
			// Parser::statelessFetchRevisionRecord(), the default callback.)
			// This API expects `null` instead. (T251952)
			$rev = null;
		}

		if ( $this->mRevisionId === null && $rev && $rev->getId() ) {
			// We are in preview mode (mRevisionId is null), and the current revision callback
			// returned an existing revision. Ignore it and return null, it's probably the page's
			// current revision, which is not what we want here. Note that we do want to call the
			// callback to allow the unsaved revision to be injected here, e.g. for
			// self-transclusion previews.
			return null;
		}

		// If the parse is for a new revision, then the callback should have
		// already been set to force the object and should match mRevisionId.
		// If not, try to fetch by mRevisionId for sanity.
		if ( $this->mRevisionId && $rev && $rev->getId() != $this->mRevisionId ) {
			$rev = MediaWikiServices::getInstance()
				->getRevisionLookup()
				->getRevisionById( $this->mRevisionId );
		}

		$this->mRevisionRecordObject = $rev;

		return $this->mRevisionRecordObject;
	}

	/**
	 * Get the timestamp associated with the current revision, adjusted for
	 * the default server-local timestamp
	 * @return string TS_MW timestamp
	 * @since 1.9
	 */
	public function getRevisionTimestamp() {
		if ( $this->mRevisionTimestamp !== null ) {
			return $this->mRevisionTimestamp;
		}

		# Use specified revision timestamp, falling back to the current timestamp
		$revObject = $this->getRevisionRecordObject();
		$timestamp = $revObject ? $revObject->getTimestamp() : $this->mOptions->getTimestamp();
		$this->mOutput->setRevisionTimestampUsed( $timestamp ); // unadjusted time zone

		# The cryptic '' timezone parameter tells to use the site-default
		# timezone offset instead of the user settings.
		# Since this value will be saved into the parser cache, served
		# to other users, and potentially even used inside links and such,
		# it needs to be consistent for all visitors.
		$this->mRevisionTimestamp = $this->contLang->userAdjust( $timestamp, '' );

		return $this->mRevisionTimestamp;
	}

	/**
	 * Get the name of the user that edited the last revision
	 *
	 * @return string|null User name
	 * @since 1.15
	 */
	public function getRevisionUser(): ?string {
		if ( $this->mRevisionUser === null ) {
			$revObject = $this->getRevisionRecordObject();

			# if this template is subst: the revision id will be blank,
			# so just use the current user's name
			if ( $revObject && $revObject->getUser() ) {
				$this->mRevisionUser = $revObject->getUser()->getName();
			} elseif ( $this->ot['wiki'] || $this->mOptions->getIsPreview() ) {
				$this->mRevisionUser = $this->getUserIdentity()->getName();
			} else {
				# Note that we fall through here with
				# $this->mRevisionUser still null
			}
		}
		return $this->mRevisionUser;
	}

	/**
	 * Get the size of the revision
	 *
	 * @return int|null Revision size
	 * @since 1.22
	 */
	public function getRevisionSize() {
		if ( $this->mRevisionSize === null ) {
			$revObject = $this->getRevisionRecordObject();

			# if this variable is subst: the revision id will be blank,
			# so just use the parser input size, because the own substituation
			# will change the size.
			if ( $revObject ) {
				$this->mRevisionSize = $revObject->getSize();
			} else {
				$this->mRevisionSize = $this->mInputSize;
			}
		}
		return $this->mRevisionSize;
	}

	/**
	 * Mutator for $mDefaultSort
	 *
	 * @param string $sort New value
	 * @since 1.0
	 */
	public function setDefaultSort( $sort ) {
		$this->mDefaultSort = $sort;
		$this->mOutput->setProperty( 'defaultsort', $sort );
	}

	/**
	 * Accessor for $mDefaultSort
	 * Will use the empty string if none is set.
	 *
	 * This value is treated as a prefix, so the
	 * empty string is equivalent to sorting by
	 * page name.
	 *
	 * @return string
	 * @since 1.9
	 */
	public function getDefaultSort() {
		if ( $this->mDefaultSort !== false ) {
			return $this->mDefaultSort;
		} else {
			return '';
		}
	}

	/**
	 * Accessor for $mDefaultSort
	 * Unlike getDefaultSort(), will return false if none is set
	 *
	 * @return string|bool
	 * @since 1.14
	 */
	public function getCustomDefaultSort() {
		return $this->mDefaultSort;
	}

	private static function getSectionNameFromStrippedText( $text ) {
		$text = Sanitizer::normalizeSectionNameWhitespace( $text );
		$text = Sanitizer::decodeCharReferences( $text );
		$text = self::normalizeSectionName( $text );
		return $text;
	}

	private static function makeAnchor( $sectionName ) {
		return '#' . Sanitizer::escapeIdForLink( $sectionName );
	}

	private function makeLegacyAnchor( $sectionName ) {
		$fragmentMode = $this->svcOptions->get( 'FragmentMode' );
		if ( isset( $fragmentMode[1] ) && $fragmentMode[1] === 'legacy' ) {
			// ForAttribute() and ForLink() are the same for legacy encoding
			$id = Sanitizer::escapeIdForAttribute( $sectionName, Sanitizer::ID_FALLBACK );
		} else {
			$id = Sanitizer::escapeIdForLink( $sectionName );
		}

		return "#$id";
	}

	/**
	 * Try to guess the section anchor name based on a wikitext fragment
	 * presumably extracted from a heading, for example "Header" from
	 * "== Header ==".
	 *
	 * @param string $text
	 * @return string Anchor (starting with '#')
	 * @since 1.12
	 */
	public function guessSectionNameFromWikiText( $text ) {
		# Strip out wikitext links(they break the anchor)
		$text = $this->stripSectionName( $text );
		$sectionName = self::getSectionNameFromStrippedText( $text );
		return self::makeAnchor( $sectionName );
	}

	/**
	 * Same as guessSectionNameFromWikiText(), but produces legacy anchors
	 * instead, if possible. For use in redirects, since various versions
	 * of Microsoft browsers interpret Location: headers as something other
	 * than UTF-8, resulting in breakage.
	 *
	 * @param string $text The section name
	 * @return string Anchor (starting with '#')
	 * @since 1.17
	 */
	public function guessLegacySectionNameFromWikiText( $text ) {
		# Strip out wikitext links(they break the anchor)
		$text = $this->stripSectionName( $text );
		$sectionName = self::getSectionNameFromStrippedText( $text );
		return $this->makeLegacyAnchor( $sectionName );
	}

	/**
	 * Like guessSectionNameFromWikiText(), but takes already-stripped text as input.
	 * @param string $text Section name (plain text)
	 * @return string Anchor (starting with '#')
	 * @since 1.31
	 */
	public static function guessSectionNameFromStrippedText( $text ) {
		$sectionName = self::getSectionNameFromStrippedText( $text );
		return self::makeAnchor( $sectionName );
	}

	/**
	 * Apply the same normalization as code making links to this section would
	 *
	 * @param string $text
	 * @return string
	 */
	private static function normalizeSectionName( $text ) {
		# T90902: ensure the same normalization is applied for IDs as to links
		/** @var MediaWikiTitleCodec $titleParser */
		$titleParser = MediaWikiServices::getInstance()->getTitleParser();
		'@phan-var MediaWikiTitleCodec $titleParser';
		try {

			$parts = $titleParser->splitTitleString( "#$text" );
		} catch ( MalformedTitleException $ex ) {
			return $text;
		}
		return $parts['fragment'];
	}

	/**
	 * Strips a text string of wikitext for use in a section anchor
	 *
	 * Accepts a text string and then removes all wikitext from the
	 * string and leaves only the resultant text (i.e. the result of
	 * [[User:WikiSysop|Sysop]] would be "Sysop" and the result of
	 * [[User:WikiSysop]] would be "User:WikiSysop") - this is intended
	 * to create valid section anchors by mimicing the output of the
	 * parser when headings are parsed.
	 *
	 * @param string $text Text string to be stripped of wikitext
	 * for use in a Section anchor
	 * @return string Filtered text string
	 * @since 1.12
	 */
	public function stripSectionName( $text ) {
		# Strip internal link markup
		$text = preg_replace( '/\[\[:?([^[|]+)\|([^[]+)\]\]/', '$2', $text );
		$text = preg_replace( '/\[\[:?([^[]+)\|?\]\]/', '$1', $text );

		# Strip external link markup
		# @todo FIXME: Not tolerant to blank link text
		# I.E. [https://www.mediawiki.org] will render as [1] or something depending
		# on how many empty links there are on the page - need to figure that out.
		$text = preg_replace( '/\[(?i:' . $this->mUrlProtocols . ')([^ ]+?) ([^[]+)\]/', '$2', $text );

		# Parse wikitext quotes (italics & bold)
		$text = $this->doQuotes( $text );

		# Strip HTML tags
		$text = StringUtils::delimiterReplace( '<', '>', '', $text );
		return $text;
	}

	/**
	 * Strip/replaceVariables/unstrip for preprocessor regression testing
	 *
	 * Called in preprocessorFuzzTest.php maintenance script
	 * with the help of TestingAccessWrapper to hide it from the public interface
	 *
	 * @param string $text
	 * @param PageReference $page
	 * @param ParserOptions $options
	 * @param int $outputType
	 *
	 * @return string
	 */
	private function fuzzTestSrvus( $text, PageReference $page, ParserOptions $options,
		$outputType = self::OT_HTML
	) {
		$magicScopeVariable = $this->lock();
		$this->startParse( $page, $options, $outputType, true );

		$text = $this->replaceVariables( $text );
		$text = $this->mStripState->unstripBoth( $text );
		$text = Sanitizer::removeHTMLtags( $text );
		return $text;
	}

	/**
	 * Strip/replaceVariables/unstrip for preprocessor regression testing
	 *
	 * Called in preprocessorFuzzTest.php maintenance script
	 * with the help of TestingAccessWrapper to hide it from the public interface
	 *
	 * @param string $text
	 * @param PageReference $page
	 * @param ParserOptions $options
	 * @return string
	 */
	private function fuzzTestPst( $text, PageReference $page, ParserOptions $options ) {
		return $this->preSaveTransform( $text, $page, $options->getUserIdentity(), $options );
	}

	/**
	 * Strip/replaceVariables/unstrip for preprocessor regression testing
	 *
	 * Called in preprocessorFuzzTest.php maintenance script
	 * with the help of TestingAccessWrapper to hide it from the public interface
	 *
	 * @param string $text
	 * @param PageReference $page
	 * @param ParserOptions $options
	 * @return string
	 */
	private function fuzzTestPreprocess( $text, PageReference $page, ParserOptions $options ) {
		return $this->fuzzTestSrvus( $text, $page, $options, self::OT_PREPROCESS );
	}

	/**
	 * Call a callback function on all regions of the given text that are not
	 * inside strip markers, and replace those regions with the return value
	 * of the callback. For example, with input:
	 *
	 *  aaa<MARKER>bbb
	 *
	 * This will call the callback function twice, with 'aaa' and 'bbb'. Those
	 * two strings will be replaced with the value returned by the callback in
	 * each case.
	 *
	 * @param string $s
	 * @param callable $callback
	 *
	 * @return string
	 * @internal
	 * @since 1.12
	 */
	public function markerSkipCallback( $s, callable $callback ) {
		$i = 0;
		$out = '';
		while ( $i < strlen( $s ) ) {
			$markerStart = strpos( $s, self::MARKER_PREFIX, $i );
			if ( $markerStart === false ) {
				$out .= call_user_func( $callback, substr( $s, $i ) );
				break;
			} else {
				$out .= call_user_func( $callback, substr( $s, $i, $markerStart - $i ) );
				$markerEnd = strpos( $s, self::MARKER_SUFFIX, $markerStart );
				if ( $markerEnd === false ) {
					$out .= substr( $s, $markerStart );
					break;
				} else {
					$markerEnd += strlen( self::MARKER_SUFFIX );
					$out .= substr( $s, $markerStart, $markerEnd - $markerStart );
					$i = $markerEnd;
				}
			}
		}
		return $out;
	}

	/**
	 * Remove any strip markers found in the given text.
	 *
	 * @param string $text
	 * @return string
	 * @since 1.19
	 */
	public function killMarkers( $text ) {
		return $this->mStripState->killMarkers( $text );
	}

	/**
	 * Parsed a width param of imagelink like 300px or 200x300px
	 *
	 * @param string $value
	 * @param bool $parseHeight
	 *
	 * @return array
	 * @since 1.20
	 * @internal
	 */
	public static function parseWidthParam( $value, $parseHeight = true ) {
		$parsedWidthParam = [];
		if ( $value === '' ) {
			return $parsedWidthParam;
		}
		$m = [];
		# (T15500) In both cases (width/height and width only),
		# permit trailing "px" for backward compatibility.
		if ( $parseHeight && preg_match( '/^([0-9]*)x([0-9]*)\s*(?:px)?\s*$/', $value, $m ) ) {
			$width = intval( $m[1] );
			$height = intval( $m[2] );
			$parsedWidthParam['width'] = $width;
			$parsedWidthParam['height'] = $height;
		} elseif ( preg_match( '/^[0-9]*\s*(?:px)?\s*$/', $value ) ) {
			$width = intval( $value );
			$parsedWidthParam['width'] = $width;
		}
		return $parsedWidthParam;
	}

	/**
	 * Lock the current instance of the parser.
	 *
	 * This is meant to stop someone from calling the parser
	 * recursively and messing up all the strip state.
	 *
	 * @throws MWException If parser is in a parse
	 * @return ScopedCallback The lock will be released once the return value goes out of scope.
	 */
	protected function lock() {
		if ( $this->mInParse ) {
			throw new MWException( "Parser state cleared while parsing. "
				. "Did you call Parser::parse recursively? Lock is held by: " . $this->mInParse );
		}

		// Save the backtrace when locking, so that if some code tries locking again,
		// we can print the lock owner's backtrace for easier debugging
		$e = new Exception;
		$this->mInParse = $e->getTraceAsString();

		$recursiveCheck = new ScopedCallback( function () {
			$this->mInParse = false;
		} );

		return $recursiveCheck;
	}

	/**
	 * Strip outer <p></p> tag from the HTML source of a single paragraph.
	 *
	 * Returns original HTML if the <p/> tag has any attributes, if there's no wrapping <p/> tag,
	 * or if there is more than one <p/> tag in the input HTML.
	 *
	 * @param string $html
	 * @return string
	 * @since 1.24
	 */
	public static function stripOuterParagraph( $html ) {
		$m = [];
		if ( preg_match( '/^<p>(.*)\n?<\/p>\n?$/sU', $html, $m ) && strpos( $m[1], '</p>' ) === false ) {
			$html = $m[1];
		}

		return $html;
	}

	/**
	 * Return this parser if it is not doing anything, otherwise
	 * get a fresh parser. You can use this method by doing
	 * $newParser = $oldParser->getFreshParser(), or more simply
	 * $oldParser->getFreshParser()->parse( ... );
	 * if you're unsure if $oldParser is safe to use.
	 *
	 * @since 1.24
	 * @return Parser A parser object that is not parsing anything
	 */
	public function getFreshParser() {
		if ( $this->mInParse ) {
			return $this->factory->create();
		} else {
			return $this;
		}
	}

	/**
	 * Set's up the PHP implementation of OOUI for use in this request
	 * and instructs OutputPage to enable OOUI for itself.
	 *
	 * @since 1.26
	 * @deprecated since 1.35, use $parser->getOutput()->setEnableOOUI() instead.
	 */
	public function enableOOUI() {
		wfDeprecated( __METHOD__, '1.35' );
		OutputPage::setupOOUI();
		$this->mOutput->setEnableOOUI( true );
	}

	/**
	 * Sets the flag on the parser output but also does some debug logging.
	 * Note that there is a copy of this method in CoreMagicVariables as well.
	 * @param string $flag
	 * @param string $reason
	 */
	private function setOutputFlag( string $flag, string $reason ): void {
		$this->mOutput->setFlag( $flag );
		$name = $this->getTitle()->getPrefixedText();
		$this->logger->debug( __METHOD__ . ": set $flag flag on '$name'; $reason" );
	}
}<|MERGE_RESOLUTION|>--- conflicted
+++ resolved
@@ -1038,17 +1038,11 @@
 	}
 
 	/**
-<<<<<<< HEAD
-	 * @return Title|null
-	 */
-	public function getTitle() : ?Title {
-=======
 	 * Returns the page used as context for parsing, e.g. when resolving relative subpage links.
 	 * @since 1.37
 	 * @return ?PageReference
 	 */
 	public function getPage(): ?PageReference {
->>>>>>> ea72c9b6
 		return $this->mTitle;
 	}
 
