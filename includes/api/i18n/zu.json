{
	"@metadata": {
		"authors": [
<<<<<<< HEAD
			"Irus",
			"INgobemnyama"
=======
			"INgobemnyama",
			"Irus"
>>>>>>> 1f8e9cd0
		]
	},
	"apihelp-block-summary": "Vimbela umsebenzisi",
	"apihelp-block-param-user": "umsebenzisi ozomvimbela",
	"apihelp-block-param-reblock": "Uma umsebenzisi usevele ivinjiwe, isula block ekhona."
}<|MERGE_RESOLUTION|>--- conflicted
+++ resolved
@@ -1,13 +1,8 @@
 {
 	"@metadata": {
 		"authors": [
-<<<<<<< HEAD
-			"Irus",
-			"INgobemnyama"
-=======
 			"INgobemnyama",
 			"Irus"
->>>>>>> 1f8e9cd0
 		]
 	},
 	"apihelp-block-summary": "Vimbela umsebenzisi",
