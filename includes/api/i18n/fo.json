{
	"@metadata": {
		"authors": [
<<<<<<< HEAD
			"EileenSanda",
			"Amire80"
=======
			"Amire80",
			"EileenSanda"
>>>>>>> 1f8e9cd0
		]
	},
	"apihelp-block-summary": "Sperra ein brúkara.",
	"apihelp-block-param-user": "Brúkaranavn, IP adressa ella IP interval ið tú ynskir at sperra.",
	"apihelp-block-param-expiry": "Lokadagur. Kann vera relativt (t.d. <kbd>5 months</kbd> ella <kbd>2 weeks</kbd>) ella absolutt (t.d. <kbd>2014-09-18T12:34:56Z</kbd>). Um ásett til <kbd>infinite</kbd>, <kbd>indefinite</kbd>, ella <kbd>never</kbd>, so gongur sperringin aldri út.",
	"apihelp-block-param-reason": "Orsøk til sperring.",
	"apihelp-block-param-anononly": "Sperra bara dulnevndir brúkarar (t.d. ger rættingar frá dulnendum óvirknar fyri hesa IP adressuna).",
	"apihelp-block-param-nocreate": "Forða fyri upprættan av konto.",
	"apihelp-block-param-autoblock": "Sperrað sjálvvirkandi tað seinastu IP adressuna og allar fylgjandi IP adressur, sum viðkomandi roynir at rætta/skriva frá.",
	"apihelp-block-param-noemail": "Forða brúkaranum í at senda teldupost gjøgnum wikiina. (Krevur <code>blockemail</code> rættindini).",
	"apihelp-block-param-hidename": "Fjal brúkaranavnið frá sperringarlogginum. (Krevur <code>hideuser</code> rættindi).",
	"apihelp-block-param-allowusertalk": "Loyv brúkaranum at skriva á sína egnu síðu (avhongur av <var>[[mw:Manual:$wgBlockAllowsUTEdit|$wgBlockAllowsUTEdit]]</var>).",
	"apihelp-block-param-reblock": "Um brúkarin longu er sperraður, yvirskriva so tað verandi sperringina.",
	"apihelp-block-example-ip-simple": "Sperra IP adressuna <kbd>192.0.2.5</kbd> í tríggjar dagar við orsøkini <kbd>First strike</kbd>.",
	"apihelp-block-example-user-complex": "Sperra brúkara <kbd>Vandal</kbd> í óvissa tíð við orsøkini <kbd>Vandalism</kbd>, og forða fyri upprættan av nýggjum kontum og at senda teldupost.",
	"apihelp-createaccount-summary": "Upprætta eina nýggja brúkarakonto.",
	"apihelp-delete-summary": "Strika eina síðu.",
	"apihelp-edit-example-edit": "Rætta eina síðu.",
	"apihelp-emailuser-summary": "Send t-post til ein brúkara.",
	"apihelp-emailuser-param-subject": "Evni teigur.",
	"apihelp-emailuser-param-text": "Innihaldið í teldubrævinum.",
	"apihelp-emailuser-param-ccme": "Send mær eitt avrit av hesum telduposti.",
	"apihelp-emailuser-example-email": "Send ein teldupost til brúkaran <kbd>WikiSysop</kbd> við tekstinum <kbd>Content</kbd>.",
	"apihelp-expandtemplates-summary": "Víðkar allar fyrimyndir í wikitekstinum.",
	"apihelp-expandtemplates-param-title": "Heiti á síðuni.",
	"apihelp-login-param-name": "Brúkaranavn.",
	"apihelp-login-param-password": "Loyniorð.",
	"apihelp-move-summary": "Flyt eina síðu."
}<|MERGE_RESOLUTION|>--- conflicted
+++ resolved
@@ -1,13 +1,8 @@
 {
 	"@metadata": {
 		"authors": [
-<<<<<<< HEAD
-			"EileenSanda",
-			"Amire80"
-=======
 			"Amire80",
 			"EileenSanda"
->>>>>>> 1f8e9cd0
 		]
 	},
 	"apihelp-block-summary": "Sperra ein brúkara.",
