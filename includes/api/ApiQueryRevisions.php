<?php
/**
 * Copyright © 2006 Yuri Astrakhan "<Firstname><Lastname>@gmail.com"
 *
 * This program is free software; you can redistribute it and/or modify
 * it under the terms of the GNU General Public License as published by
 * the Free Software Foundation; either version 2 of the License, or
 * (at your option) any later version.
 *
 * This program is distributed in the hope that it will be useful,
 * but WITHOUT ANY WARRANTY; without even the implied warranty of
 * MERCHANTABILITY or FITNESS FOR A PARTICULAR PURPOSE. See the
 * GNU General Public License for more details.
 *
 * You should have received a copy of the GNU General Public License along
 * with this program; if not, write to the Free Software Foundation, Inc.,
 * 51 Franklin Street, Fifth Floor, Boston, MA 02110-1301, USA.
 * http://www.gnu.org/copyleft/gpl.html
 *
 * @file
 */

use MediaWiki\CommentFormatter\CommentFormatter;
use MediaWiki\Content\IContentHandlerFactory;
use MediaWiki\Content\Renderer\ContentRenderer;
use MediaWiki\Content\Transform\ContentTransformer;
use MediaWiki\ParamValidator\TypeDef\UserDef;
use MediaWiki\Revision\RevisionRecord;
use MediaWiki\Revision\RevisionStore;
use MediaWiki\Revision\SlotRoleRegistry;
use MediaWiki\Status\Status;
use MediaWiki\Storage\NameTableAccessException;
use MediaWiki\Storage\NameTableStore;
use MediaWiki\Title\Title;
use MediaWiki\User\ActorMigration;
use MediaWiki\User\TempUser\TempUserCreator;
use MediaWiki\User\UserFactory;
use Wikimedia\ParamValidator\ParamValidator;
use Wikimedia\Rdbms\Platform\ISQLPlatform;

/**
 * A query action to enumerate revisions of a given page, or show top revisions
 * of multiple pages. Various pieces of information may be shown - flags,
 * comments, and the actual wiki markup of the rev. In the enumeration mode,
 * ranges of revisions may be requested and filtered.
 *
 * @ingroup API
 */
class ApiQueryRevisions extends ApiQueryRevisionsBase {

	private RevisionStore $revisionStore;
	private NameTableStore $changeTagDefStore;
	private ActorMigration $actorMigration;

	/**
	 * @param ApiQuery $query
	 * @param string $moduleName
	 * @param RevisionStore $revisionStore
	 * @param IContentHandlerFactory $contentHandlerFactory
	 * @param ParserFactory $parserFactory
	 * @param SlotRoleRegistry $slotRoleRegistry
	 * @param NameTableStore $changeTagDefStore
	 * @param ActorMigration $actorMigration
	 * @param ContentRenderer $contentRenderer
	 * @param ContentTransformer $contentTransformer
	 * @param CommentFormatter $commentFormatter
	 * @param TempUserCreator $tempUserCreator
	 * @param UserFactory $userFactory
	 */
	public function __construct(
		ApiQuery $query,
		$moduleName,
		RevisionStore $revisionStore,
		IContentHandlerFactory $contentHandlerFactory,
		ParserFactory $parserFactory,
		SlotRoleRegistry $slotRoleRegistry,
		NameTableStore $changeTagDefStore,
		ActorMigration $actorMigration,
		ContentRenderer $contentRenderer,
		ContentTransformer $contentTransformer,
		CommentFormatter $commentFormatter,
		TempUserCreator $tempUserCreator,
		UserFactory $userFactory
	) {
		parent::__construct(
			$query,
			$moduleName,
			'rv',
			$revisionStore,
			$contentHandlerFactory,
			$parserFactory,
			$slotRoleRegistry,
			$contentRenderer,
			$contentTransformer,
			$commentFormatter,
			$tempUserCreator,
			$userFactory
		);
		$this->revisionStore = $revisionStore;
		$this->changeTagDefStore = $changeTagDefStore;
		$this->actorMigration = $actorMigration;
	}

	protected function run( ApiPageSet $resultPageSet = null ) {
		$params = $this->extractRequestParams( false );

		// If any of those parameters are used, work in 'enumeration' mode.
		// Enum mode can only be used when exactly one page is provided.
		// Enumerating revisions on multiple pages make it extremely
		// difficult to manage continuations and require additional SQL indexes
		$enumRevMode = ( $params['user'] !== null || $params['excludeuser'] !== null ||
			$params['limit'] !== null || $params['startid'] !== null ||
			$params['endid'] !== null || $params['dir'] === 'newer' ||
			$params['start'] !== null || $params['end'] !== null );

		$pageSet = $this->getPageSet();
		$pageCount = $pageSet->getGoodTitleCount();
		$revCount = $pageSet->getRevisionCount();

		// Optimization -- nothing to do
		if ( $revCount === 0 && $pageCount === 0 ) {
			// Nothing to do
			return;
		}
		if ( $revCount > 0 && count( $pageSet->getLiveRevisionIDs() ) === 0 ) {
			// We're in revisions mode but all given revisions are deleted
			return;
		}

		if ( $revCount > 0 && $enumRevMode ) {
			$this->dieWithError(
				[ 'apierror-revisions-norevids', $this->getModulePrefix() ], 'invalidparammix'
			);
		}

		if ( $pageCount > 1 && $enumRevMode ) {
			$this->dieWithError(
				[ 'apierror-revisions-singlepage', $this->getModulePrefix() ], 'invalidparammix'
			);
		}

		// In non-enum mode, rvlimit can't be directly used. Use the maximum
		// allowed value.
		if ( !$enumRevMode ) {
			$this->setParsedLimit = false;
			$params['limit'] = 'max';
		}

		$db = $this->getDB();

		$idField = 'rev_id';
		$tsField = 'rev_timestamp';
		$pageField = 'rev_page';

		$ignoreIndex = [
			// T224017: `rev_timestamp` is never the correct index to use for this module, but
			// MariaDB sometimes insists on trying to use it anyway. Tell it not to.
			// Last checked with MariaDB 10.4.13
			'revision' => 'rev_timestamp',
		];
		$useIndex = [];
		if ( $resultPageSet === null ) {
			$this->parseParameters( $params );
			$queryBuilder = $this->revisionStore->newSelectQueryBuilder( $db )
				->joinComment()
				->joinPage();
			if ( $this->fld_user ) {
				$queryBuilder->joinUser();
			}
			$this->getQueryBuilder()->merge( $queryBuilder );
		} else {
			$this->limit = $this->getParameter( 'limit' ) ?: 10;
			// Always join 'page' so orphaned revisions are filtered out
			$this->addTables( [ 'revision', 'page' ] );
			$this->addJoinConds(
				[ 'page' => [ 'JOIN', [ 'page_id = rev_page' ] ] ]
			);
			$this->addFields( [
				'rev_id' => $idField, 'rev_timestamp' => $tsField, 'rev_page' => $pageField
			] );
		}

		if ( $this->fld_tags ) {
			$this->addFields( [ 'ts_tags' => ChangeTags::makeTagSummarySubquery( 'revision' ) ] );
		}

		if ( $params['tag'] !== null ) {
			$this->addTables( 'change_tag' );
			$this->addJoinConds(
				[ 'change_tag' => [ 'JOIN', [ 'rev_id=ct_rev_id' ] ] ]
			);
			try {
				$this->addWhereFld( 'ct_tag_id', $this->changeTagDefStore->getId( $params['tag'] ) );
			} catch ( NameTableAccessException $exception ) {
				// Return nothing.
				$this->addWhere( '1=0' );
			}
		}

		if ( $resultPageSet === null && $this->fetchContent ) {
			// For each page we will request, the user must have read rights for that page
			$status = Status::newGood();

			/** @var Title $title */
			foreach ( $pageSet->getGoodTitles() as $title ) {
				if ( !$this->getAuthority()->authorizeRead( 'read', $title ) ) {
					$status->fatal( ApiMessage::create(
						[ 'apierror-cannotviewtitle', wfEscapeWikiText( $title->getPrefixedText() ) ],
						'accessdenied'
					) );
				}
			}
			if ( !$status->isGood() ) {
				$this->dieStatus( $status );
			}
		}

		if ( $enumRevMode ) {
			// Indexes targeted:
			//  page_timestamp if we don't have rvuser
			//  page_actor_timestamp (on revision_actor_temp) if we have rvuser in READ_NEW mode
			//  page_user_timestamp if we have a logged-in rvuser
			//  page_timestamp or usertext_timestamp if we have an IP rvuser

			// This is mostly to prevent parameter errors (and optimize SQL?)
			$this->requireMaxOneParameter( $params, 'startid', 'start' );
			$this->requireMaxOneParameter( $params, 'endid', 'end' );
			$this->requireMaxOneParameter( $params, 'user', 'excludeuser' );

			if ( $params['continue'] !== null ) {
				$cont = $this->parseContinueParamOrDie( $params['continue'], [ 'timestamp', 'int' ] );
				$op = ( $params['dir'] === 'newer' ? '>=' : '<=' );
				$continueTimestamp = $db->timestamp( $cont[0] );
				$continueId = (int)$cont[1];
				$this->addWhere( $db->buildComparison( $op, [
					$tsField => $continueTimestamp,
					$idField => $continueId,
				] ) );
			}

			// Convert startid/endid to timestamps (T163532)
			$revids = [];
			if ( $params['startid'] !== null ) {
				$revids[] = (int)$params['startid'];
			}
			if ( $params['endid'] !== null ) {
				$revids[] = (int)$params['endid'];
			}
			if ( $revids ) {
				$db = $this->getDB();
<<<<<<< HEAD
				$sql = $db->unionQueries( [
					$db->selectSQLText(
						'revision',
						[ 'id' => 'rev_id', 'ts' => 'rev_timestamp' ],
						[ 'rev_id' => $revids ],
						__METHOD__
					),
					$db->selectSQLText(
						'archive',
						[ 'id' => 'ar_rev_id', 'ts' => 'ar_timestamp' ],
						[ 'ar_rev_id' => $revids ],
						__METHOD__
					),
				], $db::UNION_DISTINCT );
				$res = $db->query( $sql, __METHOD__, ISQLPlatform::QUERY_CHANGE_NONE );
=======
				$uqb = $db->newUnionQueryBuilder();
				$uqb->add(
					$db->newSelectQueryBuilder()
						->select( [ 'id' => 'rev_id', 'ts' => 'rev_timestamp' ] )
						->from( 'revision' )
						->where( [ 'rev_id' => $revids ] )
				);
				$uqb->add(
					$db->newSelectQueryBuilder()
						->select( [ 'id' => 'ar_rev_id', 'ts' => 'ar_timestamp' ] )
						->from( 'archive' )
						->where( [ 'ar_rev_id' => $revids ] )
				);
				$res = $uqb->caller( __METHOD__ )->fetchResultSet();
>>>>>>> 1f8e9cd0
				foreach ( $res as $row ) {
					if ( (int)$row->id === (int)$params['startid'] ) {
						$params['start'] = $row->ts;
					}
					if ( (int)$row->id === (int)$params['endid'] ) {
						$params['end'] = $row->ts;
					}
				}
				// @phan-suppress-next-line PhanTypePossiblyInvalidDimOffset False positive
				if ( $params['startid'] !== null && $params['start'] === null ) {
					$p = $this->encodeParamName( 'startid' );
					$this->dieWithError( [ 'apierror-revisions-badid', $p ], "badid_$p" );
				}
				// @phan-suppress-next-line PhanTypePossiblyInvalidDimOffset False positive
				if ( $params['endid'] !== null && $params['end'] === null ) {
					$p = $this->encodeParamName( 'endid' );
					$this->dieWithError( [ 'apierror-revisions-badid', $p ], "badid_$p" );
				}

				// @phan-suppress-next-line PhanTypePossiblyInvalidDimOffset False positive
				if ( $params['start'] !== null ) {
					$op = ( $params['dir'] === 'newer' ? '>=' : '<=' );
					// @phan-suppress-next-line PhanTypePossiblyInvalidDimOffset False positive
					$ts = $db->timestampOrNull( $params['start'] );
					if ( $params['startid'] !== null ) {
						$this->addWhere( $db->buildComparison( $op, [
							$tsField => $ts,
							$idField => (int)$params['startid'],
						] ) );
					} else {
						$this->addWhere( $db->buildComparison( $op, [ $tsField => $ts ] ) );
					}
				}
				// @phan-suppress-next-line PhanTypePossiblyInvalidDimOffset False positive
				if ( $params['end'] !== null ) {
					$op = ( $params['dir'] === 'newer' ? '<=' : '>=' ); // Yes, opposite of the above
					// @phan-suppress-next-line PhanTypePossiblyInvalidDimOffset False positive
					$ts = $db->timestampOrNull( $params['end'] );
					if ( $params['endid'] !== null ) {
						$this->addWhere( $db->buildComparison( $op, [
							$tsField => $ts,
							$idField => (int)$params['endid'],
						] ) );
					} else {
						$this->addWhere( $db->buildComparison( $op, [ $tsField => $ts ] ) );
					}
				}
			} else {
				$this->addTimestampWhereRange( $tsField, $params['dir'],
					$params['start'], $params['end'] );
			}

			$sort = ( $params['dir'] === 'newer' ? '' : 'DESC' );
			$this->addOption( 'ORDER BY', [ "rev_timestamp $sort", "rev_id $sort" ] );

			// There is only one ID, use it
			$ids = array_keys( $pageSet->getGoodPages() );
			$this->addWhereFld( $pageField, reset( $ids ) );

			if ( $params['user'] !== null ) {
				$actorQuery = $this->actorMigration->getWhere( $db, 'rev_user', $params['user'] );
				$this->addTables( $actorQuery['tables'] );
				$this->addJoinConds( $actorQuery['joins'] );
				$this->addWhere( $actorQuery['conds'] );
			} elseif ( $params['excludeuser'] !== null ) {
				$actorQuery = $this->actorMigration->getWhere( $db, 'rev_user', $params['excludeuser'] );
				$this->addTables( $actorQuery['tables'] );
				$this->addJoinConds( $actorQuery['joins'] );
				$this->addWhere( 'NOT(' . $actorQuery['conds'] . ')' );
			} else {
				// T258480: MariaDB ends up using rev_page_actor_timestamp in some cases here.
				// Last checked with MariaDB 10.4.13
				// Unless we are filtering by user (see above), we always want to use the
				// "history" index on the revision table, namely page_timestamp.
				$useIndex['revision'] = 'rev_page_timestamp';
			}

			if ( $params['user'] !== null || $params['excludeuser'] !== null ) {
				// Paranoia: avoid brute force searches (T19342)
				if ( !$this->getAuthority()->isAllowed( 'deletedhistory' ) ) {
					$bitmask = RevisionRecord::DELETED_USER;
				} elseif ( !$this->getAuthority()->isAllowedAny( 'suppressrevision', 'viewsuppressed' ) ) {
					$bitmask = RevisionRecord::DELETED_USER | RevisionRecord::DELETED_RESTRICTED;
				} else {
					$bitmask = 0;
				}
				if ( $bitmask ) {
					$this->addWhere( $db->bitAnd( 'rev_deleted', $bitmask ) . " != $bitmask" );
				}
			}
		} elseif ( $revCount > 0 ) {
			// Always targets the PRIMARY index

			$revs = $pageSet->getLiveRevisionIDs();

			// Get all revision IDs
			$this->addWhereFld( 'rev_id', array_keys( $revs ) );

			if ( $params['continue'] !== null ) {
				$this->addWhere( $db->buildComparison( '>=', [
					'rev_id' => (int)$params['continue']
				] ) );
			}
			$this->addOption( 'ORDER BY', 'rev_id' );
		} elseif ( $pageCount > 0 ) {
			// Always targets the rev_page_id index

			$pageids = array_keys( $pageSet->getGoodPages() );

			// When working in multi-page non-enumeration mode,
			// limit to the latest revision only
			$this->addWhere( 'page_latest=rev_id' );

			// Get all page IDs
			$this->addWhereFld( 'page_id', $pageids );
			// Every time someone relies on equality propagation, god kills a kitten :)
			$this->addWhereFld( 'rev_page', $pageids );

			if ( $params['continue'] !== null ) {
				$cont = $this->parseContinueParamOrDie( $params['continue'], [ 'int', 'int' ] );
				$this->addWhere( $db->buildComparison( '>=', [
					'rev_page' => $cont[0],
					'rev_id' => $cont[1],
				] ) );
			}
			$this->addOption( 'ORDER BY', [
				'rev_page',
				'rev_id'
			] );
		} else {
			ApiBase::dieDebug( __METHOD__, 'param validation?' );
		}

		$this->addOption( 'LIMIT', $this->limit + 1 );

		$this->addOption( 'IGNORE INDEX', $ignoreIndex );

		if ( $useIndex ) {
			$this->addOption( 'USE INDEX', $useIndex );
		}

		$count = 0;
		$generated = [];
		$hookData = [];
		$res = $this->select( __METHOD__, [], $hookData );

		foreach ( $res as $row ) {
			if ( ++$count > $this->limit ) {
				// We've reached the one extra which shows that there are
				// additional pages to be had. Stop here...
				if ( $enumRevMode ) {
					$this->setContinueEnumParameter( 'continue',
						$row->rev_timestamp . '|' . (int)$row->rev_id );
				} elseif ( $revCount > 0 ) {
					$this->setContinueEnumParameter( 'continue', (int)$row->rev_id );
				} else {
					$this->setContinueEnumParameter( 'continue', (int)$row->rev_page .
						'|' . (int)$row->rev_id );
				}
				break;
			}

			if ( $resultPageSet !== null ) {
				$generated[] = $row->rev_id;
			} else {
				$revision = $this->revisionStore->newRevisionFromRow( $row, 0, Title::newFromRow( $row ) );
				$rev = $this->extractRevisionInfo( $revision, $row );
				$fit = $this->processRow( $row, $rev, $hookData ) &&
					$this->addPageSubItem( $row->rev_page, $rev, 'rev' );
				if ( !$fit ) {
					if ( $enumRevMode ) {
						$this->setContinueEnumParameter( 'continue',
							$row->rev_timestamp . '|' . (int)$row->rev_id );
					} elseif ( $revCount > 0 ) {
						$this->setContinueEnumParameter( 'continue', (int)$row->rev_id );
					} else {
						$this->setContinueEnumParameter( 'continue', (int)$row->rev_page .
							'|' . (int)$row->rev_id );
					}
					break;
				}
			}
		}

		if ( $resultPageSet !== null ) {
			$resultPageSet->populateFromRevisionIDs( $generated );
		}
	}

	public function getAllowedParams() {
		$ret = parent::getAllowedParams() + [
			'startid' => [
				ParamValidator::PARAM_TYPE => 'integer',
				ApiBase::PARAM_HELP_MSG_INFO => [ [ 'singlepageonly' ] ],
			],
			'endid' => [
				ParamValidator::PARAM_TYPE => 'integer',
				ApiBase::PARAM_HELP_MSG_INFO => [ [ 'singlepageonly' ] ],
			],
			'start' => [
				ParamValidator::PARAM_TYPE => 'timestamp',
				ApiBase::PARAM_HELP_MSG_INFO => [ [ 'singlepageonly' ] ],
			],
			'end' => [
				ParamValidator::PARAM_TYPE => 'timestamp',
				ApiBase::PARAM_HELP_MSG_INFO => [ [ 'singlepageonly' ] ],
			],
			'dir' => [
				ParamValidator::PARAM_DEFAULT => 'older',
				ParamValidator::PARAM_TYPE => [
					'newer',
					'older'
				],
				ApiBase::PARAM_HELP_MSG => 'api-help-param-direction',
				ApiBase::PARAM_HELP_MSG_PER_VALUE => [
					'newer' => 'api-help-paramvalue-direction-newer',
					'older' => 'api-help-paramvalue-direction-older',
				],
				ApiBase::PARAM_HELP_MSG_INFO => [ [ 'singlepageonly' ] ],
			],
			'user' => [
				ParamValidator::PARAM_TYPE => 'user',
				UserDef::PARAM_ALLOWED_USER_TYPES => [ 'name', 'ip', 'id', 'interwiki' ],
				UserDef::PARAM_RETURN_OBJECT => true,
				ApiBase::PARAM_HELP_MSG_INFO => [ [ 'singlepageonly' ] ],
			],
			'excludeuser' => [
				ParamValidator::PARAM_TYPE => 'user',
				UserDef::PARAM_ALLOWED_USER_TYPES => [ 'name', 'ip', 'id', 'interwiki' ],
				UserDef::PARAM_RETURN_OBJECT => true,
				ApiBase::PARAM_HELP_MSG_INFO => [ [ 'singlepageonly' ] ],
			],
			'tag' => null,
			'continue' => [
				ApiBase::PARAM_HELP_MSG => 'api-help-param-continue',
			],
		];

		$ret['limit'][ApiBase::PARAM_HELP_MSG_INFO] = [ [ 'singlepageonly' ] ];

		return $ret;
	}

	protected function getExamplesMessages() {
		$title = Title::newMainPage()->getPrefixedText();
		$mp = rawurlencode( $title );

		return [
			"action=query&prop=revisions&titles=API|{$mp}&" .
				'rvslots=*&rvprop=timestamp|user|comment|content'
				=> 'apihelp-query+revisions-example-content',
			"action=query&prop=revisions&titles={$mp}&rvlimit=5&" .
				'rvprop=timestamp|user|comment'
				=> 'apihelp-query+revisions-example-last5',
			"action=query&prop=revisions&titles={$mp}&rvlimit=5&" .
				'rvprop=timestamp|user|comment&rvdir=newer'
				=> 'apihelp-query+revisions-example-first5',
			"action=query&prop=revisions&titles={$mp}&rvlimit=5&" .
				'rvprop=timestamp|user|comment&rvdir=newer&rvstart=2006-05-01T00:00:00Z'
				=> 'apihelp-query+revisions-example-first5-after',
			"action=query&prop=revisions&titles={$mp}&rvlimit=5&" .
				'rvprop=timestamp|user|comment&rvexcludeuser=127.0.0.1'
				=> 'apihelp-query+revisions-example-first5-not-localhost',
			"action=query&prop=revisions&titles={$mp}&rvlimit=5&" .
				'rvprop=timestamp|user|comment&rvuser=MediaWiki%20default'
				=> 'apihelp-query+revisions-example-first5-user',
		];
	}

	public function getHelpUrls() {
		return 'https://www.mediawiki.org/wiki/Special:MyLanguage/API:Revisions';
	}
}<|MERGE_RESOLUTION|>--- conflicted
+++ resolved
@@ -36,7 +36,6 @@
 use MediaWiki\User\TempUser\TempUserCreator;
 use MediaWiki\User\UserFactory;
 use Wikimedia\ParamValidator\ParamValidator;
-use Wikimedia\Rdbms\Platform\ISQLPlatform;
 
 /**
  * A query action to enumerate revisions of a given page, or show top revisions
@@ -248,23 +247,6 @@
 			}
 			if ( $revids ) {
 				$db = $this->getDB();
-<<<<<<< HEAD
-				$sql = $db->unionQueries( [
-					$db->selectSQLText(
-						'revision',
-						[ 'id' => 'rev_id', 'ts' => 'rev_timestamp' ],
-						[ 'rev_id' => $revids ],
-						__METHOD__
-					),
-					$db->selectSQLText(
-						'archive',
-						[ 'id' => 'ar_rev_id', 'ts' => 'ar_timestamp' ],
-						[ 'ar_rev_id' => $revids ],
-						__METHOD__
-					),
-				], $db::UNION_DISTINCT );
-				$res = $db->query( $sql, __METHOD__, ISQLPlatform::QUERY_CHANGE_NONE );
-=======
 				$uqb = $db->newUnionQueryBuilder();
 				$uqb->add(
 					$db->newSelectQueryBuilder()
@@ -279,7 +261,6 @@
 						->where( [ 'ar_rev_id' => $revids ] )
 				);
 				$res = $uqb->caller( __METHOD__ )->fetchResultSet();
->>>>>>> 1f8e9cd0
 				foreach ( $res as $row ) {
 					if ( (int)$row->id === (int)$params['startid'] ) {
 						$params['start'] = $row->ts;
