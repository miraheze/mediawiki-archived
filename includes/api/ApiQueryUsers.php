--- conflicted
+++ resolved
@@ -22,11 +22,7 @@
 
 use MediaWiki\Auth\AuthManager;
 use MediaWiki\Block\DatabaseBlock;
-<<<<<<< HEAD
-use MediaWiki\Specials\SpecialUserRights;
-=======
 use MediaWiki\User\User;
->>>>>>> 1f8e9cd0
 use MediaWiki\User\UserFactory;
 use MediaWiki\User\UserGroupManager;
 use MediaWiki\User\UserNameUtils;
@@ -258,31 +254,12 @@
 		foreach ( $parameters as $u ) {
 			if ( !isset( $data[$u] ) ) {
 				if ( $useNames ) {
-<<<<<<< HEAD
-					$data[$u] = [ 'name' => $u ];
-					$urPage = new SpecialUserRights;
-					$urPage->setContext( $context );
-
-					$iwUser = $urPage->fetchUser( $u );
-
-					if ( $iwUser instanceof UserRightsProxy ) {
-						$data[$u]['interwiki'] = true;
-					} else {
-						$data[$u]['missing'] = true;
-						if ( isset( $this->prop['cancreate'] ) ) {
-							$status = $this->authManager->canCreateAccount( $u );
-							$data[$u]['cancreate'] = $status->isGood();
-							if ( !$status->isGood() ) {
-								$data[$u]['cancreateerror'] = $this->getErrorFormatter()->arrayFromStatus( $status );
-							}
-=======
 					$data[$u] = [ 'name' => $u, 'missing' => true ];
 					if ( isset( $this->prop['cancreate'] ) ) {
 						$status = $this->authManager->canCreateAccount( $u );
 						$data[$u]['cancreate'] = $status->isGood();
 						if ( !$status->isGood() ) {
 							$data[$u]['cancreateerror'] = $this->getErrorFormatter()->arrayFromStatus( $status );
->>>>>>> 1f8e9cd0
 						}
 					}
 				} else {
