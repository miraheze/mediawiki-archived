<?php
/**
 * Created on Sep 4, 2006
 *
 * Copyright © 2006 Yuri Astrakhan "<Firstname><Lastname>@gmail.com"
 *
 * This program is free software; you can redistribute it and/or modify
 * it under the terms of the GNU General Public License as published by
 * the Free Software Foundation; either version 2 of the License, or
 * (at your option) any later version.
 *
 * This program is distributed in the hope that it will be useful,
 * but WITHOUT ANY WARRANTY; without even the implied warranty of
 * MERCHANTABILITY or FITNESS FOR A PARTICULAR PURPOSE. See the
 * GNU General Public License for more details.
 *
 * You should have received a copy of the GNU General Public License along
 * with this program; if not, write to the Free Software Foundation, Inc.,
 * 51 Franklin Street, Fifth Floor, Boston, MA 02110-1301, USA.
 * http://www.gnu.org/copyleft/gpl.html
 *
 * @file
 * @defgroup API API
 */

use MediaWiki\Logger\LoggerFactory;
use MediaWiki\MediaWikiServices;
use Wikimedia\Timestamp\TimestampException;
use Wikimedia\Rdbms\DBQueryError;
use Wikimedia\Rdbms\DBError;

/**
 * This is the main API class, used for both external and internal processing.
 * When executed, it will create the requested formatter object,
 * instantiate and execute an object associated with the needed action,
 * and use formatter to print results.
 * In case of an exception, an error message will be printed using the same formatter.
 *
 * To use API from another application, run it using FauxRequest object, in which
 * case any internal exceptions will not be handled but passed up to the caller.
 * After successful execution, use getResult() for the resulting data.
 *
 * @ingroup API
 */
class ApiMain extends ApiBase {
	/**
	 * When no format parameter is given, this format will be used
	 */
	const API_DEFAULT_FORMAT = 'jsonfm';

	/**
	 * When no uselang parameter is given, this language will be used
	 */
	const API_DEFAULT_USELANG = 'user';

	/**
	 * List of available modules: action name => module class
	 */
	private static $Modules = [
		'login' => 'ApiLogin',
		'clientlogin' => 'ApiClientLogin',
		'logout' => 'ApiLogout',
		'createaccount' => 'ApiAMCreateAccount',
		'linkaccount' => 'ApiLinkAccount',
		'unlinkaccount' => 'ApiRemoveAuthenticationData',
		'changeauthenticationdata' => 'ApiChangeAuthenticationData',
		'removeauthenticationdata' => 'ApiRemoveAuthenticationData',
		'resetpassword' => 'ApiResetPassword',
		'query' => 'ApiQuery',
		'expandtemplates' => 'ApiExpandTemplates',
		'parse' => 'ApiParse',
		'stashedit' => 'ApiStashEdit',
		'opensearch' => 'ApiOpenSearch',
		'feedcontributions' => 'ApiFeedContributions',
		'feedrecentchanges' => 'ApiFeedRecentChanges',
		'feedwatchlist' => 'ApiFeedWatchlist',
		'help' => 'ApiHelp',
		'paraminfo' => 'ApiParamInfo',
		'rsd' => 'ApiRsd',
		'compare' => 'ApiComparePages',
		'tokens' => 'ApiTokens',
		'checktoken' => 'ApiCheckToken',
		'cspreport' => 'ApiCSPReport',
		'validatepassword' => 'ApiValidatePassword',

		// Write modules
		'purge' => 'ApiPurge',
		'setnotificationtimestamp' => 'ApiSetNotificationTimestamp',
		'rollback' => 'ApiRollback',
		'delete' => 'ApiDelete',
		'undelete' => 'ApiUndelete',
		'protect' => 'ApiProtect',
		'block' => 'ApiBlock',
		'unblock' => 'ApiUnblock',
		'move' => 'ApiMove',
		'edit' => 'ApiEditPage',
		'upload' => 'ApiUpload',
		'filerevert' => 'ApiFileRevert',
		'emailuser' => 'ApiEmailUser',
		'watch' => 'ApiWatch',
		'patrol' => 'ApiPatrol',
		'import' => 'ApiImport',
		'clearhasmsg' => 'ApiClearHasMsg',
		'userrights' => 'ApiUserrights',
		'options' => 'ApiOptions',
		'imagerotate' => 'ApiImageRotate',
		'revisiondelete' => 'ApiRevisionDelete',
		'managetags' => 'ApiManageTags',
		'tag' => 'ApiTag',
		'mergehistory' => 'ApiMergeHistory',
		'setpagelanguage' => 'ApiSetPageLanguage',
	];

	/**
	 * List of available formats: format name => format class
	 */
	private static $Formats = [
		'json' => 'ApiFormatJson',
		'jsonfm' => 'ApiFormatJson',
		'php' => 'ApiFormatPhp',
		'phpfm' => 'ApiFormatPhp',
		'xml' => 'ApiFormatXml',
		'xmlfm' => 'ApiFormatXml',
		'rawfm' => 'ApiFormatJson',
		'none' => 'ApiFormatNone',
	];

	// @codingStandardsIgnoreStart String contenation on "msg" not allowed to break long line
	/**
	 * List of user roles that are specifically relevant to the API.
	 * [ 'right' => [ 'msg'    => 'Some message with a $1',
	 *                'params' => [ $someVarToSubst ] ],
	 * ];
	 */
	private static $mRights = [
		'writeapi' => [
			'msg' => 'right-writeapi',
			'params' => []
		],
		'apihighlimits' => [
			'msg' => 'api-help-right-apihighlimits',
			'params' => [ ApiBase::LIMIT_SML2, ApiBase::LIMIT_BIG2 ]
		]
	];
	// @codingStandardsIgnoreEnd

	/**
	 * @var ApiFormatBase
	 */
	private $mPrinter;

	private $mModuleMgr, $mResult, $mErrorFormatter = null;
	/** @var ApiContinuationManager|null */
	private $mContinuationManager;
	private $mAction;
	private $mEnableWrite;
	private $mInternalMode, $mSquidMaxage;
	/** @var ApiBase */
	private $mModule;

	private $mCacheMode = 'private';
	private $mCacheControl = [];
	private $mParamsUsed = [];
	private $mParamsSensitive = [];

	/** @var bool|null Cached return value from self::lacksSameOriginSecurity() */
	private $lacksSameOriginSecurity = null;

	/**
	 * Constructs an instance of ApiMain that utilizes the module and format specified by $request.
	 *
	 * @param IContextSource|WebRequest $context If this is an instance of
	 *    FauxRequest, errors are thrown and no printing occurs
	 * @param bool $enableWrite Should be set to true if the api may modify data
	 */
	public function __construct( $context = null, $enableWrite = false ) {
		if ( $context === null ) {
			$context = RequestContext::getMain();
		} elseif ( $context instanceof WebRequest ) {
			// BC for pre-1.19
			$request = $context;
			$context = RequestContext::getMain();
		}
		// We set a derivative context so we can change stuff later
		$this->setContext( new DerivativeContext( $context ) );

		if ( isset( $request ) ) {
			$this->getContext()->setRequest( $request );
		} else {
			$request = $this->getRequest();
		}

		$this->mInternalMode = ( $request instanceof FauxRequest );

		// Special handling for the main module: $parent === $this
		parent::__construct( $this, $this->mInternalMode ? 'main_int' : 'main' );

		$config = $this->getConfig();

		if ( !$this->mInternalMode ) {
			// Log if a request with a non-whitelisted Origin header is seen
			// with session cookies.
			$originHeader = $request->getHeader( 'Origin' );
			if ( $originHeader === false ) {
				$origins = [];
			} else {
				$originHeader = trim( $originHeader );
				$origins = preg_split( '/\s+/', $originHeader );
			}
			$sessionCookies = array_intersect(
				array_keys( $_COOKIE ),
				MediaWiki\Session\SessionManager::singleton()->getVaryCookies()
			);
			if ( $origins && $sessionCookies && (
				count( $origins ) !== 1 || !self::matchOrigin(
					$origins[0],
					$config->get( 'CrossSiteAJAXdomains' ),
					$config->get( 'CrossSiteAJAXdomainExceptions' )
				)
			) ) {
				LoggerFactory::getInstance( 'cors' )->warning(
					'Non-whitelisted CORS request with session cookies', [
						'origin' => $originHeader,
						'cookies' => $sessionCookies,
						'ip' => $request->getIP(),
						'userAgent' => $this->getUserAgent(),
						'wiki' => wfWikiID(),
					]
				);
			}

			// If we're in a mode that breaks the same-origin policy, strip
			// user credentials for security.
			if ( $this->lacksSameOriginSecurity() ) {
				global $wgUser;
				wfDebug( "API: stripping user credentials when the same-origin policy is not applied\n" );
				$wgUser = new User();
				$this->getContext()->setUser( $wgUser );
			}
		}

		$this->mResult = new ApiResult( $this->getConfig()->get( 'APIMaxResultSize' ) );

		// Setup uselang. This doesn't use $this->getParameter()
		// because we're not ready to handle errors yet.
		$uselang = $request->getVal( 'uselang', self::API_DEFAULT_USELANG );
		if ( $uselang === 'user' ) {
			// Assume the parent context is going to return the user language
			// for uselang=user (see T85635).
		} else {
			if ( $uselang === 'content' ) {
				global $wgContLang;
				$uselang = $wgContLang->getCode();
			}
			$code = RequestContext::sanitizeLangCode( $uselang );
			$this->getContext()->setLanguage( $code );
			if ( !$this->mInternalMode ) {
				global $wgLang;
				$wgLang = $this->getContext()->getLanguage();
				RequestContext::getMain()->setLanguage( $wgLang );
			}
		}

		// Set up the error formatter. This doesn't use $this->getParameter()
		// because we're not ready to handle errors yet.
		$errorFormat = $request->getVal( 'errorformat', 'bc' );
		$errorLangCode = $request->getVal( 'errorlang', 'uselang' );
		$errorsUseDB = $request->getCheck( 'errorsuselocal' );
		if ( in_array( $errorFormat, [ 'plaintext', 'wikitext', 'html', 'raw', 'none' ], true ) ) {
			if ( $errorLangCode === 'uselang' ) {
				$errorLang = $this->getLanguage();
			} elseif ( $errorLangCode === 'content' ) {
				global $wgContLang;
				$errorLang = $wgContLang;
			} else {
				$errorLangCode = RequestContext::sanitizeLangCode( $errorLangCode );
				$errorLang = Language::factory( $errorLangCode );
			}
			$this->mErrorFormatter = new ApiErrorFormatter(
				$this->mResult, $errorLang, $errorFormat, $errorsUseDB
			);
		} else {
			$this->mErrorFormatter = new ApiErrorFormatter_BackCompat( $this->mResult );
		}
		$this->mResult->setErrorFormatter( $this->getErrorFormatter() );

		$this->mModuleMgr = new ApiModuleManager( $this );
		$this->mModuleMgr->addModules( self::$Modules, 'action' );
		$this->mModuleMgr->addModules( $config->get( 'APIModules' ), 'action' );
		$this->mModuleMgr->addModules( self::$Formats, 'format' );
		$this->mModuleMgr->addModules( $config->get( 'APIFormatModules' ), 'format' );

		Hooks::run( 'ApiMain::moduleManager', [ $this->mModuleMgr ] );

		$this->mContinuationManager = null;
		$this->mEnableWrite = $enableWrite;

		$this->mSquidMaxage = -1; // flag for executeActionWithErrorHandling()
		$this->mCommit = false;
	}

	/**
	 * Return true if the API was started by other PHP code using FauxRequest
	 * @return bool
	 */
	public function isInternalMode() {
		return $this->mInternalMode;
	}

	/**
	 * Get the ApiResult object associated with current request
	 *
	 * @return ApiResult
	 */
	public function getResult() {
		return $this->mResult;
	}

	/**
	 * Get the security flag for the current request
	 * @return bool
	 */
	public function lacksSameOriginSecurity() {
		if ( $this->lacksSameOriginSecurity !== null ) {
			return $this->lacksSameOriginSecurity;
		}

		$request = $this->getRequest();

		// JSONP mode
		if ( $request->getVal( 'callback' ) !== null ) {
			$this->lacksSameOriginSecurity = true;
			return true;
		}

		// Anonymous CORS
		if ( $request->getVal( 'origin' ) === '*' ) {
			$this->lacksSameOriginSecurity = true;
			return true;
		}

		// Header to be used from XMLHTTPRequest when the request might
		// otherwise be used for XSS.
		if ( $request->getHeader( 'Treat-as-Untrusted' ) !== false ) {
			$this->lacksSameOriginSecurity = true;
			return true;
		}

		// Allow extensions to override.
		$this->lacksSameOriginSecurity = !Hooks::run( 'RequestHasSameOriginSecurity', [ $request ] );
		return $this->lacksSameOriginSecurity;
	}

	/**
	 * Get the ApiErrorFormatter object associated with current request
	 * @return ApiErrorFormatter
	 */
	public function getErrorFormatter() {
		return $this->mErrorFormatter;
	}

	/**
	 * Get the continuation manager
	 * @return ApiContinuationManager|null
	 */
	public function getContinuationManager() {
		return $this->mContinuationManager;
	}

	/**
	 * Set the continuation manager
	 * @param ApiContinuationManager|null
	 */
	public function setContinuationManager( $manager ) {
		if ( $manager !== null ) {
			if ( !$manager instanceof ApiContinuationManager ) {
				throw new InvalidArgumentException( __METHOD__ . ': Was passed ' .
					is_object( $manager ) ? get_class( $manager ) : gettype( $manager )
				);
			}
			if ( $this->mContinuationManager !== null ) {
				throw new UnexpectedValueException(
					__METHOD__ . ': tried to set manager from ' . $manager->getSource() .
					' when a manager is already set from ' . $this->mContinuationManager->getSource()
				);
			}
		}
		$this->mContinuationManager = $manager;
	}

	/**
	 * Get the API module object. Only works after executeAction()
	 *
	 * @return ApiBase
	 */
	public function getModule() {
		return $this->mModule;
	}

	/**
	 * Get the result formatter object. Only works after setupExecuteAction()
	 *
	 * @return ApiFormatBase
	 */
	public function getPrinter() {
		return $this->mPrinter;
	}

	/**
	 * Set how long the response should be cached.
	 *
	 * @param int $maxage
	 */
	public function setCacheMaxAge( $maxage ) {
		$this->setCacheControl( [
			'max-age' => $maxage,
			's-maxage' => $maxage
		] );
	}

	/**
	 * Set the type of caching headers which will be sent.
	 *
	 * @param string $mode One of:
	 *    - 'public':     Cache this object in public caches, if the maxage or smaxage
	 *         parameter is set, or if setCacheMaxAge() was called. If a maximum age is
	 *         not provided by any of these means, the object will be private.
	 *    - 'private':    Cache this object only in private client-side caches.
	 *    - 'anon-public-user-private': Make this object cacheable for logged-out
	 *         users, but private for logged-in users. IMPORTANT: If this is set, it must be
	 *         set consistently for a given URL, it cannot be set differently depending on
	 *         things like the contents of the database, or whether the user is logged in.
	 *
	 *  If the wiki does not allow anonymous users to read it, the mode set here
	 *  will be ignored, and private caching headers will always be sent. In other words,
	 *  the "public" mode is equivalent to saying that the data sent is as public as a page
	 *  view.
	 *
	 *  For user-dependent data, the private mode should generally be used. The
	 *  anon-public-user-private mode should only be used where there is a particularly
	 *  good performance reason for caching the anonymous response, but where the
	 *  response to logged-in users may differ, or may contain private data.
	 *
	 *  If this function is never called, then the default will be the private mode.
	 */
	public function setCacheMode( $mode ) {
		if ( !in_array( $mode, [ 'private', 'public', 'anon-public-user-private' ] ) ) {
			wfDebug( __METHOD__ . ": unrecognised cache mode \"$mode\"\n" );

			// Ignore for forwards-compatibility
			return;
		}

		if ( !User::isEveryoneAllowed( 'read' ) ) {
			// Private wiki, only private headers
			if ( $mode !== 'private' ) {
				wfDebug( __METHOD__ . ": ignoring request for $mode cache mode, private wiki\n" );

				return;
			}
		}

		if ( $mode === 'public' && $this->getParameter( 'uselang' ) === 'user' ) {
			// User language is used for i18n, so we don't want to publicly
			// cache. Anons are ok, because if they have non-default language
			// then there's an appropriate Vary header set by whatever set
			// their non-default language.
			wfDebug( __METHOD__ . ": downgrading cache mode 'public' to " .
				"'anon-public-user-private' due to uselang=user\n" );
			$mode = 'anon-public-user-private';
		}

		wfDebug( __METHOD__ . ": setting cache mode $mode\n" );
		$this->mCacheMode = $mode;
	}

	/**
	 * Set directives (key/value pairs) for the Cache-Control header.
	 * Boolean values will be formatted as such, by including or omitting
	 * without an equals sign.
	 *
	 * Cache control values set here will only be used if the cache mode is not
	 * private, see setCacheMode().
	 *
	 * @param array $directives
	 */
	public function setCacheControl( $directives ) {
		$this->mCacheControl = $directives + $this->mCacheControl;
	}

	/**
	 * Create an instance of an output formatter by its name
	 *
	 * @param string $format
	 *
	 * @return ApiFormatBase
	 */
	public function createPrinterByName( $format ) {
		$printer = $this->mModuleMgr->getModule( $format, 'format' );
		if ( $printer === null ) {
			$this->dieWithError(
				[ 'apierror-unknownformat', wfEscapeWikiText( $format ) ], 'unknown_format'
			);
		}

		return $printer;
	}

	/**
	 * Execute api request. Any errors will be handled if the API was called by the remote client.
	 */
	public function execute() {
		if ( $this->mInternalMode ) {
			$this->executeAction();
		} else {
			$this->executeActionWithErrorHandling();
		}
	}

	/**
	 * Execute an action, and in case of an error, erase whatever partial results
	 * have been accumulated, and replace it with an error message and a help screen.
	 */
	protected function executeActionWithErrorHandling() {
		// Verify the CORS header before executing the action
		if ( !$this->handleCORS() ) {
			// handleCORS() has sent a 403, abort
			return;
		}

		// Exit here if the request method was OPTIONS
		// (assume there will be a followup GET or POST)
		if ( $this->getRequest()->getMethod() === 'OPTIONS' ) {
			return;
		}

		// In case an error occurs during data output,
		// clear the output buffer and print just the error information
		$obLevel = ob_get_level();
		ob_start();

		$t = microtime( true );
		$isError = false;
		try {
			$this->executeAction();
			$runTime = microtime( true ) - $t;
			$this->logRequest( $runTime );
			if ( $this->mModule->isWriteMode() && $this->getRequest()->wasPosted() ) {
				MediaWikiServices::getInstance()->getStatsdDataFactory()->timing(
					'api.' . $this->mModule->getModuleName() . '.executeTiming', 1000 * $runTime
				);
			}
		} catch ( Exception $e ) {
			$this->handleException( $e );
			$this->logRequest( microtime( true ) - $t, $e );
			$isError = true;
		}

		// Commit DBs and send any related cookies and headers
		MediaWiki::preOutputCommit( $this->getContext() );

		// Send cache headers after any code which might generate an error, to
		// avoid sending public cache headers for errors.
		$this->sendCacheHeaders( $isError );

		// Executing the action might have already messed with the output
		// buffers.
		while ( ob_get_level() > $obLevel ) {
			ob_end_flush();
		}
	}

	/**
	 * Handle an exception as an API response
	 *
	 * @since 1.23
	 * @param Exception $e
	 */
	protected function handleException( Exception $e ) {
		// T65145: Rollback any open database transactions
		if ( !( $e instanceof ApiUsageException || $e instanceof UsageException ) ) {
			// UsageExceptions are intentional, so don't rollback if that's the case
			MWExceptionHandler::rollbackMasterChangesAndLog( $e );
		}

		// Allow extra cleanup and logging
		Hooks::run( 'ApiMain::onException', [ $this, $e ] );

		// Handle any kind of exception by outputting properly formatted error message.
		// If this fails, an unhandled exception should be thrown so that global error
		// handler will process and log it.

		$errCodes = $this->substituteResultWithError( $e );

		// Error results should not be cached
		$this->setCacheMode( 'private' );

		$response = $this->getRequest()->response();
		$headerStr = 'MediaWiki-API-Error: ' . join( ', ', $errCodes );
		$response->header( $headerStr );

		// Reset and print just the error message
		ob_clean();

		// Printer may not be initialized if the extractRequestParams() fails for the main module
		$this->createErrorPrinter();

		$failed = false;
		try {
			$this->printResult( $e->getCode() );
		} catch ( ApiUsageException $ex ) {
			// The error printer itself is failing. Try suppressing its request
			// parameters and redo.
			$failed = true;
			$this->addWarning( 'apiwarn-errorprinterfailed' );
			foreach ( $ex->getStatusValue()->getErrors() as $error ) {
				try {
					$this->mPrinter->addWarning( $error );
				} catch ( Exception $ex2 ) {
					// WTF?
					$this->addWarning( $error );
				}
			}
		} catch ( UsageException $ex ) {
			// The error printer itself is failing. Try suppressing its request
			// parameters and redo.
			$failed = true;
			$this->addWarning(
				[ 'apiwarn-errorprinterfailed-ex', $ex->getMessage() ], 'errorprinterfailed'
			);
		}
		if ( $failed ) {
			$this->mPrinter = null;
			$this->createErrorPrinter();
			$this->mPrinter->forceDefaultParams();
			if ( $e->getCode() ) {
				$response->statusHeader( 200 ); // Reset in case the fallback doesn't want a non-200
			}
			$this->printResult( $e->getCode() );
		}
	}

	/**
	 * Handle an exception from the ApiBeforeMain hook.
	 *
	 * This tries to print the exception as an API response, to be more
	 * friendly to clients. If it fails, it will rethrow the exception.
	 *
	 * @since 1.23
	 * @param Exception $e
	 * @throws Exception
	 */
	public static function handleApiBeforeMainException( Exception $e ) {
		ob_start();

		try {
			$main = new self( RequestContext::getMain(), false );
			$main->handleException( $e );
			$main->logRequest( 0, $e );
		} catch ( Exception $e2 ) {
			// Nope, even that didn't work. Punt.
			throw $e;
		}

		// Reset cache headers
		$main->sendCacheHeaders( true );

		ob_end_flush();
	}

	/**
	 * Check the &origin= query parameter against the Origin: HTTP header and respond appropriately.
	 *
	 * If no origin parameter is present, nothing happens.
	 * If an origin parameter is present but doesn't match the Origin header, a 403 status code
	 * is set and false is returned.
	 * If the parameter and the header do match, the header is checked against $wgCrossSiteAJAXdomains
	 * and $wgCrossSiteAJAXdomainExceptions, and if the origin qualifies, the appropriate CORS
	 * headers are set.
	 * https://www.w3.org/TR/cors/#resource-requests
	 * https://www.w3.org/TR/cors/#resource-preflight-requests
	 *
	 * @return bool False if the caller should abort (403 case), true otherwise (all other cases)
	 */
	protected function handleCORS() {
		$originParam = $this->getParameter( 'origin' ); // defaults to null
		if ( $originParam === null ) {
			// No origin parameter, nothing to do
			return true;
		}

		$request = $this->getRequest();
		$response = $request->response();

		$matchOrigin = false;
		$allowTiming = false;
		$varyOrigin = true;

		if ( $originParam === '*' ) {
			// Request for anonymous CORS
			$matchOrigin = true;
			$allowOrigin = '*';
			$allowCredentials = 'false';
			$varyOrigin = false; // No need to vary
		} else {
			// Non-anonymous CORS, check we allow the domain

			// Origin: header is a space-separated list of origins, check all of them
			$originHeader = $request->getHeader( 'Origin' );
			if ( $originHeader === false ) {
				$origins = [];
			} else {
				$originHeader = trim( $originHeader );
				$origins = preg_split( '/\s+/', $originHeader );
			}

			if ( !in_array( $originParam, $origins ) ) {
				// origin parameter set but incorrect
				// Send a 403 response
				$response->statusHeader( 403 );
				$response->header( 'Cache-Control: no-cache' );
				echo "'origin' parameter does not match Origin header\n";

				return false;
			}

			$config = $this->getConfig();
			$matchOrigin = count( $origins ) === 1 && self::matchOrigin(
				$originParam,
				$config->get( 'CrossSiteAJAXdomains' ),
				$config->get( 'CrossSiteAJAXdomainExceptions' )
			);

			$allowOrigin = $originHeader;
			$allowCredentials = 'true';
			$allowTiming = $originHeader;
		}

		if ( $matchOrigin ) {
			$requestedMethod = $request->getHeader( 'Access-Control-Request-Method' );
			$preflight = $request->getMethod() === 'OPTIONS' && $requestedMethod !== false;
			if ( $preflight ) {
				// This is a CORS preflight request
				if ( $requestedMethod !== 'POST' && $requestedMethod !== 'GET' ) {
					// If method is not a case-sensitive match, do not set any additional headers and terminate.
					return true;
				}
				// We allow the actual request to send the following headers
				$requestedHeaders = $request->getHeader( 'Access-Control-Request-Headers' );
				if ( $requestedHeaders !== false ) {
					if ( !self::matchRequestedHeaders( $requestedHeaders ) ) {
						return true;
					}
					$response->header( 'Access-Control-Allow-Headers: ' . $requestedHeaders );
				}

				// We only allow the actual request to be GET or POST
				$response->header( 'Access-Control-Allow-Methods: POST, GET' );
			}

			$response->header( "Access-Control-Allow-Origin: $allowOrigin" );
			$response->header( "Access-Control-Allow-Credentials: $allowCredentials" );
			// https://www.w3.org/TR/resource-timing/#timing-allow-origin
			if ( $allowTiming !== false ) {
				$response->header( "Timing-Allow-Origin: $allowTiming" );
			}

			if ( !$preflight ) {
				$response->header(
					'Access-Control-Expose-Headers: MediaWiki-API-Error, Retry-After, X-Database-Lag'
				);
			}
		}

		if ( $varyOrigin ) {
			$this->getOutput()->addVaryHeader( 'Origin' );
		}

		return true;
	}

	/**
	 * Attempt to match an Origin header against a set of rules and a set of exceptions
	 * @param string $value Origin header
	 * @param array $rules Set of wildcard rules
	 * @param array $exceptions Set of wildcard rules
	 * @return bool True if $value matches a rule in $rules and doesn't match
	 *    any rules in $exceptions, false otherwise
	 */
	protected static function matchOrigin( $value, $rules, $exceptions ) {
		foreach ( $rules as $rule ) {
			if ( preg_match( self::wildcardToRegex( $rule ), $value ) ) {
				// Rule matches, check exceptions
				foreach ( $exceptions as $exc ) {
					if ( preg_match( self::wildcardToRegex( $exc ), $value ) ) {
						return false;
					}
				}

				return true;
			}
		}

		return false;
	}

	/**
	 * Attempt to validate the value of Access-Control-Request-Headers against a list
	 * of headers that we allow the follow up request to send.
	 *
	 * @param string $requestedHeaders Comma seperated list of HTTP headers
	 * @return bool True if all requested headers are in the list of allowed headers
	 */
	protected static function matchRequestedHeaders( $requestedHeaders ) {
		if ( trim( $requestedHeaders ) === '' ) {
			return true;
		}
		$requestedHeaders = explode( ',', $requestedHeaders );
		$allowedAuthorHeaders = array_flip( [
			/* simple headers (see spec) */
			'accept',
			'accept-language',
			'content-language',
			'content-type',
			/* non-authorable headers in XHR, which are however requested by some UAs */
			'accept-encoding',
			'dnt',
			'origin',
			/* MediaWiki whitelist */
			'api-user-agent',
		] );
		foreach ( $requestedHeaders as $rHeader ) {
			$rHeader = strtolower( trim( $rHeader ) );
			if ( !isset( $allowedAuthorHeaders[$rHeader] ) ) {
				wfDebugLog( 'api', 'CORS preflight failed on requested header: ' . $rHeader );
				return false;
			}
		}
		return true;
	}

	/**
	 * Helper function to convert wildcard string into a regex
	 * '*' => '.*?'
	 * '?' => '.'
	 *
	 * @param string $wildcard String with wildcards
	 * @return string Regular expression
	 */
	protected static function wildcardToRegex( $wildcard ) {
		$wildcard = preg_quote( $wildcard, '/' );
		$wildcard = str_replace(
			[ '\*', '\?' ],
			[ '.*?', '.' ],
			$wildcard
		);

		return "/^https?:\/\/$wildcard$/";
	}

	/**
	 * Send caching headers
	 * @param bool $isError Whether an error response is being output
	 * @since 1.26 added $isError parameter
	 */
	protected function sendCacheHeaders( $isError ) {
		$response = $this->getRequest()->response();
		$out = $this->getOutput();

		$out->addVaryHeader( 'Treat-as-Untrusted' );

		$config = $this->getConfig();

		if ( $config->get( 'VaryOnXFP' ) ) {
			$out->addVaryHeader( 'X-Forwarded-Proto' );
		}

		if ( !$isError && $this->mModule &&
			( $this->getRequest()->getMethod() === 'GET' || $this->getRequest()->getMethod() === 'HEAD' )
		) {
			$etag = $this->mModule->getConditionalRequestData( 'etag' );
			if ( $etag !== null ) {
				$response->header( "ETag: $etag" );
			}
			$lastMod = $this->mModule->getConditionalRequestData( 'last-modified' );
			if ( $lastMod !== null ) {
				$response->header( 'Last-Modified: ' . wfTimestamp( TS_RFC2822, $lastMod ) );
			}
		}

		// The logic should be:
		// $this->mCacheControl['max-age'] is set?
		//    Use it, the module knows better than our guess.
		// !$this->mModule || $this->mModule->isWriteMode(), and mCacheMode is private?
		//    Use 0 because we can guess caching is probably the wrong thing to do.
		// Use $this->getParameter( 'maxage' ), which already defaults to 0.
		$maxage = 0;
		if ( isset( $this->mCacheControl['max-age'] ) ) {
			$maxage = $this->mCacheControl['max-age'];
		} elseif ( ( $this->mModule && !$this->mModule->isWriteMode() ) ||
			$this->mCacheMode !== 'private'
		) {
			$maxage = $this->getParameter( 'maxage' );
		}
		$privateCache = 'private, must-revalidate, max-age=' . $maxage;

		if ( $this->mCacheMode == 'private' ) {
			$response->header( "Cache-Control: $privateCache" );
			return;
		}

		$useKeyHeader = $config->get( 'UseKeyHeader' );
		if ( $this->mCacheMode == 'anon-public-user-private' ) {
			$out->addVaryHeader( 'Cookie' );
			$response->header( $out->getVaryHeader() );
			if ( $useKeyHeader ) {
				$response->header( $out->getKeyHeader() );
				if ( $out->haveCacheVaryCookies() ) {
					// Logged in, mark this request private
					$response->header( "Cache-Control: $privateCache" );
					return;
				}
				// Logged out, send normal public headers below
			} elseif ( MediaWiki\Session\SessionManager::getGlobalSession()->isPersistent() ) {
				// Logged in or otherwise has session (e.g. anonymous users who have edited)
				// Mark request private
				$response->header( "Cache-Control: $privateCache" );

				return;
			} // else no Key and anonymous, send public headers below
		}

		// Send public headers
		$response->header( $out->getVaryHeader() );
		if ( $useKeyHeader ) {
			$response->header( $out->getKeyHeader() );
		}

		// If nobody called setCacheMaxAge(), use the (s)maxage parameters
		if ( !isset( $this->mCacheControl['s-maxage'] ) ) {
			$this->mCacheControl['s-maxage'] = $this->getParameter( 'smaxage' );
		}
		if ( !isset( $this->mCacheControl['max-age'] ) ) {
			$this->mCacheControl['max-age'] = $this->getParameter( 'maxage' );
		}

		if ( !$this->mCacheControl['s-maxage'] && !$this->mCacheControl['max-age'] ) {
			// Public cache not requested
			// Sending a Vary header in this case is harmless, and protects us
			// against conditional calls of setCacheMaxAge().
			$response->header( "Cache-Control: $privateCache" );

			return;
		}

		$this->mCacheControl['public'] = true;

		// Send an Expires header
		$maxAge = min( $this->mCacheControl['s-maxage'], $this->mCacheControl['max-age'] );
		$expiryUnixTime = ( $maxAge == 0 ? 1 : time() + $maxAge );
		$response->header( 'Expires: ' . wfTimestamp( TS_RFC2822, $expiryUnixTime ) );

		// Construct the Cache-Control header
		$ccHeader = '';
		$separator = '';
		foreach ( $this->mCacheControl as $name => $value ) {
			if ( is_bool( $value ) ) {
				if ( $value ) {
					$ccHeader .= $separator . $name;
					$separator = ', ';
				}
			} else {
				$ccHeader .= $separator . "$name=$value";
				$separator = ', ';
			}
		}

		$response->header( "Cache-Control: $ccHeader" );
	}

	/**
	 * Create the printer for error output
	 */
	private function createErrorPrinter() {
		if ( !isset( $this->mPrinter ) ) {
			$value = $this->getRequest()->getVal( 'format', self::API_DEFAULT_FORMAT );
			if ( !$this->mModuleMgr->isDefined( $value, 'format' ) ) {
				$value = self::API_DEFAULT_FORMAT;
			}
			$this->mPrinter = $this->createPrinterByName( $value );
		}

		// Printer may not be able to handle errors. This is particularly
		// likely if the module returns something for getCustomPrinter().
		if ( !$this->mPrinter->canPrintErrors() ) {
			$this->mPrinter = $this->createPrinterByName( self::API_DEFAULT_FORMAT );
		}
	}

	/**
	 * Create an error message for the given exception.
	 *
	 * If an ApiUsageException, errors/warnings will be extracted from the
	 * embedded StatusValue.
	 *
	 * If a base UsageException, the getMessageArray() method will be used to
	 * extract the code and English message for a single error (no warnings).
	 *
	 * Any other exception will be returned with a generic code and wrapper
	 * text around the exception's (presumably English) message as a single
	 * error (no warnings).
	 *
	 * @param Exception $e
	 * @param string $type 'error' or 'warning'
	 * @return ApiMessage[]
	 * @since 1.27
	 */
	protected function errorMessagesFromException( $e, $type = 'error' ) {
		$messages = [];
		if ( $e instanceof ApiUsageException ) {
			foreach ( $e->getStatusValue()->getErrorsByType( $type ) as $error ) {
				$messages[] = ApiMessage::create( $error );
			}
		} elseif ( $type !== 'error' ) {
			// None of the rest have any messages for non-error types
		} elseif ( $e instanceof UsageException ) {
			// User entered incorrect parameters - generate error response
			$data = $e->getMessageArray();
			$code = $data['code'];
			$info = $data['info'];
			unset( $data['code'], $data['info'] );
			$messages[] = new ApiRawMessage( [ '$1', $info ], $code, $data );
		} else {
			// Something is seriously wrong
			$config = $this->getConfig();
			$class = preg_replace( '#^Wikimedia\\\Rdbms\\\#', '', get_class( $e ) );
			$code = 'internal_api_error_' . $class;
			if ( ( $e instanceof DBQueryError ) && !$config->get( 'ShowSQLErrors' ) ) {
				$params = [ 'apierror-databaseerror', WebRequest::getRequestId() ];
			} else {
				$params = [
					'apierror-exceptioncaught',
					WebRequest::getRequestId(),
					$e instanceof ILocalizedException
						? $e->getMessageObject()
						: wfEscapeWikiText( $e->getMessage() )
				];
			}
			$messages[] = ApiMessage::create( $params, $code );
		}
		return $messages;
	}

	/**
	 * Replace the result data with the information about an exception.
	 * @param Exception $e
	 * @return string[] Error codes
	 */
	protected function substituteResultWithError( $e ) {
		$result = $this->getResult();
		$formatter = $this->getErrorFormatter();
		$config = $this->getConfig();
		$errorCodes = [];

		// Remember existing warnings and errors across the reset
		$errors = $result->getResultData( [ 'errors' ] );
		$warnings = $result->getResultData( [ 'warnings' ] );
		$result->reset();
		if ( $warnings !== null ) {
			$result->addValue( null, 'warnings', $warnings, ApiResult::NO_SIZE_CHECK );
		}
		if ( $errors !== null ) {
			$result->addValue( null, 'errors', $errors, ApiResult::NO_SIZE_CHECK );

			// Collect the copied error codes for the return value
			foreach ( $errors as $error ) {
				if ( isset( $error['code'] ) ) {
					$errorCodes[$error['code']] = true;
				}
			}
		}

		// Add errors from the exception
		$modulePath = $e instanceof ApiUsageException ? $e->getModulePath() : null;
		foreach ( $this->errorMessagesFromException( $e, 'error' ) as $msg ) {
			$errorCodes[$msg->getApiCode()] = true;
			$formatter->addError( $modulePath, $msg );
		}
		foreach ( $this->errorMessagesFromException( $e, 'warning' ) as $msg ) {
			$formatter->addWarning( $modulePath, $msg );
		}

		// Add additional data. Path depends on whether we're in BC mode or not.
		// Data depends on the type of exception.
		if ( $formatter instanceof ApiErrorFormatter_BackCompat ) {
			$path = [ 'error' ];
		} else {
			$path = null;
		}
		if ( $e instanceof ApiUsageException || $e instanceof UsageException ) {
			$link = wfExpandUrl( wfScript( 'api' ) );
			$result->addContentValue(
				$path,
				'docref',
				trim(
					$this->msg( 'api-usage-docref', $link )->inLanguage( $formatter->getLanguage() )->text()
					. ' '
					. $this->msg( 'api-usage-mailinglist-ref' )->inLanguage( $formatter->getLanguage() )->text()
				)
			);
		} else {
			if ( $config->get( 'ShowExceptionDetails' ) &&
				( !$e instanceof DBError || $config->get( 'ShowDBErrorBacktrace' ) )
			) {
				$result->addContentValue(
					$path,
					'trace',
					$this->msg( 'api-exception-trace',
						get_class( $e ),
						$e->getFile(),
						$e->getLine(),
						MWExceptionHandler::getRedactedTraceAsString( $e )
					)->inLanguage( $formatter->getLanguage() )->text()
				);
			}
		}

		// Add the id and such
		$this->addRequestedFields( [ 'servedby' ] );

		return array_keys( $errorCodes );
	}

	/**
	 * Add requested fields to the result
	 * @param string[] $force Which fields to force even if not requested. Accepted values are:
	 *  - servedby
	 */
	protected function addRequestedFields( $force = [] ) {
		$result = $this->getResult();

		$requestid = $this->getParameter( 'requestid' );
		if ( $requestid !== null ) {
			$result->addValue( null, 'requestid', $requestid, ApiResult::NO_SIZE_CHECK );
		}

		if ( $this->getConfig()->get( 'ShowHostnames' ) && (
			in_array( 'servedby', $force, true ) || $this->getParameter( 'servedby' )
		) ) {
			$result->addValue( null, 'servedby', wfHostname(), ApiResult::NO_SIZE_CHECK );
		}

		if ( $this->getParameter( 'curtimestamp' ) ) {
			$result->addValue( null, 'curtimestamp', wfTimestamp( TS_ISO_8601, time() ),
				ApiResult::NO_SIZE_CHECK );
		}

		if ( $this->getParameter( 'responselanginfo' ) ) {
			$result->addValue( null, 'uselang', $this->getLanguage()->getCode(),
				ApiResult::NO_SIZE_CHECK );
			$result->addValue( null, 'errorlang', $this->getErrorFormatter()->getLanguage()->getCode(),
				ApiResult::NO_SIZE_CHECK );
		}
	}

	/**
	 * Set up for the execution.
	 * @return array
	 */
	protected function setupExecuteAction() {
		$this->addRequestedFields();

		$params = $this->extractRequestParams();
		$this->mAction = $params['action'];

		return $params;
	}

	/**
	 * Set up the module for response
	 * @return ApiBase The module that will handle this action
	 * @throws MWException
	 * @throws ApiUsageException
	 */
	protected function setupModule() {
		// Instantiate the module requested by the user
		$module = $this->mModuleMgr->getModule( $this->mAction, 'action' );
		if ( $module === null ) {
			$this->dieWithError(
				[ 'apierror-unknownaction', wfEscapeWikiText( $this->mAction ) ], 'unknown_action'
			);
		}
		$moduleParams = $module->extractRequestParams();

		// Check token, if necessary
		if ( $module->needsToken() === true ) {
			throw new MWException(
				"Module '{$module->getModuleName()}' must be updated for the new token handling. " .
				'See documentation for ApiBase::needsToken for details.'
			);
		}
		if ( $module->needsToken() ) {
			if ( !$module->mustBePosted() ) {
				throw new MWException(
					"Module '{$module->getModuleName()}' must require POST to use tokens."
				);
			}

			if ( !isset( $moduleParams['token'] ) ) {
				$module->dieWithError( [ 'apierror-missingparam', 'token' ] );
			}

			$module->requirePostedParameters( [ 'token' ] );

			if ( !$module->validateToken( $moduleParams['token'], $moduleParams ) ) {
				$module->dieWithError( 'apierror-badtoken' );
			}
		}

		return $module;
	}

	/**
	 * @return array
	 */
	private function getMaxLag() {
		$dbLag = MediaWikiServices::getInstance()->getDBLoadBalancer()->getMaxLag();
		$lagInfo = [
			'host' => $dbLag[0],
			'lag' => $dbLag[1],
			'type' => 'db'
		];

		$jobQueueLagFactor = $this->getConfig()->get( 'JobQueueIncludeInMaxLagFactor' );
		if ( $jobQueueLagFactor ) {
			// Turn total number of jobs into seconds by using the configured value
			$totalJobs = array_sum( JobQueueGroup::singleton()->getQueueSizes() );
			$jobQueueLag = $totalJobs / (float)$jobQueueLagFactor;
			if ( $jobQueueLag > $lagInfo['lag'] ) {
				$lagInfo = [
					'host' => wfHostname(), // XXX: Is there a better value that could be used?
					'lag' => $jobQueueLag,
					'type' => 'jobqueue',
					'jobs' => $totalJobs,
				];
			}
		}

		return $lagInfo;
	}

	/**
	 * Check the max lag if necessary
	 * @param ApiBase $module Api module being used
	 * @param array $params Array an array containing the request parameters.
	 * @return bool True on success, false should exit immediately
	 */
	protected function checkMaxLag( $module, $params ) {
		if ( $module->shouldCheckMaxlag() && isset( $params['maxlag'] ) ) {
			$maxLag = $params['maxlag'];
			$lagInfo = $this->getMaxLag();
			if ( $lagInfo['lag'] > $maxLag ) {
				$response = $this->getRequest()->response();

				$response->header( 'Retry-After: ' . max( intval( $maxLag ), 5 ) );
				$response->header( 'X-Database-Lag: ' . intval( $lagInfo['lag'] ) );

				if ( $this->getConfig()->get( 'ShowHostnames' ) ) {
					$this->dieWithError(
						[ 'apierror-maxlag', $lagInfo['lag'], $lagInfo['host'] ],
						'maxlag',
						$lagInfo
					);
				}

				$this->dieWithError( [ 'apierror-maxlag-generic', $lagInfo['lag'] ], 'maxlag', $lagInfo );
			}
		}

		return true;
	}

	/**
	 * Check selected RFC 7232 precondition headers
	 *
	 * RFC 7232 envisions a particular model where you send your request to "a
	 * resource", and for write requests that you can read "the resource" by
	 * changing the method to GET. When the API receives a GET request, it
	 * works out even though "the resource" from RFC 7232's perspective might
	 * be many resources from MediaWiki's perspective. But it totally fails for
	 * a POST, since what HTTP sees as "the resource" is probably just
	 * "/api.php" with all the interesting bits in the body.
	 *
	 * Therefore, we only support RFC 7232 precondition headers for GET (and
	 * HEAD). That means we don't need to bother with If-Match and
	 * If-Unmodified-Since since they only apply to modification requests.
	 *
	 * And since we don't support Range, If-Range is ignored too.
	 *
	 * @since 1.26
	 * @param ApiBase $module Api module being used
	 * @return bool True on success, false should exit immediately
	 */
	protected function checkConditionalRequestHeaders( $module ) {
		if ( $this->mInternalMode ) {
			// No headers to check in internal mode
			return true;
		}

		if ( $this->getRequest()->getMethod() !== 'GET' && $this->getRequest()->getMethod() !== 'HEAD' ) {
			// Don't check POSTs
			return true;
		}

		$return304 = false;

		$ifNoneMatch = array_diff(
			$this->getRequest()->getHeader( 'If-None-Match', WebRequest::GETHEADER_LIST ) ?: [],
			[ '' ]
		);
		if ( $ifNoneMatch ) {
			if ( $ifNoneMatch === [ '*' ] ) {
				// API responses always "exist"
				$etag = '*';
			} else {
				$etag = $module->getConditionalRequestData( 'etag' );
			}
		}
		if ( $ifNoneMatch && $etag !== null ) {
			$test = substr( $etag, 0, 2 ) === 'W/' ? substr( $etag, 2 ) : $etag;
			$match = array_map( function ( $s ) {
				return substr( $s, 0, 2 ) === 'W/' ? substr( $s, 2 ) : $s;
			}, $ifNoneMatch );
			$return304 = in_array( $test, $match, true );
		} else {
			$value = trim( $this->getRequest()->getHeader( 'If-Modified-Since' ) );

			// Some old browsers sends sizes after the date, like this:
			//  Wed, 20 Aug 2003 06:51:19 GMT; length=5202
			// Ignore that.
			$i = strpos( $value, ';' );
			if ( $i !== false ) {
				$value = trim( substr( $value, 0, $i ) );
			}

			if ( $value !== '' ) {
				try {
					$ts = new MWTimestamp( $value );
					if (
						// RFC 7231 IMF-fixdate
						$ts->getTimestamp( TS_RFC2822 ) === $value ||
						// RFC 850
						$ts->format( 'l, d-M-y H:i:s' ) . ' GMT' === $value ||
						// asctime (with and without space-padded day)
						$ts->format( 'D M j H:i:s Y' ) === $value ||
						$ts->format( 'D M  j H:i:s Y' ) === $value
					) {
						$lastMod = $module->getConditionalRequestData( 'last-modified' );
						if ( $lastMod !== null ) {
							// Mix in some MediaWiki modification times
							$modifiedTimes = [
								'page' => $lastMod,
								'user' => $this->getUser()->getTouched(),
								'epoch' => $this->getConfig()->get( 'CacheEpoch' ),
							];
							if ( $this->getConfig()->get( 'UseSquid' ) ) {
								// T46570: the core page itself may not change, but resources might
								$modifiedTimes['sepoch'] = wfTimestamp(
									TS_MW, time() - $this->getConfig()->get( 'SquidMaxage' )
								);
							}
							Hooks::run( 'OutputPageCheckLastModified', [ &$modifiedTimes, $this->getOutput() ] );
							$lastMod = max( $modifiedTimes );
							$return304 = wfTimestamp( TS_MW, $lastMod ) <= $ts->getTimestamp( TS_MW );
						}
					}
				} catch ( TimestampException $e ) {
					// Invalid timestamp, ignore it
				}
			}
		}

		if ( $return304 ) {
			$this->getRequest()->response()->statusHeader( 304 );

			// Avoid outputting the compressed representation of a zero-length body
			MediaWiki\suppressWarnings();
			ini_set( 'zlib.output_compression', 0 );
			MediaWiki\restoreWarnings();
			wfClearOutputBuffers();

			return false;
		}

		return true;
	}

	/**
	 * Check for sufficient permissions to execute
	 * @param ApiBase $module An Api module
	 */
	protected function checkExecutePermissions( $module ) {
		$user = $this->getUser();
		if ( $module->isReadMode() && !User::isEveryoneAllowed( 'read' ) &&
			!$user->isAllowed( 'read' )
		) {
			$this->dieWithError( 'apierror-readapidenied' );
		}

		if ( $module->isWriteMode() ) {
			if ( !$this->mEnableWrite ) {
				$this->dieWithError( 'apierror-noapiwrite' );
			} elseif ( !$user->isAllowed( 'writeapi' ) ) {
				$this->dieWithError( 'apierror-writeapidenied' );
			} elseif ( $this->getRequest()->getHeader( 'Promise-Non-Write-API-Action' ) ) {
				$this->dieWithError( 'apierror-promised-nonwrite-api' );
			}

			$this->checkReadOnly( $module );
		}

		// Allow extensions to stop execution for arbitrary reasons.
		$message = false;
		if ( !Hooks::run( 'ApiCheckCanExecute', [ $module, $user, &$message ] ) ) {
			$this->dieWithError( $message );
		}
	}

	/**
	 * Check if the DB is read-only for this user
	 * @param ApiBase $module An Api module
	 */
	protected function checkReadOnly( $module ) {
		if ( wfReadOnly() ) {
			$this->dieReadOnly();
		}

		if ( $module->isWriteMode()
			&& $this->getUser()->isBot()
			&& wfGetLB()->getServerCount() > 1
		) {
			$this->checkBotReadOnly();
		}
	}

	/**
	 * Check whether we are readonly for bots
	 */
	private function checkBotReadOnly() {
		// Figure out how many servers have passed the lag threshold
		$numLagged = 0;
		$lagLimit = $this->getConfig()->get( 'APIMaxLagThreshold' );
		$laggedServers = [];
		$loadBalancer = wfGetLB();
		foreach ( $loadBalancer->getLagTimes() as $serverIndex => $lag ) {
			if ( $lag > $lagLimit ) {
				++$numLagged;
				$laggedServers[] = $loadBalancer->getServerName( $serverIndex ) . " ({$lag}s)";
			}
		}

		// If a majority of replica DBs are too lagged then disallow writes
		$replicaCount = wfGetLB()->getServerCount() - 1;
		if ( $numLagged >= ceil( $replicaCount / 2 ) ) {
			$laggedServers = implode( ', ', $laggedServers );
			wfDebugLog(
				'api-readonly',
				"Api request failed as read only because the following DBs are lagged: $laggedServers"
			);

			$this->dieWithError(
				'readonly_lag',
				'readonly',
				[ 'readonlyreason' => "Waiting for $numLagged lagged database(s)" ]
			);
		}
	}

	/**
	 * Check asserts of the user's rights
	 * @param array $params
	 */
	protected function checkAsserts( $params ) {
		if ( isset( $params['assert'] ) ) {
			$user = $this->getUser();
			switch ( $params['assert'] ) {
				case 'user':
					if ( $user->isAnon() ) {
						$this->dieWithError( 'apierror-assertuserfailed' );
					}
					break;
				case 'bot':
					if ( !$user->isAllowed( 'bot' ) ) {
						$this->dieWithError( 'apierror-assertbotfailed' );
					}
					break;
			}
		}
		if ( isset( $params['assertuser'] ) ) {
			$assertUser = User::newFromName( $params['assertuser'], false );
			if ( !$assertUser || !$this->getUser()->equals( $assertUser ) ) {
				$this->dieWithError(
					[ 'apierror-assertnameduserfailed', wfEscapeWikiText( $params['assertuser'] ) ]
				);
			}
		}
	}

	/**
	 * Check POST for external response and setup result printer
	 * @param ApiBase $module An Api module
	 * @param array $params An array with the request parameters
	 */
	protected function setupExternalResponse( $module, $params ) {
		$request = $this->getRequest();
		if ( !$request->wasPosted() && $module->mustBePosted() ) {
			// Module requires POST. GET request might still be allowed
			// if $wgDebugApi is true, otherwise fail.
			$this->dieWithErrorOrDebug( [ 'apierror-mustbeposted', $this->mAction ] );
		}

		// See if custom printer is used
		$this->mPrinter = $module->getCustomPrinter();
		if ( is_null( $this->mPrinter ) ) {
			// Create an appropriate printer
			$this->mPrinter = $this->createPrinterByName( $params['format'] );
		}

		if ( $request->getProtocol() === 'http' && (
			$request->getSession()->shouldForceHTTPS() ||
			( $this->getUser()->isLoggedIn() &&
				$this->getUser()->requiresHTTPS() )
		) ) {
			$this->addDeprecation( 'apiwarn-deprecation-httpsexpected', 'https-expected' );
		}
	}

	/**
	 * Execute the actual module, without any error handling
	 */
	protected function executeAction() {
		$params = $this->setupExecuteAction();
		$module = $this->setupModule();
		$this->mModule = $module;

		if ( !$this->mInternalMode ) {
			$this->setRequestExpectations( $module );
		}

		$this->checkExecutePermissions( $module );

		if ( !$this->checkMaxLag( $module, $params ) ) {
			return;
		}

		if ( !$this->checkConditionalRequestHeaders( $module ) ) {
			return;
		}

		if ( !$this->mInternalMode ) {
			$this->setupExternalResponse( $module, $params );
		}

		$this->checkAsserts( $params );

		// Execute
		$module->execute();
		Hooks::run( 'APIAfterExecute', [ &$module ] );

		$this->reportUnusedParams();

		if ( !$this->mInternalMode ) {
			// append Debug information
			MWDebug::appendDebugInfoToApiResult( $this->getContext(), $this->getResult() );

			// Print result data
			$this->printResult();
		}
	}

	/**
	 * Set database connection, query, and write expectations given this module request
	 * @param ApiBase $module
	 */
	protected function setRequestExpectations( ApiBase $module ) {
		$limits = $this->getConfig()->get( 'TrxProfilerLimits' );
		$trxProfiler = Profiler::instance()->getTransactionProfiler();
		$trxProfiler->setLogger( LoggerFactory::getInstance( 'DBPerformance' ) );
		if ( $this->getRequest()->hasSafeMethod() ) {
			$trxProfiler->setExpectations( $limits['GET'], __METHOD__ );
		} elseif ( $this->getRequest()->wasPosted() && !$module->isWriteMode() ) {
			$trxProfiler->setExpectations( $limits['POST-nonwrite'], __METHOD__ );
			$this->getRequest()->markAsSafeRequest();
		} else {
			$trxProfiler->setExpectations( $limits['POST'], __METHOD__ );
		}
	}

	/**
	 * Log the preceding request
	 * @param float $time Time in seconds
	 * @param Exception $e Exception caught while processing the request
	 */
	protected function logRequest( $time, $e = null ) {
		$request = $this->getRequest();
		$logCtx = [
			'ts' => time(),
			'ip' => $request->getIP(),
			'userAgent' => $this->getUserAgent(),
			'wiki' => wfWikiID(),
			'timeSpentBackend' => (int)round( $time * 1000 ),
			'hadError' => $e !== null,
			'errorCodes' => [],
			'params' => [],
		];

		if ( $e ) {
			foreach ( $this->errorMessagesFromException( $e ) as $msg ) {
				$logCtx['errorCodes'][] = $msg->getApiCode();
			}
		}

		// Construct space separated message for 'api' log channel
		$msg = "API {$request->getMethod()} " .
			wfUrlencode( str_replace( ' ', '_', $this->getUser()->getName() ) ) .
			" {$logCtx['ip']} " .
			"T={$logCtx['timeSpentBackend']}ms";

		$sensitive = array_flip( $this->getSensitiveParams() );
		foreach ( $this->getParamsUsed() as $name ) {
			$value = $request->getVal( $name );
			if ( $value === null ) {
				continue;
			}

			if ( isset( $sensitive[$name] ) ) {
				$value = '[redacted]';
				$encValue = '[redacted]';
			} elseif ( strlen( $value ) > 256 ) {
				$value = substr( $value, 0, 256 );
				$encValue = $this->encodeRequestLogValue( $value ) . '[...]';
			} else {
				$encValue = $this->encodeRequestLogValue( $value );
			}

			$logCtx['params'][$name] = $value;
			$msg .= " {$name}={$encValue}";
		}

		wfDebugLog( 'api', $msg, 'private' );
		// ApiAction channel is for structured data consumers
		wfDebugLog( 'ApiAction', '', 'private', $logCtx );
	}

	/**
	 * Encode a value in a format suitable for a space-separated log line.
	 * @param string $s
	 * @return string
	 */
	protected function encodeRequestLogValue( $s ) {
		static $table;
		if ( !$table ) {
			$chars = ';@$!*(),/:';
			$numChars = strlen( $chars );
			for ( $i = 0; $i < $numChars; $i++ ) {
				$table[rawurlencode( $chars[$i] )] = $chars[$i];
			}
		}

		return strtr( rawurlencode( $s ), $table );
	}

	/**
	 * Get the request parameters used in the course of the preceding execute() request
	 * @return array
	 */
	protected function getParamsUsed() {
		return array_keys( $this->mParamsUsed );
	}

	/**
	 * Mark parameters as used
	 * @param string|string[] $params
	 */
	public function markParamsUsed( $params ) {
		$this->mParamsUsed += array_fill_keys( (array)$params, true );
	}

	/**
	 * Get the request parameters that should be considered sensitive
<<<<<<< HEAD
	 * @since 1.28
=======
	 * @since 1.29
>>>>>>> a112e4fa
	 * @return array
	 */
	protected function getSensitiveParams() {
		return array_keys( $this->mParamsSensitive );
	}

	/**
	 * Mark parameters as sensitive
<<<<<<< HEAD
	 * @since 1.28
=======
	 * @since 1.29
>>>>>>> a112e4fa
	 * @param string|string[] $params
	 */
	public function markParamsSensitive( $params ) {
		$this->mParamsSensitive += array_fill_keys( (array)$params, true );
	}

	/**
	 * Get a request value, and register the fact that it was used, for logging.
	 * @param string $name
	 * @param mixed $default
	 * @return mixed
	 */
	public function getVal( $name, $default = null ) {
		$this->mParamsUsed[$name] = true;

		$ret = $this->getRequest()->getVal( $name );
		if ( $ret === null ) {
			if ( $this->getRequest()->getArray( $name ) !== null ) {
				// See T12262 for why we don't just implode( '|', ... ) the
				// array.
				$this->addWarning( [ 'apiwarn-unsupportedarray', $name ] );
			}
			$ret = $default;
		}
		return $ret;
	}

	/**
	 * Get a boolean request value, and register the fact that the parameter
	 * was used, for logging.
	 * @param string $name
	 * @return bool
	 */
	public function getCheck( $name ) {
		return $this->getVal( $name, null ) !== null;
	}

	/**
	 * Get a request upload, and register the fact that it was used, for logging.
	 *
	 * @since 1.21
	 * @param string $name Parameter name
	 * @return WebRequestUpload
	 */
	public function getUpload( $name ) {
		$this->mParamsUsed[$name] = true;

		return $this->getRequest()->getUpload( $name );
	}

	/**
	 * Report unused parameters, so the client gets a hint in case it gave us parameters we don't know,
	 * for example in case of spelling mistakes or a missing 'g' prefix for generators.
	 */
	protected function reportUnusedParams() {
		$paramsUsed = $this->getParamsUsed();
		$allParams = $this->getRequest()->getValueNames();

		if ( !$this->mInternalMode ) {
			// Printer has not yet executed; don't warn that its parameters are unused
			$printerParams = $this->mPrinter->encodeParamName(
				array_keys( $this->mPrinter->getFinalParams() ?: [] )
			);
			$unusedParams = array_diff( $allParams, $paramsUsed, $printerParams );
		} else {
			$unusedParams = array_diff( $allParams, $paramsUsed );
		}

		if ( count( $unusedParams ) ) {
			$this->addWarning( [
				'apierror-unrecognizedparams',
				Message::listParam( array_map( 'wfEscapeWikiText', $unusedParams ), 'comma' ),
				count( $unusedParams )
			] );
		}
	}

	/**
	 * Print results using the current printer
	 *
	 * @param int $httpCode HTTP status code, or 0 to not change
	 */
	protected function printResult( $httpCode = 0 ) {
		if ( $this->getConfig()->get( 'DebugAPI' ) !== false ) {
			$this->addWarning( 'apiwarn-wgDebugAPI' );
		}

		$printer = $this->mPrinter;
		$printer->initPrinter( false );
		if ( $httpCode ) {
			$printer->setHttpStatus( $httpCode );
		}
		$printer->execute();
		$printer->closePrinter();
	}

	/**
	 * @return bool
	 */
	public function isReadMode() {
		return false;
	}

	/**
	 * See ApiBase for description.
	 *
	 * @return array
	 */
	public function getAllowedParams() {
		return [
			'action' => [
				ApiBase::PARAM_DFLT => 'help',
				ApiBase::PARAM_TYPE => 'submodule',
			],
			'format' => [
				ApiBase::PARAM_DFLT => ApiMain::API_DEFAULT_FORMAT,
				ApiBase::PARAM_TYPE => 'submodule',
			],
			'maxlag' => [
				ApiBase::PARAM_TYPE => 'integer'
			],
			'smaxage' => [
				ApiBase::PARAM_TYPE => 'integer',
				ApiBase::PARAM_DFLT => 0
			],
			'maxage' => [
				ApiBase::PARAM_TYPE => 'integer',
				ApiBase::PARAM_DFLT => 0
			],
			'assert' => [
				ApiBase::PARAM_TYPE => [ 'user', 'bot' ]
			],
			'assertuser' => [
				ApiBase::PARAM_TYPE => 'user',
			],
			'requestid' => null,
			'servedby' => false,
			'curtimestamp' => false,
			'responselanginfo' => false,
			'origin' => null,
			'uselang' => [
				ApiBase::PARAM_DFLT => self::API_DEFAULT_USELANG,
			],
			'errorformat' => [
				ApiBase::PARAM_TYPE => [ 'plaintext', 'wikitext', 'html', 'raw', 'none', 'bc' ],
				ApiBase::PARAM_DFLT => 'bc',
			],
			'errorlang' => [
				ApiBase::PARAM_DFLT => 'uselang',
			],
			'errorsuselocal' => [
				ApiBase::PARAM_DFLT => false,
			],
		];
	}

	/** @see ApiBase::getExamplesMessages() */
	protected function getExamplesMessages() {
		return [
			'action=help'
				=> 'apihelp-help-example-main',
			'action=help&recursivesubmodules=1'
				=> 'apihelp-help-example-recursive',
		];
	}

	public function modifyHelp( array &$help, array $options, array &$tocData ) {
		// Wish PHP had an "array_insert_before". Instead, we have to manually
		// reindex the array to get 'permissions' in the right place.
		$oldHelp = $help;
		$help = [];
		foreach ( $oldHelp as $k => $v ) {
			if ( $k === 'submodules' ) {
				$help['permissions'] = '';
			}
			$help[$k] = $v;
		}
		$help['datatypes'] = '';
		$help['credits'] = '';

		// Fill 'permissions'
		$help['permissions'] .= Html::openElement( 'div',
			[ 'class' => 'apihelp-block apihelp-permissions' ] );
		$m = $this->msg( 'api-help-permissions' );
		if ( !$m->isDisabled() ) {
			$help['permissions'] .= Html::rawElement( 'div', [ 'class' => 'apihelp-block-head' ],
				$m->numParams( count( self::$mRights ) )->parse()
			);
		}
		$help['permissions'] .= Html::openElement( 'dl' );
		foreach ( self::$mRights as $right => $rightMsg ) {
			$help['permissions'] .= Html::element( 'dt', null, $right );

			$rightMsg = $this->msg( $rightMsg['msg'], $rightMsg['params'] )->parse();
			$help['permissions'] .= Html::rawElement( 'dd', null, $rightMsg );

			$groups = array_map( function ( $group ) {
				return $group == '*' ? 'all' : $group;
			}, User::getGroupsWithPermission( $right ) );

			$help['permissions'] .= Html::rawElement( 'dd', null,
				$this->msg( 'api-help-permissions-granted-to' )
					->numParams( count( $groups ) )
					->params( Message::listParam( $groups ) )
					->parse()
			);
		}
		$help['permissions'] .= Html::closeElement( 'dl' );
		$help['permissions'] .= Html::closeElement( 'div' );

		// Fill 'datatypes' and 'credits', if applicable
		if ( empty( $options['nolead'] ) ) {
			$level = $options['headerlevel'];
			$tocnumber = &$options['tocnumber'];

			$header = $this->msg( 'api-help-datatypes-header' )->parse();

			// Add an additional span with sanitized ID
			if ( !$this->getConfig()->get( 'ExperimentalHtmlIds' ) ) {
				$header = Html::element( 'span', [ 'id' => Sanitizer::escapeId( 'main/datatypes' ) ] ) .
					$header;
			}
			$help['datatypes'] .= Html::rawElement( 'h' . min( 6, $level ),
				[ 'id' => 'main/datatypes', 'class' => 'apihelp-header' ],
				$header
			);
			$help['datatypes'] .= $this->msg( 'api-help-datatypes' )->parseAsBlock();
			if ( !isset( $tocData['main/datatypes'] ) ) {
				$tocnumber[$level]++;
				$tocData['main/datatypes'] = [
					'toclevel' => count( $tocnumber ),
					'level' => $level,
					'anchor' => 'main/datatypes',
					'line' => $header,
					'number' => implode( '.', $tocnumber ),
					'index' => false,
				];
			}

			// Add an additional span with sanitized ID
			if ( !$this->getConfig()->get( 'ExperimentalHtmlIds' ) ) {
				$header = Html::element( 'span', [ 'id' => Sanitizer::escapeId( 'main/credits' ) ] ) .
					$header;
			}
			$header = $this->msg( 'api-credits-header' )->parse();
			$help['credits'] .= Html::rawElement( 'h' . min( 6, $level ),
				[ 'id' => 'main/credits', 'class' => 'apihelp-header' ],
				$header
			);
			$help['credits'] .= $this->msg( 'api-credits' )->useDatabase( false )->parseAsBlock();
			if ( !isset( $tocData['main/credits'] ) ) {
				$tocnumber[$level]++;
				$tocData['main/credits'] = [
					'toclevel' => count( $tocnumber ),
					'level' => $level,
					'anchor' => 'main/credits',
					'line' => $header,
					'number' => implode( '.', $tocnumber ),
					'index' => false,
				];
			}
		}
	}

	private $mCanApiHighLimits = null;

	/**
	 * Check whether the current user is allowed to use high limits
	 * @return bool
	 */
	public function canApiHighLimits() {
		if ( !isset( $this->mCanApiHighLimits ) ) {
			$this->mCanApiHighLimits = $this->getUser()->isAllowed( 'apihighlimits' );
		}

		return $this->mCanApiHighLimits;
	}

	/**
	 * Overrides to return this instance's module manager.
	 * @return ApiModuleManager
	 */
	public function getModuleManager() {
		return $this->mModuleMgr;
	}

	/**
	 * Fetches the user agent used for this request
	 *
	 * The value will be the combination of the 'Api-User-Agent' header (if
	 * any) and the standard User-Agent header (if any).
	 *
	 * @return string
	 */
	public function getUserAgent() {
		return trim(
			$this->getRequest()->getHeader( 'Api-user-agent' ) . ' ' .
			$this->getRequest()->getHeader( 'User-agent' )
		);
	}
}

/**
 * For really cool vim folding this needs to be at the end:
 * vim: foldmarker=@{,@} foldmethod=marker
 */<|MERGE_RESOLUTION|>--- conflicted
+++ resolved
@@ -1688,11 +1688,7 @@
 
 	/**
 	 * Get the request parameters that should be considered sensitive
-<<<<<<< HEAD
-	 * @since 1.28
-=======
 	 * @since 1.29
->>>>>>> a112e4fa
 	 * @return array
 	 */
 	protected function getSensitiveParams() {
@@ -1701,11 +1697,7 @@
 
 	/**
 	 * Mark parameters as sensitive
-<<<<<<< HEAD
-	 * @since 1.28
-=======
 	 * @since 1.29
->>>>>>> a112e4fa
 	 * @param string|string[] $params
 	 */
 	public function markParamsSensitive( $params ) {
