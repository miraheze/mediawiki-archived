--- conflicted
+++ resolved
@@ -299,15 +299,12 @@
 			return true;
 		}
 
-<<<<<<< HEAD
-=======
 		// Anonymous CORS
 		if ( $request->getVal( 'origin' ) === '*' ) {
 			$this->lacksSameOriginSecurity = true;
 			return true;
 		}
 
->>>>>>> 0ddb8064
 		// Header to be used from XMLHTTPRequest when the request might
 		// otherwise be used for XSS.
 		if ( $request->getHeader( 'Treat-as-Untrusted' ) !== false ) {
