<?php
/**
 *
 *
 * Created on Jul 3, 2007
 *
 * Copyright © 2007 Roan Kattouw "<Firstname>.<Lastname>@gmail.com"
 *
 * This program is free software; you can redistribute it and/or modify
 * it under the terms of the GNU General Public License as published by
 * the Free Software Foundation; either version 2 of the License, or
 * (at your option) any later version.
 *
 * This program is distributed in the hope that it will be useful,
 * but WITHOUT ANY WARRANTY; without even the implied warranty of
 * MERCHANTABILITY or FITNESS FOR A PARTICULAR PURPOSE. See the
 * GNU General Public License for more details.
 *
 * You should have received a copy of the GNU General Public License along
 * with this program; if not, write to the Free Software Foundation, Inc.,
 * 51 Franklin Street, Fifth Floor, Boston, MA 02110-1301, USA.
 * http://www.gnu.org/copyleft/gpl.html
 *
 * @file
 */

/**
 * @ingroup API
 */
class ApiUndelete extends ApiBase {

	public function execute() {
		$this->useTransactionalTimeLimit();

		$params = $this->extractRequestParams();
<<<<<<< HEAD
		$user = $this->getUser();
=======
>>>>>>> a112e4fa

		$user = $this->getUser();
		if ( $user->isBlocked() ) {
			$this->dieBlocked( $user->getBlock() );
		}

		$titleObj = Title::newFromText( $params['title'] );
		if ( !$titleObj || $titleObj->isExternal() ) {
			$this->dieWithError( [ 'apierror-invalidtitle', wfEscapeWikiText( $params['title'] ) ] );
		}

		if ( !$titleObj->userCan( 'undelete', $user, 'secure' ) ) {
			$this->dieWithError( 'permdenied-undelete' );
		}

		if ( !$titleObj->userCan( 'undelete', $user, 'secure' ) ) {
			$this->dieUsageMsg( 'permdenied-undelete' );
		}

		// Check if user can add tags
		if ( !is_null( $params['tags'] ) ) {
			$ableToTag = ChangeTags::canAddTagsAccompanyingChange( $params['tags'], $user );
			if ( !$ableToTag->isOK() ) {
				$this->dieStatus( $ableToTag );
			}
		}

		// Convert timestamps
		if ( !isset( $params['timestamps'] ) ) {
			$params['timestamps'] = [];
		}
		if ( !is_array( $params['timestamps'] ) ) {
			$params['timestamps'] = [ $params['timestamps'] ];
		}
		foreach ( $params['timestamps'] as $i => $ts ) {
			$params['timestamps'][$i] = wfTimestamp( TS_MW, $ts );
		}

		$pa = new PageArchive( $titleObj, $this->getConfig() );
		$retval = $pa->undelete(
			( isset( $params['timestamps'] ) ? $params['timestamps'] : [] ),
			$params['reason'],
			$params['fileids'],
			false,
			$user,
			$params['tags']
		);
		if ( !is_array( $retval ) ) {
			$this->dieWithError( 'apierror-cantundelete' );
		}

		if ( $retval[1] ) {
			Hooks::run( 'FileUndeleteComplete',
				[ $titleObj, $params['fileids'], $this->getUser(), $params['reason'] ] );
		}

		$this->setWatch( $params['watchlist'], $titleObj );

		$info['title'] = $titleObj->getPrefixedText();
		$info['revisions'] = intval( $retval[0] );
		$info['fileversions'] = intval( $retval[1] );
		$info['reason'] = $retval[2];
		$this->getResult()->addValue( null, $this->getModuleName(), $info );
	}

	public function mustBePosted() {
		return true;
	}

	public function isWriteMode() {
		return true;
	}

	public function getAllowedParams() {
		return [
			'title' => [
				ApiBase::PARAM_TYPE => 'string',
				ApiBase::PARAM_REQUIRED => true
			],
			'reason' => '',
			'tags' => [
				ApiBase::PARAM_TYPE => 'tags',
				ApiBase::PARAM_ISMULTI => true,
			],
			'timestamps' => [
				ApiBase::PARAM_TYPE => 'timestamp',
				ApiBase::PARAM_ISMULTI => true,
			],
			'fileids' => [
				ApiBase::PARAM_TYPE => 'integer',
				ApiBase::PARAM_ISMULTI => true,
			],
			'watchlist' => [
				ApiBase::PARAM_DFLT => 'preferences',
				ApiBase::PARAM_TYPE => [
					'watch',
					'unwatch',
					'preferences',
					'nochange'
				],
			],
		];
	}

	public function needsToken() {
		return 'csrf';
	}

	protected function getExamplesMessages() {
		return [
			'action=undelete&title=Main%20Page&token=123ABC&reason=Restoring%20main%20page'
				=> 'apihelp-undelete-example-page',
			'action=undelete&title=Main%20Page&token=123ABC' .
				'&timestamps=2007-07-03T22:00:45Z|2007-07-02T19:48:56Z'
				=> 'apihelp-undelete-example-revisions',
		];
	}

	public function getHelpUrls() {
		return 'https://www.mediawiki.org/wiki/Special:MyLanguage/API:Undelete';
	}
}<|MERGE_RESOLUTION|>--- conflicted
+++ resolved
@@ -33,10 +33,6 @@
 		$this->useTransactionalTimeLimit();
 
 		$params = $this->extractRequestParams();
-<<<<<<< HEAD
-		$user = $this->getUser();
-=======
->>>>>>> a112e4fa
 
 		$user = $this->getUser();
 		if ( $user->isBlocked() ) {
@@ -50,10 +46,6 @@
 
 		if ( !$titleObj->userCan( 'undelete', $user, 'secure' ) ) {
 			$this->dieWithError( 'permdenied-undelete' );
-		}
-
-		if ( !$titleObj->userCan( 'undelete', $user, 'secure' ) ) {
-			$this->dieUsageMsg( 'permdenied-undelete' );
 		}
 
 		// Check if user can add tags
