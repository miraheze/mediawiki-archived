<?php
/**
 * Copyright © 2006 Yuri Astrakhan "<Firstname><Lastname>@gmail.com"
 *
 * This program is free software; you can redistribute it and/or modify
 * it under the terms of the GNU General Public License as published by
 * the Free Software Foundation; either version 2 of the License, or
 * (at your option) any later version.
 *
 * This program is distributed in the hope that it will be useful,
 * but WITHOUT ANY WARRANTY; without even the implied warranty of
 * MERCHANTABILITY or FITNESS FOR A PARTICULAR PURPOSE. See the
 * GNU General Public License for more details.
 *
 * You should have received a copy of the GNU General Public License along
 * with this program; if not, write to the Free Software Foundation, Inc.,
 * 51 Franklin Street, Fifth Floor, Boston, MA 02110-1301, USA.
 * http://www.gnu.org/copyleft/gpl.html
 *
 * @file
 */

use MediaWiki\MainConfigNames;
use MediaWiki\Permissions\RestrictionStore;
use MediaWiki\Title\NamespaceInfo;
use MediaWiki\Title\Title;
use Wikimedia\ParamValidator\ParamValidator;
use Wikimedia\ParamValidator\TypeDef\IntegerDef;

/**
 * Query module to enumerate all available pages.
 *
 * @ingroup API
 */
class ApiQueryAllPages extends ApiQueryGeneratorBase {

	private NamespaceInfo $namespaceInfo;
	private GenderCache $genderCache;
	private RestrictionStore $restrictionStore;

	/**
	 * @param ApiQuery $query
	 * @param string $moduleName
	 * @param NamespaceInfo $namespaceInfo
	 * @param GenderCache $genderCache
	 * @param RestrictionStore $restrictionStore
	 */
	public function __construct(
		ApiQuery $query,
		$moduleName,
		NamespaceInfo $namespaceInfo,
		GenderCache $genderCache,
		RestrictionStore $restrictionStore
	) {
		parent::__construct( $query, $moduleName, 'ap' );
		$this->namespaceInfo = $namespaceInfo;
		$this->genderCache = $genderCache;
		$this->restrictionStore = $restrictionStore;
	}

	public function execute() {
		$this->run();
	}

	public function getCacheMode( $params ) {
		return 'public';
	}

	/**
	 * @param ApiPageSet $resultPageSet
	 * @return void
	 */
	public function executeGenerator( $resultPageSet ) {
		if ( $resultPageSet->isResolvingRedirects() ) {
			$this->dieWithError( 'apierror-allpages-generator-redirects', 'params' );
		}

		$this->run( $resultPageSet );
	}

	/**
	 * @param ApiPageSet|null $resultPageSet
	 * @return void
	 */
	private function run( $resultPageSet = null ) {
		$db = $this->getDB();

		$params = $this->extractRequestParams();

		// Page filters
		$this->addTables( 'page' );

		if ( $params['continue'] !== null ) {
			$cont = $this->parseContinueParamOrDie( $params['continue'], [ 'string' ] );
			$op = $params['dir'] == 'descending' ? '<=' : '>=';
			$this->addWhere( $db->buildComparison( $op, [ 'page_title' => $cont[0] ] ) );
		}

		$miserMode = $this->getConfig()->get( MainConfigNames::MiserMode );
		if ( !$miserMode ) {
			if ( $params['filterredir'] == 'redirects' ) {
				$this->addWhereFld( 'page_is_redirect', 1 );
			} elseif ( $params['filterredir'] == 'nonredirects' ) {
				$this->addWhereFld( 'page_is_redirect', 0 );
			}
		}

		$this->addWhereFld( 'page_namespace', $params['namespace'] );
		$dir = ( $params['dir'] == 'descending' ? 'older' : 'newer' );
		$from = ( $params['from'] === null
			? null
			: $this->titlePartToKey( $params['from'], $params['namespace'] ) );
		$to = ( $params['to'] === null
			? null
			: $this->titlePartToKey( $params['to'], $params['namespace'] ) );
		$this->addWhereRange( 'page_title', $dir, $from, $to );

		if ( isset( $params['prefix'] ) ) {
			$this->addWhere( 'page_title' . $db->buildLike(
				$this->titlePartToKey( $params['prefix'], $params['namespace'] ),
				$db->anyString() ) );
		}

		if ( $resultPageSet === null ) {
			$selectFields = [
				'page_namespace',
				'page_title',
				'page_id'
			];
		} else {
			$selectFields = $resultPageSet->getPageTableFields();
		}

		$miserModeFilterRedirValue = null;
		$miserModeFilterRedir = $miserMode && $params['filterredir'] !== 'all';
		if ( $miserModeFilterRedir ) {
			$selectFields[] = 'page_is_redirect';

			if ( $params['filterredir'] == 'redirects' ) {
				$miserModeFilterRedirValue = 1;
			} elseif ( $params['filterredir'] == 'nonredirects' ) {
				$miserModeFilterRedirValue = 0;
			}
		}

		$this->addFields( $selectFields );
		$forceNameTitleIndex = true;
		if ( isset( $params['minsize'] ) ) {
			$this->addWhere( 'page_len>=' . (int)$params['minsize'] );
			$forceNameTitleIndex = false;
		}

		if ( isset( $params['maxsize'] ) ) {
			$this->addWhere( 'page_len<=' . (int)$params['maxsize'] );
			$forceNameTitleIndex = false;
		}

		// Page protection filtering
		if ( $params['prtype'] || $params['prexpiry'] != 'all' ) {
			$this->addTables( 'page_restrictions' );
			$this->addWhere( 'page_id=pr_page' );
			$this->addWhere( "pr_expiry > {$db->addQuotes( $db->timestamp() )} OR pr_expiry IS NULL" );

			if ( $params['prtype'] ) {
				$this->addWhereFld( 'pr_type', $params['prtype'] );

				if ( isset( $params['prlevel'] ) ) {
					// Remove the empty string and '*' from the prlevel array
					$prlevel = array_diff( $params['prlevel'], [ '', '*' ] );

					if ( count( $prlevel ) ) {
						$this->addWhereFld( 'pr_level', $prlevel );
					}
				}
				if ( $params['prfiltercascade'] == 'cascading' ) {
					$this->addWhereFld( 'pr_cascade', 1 );
				} elseif ( $params['prfiltercascade'] == 'noncascading' ) {
					$this->addWhereFld( 'pr_cascade', 0 );
				}
			}
			$forceNameTitleIndex = false;

			if ( $params['prexpiry'] == 'indefinite' ) {
				$this->addWhereFld( 'pr_expiry', [ $db->getInfinity(), null ] );
			} elseif ( $params['prexpiry'] == 'definite' ) {
				$this->addWhere( "pr_expiry != {$db->addQuotes( $db->getInfinity() )}" );
			}

			$this->addOption( 'DISTINCT' );
		} elseif ( isset( $params['prlevel'] ) ) {
			$this->dieWithError(
				[ 'apierror-invalidparammix-mustusewith', 'prlevel', 'prtype' ], 'invalidparammix'
			);
		}

		if ( $params['filterlanglinks'] == 'withoutlanglinks' ) {
			$this->addTables( 'langlinks' );
			$this->addJoinConds( [ 'langlinks' => [ 'LEFT JOIN', 'page_id=ll_from' ] ] );
			$this->addWhere( [ 'll_from' => null ] );
			$forceNameTitleIndex = false;
		} elseif ( $params['filterlanglinks'] == 'withlanglinks' ) {
			$this->addTables( 'langlinks' );
			$this->addWhere( 'page_id=ll_from' );
			$this->addOption( 'STRAIGHT_JOIN' );

			// MySQL filesorts if we use a GROUP BY that works with the rules
			// in the 1992 SQL standard (it doesn't like having the
			// constant-in-WHERE page_namespace column in there). Using the
			// 1999 rules works fine, but that breaks other DBs. Sigh.
			// @todo Once we drop support for 1992-rule DBs, we can simplify this.
			$dbType = $db->getType();
			if ( $dbType === 'mysql' || $dbType === 'sqlite' ) {
				// Ignore the rules, or 1999 rules if you count unique keys
				// over non-NULL columns as satisfying the requirement for
				// "functional dependency" and don't require including
				// constant-in-WHERE columns in the GROUP BY.
				$this->addOption( 'GROUP BY', [ 'page_title' ] );
			} elseif ( $dbType === 'postgres' && $db->getServerVersion() >= 9.1 ) {
				// 1999 rules only counting primary keys
				$this->addOption( 'GROUP BY', [ 'page_title', 'page_id' ] );
			} else {
				// 1992 rules
				$this->addOption( 'GROUP BY', $selectFields );
			}

			$forceNameTitleIndex = false;
		}

		if ( $forceNameTitleIndex ) {
			$this->addOption( 'USE INDEX', 'page_name_title' );
		}

		$limit = $params['limit'];
		$this->addOption( 'LIMIT', $limit + 1 );
		$res = $this->select( __METHOD__ );

		// Get gender information
		if ( $this->namespaceInfo->hasGenderDistinction( $params['namespace'] ) ) {
			$users = [];
			foreach ( $res as $row ) {
				$users[] = $row->page_title;
			}
			$this->genderCache->doQuery( $users, __METHOD__ );
			$res->rewind(); // reset
		}

		$count = 0;
		$result = $this->getResult();
		foreach ( $res as $row ) {
			if ( ++$count > $limit ) {
				// We've reached the one extra which shows that there are
				// additional pages to be had. Stop here...
				$this->setContinueEnumParameter( 'continue', $row->page_title );
				break;
			}

			if ( $miserModeFilterRedir && (int)$row->page_is_redirect !== $miserModeFilterRedirValue ) {
				// Filter implemented in PHP due to being in Miser Mode
				continue;
			}

			if ( $resultPageSet === null ) {
				$title = Title::makeTitle( $row->page_namespace, $row->page_title );
				$vals = [
					'pageid' => (int)$row->page_id,
					'ns' => $title->getNamespace(),
					'title' => $title->getPrefixedText()
				];
				$fit = $result->addValue( [ 'query', $this->getModuleName() ], null, $vals );
				if ( !$fit ) {
					$this->setContinueEnumParameter( 'continue', $row->page_title );
					break;
				}
			} else {
				$resultPageSet->processDbRow( $row );
			}
		}

		if ( $resultPageSet === null ) {
			$result->addIndexedTagName( [ 'query', $this->getModuleName() ], 'p' );
		}
	}

	public function getAllowedParams() {
		$ret = [
			'from' => null,
			'continue' => [
				ApiBase::PARAM_HELP_MSG => 'api-help-param-continue',
			],
			'to' => null,
			'prefix' => null,
			'namespace' => [
				ParamValidator::PARAM_DEFAULT => NS_MAIN,
				ParamValidator::PARAM_TYPE => 'namespace',
			],
			'filterredir' => [
				ParamValidator::PARAM_DEFAULT => 'all',
				ParamValidator::PARAM_TYPE => [
					'all',
					'redirects',
					'nonredirects'
				]
			],
			'filterlanglinks' => [
				ParamValidator::PARAM_TYPE => [
					'withlanglinks',
					'withoutlanglinks',
					'all'
				],
				ParamValidator::PARAM_DEFAULT => 'all'
			],
			'minsize' => [
				ParamValidator::PARAM_TYPE => 'integer',
			],
			'maxsize' => [
				ParamValidator::PARAM_TYPE => 'integer',
			],
			'prtype' => [
				ParamValidator::PARAM_TYPE => $this->restrictionStore->listAllRestrictionTypes( true ),
				ParamValidator::PARAM_ISMULTI => true
			],
			'prlevel' => [
				ParamValidator::PARAM_TYPE =>
					$this->getConfig()->get( MainConfigNames::RestrictionLevels ),
				ParamValidator::PARAM_ISMULTI => true
			],
			'prfiltercascade' => [
				ParamValidator::PARAM_DEFAULT => 'all',
				ParamValidator::PARAM_TYPE => [
					'cascading',
					'noncascading',
					'all'
				],
			],
			'prexpiry' => [
				ParamValidator::PARAM_TYPE => [
					'indefinite',
					'definite',
					'all'
				],
				ParamValidator::PARAM_DEFAULT => 'all',
				ApiBase::PARAM_HELP_MSG_PER_VALUE => [],
			],
			'limit' => [
				ParamValidator::PARAM_DEFAULT => 10,
				ParamValidator::PARAM_TYPE => 'limit',
				IntegerDef::PARAM_MIN => 1,
				IntegerDef::PARAM_MAX => ApiBase::LIMIT_BIG1,
				IntegerDef::PARAM_MAX2 => ApiBase::LIMIT_BIG2
			],
			'dir' => [
				ParamValidator::PARAM_DEFAULT => 'ascending',
				ParamValidator::PARAM_TYPE => [
					'ascending',
					'descending'
				]
			],
<<<<<<< HEAD
			'filterlanglinks' => [
				ParamValidator::PARAM_TYPE => [
					'withlanglinks',
					'withoutlanglinks',
					'all'
				],
				ParamValidator::PARAM_DEFAULT => 'all'
			],
			'prexpiry' => [
				ParamValidator::PARAM_TYPE => [
					'indefinite',
					'definite',
					'all'
				],
				ParamValidator::PARAM_DEFAULT => 'all',
				ApiBase::PARAM_HELP_MSG_PER_VALUE => [],
			],
=======
>>>>>>> 1f8e9cd0
		];

		if ( $this->getConfig()->get( MainConfigNames::MiserMode ) ) {
			$ret['filterredir'][ApiBase::PARAM_HELP_MSG_APPEND] = [ 'api-help-param-limited-in-miser-mode' ];
		}

		return $ret;
	}

	protected function getExamplesMessages() {
		return [
			'action=query&list=allpages&apfrom=B'
				=> 'apihelp-query+allpages-example-b',
			'action=query&generator=allpages&gaplimit=4&gapfrom=T&prop=info'
				=> 'apihelp-query+allpages-example-generator',
			'action=query&generator=allpages&gaplimit=2&' .
				'gapfilterredir=nonredirects&gapfrom=Re&prop=revisions&rvprop=content'
				=> 'apihelp-query+allpages-example-generator-revisions',
		];
	}

	public function getHelpUrls() {
		return 'https://www.mediawiki.org/wiki/Special:MyLanguage/API:Allpages';
	}
}<|MERGE_RESOLUTION|>--- conflicted
+++ resolved
@@ -355,26 +355,6 @@
 					'descending'
 				]
 			],
-<<<<<<< HEAD
-			'filterlanglinks' => [
-				ParamValidator::PARAM_TYPE => [
-					'withlanglinks',
-					'withoutlanglinks',
-					'all'
-				],
-				ParamValidator::PARAM_DEFAULT => 'all'
-			],
-			'prexpiry' => [
-				ParamValidator::PARAM_TYPE => [
-					'indefinite',
-					'definite',
-					'all'
-				],
-				ParamValidator::PARAM_DEFAULT => 'all',
-				ApiBase::PARAM_HELP_MSG_PER_VALUE => [],
-			],
-=======
->>>>>>> 1f8e9cd0
 		];
 
 		if ( $this->getConfig()->get( MainConfigNames::MiserMode ) ) {
