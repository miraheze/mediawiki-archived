<?php

/**
 *
 *
 * Created on Monday, January 28, 2008
 *
 * Copyright © 2008 Brent Garber
 *
 * This program is free software; you can redistribute it and/or modify
 * it under the terms of the GNU General Public License as published by
 * the Free Software Foundation; either version 2 of the License, or
 * (at your option) any later version.
 *
 * This program is distributed in the hope that it will be useful,
 * but WITHOUT ANY WARRANTY; without even the implied warranty of
 * MERCHANTABILITY or FITNESS FOR A PARTICULAR PURPOSE. See the
 * GNU General Public License for more details.
 *
 * You should have received a copy of the GNU General Public License along
 * with this program; if not, write to the Free Software Foundation, Inc.,
 * 51 Franklin Street, Fifth Floor, Boston, MA 02110-1301, USA.
 * http://www.gnu.org/copyleft/gpl.html
 *
 * @file
 */

/**
 * Query module to get list of random pages
 *
 * @ingroup API
 */
class ApiQueryRandom extends ApiQueryGeneratorBase {
	public function __construct( ApiQuery $query, $moduleName ) {
		parent::__construct( $query, $moduleName, 'rn' );
	}

	public function execute() {
		$this->run();
	}

	public function executeGenerator( $resultPageSet ) {
		$this->run( $resultPageSet );
	}

	/**
	 * Actually perform the query and add pages to the result.
	 * @param ApiPageSet|null $resultPageSet
	 * @param int $limit Number of pages to fetch
	 * @param string|null $start Starting page_random
	 * @param int|null $startId Starting page_id
	 * @param string|null $end Ending page_random
	 * @return array (int, string|null) Number of pages left to query and continuation string
	 */
	protected function runQuery( $resultPageSet, $limit, $start, $startId, $end ) {
		$params = $this->extractRequestParams();

		$this->resetQueryParams();
		$this->addTables( 'page' );
		$this->addFields( array( 'page_id', 'page_random' ) );
		if ( is_null( $resultPageSet ) ) {
			$this->addFields( array( 'page_title', 'page_namespace' ) );
		} else {
			$this->addFields( $resultPageSet->getPageTableFields() );
		}
		$this->addWhereFld( 'page_namespace', $params['namespace'] );
		if ( $params['redirect'] || $params['filterredir'] === 'redirects' ) {
			$this->addWhereFld( 'page_is_redirect', 1 );
		} elseif ( $params['filterredir'] === 'nonredirects' ) {
			$this->addWhereFld( 'page_is_redirect', 0 );
		} elseif ( is_null( $resultPageSet ) ) {
			$this->addFields( array( 'page_is_redirect' ) );
		}
		$this->addOption( 'LIMIT', $limit + 1 );

		if ( $start !== null ) {
			$start = $this->getDB()->addQuotes( $start );
			if ( $startId !== null ) {
				$startId = (int)$startId;
				$this->addWhere( "page_random = $start AND page_id >= $startId OR page_random > $start" );
			} else {
				$this->addWhere( "page_random >= $start" );
			}
		}
		if ( $end !== null ) {
			$this->addWhere( 'page_random < ' . $this->getDB()->addQuotes( $end ) );
		}
		$this->addOption( 'ORDER BY', array( 'page_random', 'page_id' ) );

		$result = $this->getResult();
		$path = array( 'query', $this->getModuleName() );

		$res = $this->select( __METHOD__ );
		$count = 0;
		foreach ( $res as $row ) {
			if ( $count++ >= $limit ) {
				return array( 0, "{$row->page_random}|{$row->page_id}" );
			}
			if ( is_null( $resultPageSet ) ) {
				$title = Title::makeTitle( $row->page_namespace, $row->page_title );
				$page = array(
					'id' => (int)$row->page_id,
				);
				ApiQueryBase::addTitleInfo( $page, $title );
				if ( isset( $row->page_is_redirect ) ) {
					$page['redirect'] = (bool)$row->page_is_redirect;
				}
				$fit = $result->addValue( $path, null, $page );
				if ( !$fit ) {
					return array( 0, "{$row->page_random}|{$row->page_id}" );
				}
			} else {
				$resultPageSet->processDbRow( $row );
			}
		}

		return array( $limit - $count, null );
	}

	/**
	 * @param ApiPageSet|null $resultPageSet
	 */
	public function run( $resultPageSet = null ) {
		$params = $this->extractRequestParams();

		// Since 'filterredir" will always be set in $params, we have to dig
		// into the WebRequest to see if it was actually passed.
		$request = $this->getMain()->getRequest();
		if ( $request->getCheck( $this->encodeParamName( 'filterredir' ) ) ) {
			$this->requireMaxOneParameter( $params, 'filterredir', 'redirect' );
		}

<<<<<<< HEAD
		if ( is_null( $resultPageSet ) ) {
			$result->addIndexedTagName( array( 'query', $this->getModuleName() ), 'page' );
=======
		if ( $params['redirect'] ) {
			$this->logFeatureUsage( "list=random&rnredirect=" );
		}

		if ( isset( $params['continue'] ) ) {
			$cont = explode( '|', $params['continue'] );
			$this->dieContinueUsageIf( count( $cont ) != 4 );
			$rand = $cont[0];
			$start = $cont[1];
			$startId = (int)$cont[2];
			$end = $cont[3] ? $rand : null;
			$this->dieContinueUsageIf( !preg_match( '/^0\.\d+$/', $rand ) );
			$this->dieContinueUsageIf( !preg_match( '/^0\.\d+$/', $start ) );
			$this->dieContinueUsageIf( $cont[2] !== (string)$startId );
			$this->dieContinueUsageIf( $cont[3] !== '0' && $cont[3] !== '1' );
		} else {
			$rand = wfRandom();
			$start = $rand;
			$startId = null;
			$end = null;
>>>>>>> 365e22ee
		}

		list( $left, $continue ) = $this->runQuery( $resultPageSet, $params['limit'], $start, $startId, $end );
		if ( $end === null && $continue === null ) {
			// Wrap around. We do this even if $left === 0 for continuation
			// (saving a DB query in this rare case probably isn't worth the
			// added code complexity it would require).
			$end = $rand;
			list( $left, $continue ) = $this->runQuery( $resultPageSet, $left, null, null, $end );
		}

		if ( $continue !== null ) {
			$endFlag = $end === null ? 0 : 1;
			$this->setContinueEnumParameter( 'continue', "$rand|$continue|$endFlag" );
		}

		if ( is_null( $resultPageSet ) ) {
			$this->getResult()->addIndexedTagName( array( 'query', $this->getModuleName() ), 'page' );
		}
	}

	public function getCacheMode( $params ) {
		return 'public';
	}

	public function getAllowedParams() {
		return array(
			'namespace' => array(
				ApiBase::PARAM_TYPE => 'namespace',
				ApiBase::PARAM_ISMULTI => true
			),
			'filterredir' => array(
				ApiBase::PARAM_TYPE => array( 'all', 'redirects', 'nonredirects' ),
				ApiBase::PARAM_DFLT => 'nonredirects', // for BC
			),
			'redirect' => array(
				ApiBase::PARAM_DEPRECATED => true,
				ApiBase::PARAM_DFLT => false,
			),
			'limit' => array(
				ApiBase::PARAM_TYPE => 'limit',
				ApiBase::PARAM_DFLT => 1,
				ApiBase::PARAM_MIN => 1,
				ApiBase::PARAM_MAX => ApiBase::LIMIT_BIG1,
				ApiBase::PARAM_MAX2 => ApiBase::LIMIT_BIG2
			),
			'continue' => array(
				ApiBase::PARAM_HELP_MSG => 'api-help-param-continue'
			),
		);
	}

	protected function getExamplesMessages() {
		return array(
			'action=query&list=random&rnnamespace=0&rnlimit=2'
				=> 'apihelp-query+random-example-simple',
			'action=query&generator=random&grnnamespace=0&grnlimit=2&prop=info'
				=> 'apihelp-query+random-example-generator',
		);
	}

	public function getHelpUrls() {
		return 'https://www.mediawiki.org/wiki/API:Random';
	}
}<|MERGE_RESOLUTION|>--- conflicted
+++ resolved
@@ -130,10 +130,6 @@
 			$this->requireMaxOneParameter( $params, 'filterredir', 'redirect' );
 		}
 
-<<<<<<< HEAD
-		if ( is_null( $resultPageSet ) ) {
-			$result->addIndexedTagName( array( 'query', $this->getModuleName() ), 'page' );
-=======
 		if ( $params['redirect'] ) {
 			$this->logFeatureUsage( "list=random&rnredirect=" );
 		}
@@ -154,7 +150,6 @@
 			$start = $rand;
 			$startId = null;
 			$end = null;
->>>>>>> 365e22ee
 		}
 
 		list( $left, $continue ) = $this->runQuery( $resultPageSet, $params['limit'], $start, $startId, $end );
