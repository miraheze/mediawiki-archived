--- conflicted
+++ resolved
@@ -108,26 +108,15 @@
 	const META_TYPE = '_type';
 
 	/**
-<<<<<<< HEAD
-	 * Key (rather than "name" or other default) for when META_TYPE is 'kvp' or
-	 * 'BCkvp'. Value is string.
-=======
 	 * Key for the metadata item whose value specifies the name used for the
 	 * kvp key in the alternative output format with META_TYPE 'kvp' or
 	 * 'BCkvp', i.e. the "name" in <container><item name="key">value</item></container>.
 	 * Value is string.
->>>>>>> 365e22ee
 	 * @since 1.25
 	 */
 	const META_KVP_KEY_NAME = '_kvpkeyname';
 
 	/**
-<<<<<<< HEAD
-	 * Key for the 'BC bools' metadata item. Value is string[].
-	 * Note no setter is provided.
-	 * @since 1.25
-	 */
-=======
 	 * Key for the metadata item that indicates that the KVP key should be
 	 * added into an assoc value, i.e. {"key":{"val1":"a","val2":"b"}}
 	 * transforms to {"name":"key","val1":"a","val2":"b"} rather than
@@ -142,7 +131,6 @@
 	 * Note no setter is provided.
 	 * @since 1.25
 	 */
->>>>>>> 365e22ee
 	const META_BC_BOOLS = '_BC_bools';
 
 	/**
@@ -156,11 +144,7 @@
 	private $errorFormatter;
 
 	// Deprecated fields
-<<<<<<< HEAD
-	private $isRawMode, $checkingSize, $mainForContinuation;
-=======
 	private $checkingSize, $mainForContinuation;
->>>>>>> 365e22ee
 
 	/**
 	 * @param int|bool $maxSize Maximum result "size", or false for no limit
@@ -175,10 +159,6 @@
 		}
 
 		$this->maxSize = $maxSize;
-<<<<<<< HEAD
-		$this->isRawMode = false;
-=======
->>>>>>> 365e22ee
 		$this->checkingSize = true;
 		$this->reset();
 	}
@@ -307,11 +287,7 @@
 	 * @param int $flags Zero or more OR-ed flags like OVERRIDE | ADD_ON_TOP.
 	 */
 	public static function setValue( array &$arr, $name, $value, $flags = 0 ) {
-<<<<<<< HEAD
-		if ( !( $flags & ApiResult::NO_VALIDATE ) ) {
-=======
 		if ( ( $flags & ApiResult::NO_VALIDATE ) !== ApiResult::NO_VALIDATE ) {
->>>>>>> 365e22ee
 			$value = self::validateValue( $value );
 		}
 
@@ -337,12 +313,6 @@
 				$arr[$name] += $value;
 			} else {
 				$keys = join( ', ', array_keys( $conflicts ) );
-<<<<<<< HEAD
-				throw new RuntimeException( "Conflicting keys ($keys) when attempting to merge element $name" );
-			}
-		} else {
-			throw new RuntimeException( "Attempting to add element $name=$value, existing value is {$arr[$name]}" );
-=======
 				throw new RuntimeException(
 					"Conflicting keys ($keys) when attempting to merge element $name"
 				);
@@ -351,7 +321,6 @@
 			throw new RuntimeException(
 				"Attempting to add element $name=$value, existing value is {$arr[$name]}"
 			);
->>>>>>> 365e22ee
 		}
 	}
 
@@ -432,14 +401,11 @@
 		$arr = &$this->path( $path, ( $flags & ApiResult::ADD_ON_TOP ) ? 'prepend' : 'append' );
 
 		if ( $this->checkingSize && !( $flags & ApiResult::NO_SIZE_CHECK ) ) {
-<<<<<<< HEAD
-=======
 			// self::valueSize needs the validated value. Then flag
 			// to not re-validate later.
 			$value = self::validateValue( $value );
 			$flags |= ApiResult::NO_VALIDATE;
 
->>>>>>> 365e22ee
 			$newsize = $this->size + self::valueSize( $value );
 			if ( $this->maxSize !== false && $newsize > $this->maxSize ) {
 				/// @todo Add i18n message when replacing calls to ->setWarning()
@@ -488,21 +454,12 @@
 				throw new InvalidArgumentException( 'Cannot remove the data root' );
 			}
 			$name = array_pop( $path );
-<<<<<<< HEAD
 		}
 		$ret = self::unsetValue( $this->path( $path, 'dummy' ), $name );
 		if ( $this->checkingSize && !( $flags & ApiResult::NO_SIZE_CHECK ) ) {
 			$newsize = $this->size - self::valueSize( $ret );
 			$this->size = max( $newsize, 0 );
 		}
-=======
-		}
-		$ret = self::unsetValue( $this->path( $path, 'dummy' ), $name );
-		if ( $this->checkingSize && !( $flags & ApiResult::NO_SIZE_CHECK ) ) {
-			$newsize = $this->size - self::valueSize( $ret );
-			$this->size = max( $newsize, 0 );
-		}
->>>>>>> 365e22ee
 		return $ret;
 	}
 
@@ -673,664 +630,6 @@
 
 	/**
 	 * Set indexed tag name on $arr and all subarrays
-<<<<<<< HEAD
-	 *
-	 * @since 1.25
-	 * @param array &$arr
-	 * @param string $tag Tag name
-	 */
-	public static function setIndexedTagNameRecursive( array &$arr, $tag ) {
-		if ( !is_string( $tag ) ) {
-			throw new InvalidArgumentException( 'Bad tag name' );
-		}
-		$arr[self::META_INDEXED_TAG_NAME] = $tag;
-		foreach ( $arr as $k => &$v ) {
-			if ( !self::isMetadataKey( $k ) && is_array( $v ) ) {
-				self::setIndexedTagNameRecursive( $v, $tag );
-			}
-		}
-	}
-
-	/**
-	 * Set indexed tag name on $path and all subarrays
-	 *
-	 * @since 1.25
-	 * @param array|string|null $path See ApiResult::addValue()
-	 * @param string $tag Tag name
-	 */
-	public function addIndexedTagNameRecursive( $path, $tag ) {
-		$arr = &$this->path( $path );
-		self::setIndexedTagNameRecursive( $arr, $tag );
-	}
-
-	/**
-	 * Preserve specified keys.
-	 *
-	 * This prevents XML name mangling and preventing keys from being removed
-	 * by self::stripMetadata().
-	 *
-	 * @since 1.25
-	 * @param array &$arr
-	 * @param array|string $names The element name(s) to preserve
-	 */
-	public static function setPreserveKeysList( array &$arr, $names ) {
-		if ( !isset( $arr[self::META_PRESERVE_KEYS] ) ) {
-			$arr[self::META_PRESERVE_KEYS] = (array)$names;
-		} else {
-			$arr[self::META_PRESERVE_KEYS] = array_merge( $arr[self::META_PRESERVE_KEYS], (array)$names );
-		}
-	}
-
-	/**
-	 * Preserve specified keys.
-	 * @since 1.25
-	 * @see self::setPreserveKeysList()
-	 * @param array|string|null $path See ApiResult::addValue()
-	 * @param array|string $names The element name(s) to preserve
-	 */
-	public function addPreserveKeysList( $path, $names ) {
-		$arr = &$this->path( $path );
-		self::setPreserveKeysList( $arr, $names );
-	}
-
-	/**
-	 * Don't preserve specified keys.
-	 * @since 1.25
-	 * @see self::setPreserveKeysList()
-	 * @param array &$arr
-	 * @param array|string $names The element name(s) to not preserve
-	 */
-	public static function unsetPreserveKeysList( array &$arr, $names ) {
-		if ( isset( $arr[self::META_PRESERVE_KEYS] ) ) {
-			$arr[self::META_PRESERVE_KEYS] = array_diff( $arr[self::META_PRESERVE_KEYS], (array)$names );
-		}
-	}
-
-	/**
-	 * Don't preserve specified keys.
-	 * @since 1.25
-	 * @see self::setPreserveKeysList()
-	 * @param array|string|null $path See ApiResult::addValue()
-	 * @param array|string $names The element name(s) to not preserve
-	 */
-	public function removePreserveKeysList( $path, $names ) {
-		$arr = &$this->path( $path );
-		self::unsetPreserveKeysList( $arr, $names );
-	}
-
-	/**
-	 * Set the array data type
-	 *
-	 * @since 1.25
-	 * @param array &$arr
-	 * @param string $type See ApiResult::META_TYPE
-	 * @param string $kvpKeyName See ApiResult::META_KVP_KEY_NAME
-	 */
-	public static function setArrayType( array &$arr, $type, $kvpKeyName = null ) {
-		if ( !in_array( $type, array( 'default', 'array', 'assoc', 'kvp', 'BCarray', 'BCassoc', 'BCkvp' ), true ) ) {
-			throw new InvalidArgumentException( 'Bad type' );
-		}
-		$arr[self::META_TYPE] = $type;
-		if ( is_string( $kvpKeyName ) ) {
-			$arr[self::META_KVP_KEY_NAME] = $kvpKeyName;
-		}
-	}
-
-	/**
-	 * Set the array data type for a path
-	 * @since 1.25
-	 * @param array|string|null $path See ApiResult::addValue()
-	 * @param string $type See ApiResult::META_TYPE
-	 * @param string $kvpKeyName See ApiResult::META_KVP_KEY_NAME
-	 */
-	public function addArrayType( $path, $tag, $kvpKeyName = null ) {
-		$arr = &$this->path( $path );
-		self::setArrayType( $arr, $tag, $kvpKeyName );
-	}
-
-	/**
-	 * Set the array data type recursively
-	 * @since 1.25
-	 * @param array &$arr
-	 * @param string $type See ApiResult::META_TYPE
-	 * @param string $kvpKeyName See ApiResult::META_KVP_KEY_NAME
-	 */
-	public static function setArrayTypeRecursive( array &$arr, $type, $kvpKeyName = null ) {
-		self::setArrayType( $arr, $type, $kvpKeyName );
-		foreach ( $arr as $k => &$v ) {
-			if ( !self::isMetadataKey( $k ) && is_array( $v ) ) {
-				self::setArrayTypeRecursive( $v, $type, $kvpKeyName );
-			}
-		}
-	}
-
-	/**
-	 * Set the array data type for a path recursively
-	 * @since 1.25
-	 * @param array|string|null $path See ApiResult::addValue()
-	 * @param string $type See ApiResult::META_TYPE
-	 * @param string $kvpKeyName See ApiResult::META_KVP_KEY_NAME
-	 */
-	public function addArrayTypeRecursive( $path, $tag, $kvpKeyName = null ) {
-		$arr = &$this->path( $path );
-		self::setArrayTypeRecursive( $arr, $tag, $kvpKeyName );
-	}
-
-	/**@}*/
-
-	/************************************************************************//**
-	 * @name   Utility
-	 * @{
-	 */
-
-	/**
-	 * Test whether a key should be considered metadata
-	 *
-	 * @param string $key
-	 * @return bool
-	 */
-	public static function isMetadataKey( $key ) {
-		return substr( $key, 0, 1 ) === '_';
-	}
-
-	/**
-	 * Apply transformations to an array, returning the transformed array.
-	 *
-	 * @see ApiResult::getResultData()
-	 * @since 1.25
-	 * @param array $data
-	 * @param array $transforms
-	 * @return array|object
-	 */
-	protected static function applyTransformations( array $dataIn, array $transforms ) {
-		$strip = isset( $transforms['Strip'] ) ? $transforms['Strip'] : 'none';
-		if ( $strip === 'base' ) {
-			$transforms['Strip'] = 'none';
-		}
-		$transformTypes = isset( $transforms['Types'] ) ? $transforms['Types'] : null;
-		if ( $transformTypes !== null && !is_array( $transformTypes ) ) {
-			throw new InvalidArgumentException( __METHOD__ . ':Value for "Types" must be an array' );
-		}
-
-		$metadata = array();
-		$data = self::stripMetadataNonRecursive( $dataIn, $metadata );
-
-		if ( isset( $transforms['Custom'] ) ) {
-			if ( !is_callable( $transforms['Custom'] ) ) {
-				throw new InvalidArgumentException( __METHOD__ . ': Value for "Custom" must be callable' );
-			}
-			call_user_func_array( $transforms['Custom'], array( &$data, &$metadata ) );
-		}
-
-		if ( ( isset( $transforms['BC'] ) || $transformTypes !== null ) &&
-			isset( $metadata[self::META_TYPE] ) && $metadata[self::META_TYPE] === 'BCkvp' &&
-			!isset( $metadata[self::META_KVP_KEY_NAME] )
-		) {
-			throw new UnexpectedValueException( 'Type "BCkvp" used without setting ' .
-				'ApiResult::META_KVP_KEY_NAME metadata item' );
-		}
-
-		// BC transformations
-		$boolKeys = null;
-		$forceKVP = false;
-		if ( isset( $transforms['BC'] ) ) {
-			if ( !is_array( $transforms['BC'] ) ) {
-				throw new InvalidArgumentException( __METHOD__ . ':Value for "BC" must be an array' );
-			}
-			if ( !in_array( 'nobool', $transforms['BC'], true ) ) {
-				$boolKeys = isset( $metadata[self::META_BC_BOOLS] )
-					? array_flip( $metadata[self::META_BC_BOOLS] )
-					: array();
-			}
-
-			if ( !in_array( 'no*', $transforms['BC'], true ) &&
-				isset( $metadata[self::META_CONTENT] ) && $metadata[self::META_CONTENT] !== '*'
-			) {
-				$k = $metadata[self::META_CONTENT];
-				$data['*'] = $data[$k];
-				unset( $data[$k] );
-				$metadata[self::META_CONTENT] = '*';
-			}
-
-			if ( !in_array( 'nosub', $transforms['BC'], true ) &&
-				isset( $metadata[self::META_BC_SUBELEMENTS] )
-			) {
-				foreach ( $metadata[self::META_BC_SUBELEMENTS] as $k ) {
-					if ( isset( $data[$k] ) ) {
-						$data[$k] = array(
-							'*' => $data[$k],
-							self::META_CONTENT => '*',
-							self::META_TYPE => 'assoc',
-						);
-					}
-				}
-			}
-
-			if ( isset( $metadata[self::META_TYPE] ) ) {
-				switch ( $metadata[self::META_TYPE] ) {
-					case 'BCarray':
-					case 'BCassoc':
-						$metadata[self::META_TYPE] = 'default';
-						break;
-					case 'BCkvp':
-						$transformTypes['ArmorKVP'] = $metadata[self::META_KVP_KEY_NAME];
-						break;
-				}
-			}
-		}
-
-		// Figure out type, do recursive calls, and do boolean transform if necessary
-		$defaultType = 'array';
-		$maxKey = -1;
-		foreach ( $data as $k => &$v ) {
-			$v = is_array( $v ) ? self::applyTransformations( $v, $transforms ) : $v;
-			if ( $boolKeys !== null && is_bool( $v ) && !isset( $boolKeys[$k] ) ) {
-				if ( !$v ) {
-					unset( $data[$k] );
-					continue;
-				}
-				$v = '';
-			}
-			if ( is_string( $k ) ) {
-				$defaultType = 'assoc';
-			} elseif ( $k > $maxKey ) {
-				$maxKey = $k;
-			}
-		}
-		unset( $v );
-
-		// Determine which metadata to keep
-		switch ( $strip ) {
-			case 'all':
-			case 'base':
-				$keepMetadata = array();
-				break;
-			case 'none':
-				$keepMetadata = &$metadata;
-				break;
-			case 'bc':
-				$keepMetadata = array_intersect_key( $metadata, array(
-					self::META_INDEXED_TAG_NAME => 1,
-					self::META_SUBELEMENTS => 1,
-				) );
-				break;
-			default:
-				throw new InvalidArgumentException( __METHOD__ . ': Unknown value for "Strip"' );
-		}
-
-		// Type transformation
-		if ( $transformTypes !== null ) {
-			if ( $defaultType === 'array' && $maxKey !== count( $data ) - 1 ) {
-				$defaultType = 'assoc';
-			}
-
-			// Override type, if provided
-			$type = $defaultType;
-			if ( isset( $metadata[self::META_TYPE] ) && $metadata[self::META_TYPE] !== 'default' ) {
-				$type = $metadata[self::META_TYPE];
-			}
-			if ( ( $type === 'kvp' || $type === 'BCkvp' ) &&
-				empty( $transformTypes['ArmorKVP'] )
-			) {
-				$type = 'assoc';
-			} elseif ( $type === 'BCarray' ) {
-				$type = 'array';
-			} elseif ( $type === 'BCassoc' ) {
-				$type = 'assoc';
-			}
-
-			// Apply transformation
-			switch ( $type ) {
-				case 'assoc':
-					$metadata[self::META_TYPE] = 'assoc';
-					$data += $keepMetadata;
-					return empty( $transformTypes['AssocAsObject'] ) ? $data : (object)$data;
-
-				case 'array':
-					ksort( $data );
-					$data = array_values( $data );
-					$metadata[self::META_TYPE] = 'array';
-					return $data + $keepMetadata;
-
-				case 'kvp':
-				case 'BCkvp':
-					$key = isset( $metadata[self::META_KVP_KEY_NAME] )
-						? $metadata[self::META_KVP_KEY_NAME]
-						: $transformTypes['ArmorKVP'];
-					$valKey = isset( $transforms['BC'] ) ? '*' : 'value';
-					$assocAsObject = !empty( $transformTypes['AssocAsObject'] );
-
-					$ret = array();
-					foreach ( $data as $k => $v ) {
-						$item = array(
-							$key => $k,
-							$valKey => $v,
-						);
-						if ( $strip === 'none' ) {
-							$item += array(
-								self::META_PRESERVE_KEYS => array( $key ),
-								self::META_CONTENT => $valKey,
-								self::META_TYPE => 'assoc',
-							);
-						}
-						$ret[] = $assocAsObject ? (object)$item : $item;
-					}
-					$metadata[self::META_TYPE] = 'array';
-
-					return $ret + $keepMetadata;
-
-				default:
-					throw new UnexpectedValueException( "Unknown type '$type'" );
-			}
-		} else {
-			return $data + $keepMetadata;
-		}
-	}
-
-	/**
-	 * Recursively remove metadata keys from a data array or object
-	 *
-	 * Note this removes all potential metadata keys, not just the defined
-	 * ones.
-	 *
-	 * @since 1.25
-	 * @param array|object $data
-	 * @return array|object
-	 */
-	public static function stripMetadata( $data ) {
-		if ( is_array( $data ) || is_object( $data ) ) {
-			$isObj = is_object( $data );
-			if ( $isObj ) {
-				$data = (array)$data;
-			}
-			$preserveKeys = isset( $data[self::META_PRESERVE_KEYS] )
-				? (array)$data[self::META_PRESERVE_KEYS]
-				: array();
-			foreach ( $data as $k => $v ) {
-				if ( self::isMetadataKey( $k ) && !in_array( $k, $preserveKeys, true ) ) {
-					unset( $data[$k] );
-				} elseif ( is_array( $v ) || is_object( $v ) ) {
-					$data[$k] = self::stripMetadata( $v );
-				}
-			}
-			if ( $isObj ) {
-				$data = (object)$data;
-			}
-		}
-		return $data;
-	}
-
-	/**
-	 * Remove metadata keys from a data array or object, non-recursive
-	 *
-	 * Note this removes all potential metadata keys, not just the defined
-	 * ones.
-	 *
-	 * @since 1.25
-	 * @param array|object $data
-	 * @param array &$metadata Store metadata here, if provided
-	 * @return array|object
-	 */
-	public static function stripMetadataNonRecursive( $data, &$metadata = null ) {
-		if ( !is_array( $metadata ) ) {
-			$metadata = array();
-		}
-		if ( is_array( $data ) || is_object( $data ) ) {
-			$isObj = is_object( $data );
-			if ( $isObj ) {
-				$data = (array)$data;
-			}
-			$preserveKeys = isset( $data[self::META_PRESERVE_KEYS] )
-				? (array)$data[self::META_PRESERVE_KEYS]
-				: array();
-			foreach ( $data as $k => $v ) {
-				if ( self::isMetadataKey( $k ) && !in_array( $k, $preserveKeys, true ) ) {
-					$metadata[$k] = $v;
-					unset( $data[$k] );
-				}
-			}
-			if ( $isObj ) {
-				$data = (object)$data;
-			}
-		}
-		return $data;
-	}
-
-	/**
-	 * Get the 'real' size of a result item. This means the strlen() of the item,
-	 * or the sum of the strlen()s of the elements if the item is an array.
-	 * @note Once the deprecated public self::size is removed, we can rename this back to a less awkward name.
-	 * @param mixed $value
-	 * @return int
-	 */
-	private static function valueSize( $value ) {
-		$s = 0;
-		if ( is_array( $value ) ||
-			is_object( $value ) && !is_callable( array( $value, '__toString' ) )
-		) {
-			foreach ( $value as $k => $v ) {
-				if ( !self::isMetadataKey( $s ) ) {
-					$s += self::valueSize( $v );
-				}
-			}
-		} elseif ( is_scalar( $value ) ) {
-			$s = strlen( $value );
-		}
-
-		return $s;
-	}
-
-	/**
-	 * Return a reference to the internal data at $path
-	 *
-	 * @param array|string|null $path
-	 * @param string $create
-	 *   If 'append', append empty arrays.
-	 *   If 'prepend', prepend empty arrays.
-	 *   If 'dummy', return a dummy array.
-	 *   Else, raise an error.
-	 * @return array
-	 */
-	private function &path( $path, $create = 'append' ) {
-		$path = (array)$path;
-		$ret = &$this->data;
-		foreach ( $path as $i => $k ) {
-			if ( !isset( $ret[$k] ) ) {
-				switch ( $create ) {
-					case 'append':
-						$ret[$k] = array();
-						break;
-					case 'prepend':
-						$ret = array( $k => array() ) + $ret;
-						break;
-					case 'dummy':
-						$tmp = array();
-						return $tmp;
-					default:
-						$fail = join( '.', array_slice( $path, 0, $i + 1 ) );
-						throw new InvalidArgumentException( "Path $fail does not exist" );
-				}
-			}
-			if ( !is_array( $ret[$k] ) ) {
-				$fail = join( '.', array_slice( $path, 0, $i + 1 ) );
-				throw new InvalidArgumentException( "Path $fail is not an array" );
-			}
-			$ret = &$ret[$k];
-		}
-		return $ret;
-	}
-
-	/**@}*/
-
-	/************************************************************************//**
-	 * @name   Deprecated
-	 * @{
-	 */
-
-	/**
-	 * Call this function when special elements such as '_element'
-	 * are needed by the formatter, for example in XML printing.
-	 * @deprecated since 1.25, you shouldn't have been using it in the first place
-	 * @since 1.23 $flag parameter added
-	 * @param bool $flag Set the raw mode flag to this state
-	 */
-	public function setRawMode( $flag = true ) {
-		// Can't wfDeprecated() here, since we need to set this flag from
-		// ApiMain for BC with stuff using self::getIsRawMode as
-		// "self::getIsXMLMode".
-		$this->isRawMode = $flag;
-	}
-
-	/**
-	 * Returns true whether the formatter requested raw data.
-	 * @deprecated since 1.25, you shouldn't have been using it in the first place
-	 * @return bool
-	 */
-	public function getIsRawMode() {
-		/// @todo: After Wikibase stops calling this, warn
-		return $this->isRawMode;
-	}
-
-	/**
-	 * Get the result's internal data array (read-only)
-	 * @deprecated since 1.25, use $this->getResultData() instead
-	 * @return array
-	 */
-	public function getData() {
-		wfDeprecated( __METHOD__, '1.25' );
-		return $this->getResultData( null, array(
-			'BC' => array(),
-			'Types' => array(),
-			'Strip' => $this->isRawMode ? 'bc' : 'all',
-		) );
-	}
-
-	/**
-	 * Disable size checking in addValue(). Don't use this unless you
-	 * REALLY know what you're doing. Values added while size checking
-	 * was disabled will not be counted (ever)
-	 * @deprecated since 1.24, use ApiResult::NO_SIZE_CHECK
-	 */
-	public function disableSizeCheck() {
-		wfDeprecated( __METHOD__, '1.24' );
-		$this->checkingSize = false;
-	}
-
-	/**
-	 * Re-enable size checking in addValue()
-	 * @deprecated since 1.24, use ApiResult::NO_SIZE_CHECK
-	 */
-	public function enableSizeCheck() {
-		wfDeprecated( __METHOD__, '1.24' );
-		$this->checkingSize = true;
-	}
-
-	/**
-	 * Alias for self::setValue()
-	 *
-	 * @since 1.21 int $flags replaced boolean $override
-	 * @deprecated since 1.25, use self::setValue() instead
-	 * @param array $arr To add $value to
-	 * @param string $name Index of $arr to add $value at
-	 * @param mixed $value
-	 * @param int $flags Zero or more OR-ed flags like OVERRIDE | ADD_ON_TOP.
-	 *    This parameter used to be boolean, and the value of OVERRIDE=1 was
-	 *    specifically chosen so that it would be backwards compatible with the
-	 *    new method signature.
-	 */
-	public static function setElement( &$arr, $name, $value, $flags = 0 ) {
-		wfDeprecated( __METHOD__, '1.25' );
-		return self::setValue( $arr, $name, $value, $flags );
-	}
-
-	/**
-	 * Adds a content element to an array.
-	 * Use this function instead of hardcoding the '*' element.
-	 * @deprecated since 1.25, use self::setContentValue() instead
-	 * @param array $arr To add the content element to
-	 * @param mixed $value
-	 * @param string $subElemName When present, content element is created
-	 *  as a sub item of $arr. Use this parameter to create elements in
-	 *  format "<elem>text</elem>" without attributes.
-	 */
-	public static function setContent( &$arr, $value, $subElemName = null ) {
-		wfDeprecated( __METHOD__, '1.25' );
-		if ( is_array( $value ) ) {
-			throw new InvalidArgumentException( __METHOD__ . ': Bad parameter' );
-		}
-		if ( is_null( $subElemName ) ) {
-			self::setContentValue( $arr, 'content', $value );
-		} else {
-			if ( !isset( $arr[$subElemName] ) ) {
-				$arr[$subElemName] = array();
-			}
-			self::setContentValue( $arr[$subElemName], 'content', $value );
-		}
-	}
-
-	/**
-	 * Set indexed tag name on all subarrays of $arr
-	 *
-	 * Does not set the tag name for $arr itself.
-	 *
-	 * @deprecated since 1.25, use self::setIndexedTagNameRecursive() instead
-	 * @param array $arr
-	 * @param string $tag Tag name
-	 */
-	public function setIndexedTagName_recursive( &$arr, $tag ) {
-		wfDeprecated( __METHOD__, '1.25' );
-		if ( !is_array( $arr ) ) {
-			return;
-		}
-		if ( !is_string( $tag ) ) {
-			throw new InvalidArgumentException( 'Bad tag name' );
-		}
-		foreach ( $arr as $k => &$v ) {
-			if ( !self::isMetadataKey( $k ) && is_array( $v ) ) {
-				$v[self::META_INDEXED_TAG_NAME] = $tag;
-				$this->setIndexedTagName_recursive( $v, $tag );
-			}
-		}
-	}
-
-	/**
-	 * Alias for self::addIndexedTagName()
-	 * @deprecated since 1.25, use $this->addIndexedTagName() instead
-	 * @param array $path Path to the array, like addValue()'s $path
-	 * @param string $tag
-	 */
-	public function setIndexedTagName_internal( $path, $tag ) {
-		wfDeprecated( __METHOD__, '1.25' );
-		$this->addIndexedTagName( $path, $tag );
-	}
-
-	/**
-	 * Alias for self::addParsedLimit()
-	 * @deprecated since 1.25, use $this->addParsedLimit() instead
-	 * @param string $moduleName
-	 * @param int $limit
-	 */
-	public function setParsedLimit( $moduleName, $limit ) {
-		wfDeprecated( __METHOD__, '1.25' );
-		$this->addParsedLimit( $moduleName, $limit );
-	}
-
-	/**
-	 * Set the ApiMain for use by $this->beginContinuation()
-	 * @since 1.25
-	 * @deprecated for backwards compatibility only, do not use
-	 * @param ApiMain $main
-	 */
-	public function setMainForContinuation( ApiMain $main ) {
-		$this->mainForContinuation = $main;
-	}
-
-	/**
-	 * Parse a 'continue' parameter and return status information.
-	 *
-	 * This must be balanced by a call to endContinuation().
-	 *
-=======
 	 *
 	 * @since 1.25
 	 * @param array &$arr
@@ -2063,7 +1362,6 @@
 	 *
 	 * This must be balanced by a call to endContinuation().
 	 *
->>>>>>> 365e22ee
 	 * @since 1.24
 	 * @deprecated since 1.25, use ApiContinuationManager instead
 	 * @param string|null $continue
@@ -2188,11 +1486,7 @@
 	 */
 	public static function size( $value ) {
 		wfDeprecated( __METHOD__, '1.25' );
-<<<<<<< HEAD
-		return self::valueSize( $value );
-=======
 		return self::valueSize( self::validateValue( $value ) );
->>>>>>> 365e22ee
 	}
 
 	/**
