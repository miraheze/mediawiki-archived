<?php
/**
 * Copyright © 2006 Yuri Astrakhan "<Firstname><Lastname>@gmail.com"
 *
 * This program is free software; you can redistribute it and/or modify
 * it under the terms of the GNU General Public License as published by
 * the Free Software Foundation; either version 2 of the License, or
 * (at your option) any later version.
 *
 * This program is distributed in the hope that it will be useful,
 * but WITHOUT ANY WARRANTY; without even the implied warranty of
 * MERCHANTABILITY or FITNESS FOR A PARTICULAR PURPOSE. See the
 * GNU General Public License for more details.
 *
 * You should have received a copy of the GNU General Public License along
 * with this program; if not, write to the Free Software Foundation, Inc.,
 * 51 Franklin Street, Fifth Floor, Boston, MA 02110-1301, USA.
 * http://www.gnu.org/copyleft/gpl.html
 *
 * @file
 */

/**
 * This is the abstract base class for API formatters.
 *
 * @ingroup API
 */
abstract class ApiFormatBase extends ApiBase {
	private $mIsHtml, $mFormat;
	private $mBuffer, $mDisabled = false;
	private $mIsWrappedHtml = false;
	private $mHttpStatus = false;
	protected $mForceDefaultParams = false;

	/**
	 * If $format ends with 'fm', pretty-print the output in HTML.
	 * @param ApiMain $main
	 * @param string $format Format name
	 */
	public function __construct( ApiMain $main, $format ) {
		parent::__construct( $main, $format );

		$this->mIsHtml = ( substr( $format, -2, 2 ) === 'fm' ); // ends with 'fm'
		if ( $this->mIsHtml ) {
			$this->mFormat = substr( $format, 0, -2 ); // remove ending 'fm'
			$this->mIsWrappedHtml = $this->getMain()->getCheck( 'wrappedhtml' );
		} else {
			$this->mFormat = $format;
		}
		$this->mFormat = strtoupper( $this->mFormat );
	}

	/**
	 * Overriding class returns the MIME type that should be sent to the client.
	 *
	 * When getIsHtml() returns true, the return value here is used for syntax
	 * highlighting but the client sees text/html.
	 *
	 * @return string
	 */
	abstract public function getMimeType();

	/**
	 * Return a filename for this module's output.
	 * @note If $this->getIsWrappedHtml() || $this->getIsHtml(), you'll very
	 *  likely want to fall back to this class's version.
	 * @since 1.27
<<<<<<< HEAD
	 * @return string Generally this should be "api-result.$ext", and must be
	 *  encoded for inclusion in a Content-Disposition header's filename parameter.
=======
	 * @return string Generally this should be "api-result.$ext"
>>>>>>> eb4d2059
	 */
	public function getFilename() {
		if ( $this->getIsWrappedHtml() ) {
			return 'api-result-wrapped.json';
		} elseif ( $this->getIsHtml() ) {
			return 'api-result.html';
		} else {
<<<<<<< HEAD
			$exts = MimeMagic::singleton()->getExtensionsForType( $this->getMimeType() );
=======
			$exts = MediaWiki\MediaWikiServices::getInstance()->getMimeAnalyzer()
				->getExtensionsForType( $this->getMimeType() );
>>>>>>> eb4d2059
			$ext = $exts ? strtok( $exts, ' ' ) : strtolower( $this->mFormat );
			return "api-result.$ext";
		}
	}

	/**
	 * Get the internal format name
	 * @return string
	 */
	public function getFormat() {
		return $this->mFormat;
	}

	/**
	 * Returns true when the HTML pretty-printer should be used.
	 * The default implementation assumes that formats ending with 'fm'
	 * should be formatted in HTML.
	 * @return bool
	 */
	public function getIsHtml() {
		return $this->mIsHtml;
	}

	/**
	 * Returns true when the special wrapped mode is enabled.
	 * @since 1.27
	 * @return bool
	 */
	protected function getIsWrappedHtml() {
		return $this->mIsWrappedHtml;
	}

	/**
	 * Disable the formatter.
	 *
	 * This causes calls to initPrinter() and closePrinter() to be ignored.
	 */
	public function disable() {
		$this->mDisabled = true;
	}

	/**
	 * Whether the printer is disabled
	 * @return bool
	 */
	public function isDisabled() {
		return $this->mDisabled;
	}

	/**
	 * Whether this formatter can handle printing API errors.
	 *
	 * If this returns false, then on API errors the default printer will be
	 * instantiated.
	 * @since 1.23
	 * @return bool
	 */
	public function canPrintErrors() {
		return true;
	}

	/**
	 * Ignore request parameters, force a default.
	 *
	 * Used as a fallback if errors are being thrown.
	 * @since 1.26
	 */
	public function forceDefaultParams() {
		$this->mForceDefaultParams = true;
	}

	/**
	 * Overridden to honor $this->forceDefaultParams(), if applicable
	 * @inheritDoc
	 * @since 1.26
	 */
	protected function getParameterFromSettings( $paramName, $paramSettings, $parseLimit ) {
		if ( !$this->mForceDefaultParams ) {
			return parent::getParameterFromSettings( $paramName, $paramSettings, $parseLimit );
		}

		if ( !is_array( $paramSettings ) ) {
			return $paramSettings;
		} elseif ( isset( $paramSettings[self::PARAM_DFLT] ) ) {
			return $paramSettings[self::PARAM_DFLT];
		} else {
			return null;
		}
	}

	/**
	 * Set the HTTP status code to be used for the response
	 * @since 1.29
	 * @param int $code
	 */
	public function setHttpStatus( $code ) {
		if ( $this->mDisabled ) {
			return;
		}

		if ( $this->getIsHtml() ) {
			$this->mHttpStatus = $code;
		} else {
			$this->getMain()->getRequest()->response()->statusHeader( $code );
		}
	}

	/**
	 * Initialize the printer function and prepare the output headers.
	 * @param bool $unused Always false since 1.25
	 */
	public function initPrinter( $unused = false ) {
		if ( $this->mDisabled ) {
			return;
		}

		$mime = $this->getIsWrappedHtml()
			? 'text/mediawiki-api-prettyprint-wrapped'
			: ( $this->getIsHtml() ? 'text/html' : $this->getMimeType() );

		// Some printers (ex. Feed) do their own header settings,
		// in which case $mime will be set to null
		if ( $mime === null ) {
			return; // skip any initialization
		}

		$this->getMain()->getRequest()->response()->header( "Content-Type: $mime; charset=utf-8" );

		// Set X-Frame-Options API results (T41180)
		$apiFrameOptions = $this->getConfig()->get( 'ApiFrameOptions' );
		if ( $apiFrameOptions ) {
			$this->getMain()->getRequest()->response()->header( "X-Frame-Options: $apiFrameOptions" );
		}

		// Set a Content-Disposition header so something downloading an API
		// response uses a halfway-sensible filename (T128209).
<<<<<<< HEAD
		$filename = $this->getFilename();
		$this->getMain()->getRequest()->response()->header(
			"Content-Disposition: inline; filename=\"{$filename}\""
		);
=======
		$header = 'Content-Disposition: inline';
		$filename = $this->getFilename();
		$compatFilename = mb_convert_encoding( $filename, 'ISO-8859-1' );
		if ( preg_match( '/^[0-9a-zA-Z!#$%&\'*+\-.^_`|~]+$/', $compatFilename ) ) {
			$header .= '; filename=' . $compatFilename;
		} else {
			$header .= '; filename="'
				. preg_replace( '/([\0-\x1f"\x5c\x7f])/', '\\\\$1', $compatFilename ) . '"';
		}
		if ( $compatFilename !== $filename ) {
			$value = "UTF-8''" . rawurlencode( $filename );
			// rawurlencode() encodes more characters than RFC 5987 specifies. Unescape the ones it allows.
			$value = strtr( $value, [
				'%21' => '!', '%23' => '#', '%24' => '$', '%26' => '&', '%2B' => '+', '%5E' => '^',
				'%60' => '`', '%7C' => '|',
			] );
			$header .= '; filename*=' . $value;
		}
		$this->getMain()->getRequest()->response()->header( $header );
>>>>>>> eb4d2059
	}

	/**
	 * Finish printing and output buffered data.
	 */
	public function closePrinter() {
		if ( $this->mDisabled ) {
			return;
		}

		$mime = $this->getMimeType();
		if ( $this->getIsHtml() && $mime !== null ) {
			$format = $this->getFormat();
			$lcformat = strtolower( $format );
			$result = $this->getBuffer();

			$context = new DerivativeContext( $this->getMain() );
			$context->setSkin( SkinFactory::getDefaultInstance()->makeSkin( 'apioutput' ) );
			$context->setTitle( SpecialPage::getTitleFor( 'ApiHelp' ) );
			$out = new OutputPage( $context );
			$context->setOutput( $out );

			$out->addModuleStyles( 'mediawiki.apipretty' );
			$out->setPageTitle( $context->msg( 'api-format-title' ) );

			if ( !$this->getIsWrappedHtml() ) {
				// When the format without suffix 'fm' is defined, there is a non-html version
				if ( $this->getMain()->getModuleManager()->isDefined( $lcformat, 'format' ) ) {
					if ( !$this->getRequest()->wasPosted() ) {
						$nonHtmlUrl = strtok( $this->getRequest()->getFullRequestURL(), '?' )
							. '?' . $this->getRequest()->appendQueryValue( 'format', $lcformat );
						$msg = $context->msg( 'api-format-prettyprint-header-hyperlinked' )
							->params( $format, $lcformat, $nonHtmlUrl );
					} else {
						$msg = $context->msg( 'api-format-prettyprint-header' )->params( $format, $lcformat );
					}
				} else {
					$msg = $context->msg( 'api-format-prettyprint-header-only-html' )->params( $format );
				}

				$header = $msg->parseAsBlock();
				$out->addHTML(
					Html::rawElement( 'div', [ 'class' => 'api-pretty-header' ],
						ApiHelp::fixHelpLinks( $header )
					)
				);

				if ( $this->mHttpStatus && $this->mHttpStatus !== 200 ) {
					$out->addHTML(
						Html::rawElement( 'div', [ 'class' => 'api-pretty-header api-pretty-status' ],
							$this->msg(
								'api-format-prettyprint-status',
								$this->mHttpStatus,
								HttpStatus::getMessage( $this->mHttpStatus )
							)->parse()
						)
					);
				}
			}

			if ( Hooks::run( 'ApiFormatHighlight', [ $context, $result, $mime, $format ] ) ) {
				$out->addHTML(
					Html::element( 'pre', [ 'class' => 'api-pretty-content' ], $result )
				);
			}

			if ( $this->getIsWrappedHtml() ) {
				// This is a special output mode mainly intended for ApiSandbox use
				$time = $this->getMain()->getRequest()->getElapsedTime();
				$json = FormatJson::encode(
					[
						'status' => (int)( $this->mHttpStatus ?: 200 ),
						'statustext' => HttpStatus::getMessage( $this->mHttpStatus ?: 200 ),
						'html' => $out->getHTML(),
						'modules' => array_values( array_unique( array_merge(
							$out->getModules(),
							$out->getModuleScripts(),
							$out->getModuleStyles()
						) ) ),
						'continue' => $this->getResult()->getResultData( 'continue' ),
						'time' => round( $time * 1000 ),
					],
					false, FormatJson::ALL_OK
				);

				// T68776: OutputHandler::mangleFlashPolicy() avoids a nasty bug in
				// Flash, but what it does isn't friendly for the API, so we need to
				// work around it.
				if ( preg_match( '/\<\s*cross-domain-policy\s*\>/i', $json ) ) {
					$json = preg_replace(
						'/\<(\s*cross-domain-policy\s*)\>/i', '\\u003C$1\\u003E', $json
					);
				}

				echo $json;
			} else {
				// API handles its own clickjacking protection.
				// Note, that $wgBreakFrames will still override $wgApiFrameOptions for format mode.
				$out->allowClickjacking();
				$out->output();
			}
		} else {
			// For non-HTML output, clear all errors that might have been
			// displayed if display_errors=On
			ob_clean();

			echo $this->getBuffer();
		}
	}

	/**
	 * Append text to the output buffer.
	 * @param string $text
	 */
	public function printText( $text ) {
		$this->mBuffer .= $text;
	}

	/**
	 * Get the contents of the buffer.
	 * @return string
	 */
	public function getBuffer() {
		return $this->mBuffer;
	}

	public function getAllowedParams() {
		$ret = [];
		if ( $this->getIsHtml() ) {
			$ret['wrappedhtml'] = [
				ApiBase::PARAM_DFLT => false,
				ApiBase::PARAM_HELP_MSG => 'apihelp-format-param-wrappedhtml',

			];
		}
		return $ret;
	}

	protected function getExamplesMessages() {
		return [
			'action=query&meta=siteinfo&siprop=namespaces&format=' . $this->getModuleName()
				=> [ 'apihelp-format-example-generic', $this->getFormat() ]
		];
	}

	public function getHelpUrls() {
		return 'https://www.mediawiki.org/wiki/Special:MyLanguage/API:Data_formats';
	}

}

/**
 * For really cool vim folding this needs to be at the end:
 * vim: foldmarker=@{,@} foldmethod=marker
 */<|MERGE_RESOLUTION|>--- conflicted
+++ resolved
@@ -65,12 +65,7 @@
 	 * @note If $this->getIsWrappedHtml() || $this->getIsHtml(), you'll very
 	 *  likely want to fall back to this class's version.
 	 * @since 1.27
-<<<<<<< HEAD
-	 * @return string Generally this should be "api-result.$ext", and must be
-	 *  encoded for inclusion in a Content-Disposition header's filename parameter.
-=======
 	 * @return string Generally this should be "api-result.$ext"
->>>>>>> eb4d2059
 	 */
 	public function getFilename() {
 		if ( $this->getIsWrappedHtml() ) {
@@ -78,12 +73,8 @@
 		} elseif ( $this->getIsHtml() ) {
 			return 'api-result.html';
 		} else {
-<<<<<<< HEAD
-			$exts = MimeMagic::singleton()->getExtensionsForType( $this->getMimeType() );
-=======
 			$exts = MediaWiki\MediaWikiServices::getInstance()->getMimeAnalyzer()
 				->getExtensionsForType( $this->getMimeType() );
->>>>>>> eb4d2059
 			$ext = $exts ? strtok( $exts, ' ' ) : strtolower( $this->mFormat );
 			return "api-result.$ext";
 		}
@@ -220,12 +211,6 @@
 
 		// Set a Content-Disposition header so something downloading an API
 		// response uses a halfway-sensible filename (T128209).
-<<<<<<< HEAD
-		$filename = $this->getFilename();
-		$this->getMain()->getRequest()->response()->header(
-			"Content-Disposition: inline; filename=\"{$filename}\""
-		);
-=======
 		$header = 'Content-Disposition: inline';
 		$filename = $this->getFilename();
 		$compatFilename = mb_convert_encoding( $filename, 'ISO-8859-1' );
@@ -245,7 +230,6 @@
 			$header .= '; filename*=' . $value;
 		}
 		$this->getMain()->getRequest()->response()->header( $header );
->>>>>>> eb4d2059
 	}
 
 	/**
