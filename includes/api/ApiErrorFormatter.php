--- conflicted
+++ resolved
@@ -153,11 +153,7 @@
 	 * @param string|null $modulePath
 	 * @param StatusValue $status
 	 * @param string[]|string $types 'warning' and/or 'error'
-<<<<<<< HEAD
-	 * @param string[] $filter Messages to filter out (since 1.32)
-=======
 	 * @param string[] $filter Messages to filter out (since 1.33)
->>>>>>> c733c855
 	 */
 	public function addMessagesFromStatus(
 		$modulePath, StatusValue $status, $types = [ 'warning', 'error' ], array $filter = []
