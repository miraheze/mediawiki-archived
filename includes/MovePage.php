<?php

/**
 * This program is free software; you can redistribute it and/or modify
 * it under the terms of the GNU General Public License as published by
 * the Free Software Foundation; either version 2 of the License, or
 * (at your option) any later version.
 *
 * This program is distributed in the hope that it will be useful,
 * but WITHOUT ANY WARRANTY; without even the implied warranty of
 * MERCHANTABILITY or FITNESS FOR A PARTICULAR PURPOSE. See the
 * GNU General Public License for more details.
 *
 * You should have received a copy of the GNU General Public License along
 * with this program; if not, write to the Free Software Foundation, Inc.,
 * 51 Franklin Street, Fifth Floor, Boston, MA 02110-1301, USA.
 * http://www.gnu.org/copyleft/gpl.html
 *
 * @file
 */

use MediaWiki\MediaWikiServices;

/**
 * Handles the backend logic of moving a page from one title
 * to another.
 *
 * @since 1.24
 */
class MovePage {

	/**
	 * @var Title
	 */
	protected $oldTitle;

	/**
	 * @var Title
	 */
	protected $newTitle;

	public function __construct( Title $oldTitle, Title $newTitle ) {
		$this->oldTitle = $oldTitle;
		$this->newTitle = $newTitle;
	}

	public function checkPermissions( User $user, $reason ) {
		$status = new Status();

		$errors = wfMergeErrorArrays(
			$this->oldTitle->getUserPermissionsErrors( 'move', $user ),
			$this->oldTitle->getUserPermissionsErrors( 'edit', $user ),
			$this->newTitle->getUserPermissionsErrors( 'move-target', $user ),
			$this->newTitle->getUserPermissionsErrors( 'edit', $user )
		);

		// Convert into a Status object
		if ( $errors ) {
			foreach ( $errors as $error ) {
				call_user_func_array( [ $status, 'fatal' ], $error );
			}
		}

		if ( EditPage::matchSummarySpamRegex( $reason ) !== false ) {
			// This is kind of lame, won't display nice
			$status->fatal( 'spamprotectiontext' );
		}

		$tp = $this->newTitle->getTitleProtection();
		if ( $tp !== false && !$user->isAllowed( $tp['permission'] ) ) {
				$status->fatal( 'cantmove-titleprotected' );
		}

		Hooks::run( 'MovePageCheckPermissions',
			[ $this->oldTitle, $this->newTitle, $user, $reason, $status ]
		);

		return $status;
	}

	/**
	 * Does various sanity checks that the move is
	 * valid. Only things based on the two titles
	 * should be checked here.
	 *
	 * @return Status
	 */
	public function isValidMove() {
		global $wgContentHandlerUseDB;
		$status = new Status();

		if ( $this->oldTitle->equals( $this->newTitle ) ) {
			$status->fatal( 'selfmove' );
		}
		if ( !$this->oldTitle->isMovable() ) {
			$status->fatal( 'immobile-source-namespace', $this->oldTitle->getNsText() );
		}
		if ( $this->newTitle->isExternal() ) {
			$status->fatal( 'immobile-target-namespace-iw' );
		}
		if ( !$this->newTitle->isMovable() ) {
			$status->fatal( 'immobile-target-namespace', $this->newTitle->getNsText() );
		}

		$oldid = $this->oldTitle->getArticleID();

		if ( strlen( $this->newTitle->getDBkey() ) < 1 ) {
			$status->fatal( 'articleexists' );
		}
		if (
			( $this->oldTitle->getDBkey() == '' ) ||
			( !$oldid ) ||
			( $this->newTitle->getDBkey() == '' )
		) {
			$status->fatal( 'badarticleerror' );
		}

		# The move is allowed only if (1) the target doesn't exist, or
		# (2) the target is a redirect to the source, and has no history
		# (so we can undo bad moves right after they're done).
		if ( $this->newTitle->getArticleID() && !$this->isValidMoveTarget() ) {
			$status->fatal( 'articleexists' );
		}

		// Content model checks
		if ( !$wgContentHandlerUseDB &&
			$this->oldTitle->getContentModel() !== $this->newTitle->getContentModel() ) {
			// can't move a page if that would change the page's content model
			$status->fatal(
				'bad-target-model',
				ContentHandler::getLocalizedName( $this->oldTitle->getContentModel() ),
				ContentHandler::getLocalizedName( $this->newTitle->getContentModel() )
			);
		} elseif (
			!ContentHandler::getForTitle( $this->oldTitle )->canBeUsedOn( $this->newTitle )
		) {
			$status->fatal(
				'content-not-allowed-here',
				ContentHandler::getLocalizedName( $this->oldTitle->getContentModel() ),
				$this->newTitle->getPrefixedText()
			);
		}

		// Image-specific checks
		if ( $this->oldTitle->inNamespace( NS_FILE ) ) {
			$status->merge( $this->isValidFileMove() );
		}

		if ( $this->newTitle->inNamespace( NS_FILE ) && !$this->oldTitle->inNamespace( NS_FILE ) ) {
			$status->fatal( 'nonfile-cannot-move-to-file' );
		}

		// Hook for extensions to say a title can't be moved for technical reasons
		Hooks::run( 'MovePageIsValidMove', [ $this->oldTitle, $this->newTitle, $status ] );

		return $status;
	}

	/**
	 * Sanity checks for when a file is being moved
	 *
	 * @return Status
	 */
	protected function isValidFileMove() {
		$status = new Status();
		$file = wfLocalFile( $this->oldTitle );
		$file->load( File::READ_LATEST );
		if ( $file->exists() ) {
			if ( $this->newTitle->getText() != wfStripIllegalFilenameChars( $this->newTitle->getText() ) ) {
				$status->fatal( 'imageinvalidfilename' );
			}
			if ( !File::checkExtensionCompatibility( $file, $this->newTitle->getDBkey() ) ) {
				$status->fatal( 'imagetypemismatch' );
			}
		}

		if ( !$this->newTitle->inNamespace( NS_FILE ) ) {
			$status->fatal( 'imagenocrossnamespace' );
		}

		return $status;
	}

	/**
	 * Checks if $this can be moved to a given Title
	 * - Selects for update, so don't call it unless you mean business
	 *
	 * @since 1.25
	 * @return bool
	 */
	protected function isValidMoveTarget() {
		# Is it an existing file?
		if ( $this->newTitle->inNamespace( NS_FILE ) ) {
			$file = wfLocalFile( $this->newTitle );
			$file->load( File::READ_LATEST );
			if ( $file->exists() ) {
				wfDebug( __METHOD__ . ": file exists\n" );
				return false;
			}
		}
		# Is it a redirect with no history?
		if ( !$this->newTitle->isSingleRevRedirect() ) {
			wfDebug( __METHOD__ . ": not a one-rev redirect\n" );
			return false;
		}
		# Get the article text
		$rev = Revision::newFromTitle( $this->newTitle, false, Revision::READ_LATEST );
		if ( !is_object( $rev ) ) {
			return false;
		}
		$content = $rev->getContent();
		# Does the redirect point to the source?
		# Or is it a broken self-redirect, usually caused by namespace collisions?
		$redirTitle = $content ? $content->getRedirectTarget() : null;

		if ( $redirTitle ) {
			if ( $redirTitle->getPrefixedDBkey() !== $this->oldTitle->getPrefixedDBkey() &&
				$redirTitle->getPrefixedDBkey() !== $this->newTitle->getPrefixedDBkey() ) {
				wfDebug( __METHOD__ . ": redirect points to other page\n" );
				return false;
			} else {
				return true;
			}
		} else {
			# Fail safe (not a redirect after all. strange.)
			wfDebug( __METHOD__ . ": failsafe: database says " . $this->newTitle->getPrefixedDBkey() .
				" is a redirect, but it doesn't contain a valid redirect.\n" );
			return false;
		}
	}

	/**
	 * @param User $user
	 * @param string $reason
	 * @param bool $createRedirect
	 * @param string[] $changeTags Change tags to apply to the entry in the move log. Caller
	 *  should perform permission checks with ChangeTags::canAddTagsAccompanyingChange
	 * @return Status
	 */
	public function move( User $user, $reason, $createRedirect, array $changeTags = [] ) {
		global $wgCategoryCollation;

		Hooks::run( 'TitleMove', [ $this->oldTitle, $this->newTitle, $user ] );

		// If it is a file, move it first.
		// It is done before all other moving stuff is done because it's hard to revert.
		$dbw = wfGetDB( DB_MASTER );
		if ( $this->oldTitle->getNamespace() == NS_FILE ) {
			$file = wfLocalFile( $this->oldTitle );
			$file->load( File::READ_LATEST );
			if ( $file->exists() ) {
				$status = $file->move( $this->newTitle );
				if ( !$status->isOK() ) {
					return $status;
				}
			}
			// Clear RepoGroup process cache
			RepoGroup::singleton()->clearCache( $this->oldTitle );
			RepoGroup::singleton()->clearCache( $this->newTitle ); # clear false negative cache
		}

		$dbw->startAtomic( __METHOD__ );

		Hooks::run( 'TitleMoveStarting', [ $this->oldTitle, $this->newTitle, $user ] );

		$pageid = $this->oldTitle->getArticleID( Title::GAID_FOR_UPDATE );
		$protected = $this->oldTitle->isProtected();

		// Do the actual move; if this fails, it will throw an MWException(!)
		$nullRevision = $this->moveToInternal( $user, $this->newTitle, $reason, $createRedirect,
			$changeTags );

		// Refresh the sortkey for this row.  Be careful to avoid resetting
		// cl_timestamp, which may disturb time-based lists on some sites.
		// @todo This block should be killed, it's duplicating code
		// from LinksUpdate::getCategoryInsertions() and friends.
		$prefixes = $dbw->select(
			'categorylinks',
			[ 'cl_sortkey_prefix', 'cl_to' ],
			[ 'cl_from' => $pageid ],
			__METHOD__
		);
		if ( $this->newTitle->getNamespace() == NS_CATEGORY ) {
			$type = 'subcat';
		} elseif ( $this->newTitle->getNamespace() == NS_FILE ) {
			$type = 'file';
		} else {
			$type = 'page';
		}
		foreach ( $prefixes as $prefixRow ) {
			$prefix = $prefixRow->cl_sortkey_prefix;
			$catTo = $prefixRow->cl_to;
			$dbw->update( 'categorylinks',
				[
					'cl_sortkey' => Collation::singleton()->getSortKey(
							$this->newTitle->getCategorySortkey( $prefix ) ),
					'cl_collation' => $wgCategoryCollation,
					'cl_type' => $type,
					'cl_timestamp=cl_timestamp' ],
				[
					'cl_from' => $pageid,
					'cl_to' => $catTo ],
				__METHOD__
			);
		}

		$redirid = $this->oldTitle->getArticleID();

		if ( $protected ) {
			# Protect the redirect title as the title used to be...
			$res = $dbw->select(
				'page_restrictions',
				'*',
				[ 'pr_page' => $pageid ],
				__METHOD__,
				'FOR UPDATE'
			);
			$rowsInsert = [];
			foreach ( $res as $row ) {
				$rowsInsert[] = [
					'pr_page' => $redirid,
					'pr_type' => $row->pr_type,
					'pr_level' => $row->pr_level,
					'pr_cascade' => $row->pr_cascade,
					'pr_user' => $row->pr_user,
					'pr_expiry' => $row->pr_expiry
				];
			}
			$dbw->insert( 'page_restrictions', $rowsInsert, __METHOD__, [ 'IGNORE' ] );

			// Build comment for log
			$comment = wfMessage(
				'prot_1movedto2',
				$this->oldTitle->getPrefixedText(),
				$this->newTitle->getPrefixedText()
			)->inContentLanguage()->text();
			if ( $reason ) {
				$comment .= wfMessage( 'colon-separator' )->inContentLanguage()->text() . $reason;
			}

			// reread inserted pr_ids for log relation
			$insertedPrIds = $dbw->select(
				'page_restrictions',
				'pr_id',
				[ 'pr_page' => $redirid ],
				__METHOD__
			);
			$logRelationsValues = [];
			foreach ( $insertedPrIds as $prid ) {
				$logRelationsValues[] = $prid->pr_id;
			}

			// Update the protection log
			$logEntry = new ManualLogEntry( 'protect', 'move_prot' );
			$logEntry->setTarget( $this->newTitle );
			$logEntry->setComment( $comment );
			$logEntry->setPerformer( $user );
			$logEntry->setParameters( [
				'4::oldtitle' => $this->oldTitle->getPrefixedText(),
			] );
			$logEntry->setRelations( [ 'pr_id' => $logRelationsValues ] );
			$logEntry->setTags( $changeTags );
			$logId = $logEntry->insert();
			$logEntry->publish( $logId );
		}

		// Update *_from_namespace fields as needed
		if ( $this->oldTitle->getNamespace() != $this->newTitle->getNamespace() ) {
			$dbw->update( 'pagelinks',
				[ 'pl_from_namespace' => $this->newTitle->getNamespace() ],
				[ 'pl_from' => $pageid ],
				__METHOD__
			);
			$dbw->update( 'templatelinks',
				[ 'tl_from_namespace' => $this->newTitle->getNamespace() ],
				[ 'tl_from' => $pageid ],
				__METHOD__
			);
			$dbw->update( 'imagelinks',
				[ 'il_from_namespace' => $this->newTitle->getNamespace() ],
				[ 'il_from' => $pageid ],
				__METHOD__
			);
		}

		# Update watchlists
		$oldtitle = $this->oldTitle->getDBkey();
		$newtitle = $this->newTitle->getDBkey();
		$oldsnamespace = MWNamespace::getSubject( $this->oldTitle->getNamespace() );
		$newsnamespace = MWNamespace::getSubject( $this->newTitle->getNamespace() );
		if ( $oldsnamespace != $newsnamespace || $oldtitle != $newtitle ) {
			$store = MediaWikiServices::getInstance()->getWatchedItemStore();
			$store->duplicateAllAssociatedEntries( $this->oldTitle, $this->newTitle );
		}

		Hooks::run(
			'TitleMoveCompleting',
			[ $this->oldTitle, $this->newTitle,
				$user, $pageid, $redirid, $reason, $nullRevision ]
		);

		$dbw->endAtomic( __METHOD__ );

		$params = [
			&$this->oldTitle,
			&$this->newTitle,
			&$user,
			$pageid,
			$redirid,
			$reason,
			$nullRevision
		];
		// Keep each single hook handler atomic
		DeferredUpdates::addUpdate(
			new AtomicSectionUpdate(
				$dbw,
				__METHOD__,
				function () use ( $params ) {
					Hooks::run( 'TitleMoveComplete', $params );
				}
			)
		);

		return Status::newGood();
	}

	/**
	 * Move page to a title which is either a redirect to the
	 * source page or nonexistent
	 *
	 * @todo This was basically directly moved from Title, it should be split into
	 *   smaller functions
	 * @param User $user the User doing the move
	 * @param Title $nt The page to move to, which should be a redirect or non-existent
	 * @param string $reason The reason for the move
	 * @param bool $createRedirect Whether to leave a redirect at the old title. Does not check
	 *   if the user has the suppressredirect right
	 * @param string[] $changeTags Change tags to apply to the entry in the move log
	 * @return Revision the revision created by the move
	 * @throws MWException
	 */
	private function moveToInternal( User $user, &$nt, $reason = '', $createRedirect = true,
		array $changeTags = [] ) {

		global $wgContLang;
		if ( $nt->exists() ) {
			$moveOverRedirect = true;
			$logType = 'move_redir';
		} else {
			$moveOverRedirect = false;
			$logType = 'move';
		}

		if ( $moveOverRedirect ) {
			$overwriteMessage = wfMessage(
					'delete_and_move_reason',
					$this->oldTitle->getPrefixedText()
				)->inContentLanguage()->text();
			$newpage = WikiPage::factory( $nt );
			$errs = [];
			$status = $newpage->doDeleteArticleReal(
				$overwriteMessage,
				/* $suppress */ false,
				$nt->getArticleID(),
				/* $commit */ false,
				$errs,
				$user,
<<<<<<< HEAD
				[],
=======
				$changeTags,
>>>>>>> a112e4fa
				'delete_redir'
			);

			if ( !$status->isGood() ) {
				throw new MWException( 'Failed to delete page-move revision: ' . $status );
			}

			$nt->resetArticleID( false );
		}

		if ( $createRedirect ) {
			if ( $this->oldTitle->getNamespace() == NS_CATEGORY
				&& !wfMessage( 'category-move-redirect-override' )->inContentLanguage()->isDisabled()
			) {
				$redirectContent = new WikitextContent(
					wfMessage( 'category-move-redirect-override' )
						->params( $nt->getPrefixedText() )->inContentLanguage()->plain() );
			} else {
				$contentHandler = ContentHandler::getForTitle( $this->oldTitle );
				$redirectContent = $contentHandler->makeRedirectContent( $nt,
					wfMessage( 'move-redirect-text' )->inContentLanguage()->plain() );
			}

			// NOTE: If this page's content model does not support redirects, $redirectContent will be null.
		} else {
			$redirectContent = null;
		}

		// Figure out whether the content model is no longer the default
		$oldDefault = ContentHandler::getDefaultModelFor( $this->oldTitle );
		$contentModel = $this->oldTitle->getContentModel();
		$newDefault = ContentHandler::getDefaultModelFor( $nt );
		$defaultContentModelChanging = ( $oldDefault !== $newDefault
			&& $oldDefault === $contentModel );

		// T59084: log_page should be the ID of the *moved* page
		$oldid = $this->oldTitle->getArticleID();
		$logTitle = clone $this->oldTitle;

		$logEntry = new ManualLogEntry( 'move', $logType );
		$logEntry->setPerformer( $user );
		$logEntry->setTarget( $logTitle );
		$logEntry->setComment( $reason );
		$logEntry->setParameters( [
			'4::target' => $nt->getPrefixedText(),
			'5::noredir' => $redirectContent ? '0': '1',
		] );

		$formatter = LogFormatter::newFromEntry( $logEntry );
		$formatter->setContext( RequestContext::newExtraneousContext( $this->oldTitle ) );
		$comment = $formatter->getPlainActionText();
		if ( $reason ) {
			$comment .= wfMessage( 'colon-separator' )->inContentLanguage()->text() . $reason;
		}
		# Truncate for whole multibyte characters.
		$comment = $wgContLang->truncate( $comment, 255 );

		$dbw = wfGetDB( DB_MASTER );

		$oldpage = WikiPage::factory( $this->oldTitle );
		$oldcountable = $oldpage->isCountable();

		$newpage = WikiPage::factory( $nt );

		# Save a null revision in the page's history notifying of the move
		$nullRevision = Revision::newNullRevision( $dbw, $oldid, $comment, true, $user );
		if ( !is_object( $nullRevision ) ) {
			throw new MWException( 'No valid null revision produced in ' . __METHOD__ );
		}

		$nullRevId = $nullRevision->insertOn( $dbw );
		$logEntry->setAssociatedRevId( $nullRevId );

		# Change the name of the target page:
		$dbw->update( 'page',
			/* SET */ [
				'page_namespace' => $nt->getNamespace(),
				'page_title' => $nt->getDBkey(),
			],
			/* WHERE */ [ 'page_id' => $oldid ],
			__METHOD__
		);

		if ( !$redirectContent ) {
			// Clean up the old title *before* reset article id - T47348
			WikiPage::onArticleDelete( $this->oldTitle );
		}

		$this->oldTitle->resetArticleID( 0 ); // 0 == non existing
		$nt->resetArticleID( $oldid );
		$newpage->loadPageData( WikiPage::READ_LOCKING ); // T48397

		$newpage->updateRevisionOn( $dbw, $nullRevision );

		Hooks::run( 'NewRevisionFromEditComplete',
			[ $newpage, $nullRevision, $nullRevision->getParentId(), $user ] );

		$newpage->doEditUpdates( $nullRevision, $user,
			[ 'changed' => false, 'moved' => true, 'oldcountable' => $oldcountable ] );

		// If the default content model changes, we need to populate rev_content_model
		if ( $defaultContentModelChanging ) {
			$dbw->update(
				'revision',
				[ 'rev_content_model' => $contentModel ],
				[ 'rev_page' => $nt->getArticleID(), 'rev_content_model IS NULL' ],
				__METHOD__
			);
		}

		WikiPage::onArticleCreate( $nt );

		# Recreate the redirect, this time in the other direction.
		if ( $redirectContent ) {
			$redirectArticle = WikiPage::factory( $this->oldTitle );
			$redirectArticle->loadFromRow( false, WikiPage::READ_LOCKING ); // T48397
			$newid = $redirectArticle->insertOn( $dbw );
			if ( $newid ) { // sanity
				$this->oldTitle->resetArticleID( $newid );
				$redirectRevision = new Revision( [
					'title' => $this->oldTitle, // for determining the default content model
					'page' => $newid,
					'user_text' => $user->getName(),
					'user' => $user->getId(),
					'comment' => $comment,
					'content' => $redirectContent ] );
				$redirectRevId = $redirectRevision->insertOn( $dbw );
				$redirectArticle->updateRevisionOn( $dbw, $redirectRevision, 0 );

				Hooks::run( 'NewRevisionFromEditComplete',
					[ $redirectArticle, $redirectRevision, false, $user ] );

				$redirectArticle->doEditUpdates( $redirectRevision, $user, [ 'created' => true ] );

				ChangeTags::addTags( $changeTags, null, $redirectRevId, null );
			}
		}

		# Log the move
		$logid = $logEntry->insert();

		$logEntry->setTags( $changeTags );
		$logEntry->publish( $logid );

		return $nullRevision;
	}
}<|MERGE_RESOLUTION|>--- conflicted
+++ resolved
@@ -465,11 +465,7 @@
 				/* $commit */ false,
 				$errs,
 				$user,
-<<<<<<< HEAD
-				[],
-=======
 				$changeTags,
->>>>>>> a112e4fa
 				'delete_redir'
 			);
 
