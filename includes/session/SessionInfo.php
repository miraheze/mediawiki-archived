<?php
/**
 * MediaWiki session info
 *
 * This program is free software; you can redistribute it and/or modify
 * it under the terms of the GNU General Public License as published by
 * the Free Software Foundation; either version 2 of the License, or
 * (at your option) any later version.
 *
 * This program is distributed in the hope that it will be useful,
 * but WITHOUT ANY WARRANTY; without even the implied warranty of
 * MERCHANTABILITY or FITNESS FOR A PARTICULAR PURPOSE. See the
 * GNU General Public License for more details.
 *
 * You should have received a copy of the GNU General Public License along
 * with this program; if not, write to the Free Software Foundation, Inc.,
 * 51 Franklin Street, Fifth Floor, Boston, MA 02110-1301, USA.
 * http://www.gnu.org/copyleft/gpl.html
 *
 * @file
 * @ingroup Session
 */

namespace MediaWiki\Session;

/**
 * Value object returned by SessionProvider
 *
 * This holds the data necessary to construct a Session.
 *
 * @ingroup Session
 * @since 1.27
 */
class SessionInfo {
	/** Minimum allowed priority */
	const MIN_PRIORITY = 1;

	/** Maximum allowed priority */
	const MAX_PRIORITY = 100;

	/** @var SessionProvider|null */
	private $provider;

	/** @var string */
	private $id;

	/** @var int */
	private $priority;

	/** @var UserInfo|null */
	private $userInfo = null;

	private $persisted = false;
	private $remembered = false;
	private $forceHTTPS = false;
	private $idIsSafe = false;
	private $forceUse = false;

	/** @var array|null */
	private $providerMetadata = null;

	/**
	 * @param int $priority Session priority
	 * @param array $data
	 *  - provider: (SessionProvider|null) If not given, the provider will be
	 *    determined from the saved session data.
	 *  - id: (string|null) Session ID
	 *  - userInfo: (UserInfo|null) User known from the request. If
	 *    $provider->canChangeUser() is false, a verified user
	 *    must be provided.
	 *  - persisted: (bool) Whether this session was persisted
	 *  - remembered: (bool) Whether the verified user was remembered.
	 *    Defaults to true.
	 *  - forceHTTPS: (bool) Whether to force HTTPS for this session
	 *  - metadata: (array) Provider metadata, to be returned by
	 *    Session::getProviderMetadata(). See SessionProvider::mergeMetadata()
	 *    and SessionProvider::refreshSessionInfo().
	 *  - idIsSafe: (bool) Set true if the 'id' did not come from the user.
	 *    Generally you'll use this from SessionProvider::newEmptySession(),
	 *    and not from any other method.
	 *  - forceUse: (bool) Set true if the 'id' is from
	 *    SessionProvider::hashToSessionId() to delete conflicting session
	 *    store data instead of discarding this SessionInfo. Ignored unless
	 *    both 'provider' and 'id' are given.
	 *  - copyFrom: (SessionInfo) SessionInfo to copy other data items from.
	 */
	public function __construct( $priority, array $data ) {
		if ( $priority < self::MIN_PRIORITY || $priority > self::MAX_PRIORITY ) {
			throw new \InvalidArgumentException( 'Invalid priority' );
		}

		if ( isset( $data['copyFrom'] ) ) {
			$from = $data['copyFrom'];
			if ( !$from instanceof SessionInfo ) {
				throw new \InvalidArgumentException( 'Invalid copyFrom' );
			}
			$data += [
				'provider' => $from->provider,
				'id' => $from->id,
				'userInfo' => $from->userInfo,
				'persisted' => $from->persisted,
				'remembered' => $from->remembered,
				'forceHTTPS' => $from->forceHTTPS,
				'metadata' => $from->providerMetadata,
				'idIsSafe' => $from->idIsSafe,
				'forceUse' => $from->forceUse,
				// @codeCoverageIgnoreStart
			];
			// @codeCoverageIgnoreEnd
		} else {
			$data += [
				'provider' => null,
				'id' => null,
				'userInfo' => null,
				'persisted' => false,
				'remembered' => true,
				'forceHTTPS' => false,
				'metadata' => null,
				'idIsSafe' => false,
				'forceUse' => false,
				// @codeCoverageIgnoreStart
			];
			// @codeCoverageIgnoreEnd
		}

		if ( $data['id'] !== null && !SessionManager::validateSessionId( $data['id'] ) ) {
			throw new \InvalidArgumentException( 'Invalid session ID' );
		}

		if ( $data['userInfo'] !== null && !$data['userInfo'] instanceof UserInfo ) {
			throw new \InvalidArgumentException( 'Invalid userInfo' );
		}

		if ( !$data['provider'] && $data['id'] === null ) {
			throw new \InvalidArgumentException(
				'Must supply an ID when no provider is given'
			);
		}

		if ( $data['metadata'] !== null && !is_array( $data['metadata'] ) ) {
			throw new \InvalidArgumentException( 'Invalid metadata' );
		}

		$this->provider = $data['provider'];
		if ( $data['id'] !== null ) {
			$this->id = $data['id'];
			$this->idIsSafe = $data['idIsSafe'];
			$this->forceUse = $data['forceUse'] && $this->provider;
		} else {
			$this->id = $this->provider->getManager()->generateSessionId();
			$this->idIsSafe = true;
			$this->forceUse = false;
		}
		$this->priority = (int)$priority;
		$this->userInfo = $data['userInfo'];
		$this->persisted = (bool)$data['persisted'];
		if ( $data['provider'] !== null ) {
			if ( $this->userInfo !== null && !$this->userInfo->isAnon() && $this->userInfo->isVerified() ) {
				$this->remembered = (bool)$data['remembered'];
			}
			$this->providerMetadata = $data['metadata'];
		}
		$this->forceHTTPS = (bool)$data['forceHTTPS'];
	}

	/**
	 * Return the provider
	 * @return SessionProvider|null
	 */
	final public function getProvider() {
		return $this->provider;
	}

	/**
	 * Return the session ID
	 * @return string
	 */
	final public function getId() {
		return $this->id;
	}

	/**
	 * Indicate whether the ID is "safe"
	 *
	 * The ID is safe in the following cases:
	 * - The ID was randomly generated by the constructor.
	 * - The ID was found in the backend data store.
	 * - $this->getProvider()->persistsSessionId() is false.
	 * - The constructor was explicitly told it's safe using the 'idIsSafe'
	 *   parameter.
	 *
	 * @return bool
	 */
	final public function isIdSafe() {
		return $this->idIsSafe;
	}

	/**
	 * Force use of this SessionInfo if validation fails
	 *
	 * The normal behavior is to discard the SessionInfo if validation against
	 * the data stored in the session store fails. If this returns true,
	 * SessionManager will instead delete the session store data so this
<<<<<<< HEAD
	 * SessionInfo may still be used.
=======
	 * SessionInfo may still be used. This is important for providers which use
	 * deterministic IDs and so cannot just generate a random new one.
>>>>>>> 0ddb8064
	 *
	 * @return bool
	 */
	final public function forceUse() {
		return $this->forceUse;
	}

	/**
	 * Return the priority
	 * @return int
	 */
	final public function getPriority() {
		return $this->priority;
	}

	/**
	 * Return the user
	 * @return UserInfo|null
	 */
	final public function getUserInfo() {
		return $this->userInfo;
	}

	/**
	 * Return whether the session is persisted
	 * @return bool
	 */
	final public function wasPersisted() {
		return $this->persisted;
	}

	/**
	 * Return provider metadata
	 * @return array|null
	 */
	final public function getProviderMetadata() {
		return $this->providerMetadata;
	}

	/**
	 * Return whether the user was remembered
	 *
	 * For providers that can persist the user separately from the session,
	 * the human using it may not actually *want* that to be done. For example,
	 * a cookie-based provider can set cookies that are longer-lived than the
	 * backend session data, but on a public terminal the human likely doesn't
	 * want those cookies set.
	 *
	 * This is false unless a non-anonymous verified user was passed to
	 * the SessionInfo constructor by the provider, and the provider didn't
	 * pass false for the 'remembered' data item.
	 *
	 * @return bool
	 */
	final public function wasRemembered() {
		return $this->remembered;
	}

	/**
	 * Whether this session should only be used over HTTPS
	 * @return bool
	 */
	final public function forceHTTPS() {
		return $this->forceHTTPS;
	}

	public function __toString() {
		return '[' . $this->getPriority() . ']' .
			( $this->getProvider() ?: 'null' ) .
			( $this->userInfo ?: '<null>' ) . $this->getId();
	}

	/**
	 * Compare two SessionInfo objects by priority
	 * @param SessionInfo $a
	 * @param SessionInfo $b
	 * @return int Negative if $a < $b, positive if $a > $b, zero if equal
	 */
	public static function compare( $a, $b ) {
		return $a->getPriority() - $b->getPriority();
	}

}<|MERGE_RESOLUTION|>--- conflicted
+++ resolved
@@ -201,12 +201,8 @@
 	 * The normal behavior is to discard the SessionInfo if validation against
 	 * the data stored in the session store fails. If this returns true,
 	 * SessionManager will instead delete the session store data so this
-<<<<<<< HEAD
-	 * SessionInfo may still be used.
-=======
 	 * SessionInfo may still be used. This is important for providers which use
 	 * deterministic IDs and so cannot just generate a random new one.
->>>>>>> 0ddb8064
 	 *
 	 * @return bool
 	 */
