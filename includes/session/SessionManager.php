<?php
/**
 * MediaWiki\Session entry point
 *
 * This program is free software; you can redistribute it and/or modify
 * it under the terms of the GNU General Public License as published by
 * the Free Software Foundation; either version 2 of the License, or
 * (at your option) any later version.
 *
 * This program is distributed in the hope that it will be useful,
 * but WITHOUT ANY WARRANTY; without even the implied warranty of
 * MERCHANTABILITY or FITNESS FOR A PARTICULAR PURPOSE. See the
 * GNU General Public License for more details.
 *
 * You should have received a copy of the GNU General Public License along
 * with this program; if not, write to the Free Software Foundation, Inc.,
 * 51 Franklin Street, Fifth Floor, Boston, MA 02110-1301, USA.
 * http://www.gnu.org/copyleft/gpl.html
 *
 * @file
 * @ingroup Session
 */

namespace MediaWiki\Session;

use BagOStuff;
use CachedBagOStuff;
use Config;
use FauxRequest;
use MediaWiki\HookContainer\HookContainer;
use MediaWiki\HookContainer\HookRunner;
use MediaWiki\MainConfigNames;
use MediaWiki\MediaWikiServices;
use MediaWiki\User\UserNameUtils;
use MWException;
use Psr\Log\LoggerInterface;
use Psr\Log\LogLevel;
use User;
use WebRequest;

/**
 * This serves as the entry point to the MediaWiki session handling system.
 *
 * Most methods here are for internal use by session handling code. Other callers
 * should only use getGlobalSession and the methods of SessionManagerInterface;
 * the rest of the functionality is exposed via MediaWiki\Session\Session methods.
 *
 * To provide custom session handling, implement a MediaWiki\Session\SessionProvider.
 *
 * @anchor SessionManager-storage-expectations
 *
 * ## Storage expectations
 *
 * The SessionManager should be configured with a very fast storage system that is
 * optimized for holding key-value pairs. It expects:
 *
 * - Low latencies. Session data is read or written to during nearly all web requests from
 *   people that have contributed to or otherwise engaged with the site, including those not
 *   logged in with a registered account.
 *
 * - Locally writable data. The data must be writable from both primary and secondary
 *   data centres.
 *
 * - Locally latest reads. Writes must by default be immediately consistent within
 *   the local data centre, and visible to other reads from web servers in that data centre.
 *
 * - Replication. The data must be eventually consistent across all data centres. Writes
 *   are either synced to all remote data centres, or locally overwritten by another write
 *   that is.
 *
 * The SessionManager uses `set()` and `delete()` for write operations, which should be
 * synchronous in the local data centre, and replicate asynchronously to any others.
 *
 * @ingroup Session
 * @since 1.27
 * @see https://www.mediawiki.org/wiki/Manual:SessionManager_and_AuthManager
 */
class SessionManager implements SessionManagerInterface {
	/** @var SessionManager|null */
	private static $instance = null;

	/** @var Session|null */
	private static $globalSession = null;

	/** @var WebRequest|null */
	private static $globalSessionRequest = null;

	/** @var LoggerInterface */
	private $logger;

	/** @var HookContainer */
	private $hookContainer;

	/** @var HookRunner */
	private $hookRunner;

	/** @var Config */
	private $config;

	/** @var UserNameUtils */
	private $userNameUtils;

	/** @var CachedBagOStuff|null */
	private $store;

	/** @var SessionProvider[] */
	private $sessionProviders = null;

	/** @var string[] */
	private $varyCookies = null;

	/** @var array */
	private $varyHeaders = null;

	/** @var SessionBackend[] */
	private $allSessionBackends = [];

	/** @var SessionId[] */
	private $allSessionIds = [];

	/** @var true[] */
	private $preventUsers = [];

	/**
	 * Get the global SessionManager
	 * @return self
	 */
	public static function singleton() {
		if ( self::$instance === null ) {
			self::$instance = new self();
		}
		return self::$instance;
	}

	/**
	 * If PHP's session_id() has been set, returns that session. Otherwise
	 * returns the session for RequestContext::getMain()->getRequest().
	 *
	 * @return Session
	 */
	public static function getGlobalSession(): Session {
		if ( !PHPSessionHandler::isEnabled() ) {
			$id = '';
		} else {
			$id = session_id();
		}

		$request = \RequestContext::getMain()->getRequest();
		if (
			!self::$globalSession // No global session is set up yet
			|| self::$globalSessionRequest !== $request // The global WebRequest changed
			|| $id !== '' && self::$globalSession->getId() !== $id // Someone messed with session_id()
		) {
			self::$globalSessionRequest = $request;
			if ( $id === '' ) {
				// session_id() wasn't used, so fetch the Session from the WebRequest.
				// We use $request->getSession() instead of $singleton->getSessionForRequest()
				// because doing the latter would require a public
				// "$request->getSessionId()" method that would confuse end
				// users by returning SessionId|null where they'd expect it to
				// be short for $request->getSession()->getId(), and would
				// wind up being a duplicate of the code in
				// $request->getSession() anyway.
				self::$globalSession = $request->getSession();
			} else {
				// Someone used session_id(), so we need to follow suit.
				// Note this overwrites whatever session might already be
				// associated with $request with the one for $id.
				self::$globalSession = self::singleton()->getSessionById( $id, true, $request )
					?: $request->getSession();
			}
		}
		return self::$globalSession;
	}

	/**
	 * @param array $options
	 *  - config: Config to fetch configuration from. Defaults to the default 'main' config.
	 *  - logger: LoggerInterface to use for logging. Defaults to the 'session' channel.
	 *  - store: BagOStuff to store session data in.
	 */
	public function __construct( $options = [] ) {
		if ( isset( $options['config'] ) ) {
			$this->config = $options['config'];
			if ( !$this->config instanceof Config ) {
				throw new \InvalidArgumentException(
					'$options[\'config\'] must be an instance of Config'
				);
			}
		} else {
			$this->config = MediaWikiServices::getInstance()->getMainConfig();
		}

		if ( isset( $options['logger'] ) ) {
			if ( !$options['logger'] instanceof LoggerInterface ) {
				throw new \InvalidArgumentException(
					'$options[\'logger\'] must be an instance of LoggerInterface'
				);
			}
			$this->setLogger( $options['logger'] );
		} else {
			$this->setLogger( \MediaWiki\Logger\LoggerFactory::getInstance( 'session' ) );
		}

		if ( isset( $options['hookContainer'] ) ) {
			$this->setHookContainer( $options['hookContainer'] );
		} else {
			$this->setHookContainer( MediaWikiServices::getInstance()->getHookContainer() );
		}

		if ( isset( $options['store'] ) ) {
			if ( !$options['store'] instanceof BagOStuff ) {
				throw new \InvalidArgumentException(
					'$options[\'store\'] must be an instance of BagOStuff'
				);
			}
			$store = $options['store'];
		} else {
			$store = \ObjectCache::getInstance( $this->config->get( MainConfigNames::SessionCacheType ) );
		}

		$this->logger->debug( 'SessionManager using store ' . get_class( $store ) );
		$this->store = $store instanceof CachedBagOStuff ? $store : new CachedBagOStuff( $store );
		$this->userNameUtils = MediawikiServices::getInstance()->getUserNameUtils();

		register_shutdown_function( [ $this, 'shutdown' ] );
	}

	public function setLogger( LoggerInterface $logger ) {
		$this->logger = $logger;
	}

	/**
	 * @internal
	 * @param HookContainer $hookContainer
	 */
	public function setHookContainer( HookContainer $hookContainer ) {
		$this->hookContainer = $hookContainer;
		$this->hookRunner = new HookRunner( $hookContainer );
	}

	public function getSessionForRequest( WebRequest $request ) {
		$info = $this->getSessionInfoForRequest( $request );

		if ( !$info ) {
			$session = $this->getInitialSession( $request );
		} else {
			$session = $this->getSessionFromInfo( $info, $request );
		}
		return $session;
	}

	public function getSessionById( $id, $create = false, WebRequest $request = null ) {
		if ( !self::validateSessionId( $id ) ) {
			throw new \InvalidArgumentException( 'Invalid session ID' );
		}
		if ( !$request ) {
			$request = new FauxRequest;
		}

		$session = null;
		$info = new SessionInfo( SessionInfo::MIN_PRIORITY, [ 'id' => $id, 'idIsSafe' => true ] );

		// If we already have the backend loaded, use it directly
		if ( isset( $this->allSessionBackends[$id] ) ) {
			return $this->getSessionFromInfo( $info, $request );
		}

		// Test if the session is in storage, and if so try to load it.
		$key = $this->store->makeKey( 'MWSession', $id );
		if ( is_array( $this->store->get( $key ) ) ) {
			$create = false; // If loading fails, don't bother creating because it probably will fail too.
			if ( $this->loadSessionInfoFromStore( $info, $request ) ) {
				$session = $this->getSessionFromInfo( $info, $request );
			}
		}

		if ( $create && $session === null ) {
			$ex = null;
			try {
				$session = $this->getEmptySessionInternal( $request, $id );
			} catch ( \Exception $ex ) {
				$this->logger->error( 'Failed to create empty session: {exception}',
					[
						'method' => __METHOD__,
						'exception' => $ex,
				] );
				$session = null;
			}
		}

		return $session;
	}

	public function getEmptySession( WebRequest $request = null ) {
		return $this->getEmptySessionInternal( $request );
	}

	/**
	 * @see SessionManagerInterface::getEmptySession
	 * @param WebRequest|null $request
	 * @param string|null $id ID to force on the new session
	 * @return Session
	 */
	private function getEmptySessionInternal( WebRequest $request = null, $id = null ) {
		if ( $id !== null ) {
			if ( !self::validateSessionId( $id ) ) {
				throw new \InvalidArgumentException( 'Invalid session ID' );
			}

			$key = $this->store->makeKey( 'MWSession', $id );
			if ( is_array( $this->store->get( $key ) ) ) {
				throw new \InvalidArgumentException( 'Session ID already exists' );
			}
		}
		if ( !$request ) {
			$request = new FauxRequest;
		}

		$infos = [];
		foreach ( $this->getProviders() as $provider ) {
			$info = $provider->newSessionInfo( $id );
			if ( !$info ) {
				continue;
			}
			if ( $info->getProvider() !== $provider ) {
				throw new \UnexpectedValueException(
					"$provider returned an empty session info for a different provider: $info"
				);
			}
			if ( $id !== null && $info->getId() !== $id ) {
				throw new \UnexpectedValueException(
					"$provider returned empty session info with a wrong id: " .
						$info->getId() . ' != ' . $id
				);
			}
			if ( !$info->isIdSafe() ) {
				throw new \UnexpectedValueException(
					"$provider returned empty session info with id flagged unsafe"
				);
			}
			$compare = $infos ? SessionInfo::compare( $infos[0], $info ) : -1;
			if ( $compare > 0 ) {
				continue;
			}
			if ( $compare === 0 ) {
				$infos[] = $info;
			} else {
				$infos = [ $info ];
			}
		}

		// Make sure there's exactly one
		if ( count( $infos ) > 1 ) {
			throw new \UnexpectedValueException(
				'Multiple empty sessions tied for top priority: ' . implode( ', ', $infos )
			);
		} elseif ( count( $infos ) < 1 ) {
			throw new \UnexpectedValueException( 'No provider could provide an empty session!' );
		}

		// @phan-suppress-next-line PhanTypePossiblyInvalidDimOffset False positive
		return $this->getSessionFromInfo( $infos[0], $request );
	}

	/**
	 * Create a new session. Populate it with a default secret token, to avoid
	 * a session replication race on a subsequent edit/save cycle (e.g. in
	 * a multi-dc setup, ref https://phabricator.wikimedia.org/T279664#8139533).
	 *
	 * @param WebRequest|null $request Corresponding request. Any existing
	 *  session associated with this WebRequest object will be overwritten.
	 * @return Session
	 */
	private function getInitialSession( WebRequest $request = null ) {
		$session = $this->getEmptySession( $request );
		$session->getToken();
		return $session;
	}

	public function invalidateSessionsForUser( User $user ) {
		$user->setToken();
		$user->saveSettings();

		foreach ( $this->getProviders() as $provider ) {
			$provider->invalidateSessionsForUser( $user );
		}
	}

	public function getVaryHeaders() {
		// @codeCoverageIgnoreStart
		if ( defined( 'MW_NO_SESSION' ) && MW_NO_SESSION !== 'warn' ) {
			return [];
		}
		// @codeCoverageIgnoreEnd
		if ( $this->varyHeaders === null ) {
			$headers = [];
			foreach ( $this->getProviders() as $provider ) {
				foreach ( $provider->getVaryHeaders() as $header => $options ) {
					# Note that the $options value returned has been deprecated
					# and is ignored.
					$headers[$header] = null;
				}
			}
			$this->varyHeaders = $headers;
		}
		return $this->varyHeaders;
	}

	public function getVaryCookies() {
		// @codeCoverageIgnoreStart
		if ( defined( 'MW_NO_SESSION' ) && MW_NO_SESSION !== 'warn' ) {
			return [];
		}
		// @codeCoverageIgnoreEnd
		if ( $this->varyCookies === null ) {
			$cookies = [];
			foreach ( $this->getProviders() as $provider ) {
				$cookies = array_merge( $cookies, $provider->getVaryCookies() );
			}
			$this->varyCookies = array_values( array_unique( $cookies ) );
		}
		return $this->varyCookies;
	}

	/**
	 * Validate a session ID
	 * @param string $id
	 * @return bool
	 */
	public static function validateSessionId( $id ) {
		return is_string( $id ) && preg_match( '/^[a-zA-Z0-9_-]{32,}$/', $id );
	}

	/***************************************************************************/
	// region   Internal methods
	/** @name   Internal methods */

	/**
	 * Prevent future sessions for the user
	 *
	 * The intention is that the named account will never again be usable for
	 * normal login (i.e. there is no way to undo the prevention of access).
	 *
	 * @internal For use from \User::newSystemUser only
	 * @param string $username
	 */
	public function preventSessionsForUser( $username ) {
		$this->preventUsers[$username] = true;

		// Instruct the session providers to kill any other sessions too.
		foreach ( $this->getProviders() as $provider ) {
			$provider->preventSessionsForUser( $username );
		}
	}

	/**
	 * Test if a user is prevented
	 * @internal For use from SessionBackend only
	 * @param string $username
	 * @return bool
	 */
	public function isUserSessionPrevented( $username ) {
		return !empty( $this->preventUsers[$username] );
	}

	/**
	 * Get the available SessionProviders
	 * @return SessionProvider[]
	 */
	protected function getProviders() {
		if ( $this->sessionProviders === null ) {
			$this->sessionProviders = [];
			$objectFactory = MediaWikiServices::getInstance()->getObjectFactory();
<<<<<<< HEAD
			foreach ( $this->config->get( 'SessionProviders' ) as $spec ) {
=======
			foreach ( $this->config->get( MainConfigNames::SessionProviders ) as $spec ) {
>>>>>>> 3d0ae94b
				/** @var SessionProvider */
				$provider = $objectFactory->createObject( $spec );
				$provider->init(
					$this->logger,
					$this->config,
					$this,
					$this->hookContainer,
					$this->userNameUtils
				);
				if ( isset( $this->sessionProviders[(string)$provider] ) ) {
					// @phan-suppress-next-line PhanTypeSuspiciousStringExpression
					throw new \UnexpectedValueException( "Duplicate provider name \"$provider\"" );
				}
				$this->sessionProviders[(string)$provider] = $provider;
			}
		}
		return $this->sessionProviders;
	}

	/**
	 * Get a session provider by name
	 *
	 * Generally, this will only be used by internal implementation of some
	 * special session-providing mechanism. General purpose code, if it needs
	 * to access a SessionProvider at all, will use Session::getProvider().
	 *
	 * @param string $name
	 * @return SessionProvider|null
	 */
	public function getProvider( $name ) {
		$providers = $this->getProviders();
		return $providers[$name] ?? null;
	}

	/**
	 * Save all active sessions on shutdown
	 * @internal For internal use with register_shutdown_function()
	 */
	public function shutdown() {
		if ( $this->allSessionBackends ) {
			$this->logger->debug( 'Saving all sessions on shutdown' );
			if ( session_id() !== '' ) {
				// @codeCoverageIgnoreStart
				session_write_close();
			}
			// @codeCoverageIgnoreEnd
			foreach ( $this->allSessionBackends as $backend ) {
				$backend->shutdown();
			}
		}
	}

	/**
	 * Fetch the SessionInfo(s) for a request
	 * @param WebRequest $request
	 * @return SessionInfo|null
	 */
	private function getSessionInfoForRequest( WebRequest $request ) {
		// Call all providers to fetch "the" session
		$infos = [];
		foreach ( $this->getProviders() as $provider ) {
			$info = $provider->provideSessionInfo( $request );
			if ( !$info ) {
				continue;
			}
			if ( $info->getProvider() !== $provider ) {
				throw new \UnexpectedValueException(
					"$provider returned session info for a different provider: $info"
				);
			}
			$infos[] = $info;
		}

		// Sort the SessionInfos. Then find the first one that can be
		// successfully loaded, and then all the ones after it with the same
		// priority.
		usort( $infos, [ SessionInfo::class, 'compare' ] );
		$retInfos = [];
		while ( $infos ) {
			$info = array_pop( $infos );
			if ( $this->loadSessionInfoFromStore( $info, $request ) ) {
				$retInfos[] = $info;
				while ( $infos ) {
					/** @var SessionInfo $info */
					$info = array_pop( $infos );
					if ( SessionInfo::compare( $retInfos[0], $info ) ) {
						// We hit a lower priority, stop checking.
						break;
					}
					if ( $this->loadSessionInfoFromStore( $info, $request ) ) {
						// This is going to error out below, but we want to
						// provide a complete list.
						$retInfos[] = $info;
					} else {
						// Session load failed, so unpersist it from this request
						$this->logUnpersist( $info, $request );
						$info->getProvider()->unpersistSession( $request );
					}
				}
			} else {
				// Session load failed, so unpersist it from this request
				$this->logUnpersist( $info, $request );
				$info->getProvider()->unpersistSession( $request );
			}
		}

		if ( count( $retInfos ) > 1 ) {
			throw new SessionOverflowException(
				$retInfos,
				'Multiple sessions for this request tied for top priority: ' . implode( ', ', $retInfos )
			);
		}

		return $retInfos ? $retInfos[0] : null;
	}

	/**
	 * Load and verify the session info against the store
	 *
	 * @param SessionInfo &$info Will likely be replaced with an updated SessionInfo instance
	 * @param WebRequest $request
	 * @return bool Whether the session info matches the stored data (if any)
	 */
	private function loadSessionInfoFromStore( SessionInfo &$info, WebRequest $request ) {
		$key = $this->store->makeKey( 'MWSession', $info->getId() );
		$blob = $this->store->get( $key );

		// If we got data from the store and the SessionInfo says to force use,
		// "fail" means to delete the data from the store and retry. Otherwise,
		// "fail" is just return false.
		if ( $info->forceUse() && $blob !== false ) {
			$failHandler = function () use ( $key, &$info, $request ) {
				$this->store->delete( $key );
				return $this->loadSessionInfoFromStore( $info, $request );
			};
		} else {
			$failHandler = static function () {
				return false;
			};
		}

		$newParams = [];

		if ( $blob !== false ) {
			// Double check: blob must be an array, if it's saved at all
			if ( !is_array( $blob ) ) {
				$this->logger->warning( 'Session "{session}": Bad data', [
					'session' => $info->__toString(),
				] );
				$this->store->delete( $key );
				return $failHandler();
			}

			// Double check: blob has data and metadata arrays
			if ( !isset( $blob['data'] ) || !is_array( $blob['data'] ) ||
				!isset( $blob['metadata'] ) || !is_array( $blob['metadata'] )
			) {
				$this->logger->warning( 'Session "{session}": Bad data structure', [
					'session' => $info->__toString(),
				] );
				$this->store->delete( $key );
				return $failHandler();
			}

			$data = $blob['data'];
			$metadata = $blob['metadata'];

			// Double check: metadata must be an array and must contain certain
			// keys, if it's saved at all
			if ( !array_key_exists( 'userId', $metadata ) ||
				!array_key_exists( 'userName', $metadata ) ||
				!array_key_exists( 'userToken', $metadata ) ||
				!array_key_exists( 'provider', $metadata )
			) {
				$this->logger->warning( 'Session "{session}": Bad metadata', [
					'session' => $info->__toString(),
				] );
				$this->store->delete( $key );
				return $failHandler();
			}

			// First, load the provider from metadata, or validate it against the metadata.
			$provider = $info->getProvider();
			if ( $provider === null ) {
				$newParams['provider'] = $provider = $this->getProvider( $metadata['provider'] );
				if ( !$provider ) {
					$this->logger->warning(
						'Session "{session}": Unknown provider ' . $metadata['provider'],
						[
							'session' => $info->__toString(),
						]
					);
					$this->store->delete( $key );
					return $failHandler();
				}
			} elseif ( $metadata['provider'] !== (string)$provider ) {
				$this->logger->warning( 'Session "{session}": Wrong provider ' .
					$metadata['provider'] . ' !== ' . $provider,
					[
						'session' => $info->__toString(),
				] );
				return $failHandler();
			}

			// Load provider metadata from metadata, or validate it against the metadata
			$providerMetadata = $info->getProviderMetadata();
			if ( isset( $metadata['providerMetadata'] ) ) {
				if ( $providerMetadata === null ) {
					$newParams['metadata'] = $metadata['providerMetadata'];
				} else {
					try {
						$newProviderMetadata = $provider->mergeMetadata(
							$metadata['providerMetadata'], $providerMetadata
						);
						if ( $newProviderMetadata !== $providerMetadata ) {
							$newParams['metadata'] = $newProviderMetadata;
						}
					} catch ( MetadataMergeException $ex ) {
						$this->logger->warning(
							'Session "{session}": Metadata merge failed: {exception}',
							[
								'session' => $info->__toString(),
								'exception' => $ex,
							] + $ex->getContext()
						);
						return $failHandler();
					}
				}
			}

			// Next, load the user from metadata, or validate it against the metadata.
			$userInfo = $info->getUserInfo();
			if ( !$userInfo ) {
				// For loading, id is preferred to name.
				try {
					if ( $metadata['userId'] ) {
						$userInfo = UserInfo::newFromId( $metadata['userId'] );
					} elseif ( $metadata['userName'] !== null ) { // Shouldn't happen, but just in case
						$userInfo = UserInfo::newFromName( $metadata['userName'] );
					} else {
						$userInfo = UserInfo::newAnonymous();
					}
				} catch ( \InvalidArgumentException $ex ) {
					$this->logger->error( 'Session "{session}": {exception}', [
						'session' => $info->__toString(),
						'exception' => $ex,
					] );
					return $failHandler();
				}
				$newParams['userInfo'] = $userInfo;
			} else {
				// User validation passes if user ID matches, or if there
				// is no saved ID and the names match.
				if ( $metadata['userId'] ) {
					if ( $metadata['userId'] !== $userInfo->getId() ) {
						$this->logger->warning(
							'Session "{session}": User ID mismatch, {uid_a} !== {uid_b}',
							[
								'session' => $info->__toString(),
								'uid_a' => $metadata['userId'],
								'uid_b' => $userInfo->getId(),
						] );
						return $failHandler();
					}

					// If the user was renamed, probably best to fail here.
					if ( $metadata['userName'] !== null &&
						$userInfo->getName() !== $metadata['userName']
					) {
						$this->logger->warning(
							'Session "{session}": User ID matched but name didn\'t (rename?), {uname_a} !== {uname_b}',
							[
								'session' => $info->__toString(),
								'uname_a' => $metadata['userName'],
								'uname_b' => $userInfo->getName(),
						] );
						return $failHandler();
					}

				} elseif ( $metadata['userName'] !== null ) { // Shouldn't happen, but just in case
					if ( $metadata['userName'] !== $userInfo->getName() ) {
						$this->logger->warning(
							'Session "{session}": User name mismatch, {uname_a} !== {uname_b}',
							[
								'session' => $info->__toString(),
								'uname_a' => $metadata['userName'],
								'uname_b' => $userInfo->getName(),
						] );
						return $failHandler();
					}
				} elseif ( !$userInfo->isAnon() ) {
					// Metadata specifies an anonymous user, but the passed-in
					// user isn't anonymous.
					$this->logger->warning(
						'Session "{session}": Metadata has an anonymous user, but a non-anon user was provided',
						[
							'session' => $info->__toString(),
					] );
					return $failHandler();
				}
			}

			// And if we have a token in the metadata, it must match the loaded/provided user.
			if ( $metadata['userToken'] !== null &&
				$userInfo->getToken() !== $metadata['userToken']
			) {
				$this->logger->warning( 'Session "{session}": User token mismatch', [
					'session' => $info->__toString(),
				] );
				return $failHandler();
			}
			if ( !$userInfo->isVerified() ) {
				$newParams['userInfo'] = $userInfo->verified();
			}

			if ( !empty( $metadata['remember'] ) && !$info->wasRemembered() ) {
				$newParams['remembered'] = true;
			}
			if ( !empty( $metadata['forceHTTPS'] ) && !$info->forceHTTPS() ) {
				$newParams['forceHTTPS'] = true;
			}
			if ( !empty( $metadata['persisted'] ) && !$info->wasPersisted() ) {
				$newParams['persisted'] = true;
			}

			if ( !$info->isIdSafe() ) {
				$newParams['idIsSafe'] = true;
			}
		} else {
			// No metadata, so we can't load the provider if one wasn't given.
			if ( $info->getProvider() === null ) {
				$this->logger->warning(
					'Session "{session}": Null provider and no metadata',
					[
						'session' => $info->__toString(),
				] );
				return $failHandler();
			}

			// If no user was provided and no metadata, it must be anon.
			if ( !$info->getUserInfo() ) {
				if ( $info->getProvider()->canChangeUser() ) {
					$newParams['userInfo'] = UserInfo::newAnonymous();
				} else {
					$this->logger->info(
						'Session "{session}": No user provided and provider cannot set user',
						[
							'session' => $info->__toString(),
					] );
					return $failHandler();
				}
			} elseif ( !$info->getUserInfo()->isVerified() ) {
				// probably just a session timeout
				$this->logger->info(
					'Session "{session}": Unverified user provided and no metadata to auth it',
					[
						'session' => $info->__toString(),
				] );
				return $failHandler();
			}

			$data = false;
			$metadata = false;

			if ( !$info->getProvider()->persistsSessionId() && !$info->isIdSafe() ) {
				// The ID doesn't come from the user, so it should be safe
				// (and if not, nothing we can do about it anyway)
				$newParams['idIsSafe'] = true;
			}
		}

		// Construct the replacement SessionInfo, if necessary
		if ( $newParams ) {
			$newParams['copyFrom'] = $info;
			$info = new SessionInfo( $info->getPriority(), $newParams );
		}

		// Allow the provider to check the loaded SessionInfo
		$providerMetadata = $info->getProviderMetadata();
		if ( !$info->getProvider()->refreshSessionInfo( $info, $request, $providerMetadata ) ) {
			return $failHandler();
		}
		if ( $providerMetadata !== $info->getProviderMetadata() ) {
			$info = new SessionInfo( $info->getPriority(), [
				'metadata' => $providerMetadata,
				'copyFrom' => $info,
			] );
		}

		// Give hooks a chance to abort. Combined with the SessionMetadata
		// hook, this can allow for tying a session to an IP address or the
		// like.
		$reason = 'Hook aborted';
		if ( !$this->hookRunner->onSessionCheckInfo(
			$reason, $info, $request, $metadata, $data )
		) {
			$this->logger->warning( 'Session "{session}": ' . $reason, [
				'session' => $info->__toString(),
			] );
			return $failHandler();
		}

		return true;
	}

	/**
	 * Create a Session corresponding to the passed SessionInfo
	 * @internal For use by a SessionProvider that needs to specially create its
	 *  own Session. Most session providers won't need this.
	 * @param SessionInfo $info
	 * @param WebRequest $request
	 * @return Session
	 */
	public function getSessionFromInfo( SessionInfo $info, WebRequest $request ) {
		// @codeCoverageIgnoreStart
		if ( defined( 'MW_NO_SESSION' ) ) {
			$ep = defined( 'MW_ENTRY_POINT' ) ? MW_ENTRY_POINT : 'this';

			if ( MW_NO_SESSION === 'warn' ) {
				// Undocumented safety case for converting existing entry points
				$this->logger->error( 'Sessions are supposed to be disabled for this entry point', [
					'exception' => new \BadMethodCallException( "Sessions are disabled for $ep entry point" ),
				] );
			} else {
				throw new \BadMethodCallException( "Sessions are disabled for $ep entry point" );
			}
		}
		// @codeCoverageIgnoreEnd

		$id = $info->getId();

		if ( !isset( $this->allSessionBackends[$id] ) ) {
			if ( !isset( $this->allSessionIds[$id] ) ) {
				$this->allSessionIds[$id] = new SessionId( $id );
			}
			$backend = new SessionBackend(
				$this->allSessionIds[$id],
				$info,
				$this->store,
				$this->logger,
				$this->hookContainer,
				$this->config->get( MainConfigNames::ObjectCacheSessionExpiry )
			);
			$this->allSessionBackends[$id] = $backend;
			$delay = $backend->delaySave();
		} else {
			$backend = $this->allSessionBackends[$id];
			$delay = $backend->delaySave();
			if ( $info->wasPersisted() ) {
				$backend->persist();
			}
			if ( $info->wasRemembered() ) {
				$backend->setRememberUser( true );
			}
		}

		$request->setSessionId( $backend->getSessionId() );
		$session = $backend->getSession( $request );

		if ( !$info->isIdSafe() ) {
			$session->resetId();
		}

		\Wikimedia\ScopedCallback::consume( $delay );
		return $session;
	}

	/**
	 * Deregister a SessionBackend
	 * @internal For use from \MediaWiki\Session\SessionBackend only
	 * @param SessionBackend $backend
	 */
	public function deregisterSessionBackend( SessionBackend $backend ) {
		$id = $backend->getId();
		if ( !isset( $this->allSessionBackends[$id] ) || !isset( $this->allSessionIds[$id] ) ||
			$this->allSessionBackends[$id] !== $backend ||
			$this->allSessionIds[$id] !== $backend->getSessionId()
		) {
			throw new \InvalidArgumentException( 'Backend was not registered with this SessionManager' );
		}

		unset( $this->allSessionBackends[$id] );
		// Explicitly do not unset $this->allSessionIds[$id]
	}

	/**
	 * Change a SessionBackend's ID
	 * @internal For use from \MediaWiki\Session\SessionBackend only
	 * @param SessionBackend $backend
	 */
	public function changeBackendId( SessionBackend $backend ) {
		$sessionId = $backend->getSessionId();
		$oldId = (string)$sessionId;
		if ( !isset( $this->allSessionBackends[$oldId] ) || !isset( $this->allSessionIds[$oldId] ) ||
			$this->allSessionBackends[$oldId] !== $backend ||
			$this->allSessionIds[$oldId] !== $sessionId
		) {
			throw new \InvalidArgumentException( 'Backend was not registered with this SessionManager' );
		}

		$newId = $this->generateSessionId();

		unset( $this->allSessionBackends[$oldId], $this->allSessionIds[$oldId] );
		$sessionId->setId( $newId );
		$this->allSessionBackends[$newId] = $backend;
		$this->allSessionIds[$newId] = $sessionId;
	}

	/**
	 * Generate a new random session ID
	 * @return string
	 */
	public function generateSessionId() {
		$id = \Wikimedia\base_convert( \MWCryptRand::generateHex( 40 ), 16, 32, 32 );
		// Cache non-existence to avoid a later fetch
		$key = $this->store->makeKey( 'MWSession', $id );
		$this->store->set( $key, false, 0, BagOStuff::WRITE_CACHE_ONLY );
		return $id;
	}

	/**
	 * Call setters on a PHPSessionHandler
	 * @internal Use PhpSessionHandler::install()
	 * @param PHPSessionHandler $handler
	 */
	public function setupPHPSessionHandler( PHPSessionHandler $handler ) {
		$handler->setManager( $this, $this->store, $this->logger );
	}

	/**
	 * Reset the internal caching for unit testing
	 * @note Unit tests only
	 * @internal
	 */
	public static function resetCache() {
		if ( !defined( 'MW_PHPUNIT_TEST' ) && !defined( 'MW_PARSER_TEST' ) ) {
			// @codeCoverageIgnoreStart
			throw new MWException( __METHOD__ . ' may only be called from unit tests!' );
			// @codeCoverageIgnoreEnd
		}

		self::$globalSession = null;
		self::$globalSessionRequest = null;
	}

	private function logUnpersist( SessionInfo $info, WebRequest $request ) {
		$logData = [
			'id' => $info->getId(),
			'provider' => get_class( $info->getProvider() ),
			'user' => '<anon>',
			'clientip' => $request->getIP(),
			'userAgent' => $request->getHeader( 'user-agent' ),
		];
		if ( $info->getUserInfo() ) {
			if ( !$info->getUserInfo()->isAnon() ) {
				$logData['user'] = $info->getUserInfo()->getName();
			}
			$logData['userVerified'] = $info->getUserInfo()->isVerified();
		}
		$this->logger->info( 'Failed to load session, unpersisting', $logData );
	}

	/**
	 * If the same session is suddenly used from a different IP, that's potentially due
	 * to a session leak, so log it. In the vast majority of cases it is a false positive
	 * due to a user switching connections, but we are interested in an audit track where
	 * we can look up a specific username, so a noisy log is fine.
	 * Also log changes to the mwuser cookie, an analytics cookie set by mediawiki.user.js
	 * which should be a little less noisy.
	 * @private For use in Setup.php only
	 * @param Session|null $session For testing only
	 */
	public function logPotentialSessionLeakage( Session $session = null ) {
		$proxyLookup = MediaWikiServices::getInstance()->getProxyLookup();
		$session = $session ?: self::getGlobalSession();
		$suspiciousIpExpiry = $this->config->get( MainConfigNames::SuspiciousIpExpiry );

		if ( $suspiciousIpExpiry === false
			// We only care about logged-in users.
			|| !$session->isPersistent() || $session->getUser()->isAnon()
			// We only care about cookie-based sessions.
			|| !( $session->getProvider() instanceof CookieSessionProvider )
		) {
			return;
		}
		try {
			$ip = $session->getRequest()->getIP();
		} catch ( \MWException $e ) {
			return;
		}
		if ( $ip === '127.0.0.1' || $proxyLookup->isConfiguredProxy( $ip ) ) {
			return;
		}
		$mwuser = $session->getRequest()->getCookie( 'mwuser-sessionId' );
		$now = (int)\MWTimestamp::now( TS_UNIX );

		// Record (and possibly log) that the IP is using the current session.
		// Don't touch the stored data unless we are changing the IP or re-adding an expired one.
		// This is slightly inaccurate (when an existing IP is seen again, the expiry is not
		// extended) but that shouldn't make much difference and limits the session write frequency.
		$data = $session->get( 'SessionManager-logPotentialSessionLeakage', [] )
			+ [ 'ip' => null, 'mwuser' => null, 'timestamp' => 0 ];
		// Ignore old IP records; users change networks over time. mwuser is a session cookie and the
		// SessionManager session id is also a session cookie so there shouldn't be any problem there.
		if ( $data['ip'] &&
			( $now - $data['timestamp'] > $suspiciousIpExpiry )
		) {
			$data['ip'] = $data['timestamp'] = null;
		}

		if ( $data['ip'] !== $ip || $data['mwuser'] !== $mwuser ) {
			$session->set( 'SessionManager-logPotentialSessionLeakage',
				[ 'ip' => $ip, 'mwuser' => $mwuser, 'timestamp' => $now ] );
		}

		$ipChanged = ( $data['ip'] && $data['ip'] !== $ip );
		$mwuserChanged = ( $data['mwuser'] && $data['mwuser'] !== $mwuser );
		$logLevel = $message = null;
		$logData = [];
		// IPs change all the time. mwuser is a session cookie that's only set when missing,
		// so it should only change when the browser session ends which ends the SessionManager
		// session as well. Unless we are dealing with a very weird client, such as a bot that
		//manipulates cookies and can run Javascript, it should not change.
		// IP and mwuser changing at the same time would be *very* suspicious.
		if ( $ipChanged ) {
			$logLevel = LogLevel::INFO;
			$message = 'IP change within the same session';
			$logData += [
				'oldIp' => $data['ip'],
				'oldIpRecorded' => $data['timestamp'],
			];
		}
		if ( $mwuserChanged ) {
			$logLevel = LogLevel::NOTICE;
			$message = 'mwuser change within the same session';
			$logData += [
				'oldMwuser' => $data['mwuser'],
				'newMwuser' => $mwuser,
			];
		}
		if ( $ipChanged && $mwuserChanged ) {
			$logLevel = LogLevel::WARNING;
			$message = 'IP and mwuser change within the same session';
		}
		if ( $logLevel ) {
			$logData += [
				'session' => $session->getId(),
				'user' => $session->getUser()->getName(),
				'clientip' => $ip,
				'userAgent' => $session->getRequest()->getHeader( 'user-agent' ),
			];
			$logger = \MediaWiki\Logger\LoggerFactory::getInstance( 'session-ip' );
			// @phan-suppress-next-line PhanTypeMismatchArgumentNullable message is set when used here
			$logger->log( $logLevel, $message, $logData );
		}
	}

	// endregion -- end of Internal methods

}<|MERGE_RESOLUTION|>--- conflicted
+++ resolved
@@ -472,11 +472,7 @@
 		if ( $this->sessionProviders === null ) {
 			$this->sessionProviders = [];
 			$objectFactory = MediaWikiServices::getInstance()->getObjectFactory();
-<<<<<<< HEAD
-			foreach ( $this->config->get( 'SessionProviders' ) as $spec ) {
-=======
 			foreach ( $this->config->get( MainConfigNames::SessionProviders ) as $spec ) {
->>>>>>> 3d0ae94b
 				/** @var SessionProvider */
 				$provider = $objectFactory->createObject( $spec );
 				$provider->init(
