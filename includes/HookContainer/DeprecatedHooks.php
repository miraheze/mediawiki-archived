--- conflicted
+++ resolved
@@ -35,16 +35,7 @@
 	 */
 	private $deprecatedHooks = [
 		'AddNewAccount' => [ 'deprecatedVersion' => '1.27', 'silent' => true ],
-<<<<<<< HEAD
-		'ArticleEditUpdates' => [ 'deprecatedVersion' => '1.35' ],
-		'ArticleRevisionUndeleted' => [ 'deprecatedVersion' => '1.35' ],
-		'ArticleRollbackComplete' => [ 'deprecatedVersion' => '1.35' ],
-		'BaseTemplateAfterPortlet' => [ 'deprecatedVersion' => '1.35', 'silent' => true ],
-		'BaseTemplateToolbox' => [ 'deprecatedVersion' => '1.35' ],
-		'BeforeHttpsRedirect' => [ 'deprecatedVersion' => '1.35' ],
-=======
 		'BaseTemplateAfterPortlet' => [ 'deprecatedVersion' => '1.35' ],
->>>>>>> ea72c9b6
 		'BeforeParserFetchTemplateAndtitle' => [ 'deprecatedVersion' => '1.36' ],
 		'BeforeParserrenderImageGallery' => [ 'deprecatedVersion' => '1.35' ],
 		'BeforeResetNotificationTimestamp' => [ 'deprecatedVersion' => '1.37' ],
