--- conflicted
+++ resolved
@@ -310,8 +310,6 @@
 	 */
 	final public function msg( $key, ...$params ) {
 		return $this->getContext()->msg( $key, ...$params );
-<<<<<<< HEAD
-=======
 	}
 
 	/**
@@ -330,7 +328,6 @@
 	 */
 	protected function getHookRunner() {
 		return new HookRunner( $this->getHookContainer() );
->>>>>>> 9b8a1684
 	}
 
 	/**
