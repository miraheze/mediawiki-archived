--- conflicted
+++ resolved
@@ -5,11 +5,7 @@
  * @ingroup Actions
  */
 
-<<<<<<< HEAD
-use MediaWiki\MediaWikiServices;
-=======
 use MediaWiki\Permissions\PermissionStatus;
->>>>>>> 4afd0f7c
 use MediaWiki\Revision\MutableRevisionRecord;
 use MediaWiki\Revision\RevisionLookup;
 use MediaWiki\Revision\RevisionRecord;
@@ -365,19 +361,10 @@
 			return Status::newFatal( 'mcrundo-changed' );
 		}
 
-<<<<<<< HEAD
-		$permissionManager = MediaWikiServices::getInstance()->getPermissionManager();
-		$errors = $permissionManager->getPermissionErrors(
-			'edit', $this->context->getUser(), $this->getTitle()
-		);
-		if ( count( $errors ) ) {
-			throw new PermissionsError( 'edit', $errors );
-=======
 		$status = new PermissionStatus();
 		$this->getContext()->getAuthority()->authorizeWrite( 'edit', $this->getTitle(), $status );
 		if ( !$status->isOK() ) {
 			throw new PermissionsError( 'edit', $status );
->>>>>>> 4afd0f7c
 		}
 
 		$newRev = $this->getNewRevision();
