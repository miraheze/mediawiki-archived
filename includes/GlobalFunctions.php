--- conflicted
+++ resolved
@@ -2079,39 +2079,7 @@
 		return $wgTmpDirectory;
 	}
 
-<<<<<<< HEAD
-	$tmpDir = array_map( "getenv", [ 'TMPDIR', 'TMP', 'TEMP' ] );
-	$tmpDir[] = sys_get_temp_dir();
-	$tmpDir[] = ini_get( 'upload_tmp_dir' );
-
-	foreach ( $tmpDir as $tmp ) {
-		if ( $tmp && file_exists( $tmp ) && is_dir( $tmp ) && is_writable( $tmp ) ) {
-			return $tmp;
-		}
-	}
-
-	/**
-	 * PHP on Windows will detect C:\Windows\Temp as not writable even though PHP can write to it
-	 * so create a directory within that called 'mwtmp' with a suffix of the user running the
-	 * current process.
-	 * The user is included as if various scripts are run by different users they will likely
-	 * not be able to access each others temporary files.
-	 */
-	if ( wfIsWindows() ) {
-		$tmp = sys_get_temp_dir() . DIRECTORY_SEPARATOR . 'mwtmp' . '-' . get_current_user();
-		if ( !file_exists( $tmp ) ) {
-			mkdir( $tmp );
-		}
-		if ( file_exists( $tmp ) && is_dir( $tmp ) && is_writable( $tmp ) ) {
-			return $tmp;
-		}
-	}
-
-	throw new MWException( 'No writable temporary directory could be found. ' .
-		'Please set $wgTmpDirectory to a writable directory.' );
-=======
 	return TempFSFile::getUsableTempDirectory();
->>>>>>> 0ddb8064
 }
 
 /**
