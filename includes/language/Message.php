<?php
/**
 * This program is free software; you can redistribute it and/or modify
 * it under the terms of the GNU General Public License as published by
 * the Free Software Foundation; either version 2 of the License, or
 * (at your option) any later version.
 *
 * This program is distributed in the hope that it will be useful,
 * but WITHOUT ANY WARRANTY; without even the implied warranty of
 * MERCHANTABILITY or FITNESS FOR A PARTICULAR PURPOSE. See the
 * GNU General Public License for more details.
 *
 * You should have received a copy of the GNU General Public License along
 * with this program; if not, write to the Free Software Foundation, Inc.,
 * 51 Franklin Street, Fifth Floor, Boston, MA 02110-1301, USA.
 * http://www.gnu.org/copyleft/gpl.html
 *
 * @file
 * @author Niklas Laxström
 */

use MediaWiki\Logger\LoggerFactory;
use MediaWiki\MediaWikiServices;
use MediaWiki\Page\PageReference;
use MediaWiki\Page\PageReferenceValue;

/**
 * The Message class deals with fetching and processing of interface message
 * into a variety of formats.
 *
 * First implemented with MediaWiki 1.17, the Message class is intended to
 * replace the old wfMsg* functions that over time grew unusable.
 * @see https://www.mediawiki.org/wiki/Manual:Messages_API for equivalences
 * between old and new functions.
 *
 * The preferred way to create Message objects is via the msg() method of
 * of an available RequestContext and ResourceLoaderContext object; this will
 * ensure that the message uses the correct language. When that is not
 * possible, the wfMessage() global function can be used, which will cause
 * Message to get the language from the global RequestContext object. In
 * rare circumstances when sessions are not available or not initialized,
 * that can lead to errors.
 *
 * The most basic usage cases would be:
 *
 * @code
 *     // Initialize a Message object using the 'some_key' message key
 *     $message = $context->msg( 'some_key' );
 *
 *     // Using two parameters those values are strings 'value1' and 'value2':
 *     $message = $context->msg( 'some_key',
 *          'value1', 'value2'
 *     );
 * @endcode
 *
 * @section message_global_fn Global function wrapper:
 *
 * Since msg() returns a Message instance, you can chain its call with a method.
 * Some of them return a Message instance too so you can chain them.
 * You will find below several examples of msg() usage.
 *
 * Fetching a message text for interface message:
 *
 * @code
 *    $button = Xml::button(
 *         $context->msg( 'submit' )->text()
 *    );
 * @endcode
 *
 * A Message instance can be passed parameters after it has been constructed,
 * use the params() method to do so:
 *
 * @code
 *     $context->msg( 'welcome-to' )
 *         ->params( $wgSitename )
 *         ->text();
 * @endcode
 *
 * {{GRAMMAR}} and friends work correctly:
 *
 * @code
 *    $context->msg( 'are-friends',
 *        $user, $friend
 *    );
 *    $context->msg( 'bad-message' )
 *         ->rawParams( '<script>...</script>' )
 *         ->escaped();
 * @endcode
 *
 * @section message_language Changing language:
 *
 * Messages can be requested in a different language or in whatever current
 * content language is being used. The methods are:
 *     - Message->inContentLanguage()
 *     - Message->inLanguage()
 *
 * Sometimes the message text ends up in the database, so content language is
 * needed:
 *
 * @code
 *    wfMessage( 'file-log',
 *        $user, $filename
 *    )->inContentLanguage()->text();
 * @endcode
 *
 * Checking whether a message exists:
 *
 * @code
 *    $context->msg( 'mysterious-message' )->exists()
 *    // returns a boolean whether the 'mysterious-message' key exist.
 * @endcode
 *
 * If you want to use a different language:
 *
 * @code
 *    $userLanguage = $user->getOption( 'language' );
 *    wfMessage( 'email-header' )
 *         ->inLanguage( $userLanguage )
 *         ->plain();
 * @endcode
 *
 * @note You can parse the text only in the content or interface languages
 *
 * @section message_appendix Appendix:
 *
 * @todo
 * - test, can we have tests?
 * - this documentation needs to be extended
 *
 * @see https://www.mediawiki.org/wiki/WfMessage()
 * @see https://www.mediawiki.org/wiki/New_messages_API
 * @see https://www.mediawiki.org/wiki/Localisation
 *
 * @since 1.17
 * @newable
 * @ingroup Language
 */
class Message implements MessageSpecifier, Serializable {
	/** Use message text as-is */
	public const FORMAT_PLAIN = 'plain';
	/** Use normal wikitext -> HTML parsing (the result will be wrapped in a block-level HTML tag) */
	public const FORMAT_BLOCK_PARSE = 'block-parse';
	/** Use normal wikitext -> HTML parsing but strip the block-level wrapper */
	public const FORMAT_PARSE = 'parse';
	/** Transform {{..}} constructs but don't transform to HTML */
	public const FORMAT_TEXT = 'text';
	/** Transform {{..}} constructs, HTML-escape the result */
	public const FORMAT_ESCAPED = 'escaped';

	/**
	 * Mapping from Message::listParam() types to Language methods.
	 * @var array
	 */
	protected static $listTypeMap = [
		'comma' => 'commaList',
		'semicolon' => 'semicolonList',
		'pipe' => 'pipeList',
		'text' => 'listToText',
	];

	/**
	 * In which language to get this message. True, which is the default,
	 * means the current user language, false content language.
	 *
	 * @var bool
	 */
	protected $interface = true;

	/**
	 * In which language to get this message. Overrides the $interface setting.
	 *
	 * @var Language|bool Explicit language object, or false for user language
	 */
	protected $language = false;

	/**
	 * @var string The message key. If $keysToTry has more than one element,
	 * this may change to one of the keys to try when fetching the message text.
	 */
	protected $key;

	/**
	 * @var string[] List of keys to try when fetching the message.
	 */
	protected $keysToTry;

	/**
	 * @var array List of parameters which will be substituted into the message.
	 */
	protected $parameters = [];

	/**
	 * @var bool Whether database can be used.
	 */
	protected $useDatabase = true;

	/**
	 * @var ?PageReference page object to use as context.
	 */
	protected $contextPage = null;

	/**
	 * @var Content Content object representing the message.
	 */
	protected $content = null;

	/**
	 * @var string
	 */
	protected $message;

	/**
	 * @stable to call
	 * @since 1.17
	 * @param string|string[]|MessageSpecifier $key Message key, or array of
	 * message keys to try and use the first non-empty message for, or a
	 * MessageSpecifier to copy from.
	 * @param array $params Message parameters.
	 * @param Language|null $language [optional] Language to use (defaults to current user language).
	 * @throws InvalidArgumentException
	 */
	public function __construct( $key, $params = [], Language $language = null ) {
		if ( $key instanceof MessageSpecifier ) {
			if ( $params ) {
				throw new InvalidArgumentException(
					'$params must be empty if $key is a MessageSpecifier'
				);
			}
			$params = $key->getParams();
			$key = $key->getKey();
		}

		if ( !is_string( $key ) && !is_array( $key ) ) {
			throw new InvalidArgumentException( '$key must be a string or an array' );
		}

		$this->keysToTry = (array)$key;

		if ( empty( $this->keysToTry ) ) {
			throw new InvalidArgumentException( '$key must not be an empty list' );
		}

		$this->key = reset( $this->keysToTry );

		$this->parameters = array_values( $params );
		// User language is only resolved in getLanguage(). This helps preserve the
		// semantic intent of "user language" across serialize() and unserialize().
		$this->language = $language ?: false;
	}

	/**
	 * @see Serializable::serialize()
	 * @since 1.26
	 * @return string
	 */
	public function serialize() {
		return serialize( [
			'interface' => $this->interface,
			'language' => $this->language ? $this->language->getCode() : false,
			'key' => $this->key,
			'keysToTry' => $this->keysToTry,
			'parameters' => $this->parameters,
			'useDatabase' => $this->useDatabase,
			// Optimisation: Avoid cost of TitleFormatter on serialize,
			// and especially cost of TitleParser (via Title::newFromText)
			// on retrieval.
			'titlevalue' => ( $this->contextPage
				? [ 0 => $this->contextPage->getNamespace(), 1 => $this->contextPage->getDBkey() ]
				: null
			),
		] );
	}

	/**
	 * @see Serializable::unserialize()
	 * @since 1.26
	 * @param string $serialized
	 */
	public function unserialize( $serialized ) {
		$data = unserialize( $serialized );
		if ( !is_array( $data ) ) {
			throw new InvalidArgumentException( __METHOD__ . ': Invalid serialized data' );
		}

		$this->interface = $data['interface'];
		$this->key = $data['key'];
		$this->keysToTry = $data['keysToTry'];
		$this->parameters = $data['parameters'];
		$this->useDatabase = $data['useDatabase'];
		$this->language = $data['language']
			? MediaWikiServices::getInstance()->getLanguageFactory()
				->getLanguage( $data['language'] )
			: false;

		// Since 1.35, the key 'titlevalue' is set, instead of 'titlestr'.
		if ( isset( $data['titlevalue'] ) ) {
			$this->contextPage = new PageReferenceValue(
				$data['titlevalue'][0],
				$data['titlevalue'][1],
				PageReference::LOCAL
			);
		} elseif ( isset( $data['titlestr'] ) ) {
			// TODO: figure out what's needed to remove this codepath
			$this->contextPage = Title::newFromText( $data['titlestr'] );
		} else {
			$this->contextPage = null; // Explicit for sanity
		}
	}

	/**
	 * @since 1.24
	 *
	 * @return bool True if this is a multi-key message, that is, if the key provided to the
	 * constructor was a fallback list of keys to try.
	 */
	public function isMultiKey() {
		return count( $this->keysToTry ) > 1;
	}

	/**
	 * @since 1.24
	 *
	 * @return string[] The list of keys to try when fetching the message text,
	 * in order of preference.
	 */
	public function getKeysToTry() {
		return $this->keysToTry;
	}

	/**
	 * Returns the message key.
	 *
	 * If a list of multiple possible keys was supplied to the constructor, this method may
	 * return any of these keys. After the message has been fetched, this method will return
	 * the key that was actually used to fetch the message.
	 *
	 * @since 1.21
	 *
	 * @return string
	 */
	public function getKey() {
		return $this->key;
	}

	/**
	 * Returns the message parameters.
	 *
	 * @since 1.21
	 *
	 * @return array
	 */
	public function getParams() {
		return $this->parameters;
	}

	/**
	 * Returns the Language of the Message.
	 *
	 * @since 1.23
	 *
	 * @return Language
	 */
	public function getLanguage() {
		// Defaults to false which means current user language
		return $this->language ?: RequestContext::getMain()->getLanguage();
	}

	/**
	 * Factory function that is just wrapper for the real constructor. It is
	 * intended to be used instead of the real constructor, because it allows
	 * chaining method calls, while new objects don't.
	 *
	 * @since 1.17
	 *
	 * @param string|string[]|MessageSpecifier $key
	 * @param mixed ...$params Parameters as strings.
	 *
	 * @return Message
	 */
	public static function newFromKey( $key, ...$params ) {
		return new self( $key, $params );
	}

	/**
	 * Transform a MessageSpecifier or a primitive value used interchangeably with
	 * specifiers (a message key string, or a key + params array) into a proper Message.
	 *
	 * Also accepts a MessageSpecifier inside an array: that's not considered a valid format
	 * but is an easy error to make due to how StatusValue stores messages internally.
	 * Further array elements are ignored in that case.
	 *
	 * @param string|array|MessageSpecifier $value
	 * @param-taint $value tainted
	 * @return Message
	 * @throws InvalidArgumentException
	 * @since 1.27
	 */
	public static function newFromSpecifier( $value ) {
		$params = [];
		if ( is_array( $value ) ) {
			$params = $value;
			$value = array_shift( $params );
		}

		if ( $value instanceof Message ) { // Message, RawMessage, ApiMessage, etc
			$message = clone $value;
		} elseif ( $value instanceof MessageSpecifier ) {
			$message = new Message( $value );
		} elseif ( is_string( $value ) ) {
			$message = new Message( $value, $params );
		} else {
			throw new InvalidArgumentException( __METHOD__ . ': invalid argument type '
				. gettype( $value ) );
		}

		return $message;
	}

	/**
	 * Factory function accepting multiple message keys and returning a message instance
	 * for the first message which is non-empty. If all messages are empty then an
	 * instance of the first message key is returned.
	 *
	 * @since 1.18
	 *
	 * @param string|string[] ...$keys Message keys, or first argument as an array of all the
	 * message keys.
	 * @param-taint $keys tainted
	 *
	 * @return Message
	 */
	public static function newFallbackSequence( ...$keys ) {
		if ( func_num_args() == 1 ) {
			if ( is_array( $keys[0] ) ) {
				// Allow an array to be passed as the first argument instead
				$keys = array_values( $keys[0] );
			} else {
				// Optimize a single string to not need special fallback handling
				$keys = $keys[0];
			}
		}
		return new self( $keys );
	}

	/**
	 * Get a title object for a mediawiki message, where it can be found in the mediawiki namespace.
	 * The title will be for the current language, if the message key is in
	 * $wgForceUIMsgAsContentMsg it will be append with the language code (except content
	 * language), because Message::inContentLanguage will also return in user language.
	 *
	 * @see $wgForceUIMsgAsContentMsg
	 * @return Title
	 * @since 1.26
	 */
	public function getTitle() {
		global $wgForceUIMsgAsContentMsg;

		$contLang = MediaWikiServices::getInstance()->getContentLanguage();
		$lang = $this->getLanguage();
		$title = $this->key;
		if (
			!$lang->equals( $contLang )
			&& in_array( $this->key, (array)$wgForceUIMsgAsContentMsg )
		) {
			$title .= '/' . $lang->getCode();
		}

		return Title::makeTitle(
			NS_MEDIAWIKI, $contLang->ucfirst( strtr( $title, ' ', '_' ) ) );
	}

	/**
	 * Adds parameters to the parameter list of this message.
	 *
	 * @since 1.17
	 *
	 * @param mixed ...$args Parameters as strings or arrays from
	 *  Message::numParam() and the like, or a single array of parameters.
	 *
	 * @return Message $this
	 */
	public function params( ...$args ) {
		// If $args has only one entry and it's an array, then it's either a
		// non-varargs call or it happens to be a call with just a single
		// "special" parameter. Since the "special" parameters don't have any
		// numeric keys, we'll test that to differentiate the cases.
		if ( count( $args ) === 1 && isset( $args[0] ) && is_array( $args[0] ) ) {
			if ( $args[0] === [] ) {
				$args = [];
			} else {
				foreach ( $args[0] as $key => $value ) {
					if ( is_int( $key ) ) {
						$args = $args[0];
						break;
					}
				}
			}
		}

		$this->parameters = array_merge( $this->parameters, array_values( $args ) );
		return $this;
	}

	/**
	 * Add parameters that are substituted after parsing or escaping.
	 * In other words the parsing process cannot access the contents
	 * of this type of parameter, and you need to make sure it is
	 * sanitized beforehand.  The parser will see "$n", instead.
	 *
	 * @since 1.17
	 *
	 * @param mixed ...$params Raw parameters as strings, or a single argument that is
	 * an array of raw parameters.
	 *
	 * @return Message $this
	 */
	public function rawParams( ...$params ) {
		if ( isset( $params[0] ) && is_array( $params[0] ) ) {
			$params = $params[0];
		}
		foreach ( $params as $param ) {
			$this->parameters[] = self::rawParam( $param );
		}
		return $this;
	}

	/**
	 * Add parameters that are numeric and will be passed through
	 * Language::formatNum before substitution
	 *
	 * @since 1.18
	 *
	 * @param mixed ...$params Numeric parameters, or a single argument that is
	 * an array of numeric parameters.
	 *
	 * @return Message $this
	 */
	public function numParams( ...$params ) {
		if ( isset( $params[0] ) && is_array( $params[0] ) ) {
			$params = $params[0];
		}
		foreach ( $params as $param ) {
			$this->parameters[] = self::numParam( $param );
		}
		return $this;
	}

	/**
	 * Add parameters that are durations of time and will be passed through
	 * Language::formatDuration before substitution
	 *
	 * @since 1.22
	 *
	 * @param int|int[] ...$params Duration parameters, or a single argument that is
	 * an array of duration parameters.
	 *
	 * @return Message $this
	 */
	public function durationParams( ...$params ) {
		if ( isset( $params[0] ) && is_array( $params[0] ) ) {
			$params = $params[0];
		}
		foreach ( $params as $param ) {
			$this->parameters[] = self::durationParam( $param );
		}
		return $this;
	}

	/**
	 * Add parameters that are expiration times and will be passed through
	 * Language::formatExpiry before substitution
	 *
	 * @since 1.22
	 *
	 * @param string|string[] ...$params Expiry parameters, or a single argument that is
	 * an array of expiry parameters.
	 *
	 * @return Message $this
	 */
	public function expiryParams( ...$params ) {
		if ( isset( $params[0] ) && is_array( $params[0] ) ) {
			$params = $params[0];
		}
		foreach ( $params as $param ) {
			$this->parameters[] = self::expiryParam( $param );
		}
		return $this;
	}

	/**
	 * Add parameters that are date-times and will be passed through
	 * Language::timeanddate before substitution
	 *
	 * @since 1.36
	 *
	 * @param string|string[] ...$params Date-time parameters, or a single argument that is
	 * an array of date-time parameters.
	 *
	 * @return Message $this
	 */
	public function dateTimeParams( ...$params ) {
		if ( isset( $params[0] ) && is_array( $params[0] ) ) {
			$params = $params[0];
		}
		foreach ( $params as $param ) {
			$this->parameters[] = self::dateTimeParam( $param );
		}
		return $this;
	}

	/**
	 * Add parameters that are dates and will be passed through
	 * Language::date before substitution
	 *
	 * @since 1.36
	 *
	 * @param string|string[] ...$params Date parameters, or a single argument that is
	 * an array of date parameters.
	 *
	 * @return Message $this
	 */
	public function dateParams( ...$params ) {
		if ( isset( $params[0] ) && is_array( $params[0] ) ) {
			$params = $params[0];
		}
		foreach ( $params as $param ) {
			$this->parameters[] = self::dateParam( $param );
		}
		return $this;
	}

	/**
	 * Add parameters that are times and will be passed through
	 * Language::time before substitution
	 *
	 * @since 1.36
	 *
	 * @param string|string[] ...$params Time parameters, or a single argument that is
	 * an array of time parameters.
	 *
	 * @return Message $this
	 */
	public function timeParams( ...$params ) {
		if ( isset( $params[0] ) && is_array( $params[0] ) ) {
			$params = $params[0];
		}
		foreach ( $params as $param ) {
			$this->parameters[] = self::timeParam( $param );
		}
		return $this;
	}

	/**
	 * Add parameters that are time periods and will be passed through
	 * Language::formatTimePeriod before substitution
	 *
	 * @since 1.22
	 *
	 * @param int|int[] ...$params Time period parameters, or a single argument that is
	 * an array of time period parameters.
	 *
	 * @return Message $this
	 */
	public function timeperiodParams( ...$params ) {
		if ( isset( $params[0] ) && is_array( $params[0] ) ) {
			$params = $params[0];
		}
		foreach ( $params as $param ) {
			$this->parameters[] = self::timeperiodParam( $param );
		}
		return $this;
	}

	/**
	 * Add parameters that are file sizes and will be passed through
	 * Language::formatSize before substitution
	 *
	 * @since 1.22
	 *
	 * @param int|int[] ...$params Size parameters, or a single argument that is
	 * an array of size parameters.
	 *
	 * @return Message $this
	 */
	public function sizeParams( ...$params ) {
		if ( isset( $params[0] ) && is_array( $params[0] ) ) {
			$params = $params[0];
		}
		foreach ( $params as $param ) {
			$this->parameters[] = self::sizeParam( $param );
		}
		return $this;
	}

	/**
	 * Add parameters that are bitrates and will be passed through
	 * Language::formatBitrate before substitution
	 *
	 * @since 1.22
	 *
	 * @param int|int[] ...$params Bit rate parameters, or a single argument that is
	 * an array of bit rate parameters.
	 *
	 * @return Message $this
	 */
	public function bitrateParams( ...$params ) {
		if ( isset( $params[0] ) && is_array( $params[0] ) ) {
			$params = $params[0];
		}
		foreach ( $params as $param ) {
			$this->parameters[] = self::bitrateParam( $param );
		}
		return $this;
	}

	/**
	 * Add parameters that are plaintext and will be passed through without
	 * the content being evaluated.  Plaintext parameters are not valid as
	 * arguments to parser functions. This differs from self::rawParams in
	 * that the Message class handles escaping to match the output format.
	 *
	 * @since 1.25
	 *
	 * @param string|string[] ...$params plaintext parameters, or a single argument that is
	 * an array of plaintext parameters.
	 *
	 * @return Message $this
	 */
	public function plaintextParams( ...$params ) {
		if ( isset( $params[0] ) && is_array( $params[0] ) ) {
			$params = $params[0];
		}
		foreach ( $params as $param ) {
			$this->parameters[] = self::plaintextParam( $param );
		}
		return $this;
	}

	/**
	 * Set the language and the title from a context object
	 *
	 * @since 1.19
	 *
	 * @param IContextSource $context
	 *
	 * @return Message $this
	 */
	public function setContext( IContextSource $context ) {
		$this->inLanguage( $context->getLanguage() );
		$this->page( $context->getTitle() );
		$this->interface = true;

		return $this;
	}

	/**
	 * Request the message in any language that is supported.
	 *
	 * As a side effect interface message status is unconditionally
	 * turned off.
	 *
	 * @since 1.17
	 * @param Language|StubUserLang|string $lang Language code or Language object.
	 * @return Message $this
	 * @throws MWException
	 */
	public function inLanguage( $lang ) {
		$previousLanguage = $this->language;

		if ( $lang instanceof Language ) {
			$this->language = $lang;
		} elseif ( is_string( $lang ) ) {
			if ( !$this->language instanceof Language || $this->language->getCode() != $lang ) {
				$this->language = MediaWikiServices::getInstance()->getLanguageFactory()
					->getLanguage( $lang );
			}
		} elseif ( $lang instanceof StubUserLang ) {
			$this->language = false;
		} else {
			$type = gettype( $lang );
			throw new MWException( __METHOD__ . " must be "
				. "passed a String or Language object; $type given"
			);
		}

		if ( $this->language !== $previousLanguage ) {
			// The language has changed. Clear the message cache.
			$this->message = null;
		}
		$this->interface = false;
		return $this;
	}

	/**
	 * Request the message in the wiki's content language,
	 * unless it is disabled for this message.
	 *
	 * @since 1.17
	 * @see $wgForceUIMsgAsContentMsg
	 *
	 * @return Message $this
	 */
	public function inContentLanguage() {
		global $wgForceUIMsgAsContentMsg;
		if ( in_array( $this->key, (array)$wgForceUIMsgAsContentMsg ) ) {
			return $this;
		}

		$this->inLanguage( MediaWikiServices::getInstance()->getContentLanguage() );
		return $this;
	}

	/**
	 * Allows manipulating the interface message flag directly.
	 * Can be used to restore the flag after setting a language.
	 *
	 * @since 1.20
	 *
	 * @param bool $interface
	 *
	 * @return Message $this
	 */
	public function setInterfaceMessageFlag( $interface ) {
		$this->interface = (bool)$interface;
		return $this;
	}

	/**
	 * Enable or disable database use.
	 *
	 * @since 1.17
	 *
	 * @param bool $useDatabase
	 *
	 * @return Message $this
	 */
	public function useDatabase( $useDatabase ) {
		$this->useDatabase = (bool)$useDatabase;
		$this->message = null;
		return $this;
	}

	/**
	 * Set the Title object to use as context when transforming the message
	 *
	 * @since 1.18
	 * @deprecated since 1.37. Use ::page instead
	 *
	 * @param Title $title
	 *
	 * @return Message $this
	 */
	public function title( $title ) {
		return $this->page( $title );
	}

	/**
	 * Set the page object to use as context when transforming the message
	 *
	 * @since 1.37
	 *
	 * @param ?PageReference $page
	 *
	 * @return Message $this
	 */
	public function page( ?PageReference $page ) {
		$this->contextPage = $page;
		return $this;
	}

	/**
	 * Returns the message as a Content object.
	 *
	 * @return Content
	 */
	public function content() {
		if ( !$this->content ) {
			$this->content = new MessageContent( $this );
		}

		return $this->content;
	}

	/**
	 * Returns the message formatted a certain way.
	 *
	 * @since 1.17
<<<<<<< HEAD
	 * @param string|null $format One of the FORMAT_* constants. Null means use whatever was used
	 *   the last time (deprecated since 1.36).
	 * @return string Text or HTML
	 */
	public function toString( $format = null ) {
		if ( $format === null ) {
			wfDeprecated( __METHOD__ . ' with implicit format', '1.36' );
			$format = $this->format;
		}
		return $this->format( $format );
	}

	/**
	 * Returns the message formatted a certain way.
	 *
	 * @param string $format One of the FORMAT_* constants.
	 * @return string Text or HTML
	 * @suppress SecurityCheck-DoubleEscaped phan false positive
	 */
	private function format( string $format ) : string {
=======
	 * @param string $format One of the FORMAT_* constants.
	 * @return string Text or HTML
	 */
	public function toString( string $format ): string {
		return $this->format( $format );
	}

	/**
	 * Returns the message formatted a certain way.
	 *
	 * @param string $format One of the FORMAT_* constants.
	 * @return string Text or HTML
	 * @suppress SecurityCheck-DoubleEscaped phan false positive
	 */
	private function format( string $format ): string {
>>>>>>> ea72c9b6
		$string = $this->fetchMessage();

		if ( $string === false ) {
			// Err on the side of safety, ensure that the output
			// is always html safe in the event the message key is
			// missing, since in that case its highly likely the
			// message key is user-controlled.
			// '⧼' is used instead of '<' to side-step any
			// double-escaping issues.
			// (Keep synchronised with mw.Message#toString in JS.)
			return '⧼' . htmlspecialchars( $this->key ) . '⧽';
		}

		# Replace $* with a list of parameters for &uselang=qqx.
		if ( strpos( $string, '$*' ) !== false ) {
			$paramlist = '';
			if ( $this->parameters !== [] ) {
				$paramlist = ': $' . implode( ', $', range( 1, count( $this->parameters ) ) );
			}
			$string = str_replace( '$*', $paramlist, $string );
		}

		# Replace parameters before text parsing
		$string = $this->replaceParameters( $string, 'before', $format );

		# Maybe transform using the full parser
		if ( $format === self::FORMAT_PARSE ) {
			$string = $this->parseText( $string );
			$string = Parser::stripOuterParagraph( $string );
		} elseif ( $format === self::FORMAT_BLOCK_PARSE ) {
			$string = $this->parseText( $string );
		} elseif ( $format === self::FORMAT_TEXT ) {
			$string = $this->transformText( $string );
		} elseif ( $format === self::FORMAT_ESCAPED ) {
			$string = $this->transformText( $string );
			$string = htmlspecialchars( $string, ENT_QUOTES, 'UTF-8', false );
		}

		# Raw parameter replacement
		$string = $this->replaceParameters( $string, 'after', $format );

		return $string;
	}

	/**
	 * Magic method implementation of the above (for PHP >= 5.2.0), so we can do, eg:
	 *     $foo = new Message( $key );
	 *     $string = "<abbr>$foo</abbr>";
	 *
	 * @since 1.18
	 *
	 * @return string
	 */
	public function __toString() {
		// PHP doesn't allow __toString to throw exceptions and will
		// trigger a fatal error if it does. So, catch any exceptions.

		try {
			return $this->format( self::FORMAT_PARSE );
		} catch ( Exception $ex ) {
			try {
				trigger_error( "Exception caught in " . __METHOD__ . " (message " . $this->key . "): "
					. $ex, E_USER_WARNING );
			} catch ( Exception $ex ) {
				// Doh! Cause a fatal error after all?
			}

			return '⧼' . htmlspecialchars( $this->key ) . '⧽';
		}
	}

	/**
	 * Fully parse the text from wikitext to HTML.
	 *
	 * @since 1.17
	 *
	 * @return string Parsed HTML.
	 */
	public function parse() {
<<<<<<< HEAD
		$this->format = self::FORMAT_PARSE;
=======
>>>>>>> ea72c9b6
		return $this->format( self::FORMAT_PARSE );
	}

	/**
	 * Returns the message text. {{-transformation is done.
	 *
	 * @since 1.17
	 *
	 * @return string Unescaped message text.
	 */
	public function text() {
<<<<<<< HEAD
		$this->format = self::FORMAT_TEXT;
=======
>>>>>>> ea72c9b6
		return $this->format( self::FORMAT_TEXT );
	}

	/**
	 * Returns the message text as-is, only parameters are substituted.
	 *
	 * @since 1.17
	 *
	 * @return string Unescaped untransformed message text.
	 */
	public function plain() {
<<<<<<< HEAD
		$this->format = self::FORMAT_PLAIN;
=======
>>>>>>> ea72c9b6
		return $this->format( self::FORMAT_PLAIN );
	}

	/**
	 * Returns the parsed message text which is always surrounded by a block element.
	 *
	 * @since 1.17
	 *
	 * @return string HTML
	 */
	public function parseAsBlock() {
<<<<<<< HEAD
		$this->format = self::FORMAT_BLOCK_PARSE;
=======
>>>>>>> ea72c9b6
		return $this->format( self::FORMAT_BLOCK_PARSE );
	}

	/**
	 * Returns the message text. {{-transformation is done and the result
	 * is escaped excluding any raw parameters.
	 *
	 * @since 1.17
	 *
	 * @return string Escaped message text.
	 */
	public function escaped() {
<<<<<<< HEAD
		$this->format = self::FORMAT_ESCAPED;
=======
>>>>>>> ea72c9b6
		return $this->format( self::FORMAT_ESCAPED );
	}

	/**
	 * Check whether a message key has been defined currently.
	 *
	 * @since 1.17
	 *
	 * @return bool
	 */
	public function exists() {
		return $this->fetchMessage() !== false;
	}

	/**
	 * Check whether a message does not exist, or is an empty string
	 *
	 * @since 1.18
	 * @todo FIXME: Merge with isDisabled()?
	 *
	 * @return bool
	 */
	public function isBlank() {
		$message = $this->fetchMessage();
		return $message === false || $message === '';
	}

	/**
	 * Check whether a message does not exist, is an empty string, or is "-".
	 *
	 * @since 1.18
	 *
	 * @return bool
	 */
	public function isDisabled() {
		$message = $this->fetchMessage();
		return $message === false || $message === '' || $message === '-';
	}

	/**
	 * @since 1.17
	 *
	 * @param mixed $raw
	 * @param-taint $raw html,raw_param
	 *
	 * @return array Array with a single "raw" key.
	 */
	public static function rawParam( $raw ) {
		return [ 'raw' => $raw ];
	}

	/**
	 * @since 1.18
	 *
	 * @param mixed $num
	 *
	 * @return array Array with a single "num" key.
	 */
	public static function numParam( $num ) {
		return [ 'num' => $num ];
	}

	/**
	 * @since 1.22
	 *
	 * @param int $duration
	 *
	 * @return int[] Array with a single "duration" key.
	 */
	public static function durationParam( $duration ) {
		return [ 'duration' => $duration ];
	}

	/**
	 * @since 1.22
	 *
	 * @param string $expiry
	 *
	 * @return string[] Array with a single "expiry" key.
	 */
	public static function expiryParam( $expiry ) {
		return [ 'expiry' => $expiry ];
	}

	/**
	 * @since 1.36
	 *
	 * @param string $dateTime
	 *
	 * @return string[] Array with a single "datetime" key.
	 */
	public static function dateTimeParam( string $dateTime ) {
		return [ 'datetime' => $dateTime ];
	}

	/**
	 * @since 1.36
	 *
	 * @param string $date
	 *
	 * @return string[] Array with a single "date" key.
	 */
	public static function dateParam( string $date ) {
		return [ 'date' => $date ];
	}

	/**
	 * @since 1.36
	 *
	 * @param string $time
	 *
	 * @return string[] Array with a single "time" key.
	 */
	public static function timeParam( string $time ) {
		return [ 'time' => $time ];
	}

	/**
	 * @since 1.22
	 *
	 * @param int $period
	 *
	 * @return int[] Array with a single "period" key.
	 */
	public static function timeperiodParam( $period ) {
		return [ 'period' => $period ];
	}

	/**
	 * @since 1.22
	 *
	 * @param int $size
	 *
	 * @return int[] Array with a single "size" key.
	 */
	public static function sizeParam( $size ) {
		return [ 'size' => $size ];
	}

	/**
	 * @since 1.22
	 *
	 * @param int $bitrate
	 *
	 * @return int[] Array with a single "bitrate" key.
	 */
	public static function bitrateParam( $bitrate ) {
		return [ 'bitrate' => $bitrate ];
	}

	/**
	 * @since 1.25
	 *
	 * @param string $plaintext
	 *
	 * @return string[] Array with a single "plaintext" key.
	 */
	public static function plaintextParam( $plaintext ) {
		return [ 'plaintext' => $plaintext ];
	}

	/**
	 * @since 1.29
	 *
	 * @param array $list
	 * @param string $type 'comma', 'semicolon', 'pipe', 'text'
	 * @return array Array with "list" and "type" keys.
	 */
	public static function listParam( array $list, $type = 'text' ) {
		if ( !isset( self::$listTypeMap[$type] ) ) {
			throw new InvalidArgumentException(
				"Invalid type '$type'. Known types are: " . implode( ', ', array_keys( self::$listTypeMap ) )
			);
		}
		return [ 'list' => $list, 'type' => $type ];
	}

	/**
	 * Substitutes any parameters into the message text.
	 *
	 * @since 1.17
	 *
	 * @param string $message The message text.
	 * @param string $type Either "before" or "after".
	 * @param string $format One of the FORMAT_* constants.
	 *
	 * @return string
	 */
	protected function replaceParameters( $message, $type, $format ) {
		// A temporary marker for $1 parameters that is only valid
		// in non-attribute contexts. However if the entire message is escaped
		// then we don't want to use it because it will be mangled in all contexts
		// and its unnessary as ->escaped() messages aren't html.
		$marker = $format === self::FORMAT_ESCAPED ? '$' : '$\'"';
		$replacementKeys = [];
		foreach ( $this->parameters as $n => $param ) {
			list( $paramType, $value ) = $this->extractParam( $param, $format );
			if ( $type === 'before' ) {
				if ( $paramType === 'before' ) {
					$replacementKeys['$' . ( $n + 1 )] = $value;
				} else /* $paramType === 'after' */ {
					// To protect against XSS from replacing parameters
					// inside html attributes, we convert $1 to $'"1.
					// In the event that one of the parameters ends up
					// in an attribute, either the ' or the " will be
					// escaped, breaking the replacement and avoiding XSS.
					$replacementKeys['$' . ( $n + 1 )] = $marker . ( $n + 1 );
				}
			} elseif ( $paramType === 'after' ) {
				$replacementKeys[$marker . ( $n + 1 )] = $value;
			}
		}
		return strtr( $message, $replacementKeys );
	}

	/**
	 * Extracts the parameter type and preprocessed the value if needed.
	 *
	 * @since 1.18
	 *
	 * @param mixed $param Parameter as defined in this class.
	 * @param string $format One of the FORMAT_* constants.
	 *
	 * @return array Array with the parameter type (either "before" or "after") and the value.
	 */
	protected function extractParam( $param, $format ) {
		if ( is_array( $param ) ) {
			if ( isset( $param['raw'] ) ) {
				return [ 'after', $param['raw'] ];
			} elseif ( isset( $param['num'] ) ) {
				// Replace number params always in before step for now.
				// No support for combined raw and num params
				return [ 'before', $this->getLanguage()->formatNum( $param['num'] ) ];
			} elseif ( isset( $param['duration'] ) ) {
				return [ 'before', $this->getLanguage()->formatDuration( $param['duration'] ) ];
			} elseif ( isset( $param['expiry'] ) ) {
				return [ 'before', $this->getLanguage()->formatExpiry( $param['expiry'] ) ];
			} elseif ( isset( $param['datetime'] ) ) {
				return [ 'before', $this->getLanguage()->timeanddate( $param['datetime'] ) ];
			} elseif ( isset( $param['date'] ) ) {
				return [ 'before', $this->getLanguage()->date( $param['date'] ) ];
			} elseif ( isset( $param['time'] ) ) {
				return [ 'before', $this->getLanguage()->time( $param['time'] ) ];
			} elseif ( isset( $param['period'] ) ) {
				return [ 'before', $this->getLanguage()->formatTimePeriod( $param['period'] ) ];
			} elseif ( isset( $param['size'] ) ) {
				return [ 'before', $this->getLanguage()->formatSize( $param['size'] ) ];
			} elseif ( isset( $param['bitrate'] ) ) {
				return [ 'before', $this->getLanguage()->formatBitrate( $param['bitrate'] ) ];
			} elseif ( isset( $param['plaintext'] ) ) {
				return [ 'after', $this->formatPlaintext( $param['plaintext'], $format ) ];
			} elseif ( isset( $param['list'] ) ) {
				return $this->formatListParam( $param['list'], $param['type'], $format );
			} else {
				LoggerFactory::getInstance( 'Bug58676' )->warning(
					'Invalid parameter for message "{msgkey}": {param}',
					[
						'exception' => new Exception,
						'msgkey' => $this->getKey(),
						'param' => htmlspecialchars( serialize( $param ) ),
					]
				);

				return [ 'before', '[INVALID]' ];
			}
		} elseif ( $param instanceof Message ) {
			// Match language, flags, etc. to the current message.
			$msg = clone $param;
			if ( $msg->language !== $this->language || $msg->useDatabase !== $this->useDatabase ) {
				// Cache depends on these parameters
				$msg->message = null;
			}
			$msg->interface = $this->interface;
			$msg->language = $this->language;
			$msg->useDatabase = $this->useDatabase;
			$msg->contextPage = $this->contextPage;

			// DWIM
			if ( $format === 'block-parse' ) {
				$format = 'parse';
			}

			// Message objects should not be before parameters because
			// then they'll get double escaped. If the message needs to be
			// escaped, it'll happen right here when we call toString().
			return [ 'after', $msg->format( $format ) ];
		} else {
			return [ 'before', $param ];
		}
	}

	/**
	 * Wrapper for what ever method we use to parse wikitext.
	 *
	 * @since 1.17
	 *
	 * @param string $string Wikitext message contents.
	 *
	 * @return string Wikitext parsed into HTML.
	 */
	protected function parseText( $string ) {
		$out = MediaWikiServices::getInstance()->getMessageCache()->parse(
			$string,
			$this->contextPage,
			/*linestart*/true,
			$this->interface,
			$this->getLanguage()
		);

		return $out instanceof ParserOutput
			? $out->getText( [
				'enableSectionEditLinks' => false,
				// Wrapping messages in an extra <div> is probably not expected. If
				// they're outside the content area they probably shouldn't be
				// targeted by CSS that's targeting the parser output, and if
				// they're inside they already are from the outer div.
				'unwrap' => true,
			] )
			: $out;
	}

	/**
	 * Wrapper for what ever method we use to {{-transform wikitext.
	 *
	 * @since 1.17
	 *
	 * @param string $string Wikitext message contents.
	 *
	 * @return string Wikitext with {{-constructs replaced with their values.
	 */
	protected function transformText( $string ) {
		return MediaWikiServices::getInstance()->getMessageCache()->transform(
			$string,
			$this->interface,
			$this->getLanguage(),
			$this->contextPage
		);
	}

	/**
	 * Wrapper for what ever method we use to get message contents.
	 *
	 * @since 1.17
	 *
	 * @return string
	 * @throws MWException If message key array is empty.
	 */
	protected function fetchMessage() {
		if ( $this->message === null ) {
			$cache = MediaWikiServices::getInstance()->getMessageCache();

			foreach ( $this->keysToTry as $key ) {
				$message = $cache->get( $key, $this->useDatabase, $this->getLanguage() );
				if ( $message !== false && $message !== '' ) {
					break;
				}
			}

			// NOTE: The constructor makes sure keysToTry isn't empty,
			//       so we know that $key and $message are initialized.
			$this->key = $key;
			$this->message = $message;
		}
		return $this->message;
	}

	/**
	 * Formats a message parameter wrapped with 'plaintext'. Ensures that
	 * the entire string is displayed unchanged when displayed in the output
	 * format.
	 *
	 * @since 1.25
	 *
	 * @param string $plaintext String to ensure plaintext output of
	 * @param string $format One of the FORMAT_* constants.
	 *
	 * @return string Input plaintext encoded for output to $format
	 */
	protected function formatPlaintext( $plaintext, $format ) {
		switch ( $format ) {
			case self::FORMAT_TEXT:
			case self::FORMAT_PLAIN:
				return $plaintext;

			case self::FORMAT_PARSE:
			case self::FORMAT_BLOCK_PARSE:
			case self::FORMAT_ESCAPED:
			default:
				return htmlspecialchars( $plaintext, ENT_QUOTES );
		}
	}

	/**
	 * Formats a list of parameters as a concatenated string.
	 * @since 1.29
	 * @param array $params
	 * @param string $listType
	 * @param string $format One of the FORMAT_* constants.
	 * @return array Array with the parameter type (either "before" or "after") and the value.
	 */
	protected function formatListParam( array $params, $listType, $format ) {
		if ( !isset( self::$listTypeMap[$listType] ) ) {
			$warning = 'Invalid list type for message "' . $this->getKey() . '": '
				. htmlspecialchars( $listType )
				. ' (params are ' . htmlspecialchars( serialize( $params ) ) . ')';
			trigger_error( $warning, E_USER_WARNING );
			$e = new Exception;
			wfDebugLog( 'Bug58676', $warning . "\n" . $e->getTraceAsString() );
			return [ 'before', '[INVALID]' ];
		}
		$func = self::$listTypeMap[$listType];

		// Handle an empty list sensibly
		if ( !$params ) {
			return [ 'before', $this->getLanguage()->$func( [] ) ];
		}

		// First, determine what kinds of list items we have
		$types = [];
		$vars = [];
		$list = [];
		foreach ( $params as $n => $p ) {
			list( $type, $value ) = $this->extractParam( $p, $format );
			$types[$type] = true;
			$list[] = $value;
			$vars[] = '$' . ( $n + 1 );
		}

		// Easy case: all are 'before' or 'after', so just join the
		// values and use the same type.
		if ( count( $types ) === 1 ) {
			return [ key( $types ), $this->getLanguage()->$func( $list ) ];
		}

		// Hard case: We need to process each value per its type, then
		// return the concatenated values as 'after'. We handle this by turning
		// the list into a RawMessage and processing that as a parameter.
		$vars = $this->getLanguage()->$func( $vars );
		// @phan-suppress-next-line SecurityCheck-DoubleEscaped RawMessage is safe here
		return $this->extractParam( new RawMessage( $vars, $params ), $format );
	}
}<|MERGE_RESOLUTION|>--- conflicted
+++ resolved
@@ -885,16 +885,10 @@
 	 * Returns the message formatted a certain way.
 	 *
 	 * @since 1.17
-<<<<<<< HEAD
-	 * @param string|null $format One of the FORMAT_* constants. Null means use whatever was used
-	 *   the last time (deprecated since 1.36).
+	 * @param string $format One of the FORMAT_* constants.
 	 * @return string Text or HTML
 	 */
-	public function toString( $format = null ) {
-		if ( $format === null ) {
-			wfDeprecated( __METHOD__ . ' with implicit format', '1.36' );
-			$format = $this->format;
-		}
+	public function toString( string $format ): string {
 		return $this->format( $format );
 	}
 
@@ -905,24 +899,7 @@
 	 * @return string Text or HTML
 	 * @suppress SecurityCheck-DoubleEscaped phan false positive
 	 */
-	private function format( string $format ) : string {
-=======
-	 * @param string $format One of the FORMAT_* constants.
-	 * @return string Text or HTML
-	 */
-	public function toString( string $format ): string {
-		return $this->format( $format );
-	}
-
-	/**
-	 * Returns the message formatted a certain way.
-	 *
-	 * @param string $format One of the FORMAT_* constants.
-	 * @return string Text or HTML
-	 * @suppress SecurityCheck-DoubleEscaped phan false positive
-	 */
 	private function format( string $format ): string {
->>>>>>> ea72c9b6
 		$string = $this->fetchMessage();
 
 		if ( $string === false ) {
@@ -1002,10 +979,6 @@
 	 * @return string Parsed HTML.
 	 */
 	public function parse() {
-<<<<<<< HEAD
-		$this->format = self::FORMAT_PARSE;
-=======
->>>>>>> ea72c9b6
 		return $this->format( self::FORMAT_PARSE );
 	}
 
@@ -1017,10 +990,6 @@
 	 * @return string Unescaped message text.
 	 */
 	public function text() {
-<<<<<<< HEAD
-		$this->format = self::FORMAT_TEXT;
-=======
->>>>>>> ea72c9b6
 		return $this->format( self::FORMAT_TEXT );
 	}
 
@@ -1032,10 +1001,6 @@
 	 * @return string Unescaped untransformed message text.
 	 */
 	public function plain() {
-<<<<<<< HEAD
-		$this->format = self::FORMAT_PLAIN;
-=======
->>>>>>> ea72c9b6
 		return $this->format( self::FORMAT_PLAIN );
 	}
 
@@ -1047,10 +1012,6 @@
 	 * @return string HTML
 	 */
 	public function parseAsBlock() {
-<<<<<<< HEAD
-		$this->format = self::FORMAT_BLOCK_PARSE;
-=======
->>>>>>> ea72c9b6
 		return $this->format( self::FORMAT_BLOCK_PARSE );
 	}
 
@@ -1063,10 +1024,6 @@
 	 * @return string Escaped message text.
 	 */
 	public function escaped() {
-<<<<<<< HEAD
-		$this->format = self::FORMAT_ESCAPED;
-=======
->>>>>>> ea72c9b6
 		return $this->format( self::FORMAT_ESCAPED );
 	}
 
