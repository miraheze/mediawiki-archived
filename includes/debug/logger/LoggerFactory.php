<?php
/**
 * This program is free software; you can redistribute it and/or modify
 * it under the terms of the GNU General Public License as published by
 * the Free Software Foundation; either version 2 of the License, or
 * (at your option) any later version.
 *
 * This program is distributed in the hope that it will be useful,
 * but WITHOUT ANY WARRANTY; without even the implied warranty of
 * MERCHANTABILITY or FITNESS FOR A PARTICULAR PURPOSE. See the
 * GNU General Public License for more details.
 *
 * You should have received a copy of the GNU General Public License along
 * with this program; if not, write to the Free Software Foundation, Inc.,
 * 51 Franklin Street, Fifth Floor, Boston, MA 02110-1301, USA.
 * http://www.gnu.org/copyleft/gpl.html
 *
 * @file
 */

namespace MediaWiki\Logger;

use ObjectFactory;

/**
 * PSR-3 logger instance factory.
 *
 * Creation of \Psr\Log\LoggerInterface instances is managed via the
 * LoggerFactory::getInstance() static method which in turn delegates to the
 * currently registered service provider.
 *
 * A service provider is any class implementing the Spi interface.
 * There are two possible methods of registering a service provider. The
 * LoggerFactory::registerProvider() static method can be called at any time
 * to change the service provider. If LoggerFactory::getInstance() is called
 * before any service provider has been registered, it will attempt to use the
 * $wgMWLoggerDefaultSpi global to bootstrap Spi registration.
 * $wgMWLoggerDefaultSpi is expected to be an array usable by
 * ObjectFactory::getObjectFromSpec() to create a class.
 *
 * @see \MediaWiki\Logger\Spi
 * @since 1.25
 * @author Bryan Davis <bd808@wikimedia.org>
 * @copyright © 2014 Bryan Davis and Wikimedia Foundation.
 */
class LoggerFactory {

	/**
	 * Service provider.
	 * @var \MediaWiki\Logger\Spi $spi
	 */
	private static $spi;

	/**
	 * Register a service provider to create new \Psr\Log\LoggerInterface
	 * instances.
	 *
	 * @param \MediaWiki\Logger\Spi $provider Provider to register
	 */
	public static function registerProvider( Spi $provider ) {
		self::$spi = $provider;
	}

	/**
	 * Get the registered service provider.
	 *
	 * If called before any service provider has been registered, it will
	 * attempt to use the $wgMWLoggerDefaultSpi global to bootstrap
	 * Spi registration. $wgMWLoggerDefaultSpi is expected to be an
	 * array usable by ObjectFactory::getObjectFromSpec() to create a class.
	 *
	 * @return \MediaWiki\Logger\Spi
	 * @see registerProvider()
	 * @see ObjectFactory::getObjectFromSpec()
	 */
	public static function getProvider() {
		if ( self::$spi === null ) {
			global $wgMWLoggerDefaultSpi;
			$provider = ObjectFactory::getObjectFromSpec(
				$wgMWLoggerDefaultSpi
			);
			self::registerProvider( $provider );
		}
		return self::$spi;
	}

	/**
	 * Get a named logger instance from the currently configured logger factory.
	 *
	 * @param string $channel Logger channel (name)
	 * @return \Psr\Log\LoggerInterface
	 */
	public static function getInstance( $channel ) {
<<<<<<< HEAD
		if ( !interface_exists( 'Psr\Log\LoggerInterface' ) ) {
			$message = (
				'MediaWiki requires the <a href="https://github.com/php-fig/log">PSR-3 logging ' .
				"library</a> to be present. This library is not embedded directly in MediaWiki's " .
				"git repository and must be installed separately by the end user.\n\n" .
				'Please see <a href="https://www.mediawiki.org/wiki/Download_from_Git' .
				'#Fetch_external_libraries">mediawiki.org</a> for help on installing ' .
				'the required components.'
			);
			echo $message;
			trigger_error( $message, E_USER_ERROR );
			die( 1 );
		}

=======
>>>>>>> a51acbb6
		return self::getProvider()->getLogger( $channel );
	}

	/**
	 * Construction of utility class is not allowed.
	 */
	private function __construct() {
		// no-op
	}
}<|MERGE_RESOLUTION|>--- conflicted
+++ resolved
@@ -91,23 +91,6 @@
 	 * @return \Psr\Log\LoggerInterface
 	 */
 	public static function getInstance( $channel ) {
-<<<<<<< HEAD
-		if ( !interface_exists( 'Psr\Log\LoggerInterface' ) ) {
-			$message = (
-				'MediaWiki requires the <a href="https://github.com/php-fig/log">PSR-3 logging ' .
-				"library</a> to be present. This library is not embedded directly in MediaWiki's " .
-				"git repository and must be installed separately by the end user.\n\n" .
-				'Please see <a href="https://www.mediawiki.org/wiki/Download_from_Git' .
-				'#Fetch_external_libraries">mediawiki.org</a> for help on installing ' .
-				'the required components.'
-			);
-			echo $message;
-			trigger_error( $message, E_USER_ERROR );
-			die( 1 );
-		}
-
-=======
->>>>>>> a51acbb6
 		return self::getProvider()->getLogger( $channel );
 	}
 
