<?php

namespace MediaWiki;

use ActorMigration;
use BagOStuff;
use CommentStore;
use Config;
use ConfigFactory;
use ConfiguredReadOnlyMode;
use CryptHKDF;
use DateFormatterFactory;
use EventRelayerGroup;
use ExternalStoreAccess;
use ExternalStoreFactory;
use FileBackendGroup;
use GenderCache;
use GlobalVarConfig;
use HtmlCacheUpdater;
use IBufferingStatsdDataFactory;
use JobRunner;
use Language;
use LinkCache;
use Liuggio\StatsdClient\Factory\StatsdDataFactoryInterface;
use LocalisationCache;
<<<<<<< HEAD
=======
use MagicWordFactory;
use MediaHandlerFactory;
use MediaWiki\Auth\AuthManager;
use MediaWiki\Block\BlockErrorFormatter;
>>>>>>> 9b8a1684
use MediaWiki\Block\BlockManager;
use MediaWiki\Block\BlockPermissionCheckerFactory;
use MediaWiki\Block\BlockRestrictionStore;
use MediaWiki\Cache\LinkBatchFactory;
use MediaWiki\Config\ConfigRepository;
use MediaWiki\Content\IContentHandlerFactory;
use MediaWiki\EditPage\SpamChecker;
use MediaWiki\FileBackend\FSFile\TempFSFileFactory;
use MediaWiki\FileBackend\LockManager\LockManagerGroupFactory;
use MediaWiki\HookContainer\HookContainer;
use MediaWiki\HookContainer\HookRunner;
use MediaWiki\Http\HttpRequestFactory;
<<<<<<< HEAD
use PasswordReset;
use MediaWiki\Languages\LanguageNameUtils;
use Wikimedia\Message\IMessageFormatterFactory;
=======
use MediaWiki\Interwiki\InterwikiLookup;
use MediaWiki\Languages\LanguageConverterFactory;
use MediaWiki\Languages\LanguageFactory;
use MediaWiki\Languages\LanguageFallback;
use MediaWiki\Languages\LanguageNameUtils;
use MediaWiki\Linker\LinkRenderer;
use MediaWiki\Linker\LinkRendererFactory;
use MediaWiki\Mail\IEmailer;
use MediaWiki\Page\ContentModelChangeFactory;
use MediaWiki\Page\MergeHistoryFactory;
>>>>>>> 9b8a1684
use MediaWiki\Page\MovePageFactory;
use MediaWiki\Permissions\PermissionManager;
use MediaWiki\Preferences\PreferencesFactory;
use MediaWiki\Revision\ContributionsLookup;
use MediaWiki\Revision\RevisionFactory;
use MediaWiki\Revision\RevisionLookup;
use MediaWiki\Revision\RevisionRenderer;
use MediaWiki\Revision\RevisionStore;
use MediaWiki\Revision\RevisionStoreFactory;
use MediaWiki\Revision\SlotRoleRegistry;
use MediaWiki\Shell\CommandFactory;
use MediaWiki\SpecialPage\SpecialPageFactory;
use MediaWiki\Storage\BlobStore;
use MediaWiki\Storage\BlobStoreFactory;
use MediaWiki\Storage\NameTableStore;
use MediaWiki\Storage\NameTableStoreFactory;
use MediaWiki\Storage\PageEditStash;
use MediaWiki\User\TalkPageNotificationManager;
use MediaWiki\User\UserEditTracker;
use MediaWiki\User\UserFactory;
use MediaWiki\User\UserGroupManager;
use MediaWiki\User\UserGroupManagerFactory;
use MediaWiki\User\UserNameUtils;
use MediaWiki\User\UserOptionsLookup;
use MediaWiki\User\UserOptionsManager;
use MediaWiki\User\WatchlistNotificationManager;
use MessageCache;
use MimeAnalyzer;
use MWException;
use NamespaceInfo;
use ObjectCache;
use OldRevisionImporter;
use Parser;
use ParserCache;
use ParserFactory;
use PasswordFactory;
use PasswordReset;
use ProxyLookup;
use ReadOnlyMode;
use RepoGroup;
use ResourceLoader;
use SearchEngine;
use SearchEngineConfig;
use SearchEngineFactory;
use SiteLookup;
use SiteStore;
use SkinFactory;
use TitleFactory;
use TitleFormatter;
use TitleParser;
use UploadRevisionImporter;
use VirtualRESTServiceClient;
use WANObjectCache;
use WatchedItemQueryService;
use WatchedItemStoreInterface;
use Wikimedia\Message\IMessageFormatterFactory;
use Wikimedia\ObjectFactory;
use Wikimedia\Rdbms\ILoadBalancer;
use Wikimedia\Rdbms\LBFactory;
use Wikimedia\Services\NoSuchServiceException;
use Wikimedia\Services\SalvageableService;
use Wikimedia\Services\ServiceContainer;
use Wikimedia\UUID\GlobalIdGenerator;

/**
 * Service locator for MediaWiki core services.
 *
 * This program is free software; you can redistribute it and/or modify
 * it under the terms of the GNU General Public License as published by
 * the Free Software Foundation; either version 2 of the License, or
 * (at your option) any later version.
 *
 * This program is distributed in the hope that it will be useful,
 * but WITHOUT ANY WARRANTY; without even the implied warranty of
 * MERCHANTABILITY or FITNESS FOR A PARTICULAR PURPOSE. See the
 * GNU General Public License for more details.
 *
 * You should have received a copy of the GNU General Public License along
 * with this program; if not, write to the Free Software Foundation, Inc.,
 * 51 Franklin Street, Fifth Floor, Boston, MA 02110-1301, USA.
 * http://www.gnu.org/copyleft/gpl.html
 *
 * @file
 *
 * @since 1.27
 */

/**
 * MediaWikiServices is the service locator for the application scope of MediaWiki.
 * Its implemented as a simple configurable DI container.
 * MediaWikiServices acts as a top level factory/registry for top level services, and builds
 * the network of service objects that defines MediaWiki's application logic.
 * It acts as an entry point to MediaWiki's dependency injection mechanism.
 *
 * Services are defined in the "wiring" array passed to the constructor,
 * or by calling defineService().
 *
 * @see docs/Injection.md for an overview of using dependency injection in the
 *      MediaWiki code base.
 */
class MediaWikiServices extends ServiceContainer {

<<<<<<< HEAD
    /**
     * @var MediaWikiServices|null
     */
    private static $instance = null;

    /**
     * Returns the global default instance of the top level service locator.
     *
     * @since 1.27
     *
     * The default instance is initialized using the service instantiator functions
     * defined in ServiceWiring.php.
     *
     * @note This should only be called by static functions! The instance returned here
     * should not be passed around! Objects that need access to a service should have
     * that service injected into the constructor, never a service locator!
     *
     * @return MediaWikiServices
     */
    public static function getInstance() {
        if ( self::$instance === null ) {
            // NOTE: constructing GlobalVarConfig here is not particularly pretty,
            // but some information from the global scope has to be injected here,
            // even if it's just a file name or database credentials to load
            // configuration from.
            $bootstrapConfig = new GlobalVarConfig();
            self::$instance = self::newInstance( $bootstrapConfig, 'load' );
        }

        return self::$instance;
    }

    /**
     * Replaces the global MediaWikiServices instance.
     *
     * @since 1.28
     *
     * @note This is for use in PHPUnit tests only!
     *
     * @throws MWException if called outside of PHPUnit tests.
     *
     * @param MediaWikiServices $services The new MediaWikiServices object.
     *
     * @return MediaWikiServices The old MediaWikiServices object, so it can be restored later.
     */
    public static function forceGlobalInstance( MediaWikiServices $services ) {
        if ( !defined( 'MW_PHPUNIT_TEST' ) ) {
            throw new MWException( __METHOD__ . ' must not be used outside unit tests.' );
        }

        $old = self::getInstance();
        self::$instance = $services;

        return $old;
    }

    /**
     * Creates a new instance of MediaWikiServices and sets it as the global default
     * instance. getInstance() will return a different MediaWikiServices object
     * after every call to resetGlobalInstance().
     *
     * @since 1.28
     *
     * @warning This should not be used during normal operation. It is intended for use
     * when the configuration has changed significantly since bootstrap time, e.g.
     * during the installation process or during testing.
     *
     * @warning Calling resetGlobalInstance() may leave the application in an inconsistent
     * state. Calling this is only safe under the ASSUMPTION that NO REFERENCE to
     * any of the services managed by MediaWikiServices exist. If any service objects
     * managed by the old MediaWikiServices instance remain in use, they may INTERFERE
     * with the operation of the services managed by the new MediaWikiServices.
     * Operating with a mix of services created by the old and the new
     * MediaWikiServices instance may lead to INCONSISTENCIES and even DATA LOSS!
     * Any class implementing LAZY LOADING is especially prone to this problem,
     * since instances would typically retain a reference to a storage layer service.
     *
     * @see forceGlobalInstance()
     * @see resetGlobalInstance()
     * @see resetBetweenTest()
     *
     * @param Config|null $bootstrapConfig The Config object to be registered as the
     *        'BootstrapConfig' service. This has to contain at least the information
     *        needed to set up the 'ConfigFactory' service. If not given, the bootstrap
     *        config of the old instance of MediaWikiServices will be re-used. If there
     *        was no previous instance, a new GlobalVarConfig object will be used to
     *        bootstrap the services.
     *
     * @param string $quick Set this to "quick" to allow expensive resources to be re-used.
     * See SalvageableService for details.
     *
     * @throws MWException If called after MW_SERVICE_BOOTSTRAP_COMPLETE has been defined in
     *         Setup.php (unless MW_PHPUNIT_TEST or MEDIAWIKI_INSTALL or RUN_MAINTENANCE_IF_MAIN
     *          is defined).
     */
    public static function resetGlobalInstance( Config $bootstrapConfig = null, $quick = '' ) {
        if ( self::$instance === null ) {
            // no global instance yet, nothing to reset
            return;
        }

        self::failIfResetNotAllowed( __METHOD__ );

        if ( $bootstrapConfig === null ) {
            $bootstrapConfig = self::$instance->getBootstrapConfig();
        }

        $oldInstance = self::$instance;

        self::$instance = self::newInstance( $bootstrapConfig, 'load' );
        self::$instance->importWiring( $oldInstance, [ 'BootstrapConfig' ] );

        if ( $quick === 'quick' ) {
            self::$instance->salvage( $oldInstance );
        } else {
            $oldInstance->destroy();
        }
    }

    /** @noinspection PhpDocSignatureInspection */

    /**
     * Salvages the state of any salvageable service instances in $other.
     *
     * @note $other will have been destroyed when salvage() returns.
     *
     * @param MediaWikiServices $other
     */
    private function salvage( self $other ) {
        foreach ( $this->getServiceNames() as $name ) {
            // The service could be new in the new instance and not registered in the
            // other instance (e.g. an extension that was loaded after the instantiation of
            // the other instance. Skip this service in this case. See T143974
            try {
                $oldService = $other->peekService( $name );
            } catch ( NoSuchServiceException $e ) {
                continue;
            }

            if ( $oldService instanceof SalvageableService ) {
                /** @var SalvageableService $newService */
                $newService = $this->getService( $name );
                $newService->salvage( $oldService );
            }
        }

        $other->destroy();
    }

    /**
     * Creates a new MediaWikiServices instance and initializes it according to the
     * given $bootstrapConfig. In particular, all wiring files defined in the
     * ServiceWiringFiles setting are loaded, and the MediaWikiServices hook is called.
     *
     * @param Config|null $bootstrapConfig The Config object to be registered as the
     *        'BootstrapConfig' service.
     *
     * @param string $loadWiring set this to 'load' to load the wiring files specified
     *        in the 'ServiceWiringFiles' setting in $bootstrapConfig.
     *
     * @return MediaWikiServices
     * @throws MWException
     * @throws \FatalError
     */
    private static function newInstance( Config $bootstrapConfig, $loadWiring = '' ) {
        $instance = new self( $bootstrapConfig );

        // Load the default wiring from the specified files.
        if ( $loadWiring === 'load' ) {
            $wiringFiles = $bootstrapConfig->get( 'ServiceWiringFiles' );
            $instance->loadWiringFiles( $wiringFiles );
        }

        // Provide a traditional hook point to allow extensions to configure services.
        Hooks::run( 'MediaWikiServices', [ $instance ] );

        return $instance;
    }

    /**
     * Disables all storage layer services. After calling this, any attempt to access the
     * storage layer will result in an error. Use resetGlobalInstance() to restore normal
     * operation.
     *
     * @since 1.28
     *
     * @warning This is intended for extreme situations only and should never be used
     * while serving normal web requests. Legitimate use cases for this method include
     * the installation process. Test fixtures may also use this, if the fixture relies
     * on globalState.
     *
     * @see resetGlobalInstance()
     * @see resetChildProcessServices()
     */
    public static function disableStorageBackend() {
        // TODO: also disable some Caches, JobQueues, etc
        $destroy = [ 'DBLoadBalancer', 'DBLoadBalancerFactory' ];
        $services = self::getInstance();

        foreach ( $destroy as $name ) {
            $services->disableService( $name );
        }

        ObjectCache::clear();
    }

    /**
     * Resets any services that may have become stale after a child process
     * returns from after pcntl_fork(). It's also safe, but generally unnecessary,
     * to call this method from the parent process.
     *
     * @since 1.28
     *
     * @note This is intended for use in the context of process forking only!
     *
     * @see resetGlobalInstance()
     * @see disableStorageBackend()
     */
    public static function resetChildProcessServices() {
        // NOTE: for now, just reset everything. Since we don't know the interdependencies
        // between services, we can't do this more selectively at this time.
        self::resetGlobalInstance();

        // Child, reseed because there is no bug in PHP:
        // https://bugs.php.net/bug.php?id=42465
        mt_srand( getmypid() );
    }

    /**
     * Resets the given service for testing purposes.
     *
     * @since 1.28
     *
     * @warning This is generally unsafe! Other services may still retain references
     * to the stale service instance, leading to failures and inconsistencies. Subclasses
     * may use this method to reset specific services under specific instances, but
     * it should not be exposed to application logic.
     *
     * @note With proper dependency injection used throughout the codebase, this method
     * should not be needed. It is provided to allow tests that pollute global service
     * instances to clean up.
     *
     * @param string $name
     * @param bool $destroy Whether the service instance should be destroyed if it exists.
     *        When set to false, any existing service instance will effectively be detached
     *        from the container.
     *
     * @throws MWException if called outside of PHPUnit tests.
     */
    public function resetServiceForTesting( $name, $destroy = true ) {
        if ( !defined( 'MW_PHPUNIT_TEST' ) && !defined( 'MW_PARSER_TEST' ) ) {
            throw new MWException( 'resetServiceForTesting() must not be used outside unit tests.' );
        }

        $this->resetService( $name, $destroy );
    }

    /**
     * Convenience method that throws an exception unless it is called during a phase in which
     * resetting of global services is allowed. In general, services should not be reset
     * individually, since that may introduce inconsistencies.
     *
     * @since 1.28
     *
     * This method will throw an exception if:
     *
     * - self::$resetInProgress is false (to allow all services to be reset together
     *   via resetGlobalInstance)
     * - and MEDIAWIKI_INSTALL is not defined (to allow services to be reset during installation)
     * - and MW_PHPUNIT_TEST is not defined (to allow services to be reset during testing)
     *
     * This method is intended to be used to safeguard against accidentally resetting
     * global service instances that are not yet managed by MediaWikiServices. It is
     * defined here in the MediaWikiServices services class to have a central place
     * for managing service bootstrapping and resetting.
     *
     * @param string $method the name of the caller method, as given by __METHOD__.
     *
     * @throws MWException if called outside bootstrap mode.
     *
     * @see resetGlobalInstance()
     * @see forceGlobalInstance()
     * @see disableStorageBackend()
     */
    public static function failIfResetNotAllowed( $method ) {
        if ( !defined( 'MW_PHPUNIT_TEST' )
            && !defined( 'MW_PARSER_TEST' )
            && !defined( 'MEDIAWIKI_INSTALL' )
            && !defined( 'RUN_MAINTENANCE_IF_MAIN' )
            && defined( 'MW_SERVICE_BOOTSTRAP_COMPLETE' )
        ) {
            throw new MWException( $method . ' may only be called during bootstrapping and unit tests!' );
        }
    }

    /**
     * @param Config $config The Config object to be registered as the 'BootstrapConfig' service.
     *        This has to contain at least the information needed to set up the 'ConfigFactory'
     *        service.
     */
    public function __construct( Config $config ) {
        parent::__construct();

        // Register the given Config object as the bootstrap config service.
        $this->defineService( 'BootstrapConfig', function () use ( $config ) {
            return $config;
        } );
    }

    // CONVENIENCE GETTERS ////////////////////////////////////////////////////

    /**
     * @since 1.31
     * @return ActorMigration
     */
    public function getActorMigration() {
        return $this->getService( 'ActorMigration' );
    }

    /**
     * @since 1.34
     * @return BadFileLookup
     */
    public function getBadFileLookup() : BadFileLookup {
        return $this->getService( 'BadFileLookup' );
    }

    /**
     * @since 1.31
     * @return BlobStore
     */
    public function getBlobStore() {
        return $this->getService( '_SqlBlobStore' );
    }

    /**
     * @since 1.31
     * @return BlobStoreFactory
     */
    public function getBlobStoreFactory() {
        return $this->getService( 'BlobStoreFactory' );
    }

    /**
     * @since 1.34
     * @return BlockManager
     */
    public function getBlockManager() : BlockManager {
        return $this->getService( 'BlockManager' );
    }

    /**
     * @since 1.33
     * @return BlockRestrictionStore
     */
    public function getBlockRestrictionStore() : BlockRestrictionStore {
        return $this->getService( 'BlockRestrictionStore' );
    }

    /**
     * Returns the Config object containing the bootstrap configuration.
     * Bootstrap configuration would typically include database credentials
     * and other information that may be needed before the ConfigFactory
     * service can be instantiated.
     *
     * @note This should only be used during bootstrapping, in particular
     * when creating the MainConfig service. Application logic should
     * use getMainConfig() to get a Config instances.
     *
     * @since 1.27
     * @return Config
     */
    public function getBootstrapConfig() {
        return $this->getService( 'BootstrapConfig' );
    }

    /**
     * @since 1.32
     * @return NameTableStore
     */
    public function getChangeTagDefStore() {
        return $this->getService( 'NameTableStoreFactory' )->getChangeTagDef();
    }

    /**
     * @since 1.31
     * @return CommentStore
     */
    public function getCommentStore() {
        return $this->getService( 'CommentStore' );
    }

    /**
     * @since 1.27
     * @return ConfigFactory
     */
    public function getConfigFactory() {
        return $this->getService( 'ConfigFactory' );
    }

    /**
     * @since 1.32
     * @return ConfigRepository
     */
    public function getConfigRepository() {
        return $this->getService( 'ConfigRepository' );
    }

    /**
     * @since 1.29
     * @return \ConfiguredReadOnlyMode
     */
    public function getConfiguredReadOnlyMode() {
        return $this->getService( 'ConfiguredReadOnlyMode' );
    }

    /**
     * @since 1.32
     * @return \Language
     */
    public function getContentLanguage() {
        return $this->getService( 'ContentLanguage' );
    }

    /**
     * @since 1.31
     * @return NameTableStore
     */
    public function getContentModelStore() {
        return $this->getService( 'NameTableStoreFactory' )->getContentModels();
    }

    /**
     * @since 1.28
     * @return CryptHKDF
     */
    public function getCryptHKDF() {
        return $this->getService( 'CryptHKDF' );
    }

    /**
     * @since 1.33
     * @return DateFormatterFactory
     */
    public function getDateFormatterFactory() {
        return $this->getService( 'DateFormatterFactory' );
    }

    /**
     * @since 1.28
     * @return ILoadBalancer The main DB load balancer for the local wiki.
     */
    public function getDBLoadBalancer() {
        return $this->getService( 'DBLoadBalancer' );
    }

    /**
     * @since 1.28
     * @return LBFactory
     */
    public function getDBLoadBalancerFactory() {
        return $this->getService( 'DBLoadBalancerFactory' );
    }

    /**
     * @since 1.27
     * @return EventRelayerGroup
     */
    public function getEventRelayerGroup() {
        return $this->getService( 'EventRelayerGroup' );
    }

    /**
     * @since 1.34
     * @return \ExternalStoreAccess
     */
    public function getExternalStoreAccess() {
        return $this->getService( 'ExternalStoreAccess' );
    }

    /**
     * @since 1.31
     * @return \ExternalStoreFactory
     */
    public function getExternalStoreFactory() {
        return $this->getService( 'ExternalStoreFactory' );
    }

    /**
     * @since 1.28
     * @return GenderCache
     */
    public function getGenderCache() {
        return $this->getService( 'GenderCache' );
    }

    /**
     * @since 1.31
     * @return HttpRequestFactory
     */
    public function getHttpRequestFactory() {
        return $this->getService( 'HttpRequestFactory' );
    }

    /**
     * @since 1.28
     * @return InterwikiLookup
     */
    public function getInterwikiLookup() {
        return $this->getService( 'InterwikiLookup' );
    }

    /**
     * @since 1.34
     * @return LanguageNameUtils
     */
    public function getLanguageNameUtils() {
        return $this->getService( 'LanguageNameUtils' );
    }

    /**
     * @since 1.28
     * @return LinkCache
     */
    public function getLinkCache() {
        return $this->getService( 'LinkCache' );
    }

    /**
     * LinkRenderer instance that can be used
     * if no custom options are needed
     *
     * @since 1.28
     * @return LinkRenderer
     */
    public function getLinkRenderer() {
        return $this->getService( 'LinkRenderer' );
    }

    /**
     * @since 1.28
     * @return LinkRendererFactory
     */
    public function getLinkRendererFactory() {
        return $this->getService( 'LinkRendererFactory' );
    }

    /**
     * @since 1.34
     * @return LocalisationCache
     */
    public function getLocalisationCache() : LocalisationCache {
        return $this->getService( 'LocalisationCache' );
    }

    /**
     * @since 1.28
     * @return \BagOStuff
     */
    public function getLocalServerObjectCache() {
        return $this->getService( 'LocalServerObjectCache' );
    }

    /**
     * @since 1.34
     * @return LockManagerGroupFactory
     */
    public function getLockManagerGroupFactory() : LockManagerGroupFactory {
        return $this->getService( 'LockManagerGroupFactory' );
    }

    /**
     * @since 1.32
     * @return MagicWordFactory
     */
    public function getMagicWordFactory() {
        return $this->getService( 'MagicWordFactory' );
    }

    /**
     * Returns the Config object that provides configuration for MediaWiki core.
     * This may or may not be the same object that is returned by getBootstrapConfig().
     *
     * @since 1.27
     * @return Config
     */
    public function getMainConfig() {
        return $this->getService( 'MainConfig' );
    }

    /**
     * @since 1.28
     * @return \BagOStuff
     */
    public function getMainObjectStash() {
        return $this->getService( 'MainObjectStash' );
    }

    /**
     * @since 1.28
     * @return \WANObjectCache
     */
    public function getMainWANObjectCache() {
        return $this->getService( 'MainWANObjectCache' );
    }

    /**
     * @since 1.28
     * @return MediaHandlerFactory
     */
    public function getMediaHandlerFactory() {
        return $this->getService( 'MediaHandlerFactory' );
    }

    /**
     * @since 1.34
     * @return MessageCache
     */
    public function getMessageCache() : MessageCache {
        return $this->getService( 'MessageCache' );
    }

    /**
     * @since 1.34
     * @return IMessageFormatterFactory
     */
    public function getMessageFormatterFactory() {
        return $this->getService( 'MessageFormatterFactory' );
    }

    /**
     * @since 1.28
     * @return MimeAnalyzer
     */
    public function getMimeAnalyzer() {
        return $this->getService( 'MimeAnalyzer' );
    }

    /**
     * @since 1.34
     * @return MovePageFactory
     */
    public function getMovePageFactory() : MovePageFactory {
        return $this->getService( 'MovePageFactory' );
    }

    /**
     * @since 1.34
     * @return NamespaceInfo
     */
    public function getNamespaceInfo() : NamespaceInfo {
        return $this->getService( 'NamespaceInfo' );
    }

    /**
     * @since 1.32
     * @return NameTableStoreFactory
     */
    public function getNameTableStoreFactory() {
        return $this->getService( 'NameTableStoreFactory' );
    }

    /**
     * ObjectFactory is intended for instantiating "handlers" from declarative definitions,
     * such as Action API modules, special pages, or REST API handlers.
     *
     * @since 1.34
     * @return ObjectFactory
     */
    public function getObjectFactory() {
        return $this->getService( 'ObjectFactory' );
    }

    /**
     * @since 1.32
     * @return OldRevisionImporter
     */
    public function getOldRevisionImporter() {
        return $this->getService( 'OldRevisionImporter' );
    }

    /**
     * @return PageEditStash
     * @since 1.34
     */
    public function getPageEditStash() {
        return $this->getService( 'PageEditStash' );
    }

    /**
     * @since 1.29
     * @return Parser
     */
    public function getParser() {
        return $this->getService( 'Parser' );
    }

    /**
     * @since 1.30
     * @return ParserCache
     */
    public function getParserCache() {
        return $this->getService( 'ParserCache' );
    }

    /**
     * @since 1.32
     * @return ParserFactory
     */
    public function getParserFactory() {
        return $this->getService( 'ParserFactory' );
    }

    /**
     * @since 1.32
     * @return PasswordFactory
     */
    public function getPasswordFactory() {
        return $this->getService( 'PasswordFactory' );
    }

    /**
     * @since 1.34
     * @return PasswordReset
     */
    public function getPasswordReset() : PasswordReset {
        return $this->getService( 'PasswordReset' );
    }

    /**
     * @since 1.32
     * @return StatsdDataFactoryInterface
     */
    public function getPerDbNameStatsdDataFactory() {
        return $this->getService( 'PerDbNameStatsdDataFactory' );
    }

    /**
     * @since 1.33
     * @return PermissionManager
     */
    public function getPermissionManager() {
        return $this->getService( 'PermissionManager' );
    }

    /**
     * @since 1.31
     * @return PreferencesFactory
     */
    public function getPreferencesFactory() {
        return $this->getService( 'PreferencesFactory' );
    }

    /**
     * @since 1.28
     * @return ProxyLookup
     */
    public function getProxyLookup() {
        return $this->getService( 'ProxyLookup' );
    }

    /**
     * @since 1.29
     * @return \ReadOnlyMode
     */
    public function getReadOnlyMode() {
        return $this->getService( 'ReadOnlyMode' );
    }

    /**
     * @since 1.34
     * @return RepoGroup
     */
    public function getRepoGroup() : RepoGroup {
        return $this->getService( 'RepoGroup' );
    }

    /**
     * @since 1.33
     * @return ResourceLoader
     */
    public function getResourceLoader() {
        return $this->getService( 'ResourceLoader' );
    }

    /**
     * @since 1.31
     * @return RevisionFactory
     */
    public function getRevisionFactory() {
        return $this->getService( 'RevisionFactory' );
    }

    /**
     * @since 1.31
     * @return RevisionLookup
     */
    public function getRevisionLookup() {
        return $this->getService( 'RevisionLookup' );
    }

    /**
     * @since 1.32
     * @return RevisionRenderer
     */
    public function getRevisionRenderer() {
        return $this->getService( 'RevisionRenderer' );
    }

    /**
     * @since 1.31
     * @return RevisionStore
     */
    public function getRevisionStore() {
        return $this->getService( 'RevisionStore' );
    }

    /**
     * @since 1.32
     * @return RevisionStoreFactory
     */
    public function getRevisionStoreFactory() {
        return $this->getService( 'RevisionStoreFactory' );
    }

    /**
     * @since 1.27
     * @return SearchEngine
     */
    public function newSearchEngine() {
        // New engine object every time, since they keep state
        return $this->getService( 'SearchEngineFactory' )->create();
    }

    /**
     * @since 1.27
     * @return SearchEngineConfig
     */
    public function getSearchEngineConfig() {
        return $this->getService( 'SearchEngineConfig' );
    }

    /**
     * @since 1.27
     * @return SearchEngineFactory
     */
    public function getSearchEngineFactory() {
        return $this->getService( 'SearchEngineFactory' );
    }

    /**
     * @since 1.30
     * @return CommandFactory
     */
    public function getShellCommandFactory() {
        return $this->getService( 'ShellCommandFactory' );
    }

    /**
     * @since 1.27
     * @return SiteLookup
     */
    public function getSiteLookup() {
        return $this->getService( 'SiteLookup' );
    }

    /**
     * @since 1.27
     * @return SiteStore
     */
    public function getSiteStore() {
        return $this->getService( 'SiteStore' );
    }

    /**
     * @since 1.27
     * @return SkinFactory
     */
    public function getSkinFactory() {
        return $this->getService( 'SkinFactory' );
    }

    /**
     * @since 1.33
     * @return SlotRoleRegistry
     */
    public function getSlotRoleRegistry() {
        return $this->getService( 'SlotRoleRegistry' );
    }

    /**
     * @since 1.31
     * @return NameTableStore
     */
    public function getSlotRoleStore() {
        return $this->getService( 'NameTableStoreFactory' )->getSlotRoles();
    }

    /**
     * @since 1.32
     * @return SpecialPageFactory
     */
    public function getSpecialPageFactory() : SpecialPageFactory {
        return $this->getService( 'SpecialPageFactory' );
    }

    /**
     * @since 1.27
     * @return IBufferingStatsdDataFactory
     */
    public function getStatsdDataFactory() {
        return $this->getService( 'StatsdDataFactory' );
    }

    /**
     * @since 1.34
     * @return TempFSFileFactory
     */
    public function getTempFSFileFactory() : TempFSFileFactory {
        return $this->getService( 'TempFSFileFactory' );
    }

    /**
     * @since 1.28
     * @return TitleFormatter
     */
    public function getTitleFormatter() {
        return $this->getService( 'TitleFormatter' );
    }

    /**
     * @since 1.28
     * @return TitleParser
     */
    public function getTitleParser() {
        return $this->getService( 'TitleParser' );
    }

    /**
     * @since 1.32
     * @return UploadRevisionImporter
     */
    public function getUploadRevisionImporter() {
        return $this->getService( 'UploadRevisionImporter' );
    }

    /**
     * @since 1.28
     * @return VirtualRESTServiceClient
     */
    public function getVirtualRESTServiceClient() {
        return $this->getService( 'VirtualRESTServiceClient' );
    }

    /**
     * @since 1.28
     * @return WatchedItemQueryService
     */
    public function getWatchedItemQueryService() {
        return $this->getService( 'WatchedItemQueryService' );
    }

    /**
     * @since 1.28
     * @return WatchedItemStoreInterface
     */
    public function getWatchedItemStore() {
        return $this->getService( 'WatchedItemStore' );
    }

    /**
     * @since 1.31
     * @return \OldRevisionImporter
     */
    public function getWikiRevisionOldRevisionImporter() {
        return $this->getService( 'OldRevisionImporter' );
    }

    /**
     * @since 1.31
     * @return \OldRevisionImporter
     */
    public function getWikiRevisionOldRevisionImporterNoUpdates() {
        return $this->getService( 'WikiRevisionOldRevisionImporterNoUpdates' );
    }

    /**
     * @since 1.31
     * @return \UploadRevisionImporter
     */
    public function getWikiRevisionUploadImporter() {
        return $this->getService( 'UploadRevisionImporter' );
    }
=======
	/**
	 * @var MediaWikiServices|null
	 */
	private static $instance = null;

	/**
	 * Returns true if an instance has already been initialized. This can be used to avoid accessing
	 * services if it's not safe, such as in unit tests or early setup.
	 *
	 * @return bool
	 */
	public static function hasInstance() {
		return self::$instance !== null;
	}

	/**
	 * Returns the global default instance of the top level service locator.
	 *
	 * @since 1.27
	 *
	 * The default instance is initialized using the service instantiator functions
	 * defined in ServiceWiring.php.
	 *
	 * @note This should only be called by static functions! The instance returned here
	 * should not be passed around! Objects that need access to a service should have
	 * that service injected into the constructor, never a service locator!
	 *
	 * @return MediaWikiServices
	 */
	public static function getInstance() : self {
		if ( self::$instance === null ) {
			// NOTE: constructing GlobalVarConfig here is not particularly pretty,
			// but some information from the global scope has to be injected here,
			// even if it's just a file name or database credentials to load
			// configuration from.
			$bootstrapConfig = new GlobalVarConfig();
			self::$instance = self::newInstance( $bootstrapConfig, 'load' );

			// Provides a traditional hook point to allow extensions to configure services.
			// NOTE: Ideally this would be in newInstance() but it causes an infinite run loop
			$runner = new HookRunner( self::$instance->getHookContainer() );
			$runner->onMediaWikiServices( self::$instance );
		}
		return self::$instance;
	}

	/**
	 * Replaces the global MediaWikiServices instance.
	 *
	 * @since 1.28
	 *
	 * @note This is for use in PHPUnit tests only!
	 *
	 * @throws MWException if called outside of PHPUnit tests.
	 *
	 * @param MediaWikiServices $services The new MediaWikiServices object.
	 *
	 * @return MediaWikiServices The old MediaWikiServices object, so it can be restored later.
	 */
	public static function forceGlobalInstance( MediaWikiServices $services ) {
		if ( !defined( 'MW_PHPUNIT_TEST' ) ) {
			throw new MWException( __METHOD__ . ' must not be used outside unit tests.' );
		}

		$old = self::getInstance();
		self::$instance = $services;

		return $old;
	}

	/**
	 * Creates a new instance of MediaWikiServices and sets it as the global default
	 * instance. getInstance() will return a different MediaWikiServices object
	 * after every call to resetGlobalInstance().
	 *
	 * @since 1.28
	 *
	 * @warning This should not be used during normal operation. It is intended for use
	 * when the configuration has changed significantly since bootstrap time, e.g.
	 * during the installation process or during testing.
	 *
	 * @warning Calling resetGlobalInstance() may leave the application in an inconsistent
	 * state. Calling this is only safe under the ASSUMPTION that NO REFERENCE to
	 * any of the services managed by MediaWikiServices exist. If any service objects
	 * managed by the old MediaWikiServices instance remain in use, they may INTERFERE
	 * with the operation of the services managed by the new MediaWikiServices.
	 * Operating with a mix of services created by the old and the new
	 * MediaWikiServices instance may lead to INCONSISTENCIES and even DATA LOSS!
	 * Any class implementing LAZY LOADING is especially prone to this problem,
	 * since instances would typically retain a reference to a storage layer service.
	 *
	 * @see forceGlobalInstance()
	 * @see resetGlobalInstance()
	 * @see resetBetweenTest()
	 *
	 * @param Config|null $bootstrapConfig The Config object to be registered as the
	 *        'BootstrapConfig' service. This has to contain at least the information
	 *        needed to set up the 'ConfigFactory' service. If not given, the bootstrap
	 *        config of the old instance of MediaWikiServices will be re-used. If there
	 *        was no previous instance, a new GlobalVarConfig object will be used to
	 *        bootstrap the services.
	 *
	 * @param string $quick Set this to "quick" to allow expensive resources to be re-used.
	 * See SalvageableService for details.
	 *
	 * @throws MWException If called after MW_SERVICE_BOOTSTRAP_COMPLETE has been defined in
	 *         Setup.php (unless MW_PHPUNIT_TEST or MEDIAWIKI_INSTALL or RUN_MAINTENANCE_IF_MAIN
	 *          is defined).
	 */
	public static function resetGlobalInstance( Config $bootstrapConfig = null, $quick = '' ) {
		if ( self::$instance === null ) {
			// no global instance yet, nothing to reset
			return;
		}

		self::failIfResetNotAllowed( __METHOD__ );

		if ( $bootstrapConfig === null ) {
			$bootstrapConfig = self::$instance->getBootstrapConfig();
		}

		$oldInstance = self::$instance;

		self::$instance = self::newInstance( $bootstrapConfig, 'load' );

		// Provides a traditional hook point to allow extensions to configure services.
		$runner = new HookRunner( self::$instance->getHookContainer() );
		$runner->onMediaWikiServices( self::$instance );

		self::$instance->importWiring( $oldInstance, [ 'BootstrapConfig' ] );

		if ( $quick === 'quick' ) {
			self::$instance->salvage( $oldInstance );
		} else {
			$oldInstance->destroy();
		}
	}

	/** @noinspection PhpDocSignatureInspection */

	/**
	 * Salvages the state of any salvageable service instances in $other.
	 *
	 * @note $other will have been destroyed when salvage() returns.
	 *
	 * @param MediaWikiServices $other
	 */
	private function salvage( self $other ) {
		foreach ( $this->getServiceNames() as $name ) {
			// The service could be new in the new instance and not registered in the
			// other instance (e.g. an extension that was loaded after the instantiation of
			// the other instance. Skip this service in this case. See T143974
			try {
				$oldService = $other->peekService( $name );
			} catch ( NoSuchServiceException $e ) {
				continue;
			}

			if ( $oldService instanceof SalvageableService ) {
				/** @var SalvageableService $newService */
				$newService = $this->getService( $name );
				$newService->salvage( $oldService );
			}
		}

		$other->destroy();
	}

	/**
	 * Creates a new MediaWikiServices instance and initializes it according to the
	 * given $bootstrapConfig. In particular, all wiring files defined in the
	 * ServiceWiringFiles setting are loaded, and the MediaWikiServices hook is called.
	 *
	 * @param Config|null $bootstrapConfig The Config object to be registered as the
	 *        'BootstrapConfig' service.
	 *
	 * @param string $loadWiring set this to 'load' to load the wiring files specified
	 *        in the 'ServiceWiringFiles' setting in $bootstrapConfig.
	 *
	 * @return MediaWikiServices
	 * @throws MWException
	 * @throws \FatalError
	 */
	private static function newInstance( Config $bootstrapConfig, $loadWiring = '' ) {
		$instance = new self( $bootstrapConfig );

		// Load the default wiring from the specified files.
		if ( $loadWiring === 'load' ) {
			$wiringFiles = $bootstrapConfig->get( 'ServiceWiringFiles' );
			$instance->loadWiringFiles( $wiringFiles );
		}

		return $instance;
	}

	/**
	 * Disables all storage layer services. After calling this, any attempt to access the
	 * storage layer will result in an error. Use resetGlobalInstance() to restore normal
	 * operation.
	 *
	 * @since 1.28
	 *
	 * @warning This is intended for extreme situations only and should never be used
	 * while serving normal web requests. Legitimate use cases for this method include
	 * the installation process. Test fixtures may also use this, if the fixture relies
	 * on globalState.
	 *
	 * @see resetGlobalInstance()
	 * @see resetChildProcessServices()
	 */
	public static function disableStorageBackend() {
		// TODO: also disable some Caches, JobQueues, etc
		$destroy = [ 'DBLoadBalancer', 'DBLoadBalancerFactory' ];
		$services = self::getInstance();

		foreach ( $destroy as $name ) {
			$services->disableService( $name );
		}

		ObjectCache::clear();
	}

	/**
	 * Resets any services that may have become stale after a child process
	 * returns from after pcntl_fork(). It's also safe, but generally unnecessary,
	 * to call this method from the parent process.
	 *
	 * @since 1.28
	 *
	 * @note This is intended for use in the context of process forking only!
	 *
	 * @see resetGlobalInstance()
	 * @see disableStorageBackend()
	 */
	public static function resetChildProcessServices() {
		// NOTE: for now, just reset everything. Since we don't know the interdependencies
		// between services, we can't do this more selectively at this time.
		self::resetGlobalInstance();

		// Child, reseed because there is no bug in PHP:
		// https://bugs.php.net/bug.php?id=42465
		mt_srand( getmypid() );
	}

	/**
	 * Resets the given service for testing purposes.
	 *
	 * @since 1.28
	 *
	 * @warning This is generally unsafe! Other services may still retain references
	 * to the stale service instance, leading to failures and inconsistencies. Subclasses
	 * may use this method to reset specific services under specific instances, but
	 * it should not be exposed to application logic.
	 *
	 * @note With proper dependency injection used throughout the codebase, this method
	 * should not be needed. It is provided to allow tests that pollute global service
	 * instances to clean up.
	 *
	 * @param string $name
	 * @param bool $destroy Whether the service instance should be destroyed if it exists.
	 *        When set to false, any existing service instance will effectively be detached
	 *        from the container.
	 *
	 * @throws MWException if called outside of PHPUnit tests.
	 */
	public function resetServiceForTesting( $name, $destroy = true ) {
		if ( !defined( 'MW_PHPUNIT_TEST' ) && !defined( 'MW_PARSER_TEST' ) ) {
			throw new MWException( 'resetServiceForTesting() must not be used outside unit tests.' );
		}

		$this->resetService( $name, $destroy );
	}

	/**
	 * Convenience method that throws an exception unless it is called during a phase in which
	 * resetting of global services is allowed. In general, services should not be reset
	 * individually, since that may introduce inconsistencies.
	 *
	 * @since 1.28
	 *
	 * This method will throw an exception if:
	 *
	 * - self::$resetInProgress is false (to allow all services to be reset together
	 *   via resetGlobalInstance)
	 * - and MEDIAWIKI_INSTALL is not defined (to allow services to be reset during installation)
	 * - and MW_PHPUNIT_TEST is not defined (to allow services to be reset during testing)
	 *
	 * This method is intended to be used to safeguard against accidentally resetting
	 * global service instances that are not yet managed by MediaWikiServices. It is
	 * defined here in the MediaWikiServices services class to have a central place
	 * for managing service bootstrapping and resetting.
	 *
	 * @param string $method the name of the caller method, as given by __METHOD__.
	 *
	 * @throws MWException if called outside bootstrap mode.
	 *
	 * @see resetGlobalInstance()
	 * @see forceGlobalInstance()
	 * @see disableStorageBackend()
	 */
	public static function failIfResetNotAllowed( $method ) {
		if ( !defined( 'MW_PHPUNIT_TEST' )
			&& !defined( 'MW_PARSER_TEST' )
			&& !defined( 'MEDIAWIKI_INSTALL' )
			&& !defined( 'RUN_MAINTENANCE_IF_MAIN' )
			&& defined( 'MW_SERVICE_BOOTSTRAP_COMPLETE' )
		) {
			throw new MWException( $method . ' may only be called during bootstrapping and unit tests!' );
		}
	}

	/**
	 * @param Config $config The Config object to be registered as the 'BootstrapConfig' service.
	 *        This has to contain at least the information needed to set up the 'ConfigFactory'
	 *        service.
	 */
	public function __construct( Config $config ) {
		parent::__construct();

		// Register the given Config object as the bootstrap config service.
		$this->defineService( 'BootstrapConfig', function () use ( $config ) {
			return $config;
		} );
	}

	// CONVENIENCE GETTERS ////////////////////////////////////////////////////

	/**
	 * @since 1.31
	 * @return ActorMigration
	 */
	public function getActorMigration() : ActorMigration {
		return $this->getService( 'ActorMigration' );
	}

	/**
	 * @since 1.35
	 * @return AuthManager
	 */
	public function getAuthManager() : AuthManager {
		return $this->getService( 'AuthManager' );
	}

	/**
	 * @since 1.34
	 * @return BadFileLookup
	 */
	public function getBadFileLookup() : BadFileLookup {
		return $this->getService( 'BadFileLookup' );
	}

	/**
	 * @since 1.31
	 * @return BlobStore
	 */
	public function getBlobStore() : BlobStore {
		return $this->getService( 'BlobStore' );
	}

	/**
	 * @since 1.31
	 * @return BlobStoreFactory
	 */
	public function getBlobStoreFactory() : BlobStoreFactory {
		return $this->getService( 'BlobStoreFactory' );
	}

	/**
	 * @since 1.35
	 * @return BlockErrorFormatter
	 */
	public function getBlockErrorFormatter() : BlockErrorFormatter {
		return $this->getService( 'BlockErrorFormatter' );
	}

	/**
	 * @since 1.34
	 * @return BlockManager
	 */
	public function getBlockManager() : BlockManager {
		return $this->getService( 'BlockManager' );
	}

	/**
	 * @since 1.35
	 * @return BlockPermissionCheckerFactory
	 */
	public function getBlockPermissionCheckerFactory() : BlockPermissionCheckerFactory {
		return $this->getService( 'BlockPermissionCheckerFactory' );
	}

	/**
	 * @since 1.33
	 * @return BlockRestrictionStore
	 */
	public function getBlockRestrictionStore() : BlockRestrictionStore {
		return $this->getService( 'BlockRestrictionStore' );
	}

	/**
	 * Returns the Config object containing the bootstrap configuration.
	 * Bootstrap configuration would typically include database credentials
	 * and other information that may be needed before the ConfigFactory
	 * service can be instantiated.
	 *
	 * @note This should only be used during bootstrapping, in particular
	 * when creating the MainConfig service. Application logic should
	 * use getMainConfig() to get a Config instances.
	 *
	 * @since 1.27
	 * @return Config
	 */
	public function getBootstrapConfig() : Config {
		return $this->getService( 'BootstrapConfig' );
	}

	/**
	 * @since 1.32
	 * @return NameTableStore
	 */
	public function getChangeTagDefStore() : NameTableStore {
		return $this->getService( 'ChangeTagDefStore' );
	}

	/**
	 * @since 1.31
	 * @return CommentStore
	 */
	public function getCommentStore() : CommentStore {
		return $this->getService( 'CommentStore' );
	}

	/**
	 * @since 1.27
	 * @return ConfigFactory
	 */
	public function getConfigFactory() : ConfigFactory {
		return $this->getService( 'ConfigFactory' );
	}

	/**
	 * @since 1.32
	 * @return ConfigRepository
	 */
	public function getConfigRepository() : ConfigRepository {
		return $this->getService( 'ConfigRepository' );
	}

	/**
	 * @since 1.29
	 * @return ConfiguredReadOnlyMode
	 */
	public function getConfiguredReadOnlyMode() : ConfiguredReadOnlyMode {
		return $this->getService( 'ConfiguredReadOnlyMode' );
	}

	/**
	 * @since 1.35
	 * @return IContentHandlerFactory
	 */
	public function getContentHandlerFactory() : IContentHandlerFactory {
		return $this->getService( 'ContentHandlerFactory' );
	}

	/**
	 * @since 1.32
	 * @return Language
	 */
	public function getContentLanguage() : Language {
		return $this->getService( 'ContentLanguage' );
	}

	/**
	 * @since 1.35
	 * @return ContentModelChangeFactory
	 */
	public function getContentModelChangeFactory() : ContentModelChangeFactory {
		return $this->getService( 'ContentModelChangeFactory' );
	}

	/**
	 * @since 1.31
	 * @return NameTableStore
	 */
	public function getContentModelStore() : NameTableStore {
		return $this->getService( 'ContentModelStore' );
	}

	/**
	 * @since 1.35
	 * @return ContributionsLookup
	 */
	public function getContributionsLookup() : ContributionsLookup {
		return $this->getService( 'ContributionsLookup' );
	}

	/**
	 * @since 1.28
	 * @return CryptHKDF
	 */
	public function getCryptHKDF() : CryptHKDF {
		return $this->getService( 'CryptHKDF' );
	}

	/**
	 * @since 1.33
	 * @return DateFormatterFactory
	 */
	public function getDateFormatterFactory() : DateFormatterFactory {
		return $this->getService( 'DateFormatterFactory' );
	}

	/**
	 * @since 1.28
	 * @return ILoadBalancer The main DB load balancer for the local wiki.
	 */
	public function getDBLoadBalancer() : ILoadBalancer {
		return $this->getService( 'DBLoadBalancer' );
	}

	/**
	 * @since 1.28
	 * @return LBFactory
	 */
	public function getDBLoadBalancerFactory() : LBFactory {
		return $this->getService( 'DBLoadBalancerFactory' );
	}

	/**
	 * @since 1.35
	 * @return IEmailer
	 */
	public function getEmailer() : IEmailer {
		return $this->getService( 'Emailer' );
	}

	/**
	 * @since 1.27
	 * @return EventRelayerGroup
	 */
	public function getEventRelayerGroup() : EventRelayerGroup {
		return $this->getService( 'EventRelayerGroup' );
	}

	/**
	 * @since 1.34
	 * @return ExternalStoreAccess
	 */
	public function getExternalStoreAccess() : ExternalStoreAccess {
		return $this->getService( 'ExternalStoreAccess' );
	}

	/**
	 * @since 1.31
	 * @return ExternalStoreFactory
	 */
	public function getExternalStoreFactory() : ExternalStoreFactory {
		return $this->getService( 'ExternalStoreFactory' );
	}

	/**
	 * @since 1.35
	 * @return FileBackendGroup
	 */
	public function getFileBackendGroup() : FileBackendGroup {
		return $this->getService( 'FileBackendGroup' );
	}

	/**
	 * @since 1.28
	 * @return GenderCache
	 */
	public function getGenderCache() : GenderCache {
		return $this->getService( 'GenderCache' );
	}

	/**
	 * @since 1.35
	 * @return GlobalIdGenerator
	 */
	public function getGlobalIdGenerator() : GlobalIdGenerator {
		return $this->getService( 'GlobalIdGenerator' );
	}

	/**
	 * @since 1.35
	 * @return HookContainer
	 */
	public function getHookContainer() : HookContainer {
		return $this->getService( 'HookContainer' );
	}

	/**
	 * @since 1.35
	 * @return HtmlCacheUpdater
	 */
	public function getHtmlCacheUpdater() : HtmlCacheUpdater {
		return $this->getService( 'HtmlCacheUpdater' );
	}

	/**
	 * @since 1.31
	 * @return HttpRequestFactory
	 */
	public function getHttpRequestFactory() : HttpRequestFactory {
		return $this->getService( 'HttpRequestFactory' );
	}

	/**
	 * @since 1.28
	 * @return InterwikiLookup
	 */
	public function getInterwikiLookup() : InterwikiLookup {
		return $this->getService( 'InterwikiLookup' );
	}

	/**
	 * @since 1.35
	 * @return JobRunner
	 */
	public function getJobRunner() : JobRunner {
		return $this->getService( 'JobRunner' );
	}

	/**
	 * @since 1.35
	 * @return LanguageConverterFactory
	 */
	public function getLanguageConverterFactory() : LanguageConverterFactory {
		return $this->getService( 'LanguageConverterFactory' );
	}

	/**
	 * @since 1.35
	 * @return LanguageFactory
	 */
	public function getLanguageFactory() : LanguageFactory {
		return $this->getService( 'LanguageFactory' );
	}

	/**
	 * @since 1.35
	 * @return LanguageFallback
	 */
	public function getLanguageFallback() : LanguageFallback {
		return $this->getService( 'LanguageFallback' );
	}

	/**
	 * @since 1.34
	 * @return LanguageNameUtils
	 */
	public function getLanguageNameUtils() {
		return $this->getService( 'LanguageNameUtils' );
	}

	/**
	 * @since 1.35
	 * @return LinkBatchFactory
	 */
	public function getLinkBatchFactory() : LinkBatchFactory {
		return $this->getService( 'LinkBatchFactory' );
	}

	/**
	 * @since 1.28
	 * @return LinkCache
	 */
	public function getLinkCache() : LinkCache {
		return $this->getService( 'LinkCache' );
	}

	/**
	 * LinkRenderer instance that can be used
	 * if no custom options are needed
	 *
	 * @since 1.28
	 * @return LinkRenderer
	 */
	public function getLinkRenderer() : LinkRenderer {
		return $this->getService( 'LinkRenderer' );
	}

	/**
	 * @since 1.28
	 * @return LinkRendererFactory
	 */
	public function getLinkRendererFactory() : LinkRendererFactory {
		return $this->getService( 'LinkRendererFactory' );
	}

	/**
	 * @since 1.34
	 * @return LocalisationCache
	 */
	public function getLocalisationCache() : LocalisationCache {
		return $this->getService( 'LocalisationCache' );
	}

	/**
	 * @since 1.28
	 * @return BagOStuff
	 */
	public function getLocalServerObjectCache() : BagOStuff {
		return $this->getService( 'LocalServerObjectCache' );
	}

	/**
	 * @since 1.34
	 * @return LockManagerGroupFactory
	 */
	public function getLockManagerGroupFactory() : LockManagerGroupFactory {
		return $this->getService( 'LockManagerGroupFactory' );
	}

	/**
	 * @since 1.32
	 * @return MagicWordFactory
	 */
	public function getMagicWordFactory() : MagicWordFactory {
		return $this->getService( 'MagicWordFactory' );
	}

	/**
	 * Returns the Config object that provides configuration for MediaWiki core.
	 * This may or may not be the same object that is returned by getBootstrapConfig().
	 *
	 * @since 1.27
	 * @return Config
	 */
	public function getMainConfig() : Config {
		return $this->getService( 'MainConfig' );
	}

	/**
	 * @since 1.28
	 * @return BagOStuff
	 */
	public function getMainObjectStash() : BagOStuff {
		return $this->getService( 'MainObjectStash' );
	}

	/**
	 * @since 1.28
	 * @return WANObjectCache
	 */
	public function getMainWANObjectCache() : WANObjectCache {
		return $this->getService( 'MainWANObjectCache' );
	}

	/**
	 * @since 1.28
	 * @return MediaHandlerFactory
	 */
	public function getMediaHandlerFactory() : MediaHandlerFactory {
		return $this->getService( 'MediaHandlerFactory' );
	}

	/**
	 * @since 1.35
	 * @return MergeHistoryFactory
	 */
	public function getMergeHistoryFactory() : MergeHistoryFactory {
		return $this->getService( 'MergeHistoryFactory' );
	}

	/**
	 * @since 1.34
	 * @return MessageCache
	 */
	public function getMessageCache() : MessageCache {
		return $this->getService( 'MessageCache' );
	}

	/**
	 * @since 1.34
	 * @return IMessageFormatterFactory
	 */
	public function getMessageFormatterFactory() : IMessageFormatterFactory {
		return $this->getService( 'MessageFormatterFactory' );
	}

	/**
	 * @since 1.28
	 * @return MimeAnalyzer
	 */
	public function getMimeAnalyzer() : MimeAnalyzer {
		return $this->getService( 'MimeAnalyzer' );
	}

	/**
	 * @since 1.34
	 * @return MovePageFactory
	 */
	public function getMovePageFactory() : MovePageFactory {
		return $this->getService( 'MovePageFactory' );
	}

	/**
	 * @since 1.34
	 * @return NamespaceInfo
	 */
	public function getNamespaceInfo() : NamespaceInfo {
		return $this->getService( 'NamespaceInfo' );
	}

	/**
	 * @since 1.32
	 * @return NameTableStoreFactory
	 */
	public function getNameTableStoreFactory() : NameTableStoreFactory {
		return $this->getService( 'NameTableStoreFactory' );
	}

	/**
	 * ObjectFactory is intended for instantiating "handlers" from declarative definitions,
	 * such as Action API modules, special pages, or REST API handlers.
	 *
	 * @since 1.34
	 * @return ObjectFactory
	 */
	public function getObjectFactory() : ObjectFactory {
		return $this->getService( 'ObjectFactory' );
	}

	/**
	 * @since 1.32
	 * @return OldRevisionImporter
	 */
	public function getOldRevisionImporter() : OldRevisionImporter {
		return $this->getService( 'OldRevisionImporter' );
	}

	/**
	 * @return PageEditStash
	 * @since 1.34
	 */
	public function getPageEditStash() : PageEditStash {
		return $this->getService( 'PageEditStash' );
	}

	/**
	 * @since 1.29
	 * @return Parser
	 */
	public function getParser() : Parser {
		return $this->getService( 'Parser' );
	}

	/**
	 * @since 1.30
	 * @return ParserCache
	 */
	public function getParserCache() : ParserCache {
		return $this->getService( 'ParserCache' );
	}

	/**
	 * @since 1.32
	 * @return ParserFactory
	 */
	public function getParserFactory() : ParserFactory {
		return $this->getService( 'ParserFactory' );
	}

	/**
	 * @since 1.32
	 * @return PasswordFactory
	 */
	public function getPasswordFactory() : PasswordFactory {
		return $this->getService( 'PasswordFactory' );
	}

	/**
	 * @since 1.34
	 * @return PasswordReset
	 */
	public function getPasswordReset() : PasswordReset {
		return $this->getService( 'PasswordReset' );
	}

	/**
	 * @since 1.32
	 * @return StatsdDataFactoryInterface
	 */
	public function getPerDbNameStatsdDataFactory() : StatsdDataFactoryInterface {
		return $this->getService( 'PerDbNameStatsdDataFactory' );
	}

	/**
	 * @since 1.33
	 * @return PermissionManager
	 */
	public function getPermissionManager() : PermissionManager {
		return $this->getService( 'PermissionManager' );
	}

	/**
	 * @since 1.31
	 * @return PreferencesFactory
	 */
	public function getPreferencesFactory() : PreferencesFactory {
		return $this->getService( 'PreferencesFactory' );
	}

	/**
	 * @since 1.28
	 * @return ProxyLookup
	 */
	public function getProxyLookup() : ProxyLookup {
		return $this->getService( 'ProxyLookup' );
	}

	/**
	 * @since 1.29
	 * @return ReadOnlyMode
	 */
	public function getReadOnlyMode() : ReadOnlyMode {
		return $this->getService( 'ReadOnlyMode' );
	}

	/**
	 * @since 1.34
	 * @return RepoGroup
	 */
	public function getRepoGroup() : RepoGroup {
		return $this->getService( 'RepoGroup' );
	}

	/**
	 * @since 1.33
	 * @return ResourceLoader
	 */
	public function getResourceLoader() : ResourceLoader {
		return $this->getService( 'ResourceLoader' );
	}

	/**
	 * @since 1.31
	 * @return RevisionFactory
	 */
	public function getRevisionFactory() : RevisionFactory {
		return $this->getService( 'RevisionFactory' );
	}

	/**
	 * @since 1.31
	 * @return RevisionLookup
	 */
	public function getRevisionLookup() : RevisionLookup {
		return $this->getService( 'RevisionLookup' );
	}

	/**
	 * @since 1.32
	 * @return RevisionRenderer
	 */
	public function getRevisionRenderer() : RevisionRenderer {
		return $this->getService( 'RevisionRenderer' );
	}

	/**
	 * @since 1.31
	 * @return RevisionStore
	 */
	public function getRevisionStore() : RevisionStore {
		return $this->getService( 'RevisionStore' );
	}

	/**
	 * @since 1.32
	 * @return RevisionStoreFactory
	 */
	public function getRevisionStoreFactory() : RevisionStoreFactory {
		return $this->getService( 'RevisionStoreFactory' );
	}

	/**
	 * @since 1.27
	 * @return SearchEngine
	 */
	public function newSearchEngine() : SearchEngine {
		// New engine object every time, since they keep state
		return $this->getService( 'SearchEngineFactory' )->create();
	}

	/**
	 * @since 1.27
	 * @return SearchEngineConfig
	 */
	public function getSearchEngineConfig() : SearchEngineConfig {
		return $this->getService( 'SearchEngineConfig' );
	}

	/**
	 * @since 1.27
	 * @return SearchEngineFactory
	 */
	public function getSearchEngineFactory() : SearchEngineFactory {
		return $this->getService( 'SearchEngineFactory' );
	}

	/**
	 * @since 1.30
	 * @return CommandFactory
	 */
	public function getShellCommandFactory() : CommandFactory {
		return $this->getService( 'ShellCommandFactory' );
	}

	/**
	 * @since 1.27
	 * @return SiteLookup
	 */
	public function getSiteLookup() : SiteLookup {
		return $this->getService( 'SiteLookup' );
	}

	/**
	 * @since 1.27
	 * @return SiteStore
	 */
	public function getSiteStore() : SiteStore {
		return $this->getService( 'SiteStore' );
	}

	/**
	 * @since 1.27
	 * @return SkinFactory
	 */
	public function getSkinFactory() : SkinFactory {
		return $this->getService( 'SkinFactory' );
	}

	/**
	 * @since 1.33
	 * @return SlotRoleRegistry
	 */
	public function getSlotRoleRegistry() : SlotRoleRegistry {
		return $this->getService( 'SlotRoleRegistry' );
	}

	/**
	 * @since 1.31
	 * @return NameTableStore
	 */
	public function getSlotRoleStore() : NameTableStore {
		return $this->getService( 'SlotRoleStore' );
	}

	/**
	 * @since 1.35
	 * @return SpamChecker
	 */
	public function getSpamChecker() : SpamChecker {
		return $this->getService( 'SpamChecker' );
	}

	/**
	 * @since 1.32
	 * @return SpecialPageFactory
	 */
	public function getSpecialPageFactory() : SpecialPageFactory {
		return $this->getService( 'SpecialPageFactory' );
	}

	/**
	 * @since 1.27
	 * @return IBufferingStatsdDataFactory
	 */
	public function getStatsdDataFactory() : IBufferingStatsdDataFactory {
		return $this->getService( 'StatsdDataFactory' );
	}

	/**
	 * @since 1.35
	 * @return TalkPageNotificationManager
	 */
	public function getTalkPageNotificationManager() : TalkPageNotificationManager {
		return $this->getService( 'TalkPageNotificationManager' );
	}

	/**
	 * @since 1.34
	 * @return TempFSFileFactory
	 */
	public function getTempFSFileFactory() : TempFSFileFactory {
		return $this->getService( 'TempFSFileFactory' );
	}

	/**
	 * @since 1.35
	 * @return TitleFactory
	 */
	public function getTitleFactory() : TitleFactory {
		return $this->getService( 'TitleFactory' );
	}

	/**
	 * @since 1.28
	 * @return TitleFormatter
	 */
	public function getTitleFormatter() : TitleFormatter {
		return $this->getService( 'TitleFormatter' );
	}

	/**
	 * @since 1.28
	 * @return TitleParser
	 */
	public function getTitleParser() : TitleParser {
		return $this->getService( 'TitleParser' );
	}

	/**
	 * @since 1.32
	 * @return UploadRevisionImporter
	 */
	public function getUploadRevisionImporter() : UploadRevisionImporter {
		return $this->getService( 'UploadRevisionImporter' );
	}

	/**
	 * @since 1.35
	 * @return UserEditTracker
	 */
	public function getUserEditTracker() : UserEditTracker {
		return $this->getService( 'UserEditTracker' );
	}

	/**
	 * @since 1.35
	 * @return UserFactory
	 */
	public function getUserFactory() : UserFactory {
		return $this->getService( 'UserFactory' );
	}

	/**
	 * @since 1.35
	 * @return UserGroupManager
	 */
	public function getUserGroupManager() : UserGroupManager {
		return $this->getService( 'UserGroupManager' );
	}

	/**
	 * @since 1.35
	 * @return UserGroupManagerFactory
	 */
	public function getUserGroupManagerFactory() : UserGroupManagerFactory {
		return $this->getService( 'UserGroupManagerFactory' );
	}

	/**
	 * @since 1.35
	 * @return UserNameUtils
	 */
	public function getUserNameUtils() : UserNameUtils {
		return $this->getService( 'UserNameUtils' );
	}

	/**
	 * @since 1.35
	 * @return UserOptionsLookup
	 */
	public function getUserOptionsLookup() : UserOptionsLookup {
		return $this->getService( 'UserOptionsLookup' );
	}

	/**
	 * @since 1.35
	 * @return UserOptionsManager
	 */
	public function getUserOptionsManager() : UserOptionsManager {
		return $this->getService( 'UserOptionsManager' );
	}

	/**
	 * @since 1.28
	 * @return VirtualRESTServiceClient
	 */
	public function getVirtualRESTServiceClient() : VirtualRESTServiceClient {
		return $this->getService( 'VirtualRESTServiceClient' );
	}

	/**
	 * @since 1.28
	 * @return WatchedItemQueryService
	 */
	public function getWatchedItemQueryService() : WatchedItemQueryService {
		return $this->getService( 'WatchedItemQueryService' );
	}

	/**
	 * @since 1.28
	 * @return WatchedItemStoreInterface
	 */
	public function getWatchedItemStore() : WatchedItemStoreInterface {
		return $this->getService( 'WatchedItemStore' );
	}

	/**
	 * @since 1.35
	 * @return WatchlistNotificationManager
	 */
	public function getWatchlistNotificationManager() : WatchlistNotificationManager {
		return $this->getService( 'WatchlistNotificationManager' );
	}

	/**
	 * @since 1.31
	 * @return OldRevisionImporter
	 */
	public function getWikiRevisionOldRevisionImporter() : OldRevisionImporter {
		return $this->getService( 'OldRevisionImporter' );
	}

	/**
	 * @since 1.31
	 * @return OldRevisionImporter
	 */
	public function getWikiRevisionOldRevisionImporterNoUpdates() : OldRevisionImporter {
		return $this->getService( 'WikiRevisionOldRevisionImporterNoUpdates' );
	}

	/**
	 * @since 1.31
	 * @return UploadRevisionImporter
	 */
	public function getWikiRevisionUploadImporter() : UploadRevisionImporter {
		return $this->getService( 'UploadRevisionImporter' );
	}
>>>>>>> 9b8a1684

}<|MERGE_RESOLUTION|>--- conflicted
+++ resolved
@@ -23,13 +23,10 @@
 use LinkCache;
 use Liuggio\StatsdClient\Factory\StatsdDataFactoryInterface;
 use LocalisationCache;
-<<<<<<< HEAD
-=======
 use MagicWordFactory;
 use MediaHandlerFactory;
 use MediaWiki\Auth\AuthManager;
 use MediaWiki\Block\BlockErrorFormatter;
->>>>>>> 9b8a1684
 use MediaWiki\Block\BlockManager;
 use MediaWiki\Block\BlockPermissionCheckerFactory;
 use MediaWiki\Block\BlockRestrictionStore;
@@ -42,11 +39,6 @@
 use MediaWiki\HookContainer\HookContainer;
 use MediaWiki\HookContainer\HookRunner;
 use MediaWiki\Http\HttpRequestFactory;
-<<<<<<< HEAD
-use PasswordReset;
-use MediaWiki\Languages\LanguageNameUtils;
-use Wikimedia\Message\IMessageFormatterFactory;
-=======
 use MediaWiki\Interwiki\InterwikiLookup;
 use MediaWiki\Languages\LanguageConverterFactory;
 use MediaWiki\Languages\LanguageFactory;
@@ -57,7 +49,6 @@
 use MediaWiki\Mail\IEmailer;
 use MediaWiki\Page\ContentModelChangeFactory;
 use MediaWiki\Page\MergeHistoryFactory;
->>>>>>> 9b8a1684
 use MediaWiki\Page\MovePageFactory;
 use MediaWiki\Permissions\PermissionManager;
 use MediaWiki\Preferences\PreferencesFactory;
@@ -160,1001 +151,6 @@
  */
 class MediaWikiServices extends ServiceContainer {
 
-<<<<<<< HEAD
-    /**
-     * @var MediaWikiServices|null
-     */
-    private static $instance = null;
-
-    /**
-     * Returns the global default instance of the top level service locator.
-     *
-     * @since 1.27
-     *
-     * The default instance is initialized using the service instantiator functions
-     * defined in ServiceWiring.php.
-     *
-     * @note This should only be called by static functions! The instance returned here
-     * should not be passed around! Objects that need access to a service should have
-     * that service injected into the constructor, never a service locator!
-     *
-     * @return MediaWikiServices
-     */
-    public static function getInstance() {
-        if ( self::$instance === null ) {
-            // NOTE: constructing GlobalVarConfig here is not particularly pretty,
-            // but some information from the global scope has to be injected here,
-            // even if it's just a file name or database credentials to load
-            // configuration from.
-            $bootstrapConfig = new GlobalVarConfig();
-            self::$instance = self::newInstance( $bootstrapConfig, 'load' );
-        }
-
-        return self::$instance;
-    }
-
-    /**
-     * Replaces the global MediaWikiServices instance.
-     *
-     * @since 1.28
-     *
-     * @note This is for use in PHPUnit tests only!
-     *
-     * @throws MWException if called outside of PHPUnit tests.
-     *
-     * @param MediaWikiServices $services The new MediaWikiServices object.
-     *
-     * @return MediaWikiServices The old MediaWikiServices object, so it can be restored later.
-     */
-    public static function forceGlobalInstance( MediaWikiServices $services ) {
-        if ( !defined( 'MW_PHPUNIT_TEST' ) ) {
-            throw new MWException( __METHOD__ . ' must not be used outside unit tests.' );
-        }
-
-        $old = self::getInstance();
-        self::$instance = $services;
-
-        return $old;
-    }
-
-    /**
-     * Creates a new instance of MediaWikiServices and sets it as the global default
-     * instance. getInstance() will return a different MediaWikiServices object
-     * after every call to resetGlobalInstance().
-     *
-     * @since 1.28
-     *
-     * @warning This should not be used during normal operation. It is intended for use
-     * when the configuration has changed significantly since bootstrap time, e.g.
-     * during the installation process or during testing.
-     *
-     * @warning Calling resetGlobalInstance() may leave the application in an inconsistent
-     * state. Calling this is only safe under the ASSUMPTION that NO REFERENCE to
-     * any of the services managed by MediaWikiServices exist. If any service objects
-     * managed by the old MediaWikiServices instance remain in use, they may INTERFERE
-     * with the operation of the services managed by the new MediaWikiServices.
-     * Operating with a mix of services created by the old and the new
-     * MediaWikiServices instance may lead to INCONSISTENCIES and even DATA LOSS!
-     * Any class implementing LAZY LOADING is especially prone to this problem,
-     * since instances would typically retain a reference to a storage layer service.
-     *
-     * @see forceGlobalInstance()
-     * @see resetGlobalInstance()
-     * @see resetBetweenTest()
-     *
-     * @param Config|null $bootstrapConfig The Config object to be registered as the
-     *        'BootstrapConfig' service. This has to contain at least the information
-     *        needed to set up the 'ConfigFactory' service. If not given, the bootstrap
-     *        config of the old instance of MediaWikiServices will be re-used. If there
-     *        was no previous instance, a new GlobalVarConfig object will be used to
-     *        bootstrap the services.
-     *
-     * @param string $quick Set this to "quick" to allow expensive resources to be re-used.
-     * See SalvageableService for details.
-     *
-     * @throws MWException If called after MW_SERVICE_BOOTSTRAP_COMPLETE has been defined in
-     *         Setup.php (unless MW_PHPUNIT_TEST or MEDIAWIKI_INSTALL or RUN_MAINTENANCE_IF_MAIN
-     *          is defined).
-     */
-    public static function resetGlobalInstance( Config $bootstrapConfig = null, $quick = '' ) {
-        if ( self::$instance === null ) {
-            // no global instance yet, nothing to reset
-            return;
-        }
-
-        self::failIfResetNotAllowed( __METHOD__ );
-
-        if ( $bootstrapConfig === null ) {
-            $bootstrapConfig = self::$instance->getBootstrapConfig();
-        }
-
-        $oldInstance = self::$instance;
-
-        self::$instance = self::newInstance( $bootstrapConfig, 'load' );
-        self::$instance->importWiring( $oldInstance, [ 'BootstrapConfig' ] );
-
-        if ( $quick === 'quick' ) {
-            self::$instance->salvage( $oldInstance );
-        } else {
-            $oldInstance->destroy();
-        }
-    }
-
-    /** @noinspection PhpDocSignatureInspection */
-
-    /**
-     * Salvages the state of any salvageable service instances in $other.
-     *
-     * @note $other will have been destroyed when salvage() returns.
-     *
-     * @param MediaWikiServices $other
-     */
-    private function salvage( self $other ) {
-        foreach ( $this->getServiceNames() as $name ) {
-            // The service could be new in the new instance and not registered in the
-            // other instance (e.g. an extension that was loaded after the instantiation of
-            // the other instance. Skip this service in this case. See T143974
-            try {
-                $oldService = $other->peekService( $name );
-            } catch ( NoSuchServiceException $e ) {
-                continue;
-            }
-
-            if ( $oldService instanceof SalvageableService ) {
-                /** @var SalvageableService $newService */
-                $newService = $this->getService( $name );
-                $newService->salvage( $oldService );
-            }
-        }
-
-        $other->destroy();
-    }
-
-    /**
-     * Creates a new MediaWikiServices instance and initializes it according to the
-     * given $bootstrapConfig. In particular, all wiring files defined in the
-     * ServiceWiringFiles setting are loaded, and the MediaWikiServices hook is called.
-     *
-     * @param Config|null $bootstrapConfig The Config object to be registered as the
-     *        'BootstrapConfig' service.
-     *
-     * @param string $loadWiring set this to 'load' to load the wiring files specified
-     *        in the 'ServiceWiringFiles' setting in $bootstrapConfig.
-     *
-     * @return MediaWikiServices
-     * @throws MWException
-     * @throws \FatalError
-     */
-    private static function newInstance( Config $bootstrapConfig, $loadWiring = '' ) {
-        $instance = new self( $bootstrapConfig );
-
-        // Load the default wiring from the specified files.
-        if ( $loadWiring === 'load' ) {
-            $wiringFiles = $bootstrapConfig->get( 'ServiceWiringFiles' );
-            $instance->loadWiringFiles( $wiringFiles );
-        }
-
-        // Provide a traditional hook point to allow extensions to configure services.
-        Hooks::run( 'MediaWikiServices', [ $instance ] );
-
-        return $instance;
-    }
-
-    /**
-     * Disables all storage layer services. After calling this, any attempt to access the
-     * storage layer will result in an error. Use resetGlobalInstance() to restore normal
-     * operation.
-     *
-     * @since 1.28
-     *
-     * @warning This is intended for extreme situations only and should never be used
-     * while serving normal web requests. Legitimate use cases for this method include
-     * the installation process. Test fixtures may also use this, if the fixture relies
-     * on globalState.
-     *
-     * @see resetGlobalInstance()
-     * @see resetChildProcessServices()
-     */
-    public static function disableStorageBackend() {
-        // TODO: also disable some Caches, JobQueues, etc
-        $destroy = [ 'DBLoadBalancer', 'DBLoadBalancerFactory' ];
-        $services = self::getInstance();
-
-        foreach ( $destroy as $name ) {
-            $services->disableService( $name );
-        }
-
-        ObjectCache::clear();
-    }
-
-    /**
-     * Resets any services that may have become stale after a child process
-     * returns from after pcntl_fork(). It's also safe, but generally unnecessary,
-     * to call this method from the parent process.
-     *
-     * @since 1.28
-     *
-     * @note This is intended for use in the context of process forking only!
-     *
-     * @see resetGlobalInstance()
-     * @see disableStorageBackend()
-     */
-    public static function resetChildProcessServices() {
-        // NOTE: for now, just reset everything. Since we don't know the interdependencies
-        // between services, we can't do this more selectively at this time.
-        self::resetGlobalInstance();
-
-        // Child, reseed because there is no bug in PHP:
-        // https://bugs.php.net/bug.php?id=42465
-        mt_srand( getmypid() );
-    }
-
-    /**
-     * Resets the given service for testing purposes.
-     *
-     * @since 1.28
-     *
-     * @warning This is generally unsafe! Other services may still retain references
-     * to the stale service instance, leading to failures and inconsistencies. Subclasses
-     * may use this method to reset specific services under specific instances, but
-     * it should not be exposed to application logic.
-     *
-     * @note With proper dependency injection used throughout the codebase, this method
-     * should not be needed. It is provided to allow tests that pollute global service
-     * instances to clean up.
-     *
-     * @param string $name
-     * @param bool $destroy Whether the service instance should be destroyed if it exists.
-     *        When set to false, any existing service instance will effectively be detached
-     *        from the container.
-     *
-     * @throws MWException if called outside of PHPUnit tests.
-     */
-    public function resetServiceForTesting( $name, $destroy = true ) {
-        if ( !defined( 'MW_PHPUNIT_TEST' ) && !defined( 'MW_PARSER_TEST' ) ) {
-            throw new MWException( 'resetServiceForTesting() must not be used outside unit tests.' );
-        }
-
-        $this->resetService( $name, $destroy );
-    }
-
-    /**
-     * Convenience method that throws an exception unless it is called during a phase in which
-     * resetting of global services is allowed. In general, services should not be reset
-     * individually, since that may introduce inconsistencies.
-     *
-     * @since 1.28
-     *
-     * This method will throw an exception if:
-     *
-     * - self::$resetInProgress is false (to allow all services to be reset together
-     *   via resetGlobalInstance)
-     * - and MEDIAWIKI_INSTALL is not defined (to allow services to be reset during installation)
-     * - and MW_PHPUNIT_TEST is not defined (to allow services to be reset during testing)
-     *
-     * This method is intended to be used to safeguard against accidentally resetting
-     * global service instances that are not yet managed by MediaWikiServices. It is
-     * defined here in the MediaWikiServices services class to have a central place
-     * for managing service bootstrapping and resetting.
-     *
-     * @param string $method the name of the caller method, as given by __METHOD__.
-     *
-     * @throws MWException if called outside bootstrap mode.
-     *
-     * @see resetGlobalInstance()
-     * @see forceGlobalInstance()
-     * @see disableStorageBackend()
-     */
-    public static function failIfResetNotAllowed( $method ) {
-        if ( !defined( 'MW_PHPUNIT_TEST' )
-            && !defined( 'MW_PARSER_TEST' )
-            && !defined( 'MEDIAWIKI_INSTALL' )
-            && !defined( 'RUN_MAINTENANCE_IF_MAIN' )
-            && defined( 'MW_SERVICE_BOOTSTRAP_COMPLETE' )
-        ) {
-            throw new MWException( $method . ' may only be called during bootstrapping and unit tests!' );
-        }
-    }
-
-    /**
-     * @param Config $config The Config object to be registered as the 'BootstrapConfig' service.
-     *        This has to contain at least the information needed to set up the 'ConfigFactory'
-     *        service.
-     */
-    public function __construct( Config $config ) {
-        parent::__construct();
-
-        // Register the given Config object as the bootstrap config service.
-        $this->defineService( 'BootstrapConfig', function () use ( $config ) {
-            return $config;
-        } );
-    }
-
-    // CONVENIENCE GETTERS ////////////////////////////////////////////////////
-
-    /**
-     * @since 1.31
-     * @return ActorMigration
-     */
-    public function getActorMigration() {
-        return $this->getService( 'ActorMigration' );
-    }
-
-    /**
-     * @since 1.34
-     * @return BadFileLookup
-     */
-    public function getBadFileLookup() : BadFileLookup {
-        return $this->getService( 'BadFileLookup' );
-    }
-
-    /**
-     * @since 1.31
-     * @return BlobStore
-     */
-    public function getBlobStore() {
-        return $this->getService( '_SqlBlobStore' );
-    }
-
-    /**
-     * @since 1.31
-     * @return BlobStoreFactory
-     */
-    public function getBlobStoreFactory() {
-        return $this->getService( 'BlobStoreFactory' );
-    }
-
-    /**
-     * @since 1.34
-     * @return BlockManager
-     */
-    public function getBlockManager() : BlockManager {
-        return $this->getService( 'BlockManager' );
-    }
-
-    /**
-     * @since 1.33
-     * @return BlockRestrictionStore
-     */
-    public function getBlockRestrictionStore() : BlockRestrictionStore {
-        return $this->getService( 'BlockRestrictionStore' );
-    }
-
-    /**
-     * Returns the Config object containing the bootstrap configuration.
-     * Bootstrap configuration would typically include database credentials
-     * and other information that may be needed before the ConfigFactory
-     * service can be instantiated.
-     *
-     * @note This should only be used during bootstrapping, in particular
-     * when creating the MainConfig service. Application logic should
-     * use getMainConfig() to get a Config instances.
-     *
-     * @since 1.27
-     * @return Config
-     */
-    public function getBootstrapConfig() {
-        return $this->getService( 'BootstrapConfig' );
-    }
-
-    /**
-     * @since 1.32
-     * @return NameTableStore
-     */
-    public function getChangeTagDefStore() {
-        return $this->getService( 'NameTableStoreFactory' )->getChangeTagDef();
-    }
-
-    /**
-     * @since 1.31
-     * @return CommentStore
-     */
-    public function getCommentStore() {
-        return $this->getService( 'CommentStore' );
-    }
-
-    /**
-     * @since 1.27
-     * @return ConfigFactory
-     */
-    public function getConfigFactory() {
-        return $this->getService( 'ConfigFactory' );
-    }
-
-    /**
-     * @since 1.32
-     * @return ConfigRepository
-     */
-    public function getConfigRepository() {
-        return $this->getService( 'ConfigRepository' );
-    }
-
-    /**
-     * @since 1.29
-     * @return \ConfiguredReadOnlyMode
-     */
-    public function getConfiguredReadOnlyMode() {
-        return $this->getService( 'ConfiguredReadOnlyMode' );
-    }
-
-    /**
-     * @since 1.32
-     * @return \Language
-     */
-    public function getContentLanguage() {
-        return $this->getService( 'ContentLanguage' );
-    }
-
-    /**
-     * @since 1.31
-     * @return NameTableStore
-     */
-    public function getContentModelStore() {
-        return $this->getService( 'NameTableStoreFactory' )->getContentModels();
-    }
-
-    /**
-     * @since 1.28
-     * @return CryptHKDF
-     */
-    public function getCryptHKDF() {
-        return $this->getService( 'CryptHKDF' );
-    }
-
-    /**
-     * @since 1.33
-     * @return DateFormatterFactory
-     */
-    public function getDateFormatterFactory() {
-        return $this->getService( 'DateFormatterFactory' );
-    }
-
-    /**
-     * @since 1.28
-     * @return ILoadBalancer The main DB load balancer for the local wiki.
-     */
-    public function getDBLoadBalancer() {
-        return $this->getService( 'DBLoadBalancer' );
-    }
-
-    /**
-     * @since 1.28
-     * @return LBFactory
-     */
-    public function getDBLoadBalancerFactory() {
-        return $this->getService( 'DBLoadBalancerFactory' );
-    }
-
-    /**
-     * @since 1.27
-     * @return EventRelayerGroup
-     */
-    public function getEventRelayerGroup() {
-        return $this->getService( 'EventRelayerGroup' );
-    }
-
-    /**
-     * @since 1.34
-     * @return \ExternalStoreAccess
-     */
-    public function getExternalStoreAccess() {
-        return $this->getService( 'ExternalStoreAccess' );
-    }
-
-    /**
-     * @since 1.31
-     * @return \ExternalStoreFactory
-     */
-    public function getExternalStoreFactory() {
-        return $this->getService( 'ExternalStoreFactory' );
-    }
-
-    /**
-     * @since 1.28
-     * @return GenderCache
-     */
-    public function getGenderCache() {
-        return $this->getService( 'GenderCache' );
-    }
-
-    /**
-     * @since 1.31
-     * @return HttpRequestFactory
-     */
-    public function getHttpRequestFactory() {
-        return $this->getService( 'HttpRequestFactory' );
-    }
-
-    /**
-     * @since 1.28
-     * @return InterwikiLookup
-     */
-    public function getInterwikiLookup() {
-        return $this->getService( 'InterwikiLookup' );
-    }
-
-    /**
-     * @since 1.34
-     * @return LanguageNameUtils
-     */
-    public function getLanguageNameUtils() {
-        return $this->getService( 'LanguageNameUtils' );
-    }
-
-    /**
-     * @since 1.28
-     * @return LinkCache
-     */
-    public function getLinkCache() {
-        return $this->getService( 'LinkCache' );
-    }
-
-    /**
-     * LinkRenderer instance that can be used
-     * if no custom options are needed
-     *
-     * @since 1.28
-     * @return LinkRenderer
-     */
-    public function getLinkRenderer() {
-        return $this->getService( 'LinkRenderer' );
-    }
-
-    /**
-     * @since 1.28
-     * @return LinkRendererFactory
-     */
-    public function getLinkRendererFactory() {
-        return $this->getService( 'LinkRendererFactory' );
-    }
-
-    /**
-     * @since 1.34
-     * @return LocalisationCache
-     */
-    public function getLocalisationCache() : LocalisationCache {
-        return $this->getService( 'LocalisationCache' );
-    }
-
-    /**
-     * @since 1.28
-     * @return \BagOStuff
-     */
-    public function getLocalServerObjectCache() {
-        return $this->getService( 'LocalServerObjectCache' );
-    }
-
-    /**
-     * @since 1.34
-     * @return LockManagerGroupFactory
-     */
-    public function getLockManagerGroupFactory() : LockManagerGroupFactory {
-        return $this->getService( 'LockManagerGroupFactory' );
-    }
-
-    /**
-     * @since 1.32
-     * @return MagicWordFactory
-     */
-    public function getMagicWordFactory() {
-        return $this->getService( 'MagicWordFactory' );
-    }
-
-    /**
-     * Returns the Config object that provides configuration for MediaWiki core.
-     * This may or may not be the same object that is returned by getBootstrapConfig().
-     *
-     * @since 1.27
-     * @return Config
-     */
-    public function getMainConfig() {
-        return $this->getService( 'MainConfig' );
-    }
-
-    /**
-     * @since 1.28
-     * @return \BagOStuff
-     */
-    public function getMainObjectStash() {
-        return $this->getService( 'MainObjectStash' );
-    }
-
-    /**
-     * @since 1.28
-     * @return \WANObjectCache
-     */
-    public function getMainWANObjectCache() {
-        return $this->getService( 'MainWANObjectCache' );
-    }
-
-    /**
-     * @since 1.28
-     * @return MediaHandlerFactory
-     */
-    public function getMediaHandlerFactory() {
-        return $this->getService( 'MediaHandlerFactory' );
-    }
-
-    /**
-     * @since 1.34
-     * @return MessageCache
-     */
-    public function getMessageCache() : MessageCache {
-        return $this->getService( 'MessageCache' );
-    }
-
-    /**
-     * @since 1.34
-     * @return IMessageFormatterFactory
-     */
-    public function getMessageFormatterFactory() {
-        return $this->getService( 'MessageFormatterFactory' );
-    }
-
-    /**
-     * @since 1.28
-     * @return MimeAnalyzer
-     */
-    public function getMimeAnalyzer() {
-        return $this->getService( 'MimeAnalyzer' );
-    }
-
-    /**
-     * @since 1.34
-     * @return MovePageFactory
-     */
-    public function getMovePageFactory() : MovePageFactory {
-        return $this->getService( 'MovePageFactory' );
-    }
-
-    /**
-     * @since 1.34
-     * @return NamespaceInfo
-     */
-    public function getNamespaceInfo() : NamespaceInfo {
-        return $this->getService( 'NamespaceInfo' );
-    }
-
-    /**
-     * @since 1.32
-     * @return NameTableStoreFactory
-     */
-    public function getNameTableStoreFactory() {
-        return $this->getService( 'NameTableStoreFactory' );
-    }
-
-    /**
-     * ObjectFactory is intended for instantiating "handlers" from declarative definitions,
-     * such as Action API modules, special pages, or REST API handlers.
-     *
-     * @since 1.34
-     * @return ObjectFactory
-     */
-    public function getObjectFactory() {
-        return $this->getService( 'ObjectFactory' );
-    }
-
-    /**
-     * @since 1.32
-     * @return OldRevisionImporter
-     */
-    public function getOldRevisionImporter() {
-        return $this->getService( 'OldRevisionImporter' );
-    }
-
-    /**
-     * @return PageEditStash
-     * @since 1.34
-     */
-    public function getPageEditStash() {
-        return $this->getService( 'PageEditStash' );
-    }
-
-    /**
-     * @since 1.29
-     * @return Parser
-     */
-    public function getParser() {
-        return $this->getService( 'Parser' );
-    }
-
-    /**
-     * @since 1.30
-     * @return ParserCache
-     */
-    public function getParserCache() {
-        return $this->getService( 'ParserCache' );
-    }
-
-    /**
-     * @since 1.32
-     * @return ParserFactory
-     */
-    public function getParserFactory() {
-        return $this->getService( 'ParserFactory' );
-    }
-
-    /**
-     * @since 1.32
-     * @return PasswordFactory
-     */
-    public function getPasswordFactory() {
-        return $this->getService( 'PasswordFactory' );
-    }
-
-    /**
-     * @since 1.34
-     * @return PasswordReset
-     */
-    public function getPasswordReset() : PasswordReset {
-        return $this->getService( 'PasswordReset' );
-    }
-
-    /**
-     * @since 1.32
-     * @return StatsdDataFactoryInterface
-     */
-    public function getPerDbNameStatsdDataFactory() {
-        return $this->getService( 'PerDbNameStatsdDataFactory' );
-    }
-
-    /**
-     * @since 1.33
-     * @return PermissionManager
-     */
-    public function getPermissionManager() {
-        return $this->getService( 'PermissionManager' );
-    }
-
-    /**
-     * @since 1.31
-     * @return PreferencesFactory
-     */
-    public function getPreferencesFactory() {
-        return $this->getService( 'PreferencesFactory' );
-    }
-
-    /**
-     * @since 1.28
-     * @return ProxyLookup
-     */
-    public function getProxyLookup() {
-        return $this->getService( 'ProxyLookup' );
-    }
-
-    /**
-     * @since 1.29
-     * @return \ReadOnlyMode
-     */
-    public function getReadOnlyMode() {
-        return $this->getService( 'ReadOnlyMode' );
-    }
-
-    /**
-     * @since 1.34
-     * @return RepoGroup
-     */
-    public function getRepoGroup() : RepoGroup {
-        return $this->getService( 'RepoGroup' );
-    }
-
-    /**
-     * @since 1.33
-     * @return ResourceLoader
-     */
-    public function getResourceLoader() {
-        return $this->getService( 'ResourceLoader' );
-    }
-
-    /**
-     * @since 1.31
-     * @return RevisionFactory
-     */
-    public function getRevisionFactory() {
-        return $this->getService( 'RevisionFactory' );
-    }
-
-    /**
-     * @since 1.31
-     * @return RevisionLookup
-     */
-    public function getRevisionLookup() {
-        return $this->getService( 'RevisionLookup' );
-    }
-
-    /**
-     * @since 1.32
-     * @return RevisionRenderer
-     */
-    public function getRevisionRenderer() {
-        return $this->getService( 'RevisionRenderer' );
-    }
-
-    /**
-     * @since 1.31
-     * @return RevisionStore
-     */
-    public function getRevisionStore() {
-        return $this->getService( 'RevisionStore' );
-    }
-
-    /**
-     * @since 1.32
-     * @return RevisionStoreFactory
-     */
-    public function getRevisionStoreFactory() {
-        return $this->getService( 'RevisionStoreFactory' );
-    }
-
-    /**
-     * @since 1.27
-     * @return SearchEngine
-     */
-    public function newSearchEngine() {
-        // New engine object every time, since they keep state
-        return $this->getService( 'SearchEngineFactory' )->create();
-    }
-
-    /**
-     * @since 1.27
-     * @return SearchEngineConfig
-     */
-    public function getSearchEngineConfig() {
-        return $this->getService( 'SearchEngineConfig' );
-    }
-
-    /**
-     * @since 1.27
-     * @return SearchEngineFactory
-     */
-    public function getSearchEngineFactory() {
-        return $this->getService( 'SearchEngineFactory' );
-    }
-
-    /**
-     * @since 1.30
-     * @return CommandFactory
-     */
-    public function getShellCommandFactory() {
-        return $this->getService( 'ShellCommandFactory' );
-    }
-
-    /**
-     * @since 1.27
-     * @return SiteLookup
-     */
-    public function getSiteLookup() {
-        return $this->getService( 'SiteLookup' );
-    }
-
-    /**
-     * @since 1.27
-     * @return SiteStore
-     */
-    public function getSiteStore() {
-        return $this->getService( 'SiteStore' );
-    }
-
-    /**
-     * @since 1.27
-     * @return SkinFactory
-     */
-    public function getSkinFactory() {
-        return $this->getService( 'SkinFactory' );
-    }
-
-    /**
-     * @since 1.33
-     * @return SlotRoleRegistry
-     */
-    public function getSlotRoleRegistry() {
-        return $this->getService( 'SlotRoleRegistry' );
-    }
-
-    /**
-     * @since 1.31
-     * @return NameTableStore
-     */
-    public function getSlotRoleStore() {
-        return $this->getService( 'NameTableStoreFactory' )->getSlotRoles();
-    }
-
-    /**
-     * @since 1.32
-     * @return SpecialPageFactory
-     */
-    public function getSpecialPageFactory() : SpecialPageFactory {
-        return $this->getService( 'SpecialPageFactory' );
-    }
-
-    /**
-     * @since 1.27
-     * @return IBufferingStatsdDataFactory
-     */
-    public function getStatsdDataFactory() {
-        return $this->getService( 'StatsdDataFactory' );
-    }
-
-    /**
-     * @since 1.34
-     * @return TempFSFileFactory
-     */
-    public function getTempFSFileFactory() : TempFSFileFactory {
-        return $this->getService( 'TempFSFileFactory' );
-    }
-
-    /**
-     * @since 1.28
-     * @return TitleFormatter
-     */
-    public function getTitleFormatter() {
-        return $this->getService( 'TitleFormatter' );
-    }
-
-    /**
-     * @since 1.28
-     * @return TitleParser
-     */
-    public function getTitleParser() {
-        return $this->getService( 'TitleParser' );
-    }
-
-    /**
-     * @since 1.32
-     * @return UploadRevisionImporter
-     */
-    public function getUploadRevisionImporter() {
-        return $this->getService( 'UploadRevisionImporter' );
-    }
-
-    /**
-     * @since 1.28
-     * @return VirtualRESTServiceClient
-     */
-    public function getVirtualRESTServiceClient() {
-        return $this->getService( 'VirtualRESTServiceClient' );
-    }
-
-    /**
-     * @since 1.28
-     * @return WatchedItemQueryService
-     */
-    public function getWatchedItemQueryService() {
-        return $this->getService( 'WatchedItemQueryService' );
-    }
-
-    /**
-     * @since 1.28
-     * @return WatchedItemStoreInterface
-     */
-    public function getWatchedItemStore() {
-        return $this->getService( 'WatchedItemStore' );
-    }
-
-    /**
-     * @since 1.31
-     * @return \OldRevisionImporter
-     */
-    public function getWikiRevisionOldRevisionImporter() {
-        return $this->getService( 'OldRevisionImporter' );
-    }
-
-    /**
-     * @since 1.31
-     * @return \OldRevisionImporter
-     */
-    public function getWikiRevisionOldRevisionImporterNoUpdates() {
-        return $this->getService( 'WikiRevisionOldRevisionImporterNoUpdates' );
-    }
-
-    /**
-     * @since 1.31
-     * @return \UploadRevisionImporter
-     */
-    public function getWikiRevisionUploadImporter() {
-        return $this->getService( 'UploadRevisionImporter' );
-    }
-=======
 	/**
 	 * @var MediaWikiServices|null
 	 */
@@ -2388,6 +1384,5 @@
 	public function getWikiRevisionUploadImporter() : UploadRevisionImporter {
 		return $this->getService( 'UploadRevisionImporter' );
 	}
->>>>>>> 9b8a1684
 
 }