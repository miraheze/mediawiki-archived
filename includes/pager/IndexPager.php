--- conflicted
+++ resolved
@@ -626,13 +626,6 @@
 	/**
 	 * Make a self-link
 	 *
-<<<<<<< HEAD
-	 * To support the deprecated overrides, any override of this method is used by the builder
-	 * (see getNavigationBuilder()) to make the links. This is deprecated and will be removed.
-	 * You should override getNavigationBuilder() instead to return a customized builder.
-	 *
-=======
->>>>>>> 1f8e9cd0
 	 * @stable to call (since 1.39)
 	 *
 	 * @param string $text Text displayed on the link
@@ -832,19 +825,6 @@
 			->setFirstLinkQuery( $pagingQueries['first'] ?: null )
 			->setLastLinkQuery( $pagingQueries['last'] ?: null );
 
-<<<<<<< HEAD
-		// Use overridden makeLink() for the navigation, if it was overridden. Otherwise use the
-		// builder's implementation.
-		if ( MWDebug::detectDeprecatedOverride( $this, __CLASS__, 'makeLink', '1.39' ) ) {
-			// Overriding makeLink() is deprecated since 1.39
-			$navBuilder->setMakeLinkCallback( function ( ...$args ) {
-				// @phan-suppress-next-line PhanParamTooFewUnpack
-				return $this->makeLink( ...$args );
-			} );
-		}
-
-=======
->>>>>>> 1f8e9cd0
 		return $navBuilder;
 	}
 
@@ -863,58 +843,6 @@
 	}
 
 	/**
-<<<<<<< HEAD
-	 * Get paging links. If a link is disabled, the item from $disabledTexts
-	 * will be used. If there is no such item, the unlinked text from
-	 * $linkTexts will be used. Both $linkTexts and $disabledTexts are arrays
-	 * of HTML.
-	 *
-	 * @deprecated since 1.39 Use PagerNavigationBuilder instead
-	 * @param array $linkTexts
-	 * @param array $disabledTexts
-	 * @return string[] HTML
-	 */
-	protected function getPagingLinks( $linkTexts, $disabledTexts = [] ) {
-		wfDeprecated( __METHOD__, '1.39' );
-		$queries = $this->getPagingQueries();
-		$links = [];
-
-		foreach ( $queries as $type => $query ) {
-			$linkText = $linkTexts[$type];
-			if ( !$query && isset( $disabledTexts[$type] ) ) {
-				$linkText = $disabledTexts[$type];
-			}
-			$links[$type] = $this->makeLink(
-				$linkText,
-				$query ?: null,
-				$type
-			);
-		}
-
-		return $links;
-	}
-
-	/**
-	 * @deprecated since 1.39 Use PagerNavigationBuilder instead
-	 * @return string[] HTML
-	 */
-	protected function getLimitLinks() {
-		wfDeprecated( __METHOD__, '1.39' );
-		$links = [];
-		$offset = $this->getOffsetQuery();
-		foreach ( $this->mLimitsShown as $limit ) {
-			$links[] = $this->makeLink(
-				$this->getLanguage()->formatNum( $limit ),
-				[ 'offset' => $offset, 'limit' => $limit ],
-				'num'
-			);
-		}
-		return $links;
-	}
-
-	/**
-=======
->>>>>>> 1f8e9cd0
 	 * Returns an HTML string representing the result row $row.
 	 * Rows will be concatenated and returned by getBody()
 	 *
@@ -1027,33 +955,6 @@
 	}
 
 	/**
-<<<<<<< HEAD
-	 * Generate (prev x| next x) (20|50|100...) type links for paging
-	 *
-	 * @deprecated since 1.39 Use PagerNavigationBuilder instead
-	 * @param Title $title
-	 * @param int $offset
-	 * @param int $limit
-	 * @param array $query Optional URL query parameter string
-	 * @param bool $atend Optional param for specified if this is the last page
-	 * @return string
-	 */
-	protected function buildPrevNextNavigation(
-		Title $title,
-		$offset,
-		$limit,
-		array $query = [],
-		$atend = false
-	) {
-		wfDeprecated( __METHOD__, '1.39' );
-		$prevNext = new PrevNextNavigationRenderer( $this );
-
-		return $prevNext->buildPrevNextNavigation( $title, $offset, $limit, $query, $atend );
-	}
-
-	/**
-=======
->>>>>>> 1f8e9cd0
 	 * @since 1.34
 	 * @return LinkRenderer
 	 */
