--- conflicted
+++ resolved
@@ -781,12 +781,8 @@
 [submodule "extensions/Kartographer"]
 	path = extensions/Kartographer
 	url = https://github.com/wikimedia/mediawiki-extensions-Kartographer
-<<<<<<< HEAD
-	branch = REL1_31
-=======
-	branch = REL1_30
+	branch = REL1_31
 [submodule "extensions/Description2"]
 	path = extensions/Description2
 	url = https://github.com/wikimedia/mediawiki-extensions-Description2
-	branch = REL1_30
->>>>>>> a88de1bc
+	branch = REL1_31