--- conflicted
+++ resolved
@@ -1598,15 +1598,13 @@
 	url = https://github.com/wikimedia/mediawiki-skins-Splash
 	branch = REL1_39
 	ignore = dirty
-<<<<<<< HEAD
 [submodule "extensions/PageProperties"]
 	path = extensions/PageProperties
 	url = https://github.com/wikimedia/mediawiki-extensions-PageProperties
 	branch = master
-=======
+	ignore = dirty
 [submodule "extensions/NearbyPages"]
 	path = extensions/NearbyPages
 	url = https://github.com/wikimedia/mediawiki-extensions-NearbyPages
 	branch = REL1_39
->>>>>>> 14104478
 	ignore = dirty