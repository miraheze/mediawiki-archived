[submodule "extensions/CheckUser"]
	path = extensions/CheckUser
	url = https://github.com/wikimedia/mediawiki-extensions-CheckUser.git
	branch = REL1_31
[submodule "extensions/AbuseFilter"]
	path = extensions/AbuseFilter
	url = https://github.com/wikimedia/mediawiki-extensions-AbuseFilter
	branch = REL1_31
[submodule "extensions/CentralAuth"]
	path = extensions/CentralAuth
	url = https://github.com/wikimedia/mediawiki-extensions-CentralAuth
	branch = REL1_31
[submodule "extensions/ParserFunctions"]
	path = extensions/ParserFunctions
	url = https://github.com/wikimedia/mediawiki-extensions-ParserFunctions
	branch = REL1_31
[submodule "extensions/TitleBlacklist"]
	path = extensions/TitleBlacklist
	url = https://github.com/wikimedia/mediawiki-extensions-TitleBlacklist
	branch = REL1_31
[submodule "extensions/SpamBlacklist"]
	path = extensions/SpamBlacklist
	url = https://github.com/wikimedia/mediawiki-extensions-SpamBlacklist
	branch = REL1_31
[submodule "skins/Vector"]
	path = skins/Vector
	url = https://github.com/wikimedia/mediawiki-skins-Vector
	branch = REL1_31
[submodule "skins/MonoBook"]
	path = skins/MonoBook
	url = https://github.com/wikimedia/mediawiki-skins-MonoBook
	branch = REL1_31
[submodule "extensions/AntiSpoof"]
	path = extensions/AntiSpoof
	url = https://github.com/wikimedia/mediawiki-extensions-AntiSpoof
	branch = REL1_31
[submodule "extensions/Babel"]
	path = extensions/Babel
	url = https://github.com/wikimedia/mediawiki-extensions-Babel
	branch = REL1_31
[submodule "extensions/Cite"]
	path = extensions/Cite
	url = https://github.com/wikimedia/mediawiki-extensions-Cite
	branch = REL1_31
[submodule "extensions/CodeEditor"]
	path = extensions/CodeEditor
	url = https://github.com/wikimedia/mediawiki-extensions-CodeEditor
	branch = REL1_31
[submodule "extensions/Echo"]
	path = extensions/Echo
	url = https://github.com/wikimedia/mediawiki-extensions-Echo
	branch = REL1_31
[submodule "extensions/Gadgets"]
	path = extensions/Gadgets
	url = https://github.com/wikimedia/mediawiki-extensions-Gadgets
	branch = REL1_31
[submodule "extensions/GlobalBlocking"]
	path = extensions/GlobalBlocking
	url = https://github.com/wikimedia/mediawiki-extensions-GlobalBlocking
	branch = REL1_31
[submodule "extensions/Interwiki"]
	path = extensions/Interwiki
	url = https://github.com/wikimedia/mediawiki-extensions-Interwiki
	branch = REL1_31
[submodule "extensions/MassMessage"]
	path = extensions/MassMessage
	url = https://github.com/wikimedia/mediawiki-extensions-MassMessage
	branch = REL1_31
[submodule "extensions/MobileFrontend"]
	path = extensions/MobileFrontend
	url = https://github.com/wikimedia/mediawiki-extensions-MobileFrontend
	branch = REL1_31
[submodule "extensions/Nuke"]
	path = extensions/Nuke
	url = https://github.com/wikimedia/mediawiki-extensions-Nuke
	branch = REL1_31
[submodule "extensions/OAuth"]
	path = extensions/OAuth
	url = https://github.com/wikimedia/mediawiki-extensions-OAuth
	branch = REL1_31
[submodule "extensions/Renameuser"]
	path = extensions/Renameuser
	url = https://github.com/wikimedia/mediawiki-extensions-Renameuser
	branch = REL1_31
[submodule "extensions/SiteMatrix"]
	path = extensions/SiteMatrix
	url = https://github.com/wikimedia/mediawiki-extensions-SiteMatrix
	branch = REL1_31
[submodule "extensions/Thanks"]
	path = extensions/Thanks
	url = https://github.com/wikimedia/mediawiki-extensions-Thanks
	branch = REL1_31
[submodule "extensions/Translate"]
	path = extensions/Translate
	url = https://github.com/wikimedia/mediawiki-extensions-Translate
	branch = REL1_31
[submodule "extensions/UniversalLanguageSelector"]
	path = extensions/UniversalLanguageSelector
	url = https://github.com/wikimedia/mediawiki-extensions-UniversalLanguageSelector
	branch = REL1_31
[submodule "extensions/UrlShortener"]
	path = extensions/UrlShortener
	url = https://github.com/wikimedia/mediawiki-extensions-UrlShortener
	branch = REL1_31
[submodule "extensions/cldr"]
	path = extensions/cldr
	url = https://github.com/wikimedia/mediawiki-extensions-cldr
	branch = REL1_31
[submodule "skins/CologneBlue"]
	path = skins/CologneBlue
	url = https://github.com/wikimedia/mediawiki-skins-CologneBlue
	branch = REL1_31
[submodule "skins/Modern"]
	path = skins/Modern
	url = https://github.com/wikimedia/mediawiki-skins-Modern
	branch = REL1_31
[submodule "extensions/WikiEditor"]
	path = extensions/WikiEditor
	url = https://github.com/wikimedia/mediawiki-extensions-WikiEditor
	branch = REL1_31
[submodule "extensions/Flow"]
	path = extensions/Flow
	url = https://github.com/wikimedia/mediawiki-extensions-Flow
	branch = REL1_31
[submodule "extensions/VisualEditor"]
	path = extensions/VisualEditor
	url = https://github.com/wikimedia/mediawiki-extensions-VisualEditor
	branch = REL1_31
[submodule "extensions/InputBox"]
	path = extensions/InputBox
	url = https://github.com/wikimedia/mediawiki-extensions-InputBox
	branch = REL1_31
[submodule "extensions/Scribunto"]
	path = extensions/Scribunto
	url = https://github.com/wikimedia/mediawiki-extensions-Scribunto
	branch = REL1_31
[submodule "extensions/Math"]
	path = extensions/Math
	url = https://github.com/wikimedia/mediawiki-extensions-Math.git
	branch = REL1_31
[submodule "extensions/MultiUpload"]
	path = extensions/MultiUpload
	url = https://github.com/wikimedia/mediawiki-extensions-MultiUpload
	branch = REL1_31
[submodule "extensions/Timeline"]
	path = extensions/Timeline
	url = https://github.com/wikimedia/mediawiki-extensions-Timeline
	branch = REL1_31
[submodule "extensions/CategoryTree"]
	path = extensions/CategoryTree
	url = https://github.com/wikimedia/mediawiki-extensions-CategoryTree
	branch = REL1_31
[submodule "extensions/CiteThisPage"]
	path = extensions/CiteThisPage
	url = https://github.com/wikimedia/mediawiki-extensions-CiteThisPage
	branch = REL1_31
[submodule "extensions/Disambiguator"]
	path = extensions/Disambiguator
	url = https://github.com/wikimedia/mediawiki-extensions-Disambiguator
	branch = REL1_31
[submodule "extensions/ImageMap"]
	path = extensions/ImageMap
	url = https://github.com/wikimedia/mediawiki-extensions-Imagemap
	branch = REL1_31
[submodule "extensions/GlobalCssJs"]
	path = extensions/GlobalCssJs
	url = https://github.com/wikimedia/mediawiki-extensions-GlobalCssJs
	branch = REL1_31
[submodule "extensions/DynamicPageList"]
	path = extensions/DynamicPageList
	url = https://github.com/wikimedia/mediawiki-extensions-intersection
	branch = REL1_31
[submodule "extensions/TemplateData"]
	path = extensions/TemplateData
	url = https://github.com/wikimedia/mediawiki-extensions-TemplateData
	branch = REL1_31
[submodule "extensions/TimedMediaHandler"]
	path = extensions/TimedMediaHandler
	url = https://github.com/wikimedia/mediawiki-extensions-TimedMediaHandler
	branch = REL1_31
[submodule "extensions/MwEmbedSupport"]
	path = extensions/MwEmbedSupport
	url = https://github.com/wikimedia/mediawiki-extensions-MwEmbedSupport
	branch = REL1_31
[submodule "extensions/CollapsibleVector"]
	path = extensions/CollapsibleVector
	url = https://github.com/wikimedia/mediawiki-extensions-CollapsibleVector
	branch = REL1_31
[submodule "extensions/SubpageFun"]
	path = extensions/SubpageFun
	url = https://github.com/wikimedia/mediawiki-extensions-SubpageFun.git
	branch = REL1_31
[submodule "extensions/DPLForum"]
	path = extensions/DPLForum
	url = https://github.com/wikimedia/mediawiki-extensions-DPLForum.git
	branch = REL1_31
[submodule "extensions/Tabber"]
	path = extensions/Tabber
	url = https://github.com/wikimedia/mediawiki-extensions-Tabber.git
	branch = REL1_31
[submodule "extensions/Poem"]
	path = extensions/Poem
	url = https://github.com/wikimedia/mediawiki-extensions-Poem.git
	branch = REL1_31
[submodule "extensions/AdminLinks"]
	path = extensions/AdminLinks
	url = https://github.com/wikimedia/mediawiki-extensions-AdminLinks.git
	branch = REL1_31
[submodule "extensions/SocialProfile"]
	path = extensions/SocialProfile
	url = https://github.com/wikimedia/mediawiki-extensions-SocialProfile.git
	branch = REL1_31
[submodule "extensions/Variables"]
	path = extensions/Variables
	url = https://github.com/wikimedia/mediawiki-extensions-Variables.git
	branch = REL1_31
[submodule "extensions/CharInsert"]
	path = extensions/CharInsert
	url = https://github.com/wikimedia/mediawiki-extensions-CharInsert.git
	branch = REL1_31
[submodule "extensions/NewUserMessage"]
	path = extensions/NewUserMessage
	url = https://github.com/wikimedia/mediawiki-extensions-NewUserMessage.git
	branch = REL1_31
[submodule "extensions/CSS"]
	path = extensions/CSS
	url = https://github.com/wikimedia/mediawiki-extensions-CSS.git
	branch = REL1_31
[submodule "extensions/TextExtracts"]
	path = extensions/TextExtracts
	url = https://github.com/wikimedia/mediawiki-extensions-TextExtracts.git
	branch = REL1_31
[submodule "extensions/Popups"]
	path = extensions/Popups
	url = https://github.com/wikimedia/mediawiki-extensions-Popups.git
	branch = REL1_31
[submodule "extensions/PageImages"]
	path = extensions/PageImages
	url = https://github.com/wikimedia/mediawiki-extensions-PageImages.git
	branch = REL1_31
[submodule "extensions/TitleKey"]
	path = extensions/TitleKey
	url = https://github.com/wikimedia/mediawiki-extensions-TitleKey.git
	branch = REL1_31
[submodule "extensions/SyntaxHighlight_GeSHi"]
	path = extensions/SyntaxHighlight_GeSHi
	url = https://github.com/wikimedia/mediawiki-extensions-SyntaxHighlight_GeSHi.git
	branch = REL1_31
[submodule "extensions/MsUpload"]
	path = extensions/MsUpload
	url = https://github.com/wikimedia/mediawiki-extensions-MsUpload.git
	branch = REL1_31
[submodule "extensions/MsLinks"]
	path = extensions/MsLinks
	url = https://github.com/wikimedia/mediawiki-extensions-MsLinks.git
	branch = REL1_31
[submodule "extensions/MsCatSelect"]
	path = extensions/MsCatSelect
	url = https://github.com/wikimedia/mediawiki-extensions-MsCatSelect.git
	branch = REL1_31
[submodule "extensions/MultiBoilerplate"]
	path = extensions/MultiBoilerplate
	url = https://github.com/wikimedia/mediawiki-extensions-MultiBoilerplate
	branch = REL1_31
[submodule "extensions/RelatedArticles"]
	path = extensions/RelatedArticles
	url = https://github.com/wikimedia/mediawiki-extensions-RelatedArticles
	branch = REL1_31
[submodule "extensions/TemplateSandbox"]
	path = extensions/TemplateSandbox
	url = https://github.com/wikimedia/mediawiki-extensions-TemplateSandbox
	branch = REL1_31
[submodule "extensions/Josa"]
	path = extensions/Josa
	url = https://github.com/wikimedia/mediawiki-extensions-Josa
	branch = REL1_31
[submodule "extensions/PageTriage"]
	path = extensions/PageTriage
	url = https://github.com/wikimedia/mediawiki-extensions-PageTriage
	branch = REL1_31
[submodule "extensions/SubPageList3"]
	path = extensions/SubPageList3
	url = https://github.com/wikimedia/mediawiki-extensions-SubPageList3
	branch = REL1_31
[submodule "extensions/FeaturedFeeds"]
	path = extensions/FeaturedFeeds
	url = https://github.com/wikimedia/mediawiki-extensions-FeaturedFeeds
	branch = REL1_31
[submodule "extensions/NoTitle"]
	path = extensions/NoTitle
	url = https://github.com/wikimedia/mediawiki-extensions-NoTitle
	branch = REL1_31
[submodule "extensions/OpenGraphMeta"]
	path = extensions/OpenGraphMeta
	url = https://github.com/wikimedia/mediawiki-extensions-OpenGraphMeta
	branch = REL1_31
[submodule "extensions/WikiLove"]
	path = extensions/WikiLove
	url = https://github.com/wikimedia/mediawiki-extensions-WikiLove
	branch = REL1_31
[submodule "extensions/BetaFeatures"]
	path = extensions/BetaFeatures
	url = https://github.com/wikimedia/mediawiki-extensions-BetaFeatures
	branch = REL1_31
[submodule "extensions/SandboxLink"]
	path = extensions/SandboxLink
	url = https://github.com/wikimedia/mediawiki-extensions-SandboxLink
	branch = REL1_31
[submodule "extensions/MultimediaViewer"]
	path = extensions/MultimediaViewer
	url = https://github.com/wikimedia/mediawiki-extensions-MultimediaViewer
	branch = REL1_31
[submodule "extensions/ContactPage"]
	path = extensions/ContactPage
	url = https://github.com/wikimedia/mediawiki-extensions-ContactPage
	branch = REL1_31
[submodule "extensions/Poll"]
	path = extensions/Poll
	url = https://github.com/wikimedia/mediawiki-extensions-Poll
	branch = REL1_31
[submodule "extensions/Editcount"]
	path = extensions/Editcount
	url = https://gerrit.wikimedia.org/r/p/mediawiki/extensions/Editcount.git
	branch = REL1_31
[submodule "extensions/PageNotice"]
	path = extensions/PageNotice
	url = https://github.com/wikimedia/mediawiki-extensions-PageNotice.git
	branch = REL1_31
[submodule "extensions/Loops"]
	path = extensions/Loops
	url = https://github.com/wikimedia/mediawiki-extensions-Loops.git
	branch = REL1_31
[submodule "extensions/NewestPages"]
	path = extensions/NewestPages
	url = https://github.com/wikimedia/mediawiki-extensions-NewestPages.git
	branch = REL1_31
[submodule "extensions/HeaderTabs"]
	path = extensions/HeaderTabs
	url = https://github.com/wikimedia/mediawiki-extensions-HeaderTabs.git
	branch = REL1_31
[submodule "extensions/VoteNY"]
	path = extensions/VoteNY
	url = https://github.com/wikimedia/mediawiki-extensions-VoteNY.git
	branch = REL1_31
[submodule "skins/Metrolook"]
	path = skins/Metrolook
	url = https://github.com/wikimedia/mediawiki-skins-Metrolook.git
	branch = REL1_31
[submodule "extensions/AJAXPoll"]
	path = extensions/AJAXPoll
	url = https://github.com/wikimedia/mediawiki-extensions-AJAXPoll.git
	branch = REL1_31
[submodule "extensions/BlogPage"]
	path = extensions/BlogPage
	url = https://github.com/wikimedia/mediawiki-extensions-BlogPage.git
	branch = REL1_31
[submodule "extensions/WebChat"]
	path = extensions/WebChat
	url = https://github.com/wikimedia/mediawiki-extensions-WebChat
	branch = REL1_31
[submodule "extensions/MSCalendar"]
	path = extensions/MSCalendar
	url = https://github.com/wikimedia/mediawiki-extensions-MSCalendar
	branch = REL1_31
[submodule "extensions/Widgets"]
	path = extensions/Widgets
	url = https://github.com/wikimedia/mediawiki-extensions-Widgets
	branch = REL1_31
[submodule "extensions/AuthorProtect"]
	path = extensions/AuthorProtect
	url = https://github.com/wikimedia/mediawiki-extensions-AuthorProtect
	branch = REL1_31
[submodule "extensions/LinkSuggest"]
	path = extensions/LinkSuggest
	url = https://github.com/wikimedia/mediawiki-extensions-LinkSuggest
	branch = REL1_31
[submodule "skins/DuskToDawn"]
	path = skins/DuskToDawn
	url = https://github.com/wikimedia/mediawiki-skins-DuskToDawn
	branch = REL1_31
[submodule "skins/apex"]
	path = skins/apex
	url = https://github.com/wikimedia/mediawiki-skins-apex.git
	branch = REL1_31
[submodule "skins/erudite"]
	path = skins/erudite
	url = https://github.com/wikimedia/mediawiki-skins-erudite.git
	branch = REL1_31
[submodule "extensions/ConfirmEdit"]
	path = extensions/ConfirmEdit
	url = https://github.com/wikimedia/mediawiki-extensions-ConfirmEdit.git
	branch = REL1_31
[submodule "extensions/CreateWiki"]
	path = extensions/CreateWiki
	url = https://github.com/Miraheze/CreateWiki.git
	branch = master
[submodule "extensions/MirahezeMagic"]
	path = extensions/MirahezeMagic
	url = https://github.com/miraheze/MirahezeMagic
	branch = master
[submodule "extensions/Tabs"]
	path = extensions/Tabs
	url = https://github.com/wikimedia/mediawiki-extensions-Tabs
	branch = REL1_31
[submodule "extensions/RandomSelection"]
	path = extensions/RandomSelection
	url = https://github.com/Inclumedia/RandomSelection.git
	branch = master
[submodule "skins/foreground"]
	path = skins/foreground
	url = https://github.com/thingles/foreground.git
	branch = master
[submodule "extensions/AddHTMLMetaAndTitle"]
	path = extensions/AddHTMLMetaAndTitle
	url = https://github.com/wikimedia/mediawiki-extensions-AddHTMLMetaAndTitle.git
	branch = REL1_31
[submodule "extensions/HighlightLinksInCategory"]
	path = extensions/HighlightLinksInCategory
	url = https://github.com/labster/HighlightLinksInCategory.git
	branch = master
[submodule "extensions/NativeSvgHandler"]
	path = extensions/NativeSvgHandler
	url = https://github.com/p12tic/NativeSvgHandler.git
	branch = master
[submodule "extensions/SimpleTooltip"]
	path = extensions/SimpleTooltip
	url = https://github.com/Fannon/SimpleTooltip.git
	branch = master
[submodule "extensions/Comments"]
	path = extensions/Comments
	url = https://github.com/wikimedia/mediawiki-extensions-Comments.git
	branch = REL1_31
[submodule "extensions/ScratchBlocks"]
	path = extensions/ScratchBlocks
	url = https://github.com/tjvr/wiki-scratchblocks.git
	branch = master
[submodule "extensions/PDFEmbed"]
	path = extensions/PDFEmbed
	url = https://github.com/miraheze/PDFEmbed.git
	branch = master
[submodule "extensions/YouTube"]
	path = extensions/YouTube
	url = https://github.com/miraheze/YouTube.git
	branch = master
[submodule "extensions/MsCalendar"]
	path = extensions/MsCalendar
	url = https://github.com/wikimedia/mediawiki-extensions-MsCalendar
	branch = REL1_31
[submodule "extensions/LabeledSectionTransclusion"]
	path = extensions/LabeledSectionTransclusion
	url = https://github.com/wikimedia/mediawiki-extensions-LabeledSectionTransclusion
	branch = REL1_31
[submodule "extensions/ReplaceText"]
	path = extensions/ReplaceText
	url = https://github.com/wikimedia/mediawiki-extensions-ReplaceText.git
	branch = REL1_31
[submodule "extensions/JavascriptSlideshow"]
	path = extensions/JavascriptSlideshow
	url = https://github.com/DaSchTour/JavascriptSlideshow.git
	branch = master
[submodule "extensions/Wikibase"]
	path = extensions/Wikibase
	url = https://github.com/wikimedia/mediawiki-extensions-Wikibase
	branch = REL1_31
[submodule "extensions/RSS"]
	path = extensions/RSS
	url = https://github.com/wikimedia/mediawiki-extensions-RSS
	branch = REL1_31
[submodule "extensions/CookieWarning"]
	path = extensions/CookieWarning
	url = https://github.com/wikimedia/mediawiki-extensions-CookieWarning.git
	branch = REL1_31
[submodule "extensions/FancyBoxThumbs"]
	path = extensions/FancyBoxThumbs
	url = https://github.com/gilluminate/FancyBoxThumbs
	branch = master
[submodule "extensions/Maps"]
	path = extensions/Maps
	url = https://github.com/JeroenDeDauw/Maps
	branch = master
[submodule "extensions/ContentTranslation"]
	path = extensions/ContentTranslation
	url = https://github.com/wikimedia/mediawiki-extensions-ContentTranslation
	branch = REL1_31
[submodule "extensions/MassEditRegex"]
	path = extensions/MassEditRegex
	url = https://github.com/wikimedia/mediawiki-extensions-MassEditRegex
	branch = REL1_31
[submodule "extensions/HideSection"]
	path = extensions/HideSection
	url = https://github.com/labster/HideSection.git
	branch = master
[submodule "extensions/DynamicPageList3"]
	path = extensions/DynamicPageList3
	url = https://github.com/Alexia/DynamicPageList
	branch = master
[submodule "extensions/WikiTextLoggedInOut"]
	path = extensions/WikiTextLoggedInOut
	url = https://github.com/wikimedia/mediawiki-extensions-WikiTextLoggedInOut
	branch = REL1_31
[submodule "skins/Refreshed"]
	path = skins/Refreshed
	url = https://github.com/wikimedia/mediawiki-skins-Refreshed
	branch = master
[submodule "extensions/MediaWikiChat"]
	path = extensions/MediaWikiChat
	url = https://github.com/wikimedia/mediawiki-extensions-MediaWikiChat
	branch = REL1_31
[submodule "extensions/ArticleRatings"]
	path = extensions/ArticleRatings
	url = https://github.com/wikimedia/mediawiki-extensions-ArticleRatings
	branch = REL1_31
[submodule "extensions/NewUsersList"]
	path = extensions/NewUsersList
	url = https://github.com/wikimedia/mediawiki-extensions-NewUsersList
	branch = REL1_31
[submodule "skins/Nostalgia"]
	path = skins/Nostalgia
	url = https://github.com/wikimedia/mediawiki-skins-Nostalgia
	branch = REL1_31
[submodule "extensions/FlaggedRevs"]
	path = extensions/FlaggedRevs
	url = https://github.com/wikimedia/mediawiki-extensions-FlaggedRevs
	branch = REL1_31
[submodule "extensions/PdfHandler"]
	path = extensions/PdfHandler
	url = https://github.com/wikimedia/mediawiki-extensions-PdfHandler
	branch = REL1_31
[submodule "extensions/TorBlock"]
	path = extensions/TorBlock
	url = https://github.com/wikimedia/mediawiki-extensions-TorBlock
	branch = REL1_31
[submodule "extensions/LocalisationUpdate"]
	path = extensions/LocalisationUpdate
	url = https://github.com/wikimedia/mediawiki-extensions-LocalisationUpdate
	branch = REL1_31
[submodule "extensions/Newsletter"]
	path = extensions/Newsletter
	url = https://github.com/wikimedia/mediawiki-extensions-Newsletter
	branch = REL1_31
[submodule "extensions/OATHAuth"]
	path = extensions/OATHAuth
	url = https://github.com/wikimedia/mediawiki-extensions-OATHAuth
	branch = REL1_31
[submodule "extensions/SiteScout"]
	path = extensions/SiteScout
	url = https://github.com/wikimedia/mediawiki-extensions-SiteScout
	branch = REL1_31
[submodule "extensions/CreatePage"]
	path = extensions/CreatePage
	url = https://github.com/wikimedia/mediawiki-extensions-CreatePage
	branch = REL1_31
[submodule "extensions/wikihiero"]
	path = extensions/wikihiero
	url = https://github.com/wikimedia/mediawiki-extensions-wikihiero
	branch = REL1_31
[submodule "extensions/ManageWiki"]
	path = extensions/ManageWiki
	url = https://github.com/miraheze/ManageWiki
	branch = master
[submodule "extensions/Quiz"]
	path = extensions/Quiz
	url = https://github.com/wikimedia/mediawiki-extensions-Quiz
	branch = REL1_31
[submodule "extensions/ProtectSite"]
	path = extensions/ProtectSite
	url = https://github.com/wikimedia/mediawiki-extensions-ProtectSite
	branch = REL1_31
[submodule "extensions/EducationProgram"]
	path = extensions/EducationProgram
	url = https://github.com/wikimedia/mediawiki-extensions-EducationProgram
	branch = REL1_31
[submodule "extensions/Theme"]
	path = extensions/Theme
	url = https://github.com/wikimedia/mediawiki-extensions-Theme
	branch = REL1_31
[submodule "skins/Gamepress"]
	path = skins/Gamepress
	url = https://github.com/wikimedia/mediawiki-skins-Gamepress.git
	branch = REL1_31
[submodule "extensions/DismissableSiteNotice"]
	path = extensions/DismissableSiteNotice
	url = https://github.com/wikimedia/mediawiki-extensions-DismissableSiteNotice.git
	branch = REL1_31
[submodule "extensions/NewSignupPage"]
	path = extensions/NewSignupPage
	url = https://github.com/wikimedia/mediawiki-extensions-NewSignupPage
	branch = REL1_31
[submodule "extensions/Graph"]
	path = extensions/Graph
	url = https://github.com/wikimedia/mediawiki-extensions-Graph
	branch = REL1_31
[submodule "extensions/News"]
	path = extensions/News
	url = https://github.com/wikimedia/mediawiki-extensions-News
	branch = REL1_31
[submodule "extensions/Spoilers"]
	path = extensions/Spoilers
	url = https://github.com/Telshin/Spoilers
	branch = master
[submodule "extensions/Duplicator"]
	path = extensions/Duplicator
	url = https://github.com/wikimedia/mediawiki-extensions-Duplicator
	branch = REL1_31
[submodule "extensions/SimpleChanges"]
	path = extensions/SimpleChanges
	url = https://github.com/wikimedia/mediawiki-extensions-SimpleChanges
	branch = REL1_31
[submodule "extensions/CreateRedirect"]
	path = extensions/CreateRedirect
	url = https://github.com/wikimedia/mediawiki-extensions-CreateRedirect
	branch = REL1_31
[submodule "extensions/WhoIsWatching"]
	path = extensions/WhoIsWatching
	url = https://github.com/wikimedia/mediawiki-extensions-WhoIsWatching
	branch = REL1_31
[submodule "extensions/EditSubpages"]
	path = extensions/EditSubpages
	url = https://github.com/wikimedia/mediawiki-extensions-EditSubpages
	branch = REL1_31
[submodule "extensions/ProofreadPage"]
	path = extensions/ProofreadPage
	url = https://github.com/wikimedia/mediawiki-extensions-ProofreadPage
	branch = REL1_31
[submodule "extensions/PagedTiffHandler"]
	path = extensions/PagedTiffHandler
	url = https://github.com/wikimedia/mediawiki-extensions-PagedTiffHandler
	branch = REL1_31
[submodule "skins/ModernSkylight"]
	path = skins/ModernSkylight
	url = https://github.com/labster/ModernSkylight
	branch = master
[submodule "extensions/AutoCreateCategoryPages"]
	path = extensions/AutoCreateCategoryPages
	url = https://github.com/wikimedia/mediawiki-extensions-AutoCreateCategoryPages
	branch = REL1_31
[submodule "extensions/CrossReference"]
	path = extensions/CrossReference
	url = https://github.com/gallandarakhneorg/mediawiki-crossreference
	branch = master
[submodule "extensions/PageForms"]
	path = extensions/PageForms
	url = https://github.com/wikimedia/mediawiki-extensions-PageForms
	branch = REL1_31
[submodule "skins/DarkVector"]
	path = skins/DarkVector
	url = https://github.com/dolfinus/DarkVector
	branch = master
[submodule "skins/Timeless"]
	path = skins/Timeless
	url = https://github.com/wikimedia/mediawiki-skins-Timeless
	branch = REL1_31
[submodule "extensions/ContributionScores"]
	path = extensions/ContributionScores
	url = https://github.com/wikimedia/mediawiki-extensions-ContributionScores
	branch = REL1_31
[submodule "extensions/CustomHeader"]
	path = extensions/CustomHeader
	url = https://github.com/miraheze/CustomHeader
	branch = master
[submodule "extensions/TocTree"]
	path = extensions/TocTree
	url = https://github.com/wikimedia/mediawiki-extensions-TocTree
	branch = REL1_31
[submodule "extensions/GroupsSidebar"]
	path = extensions/GroupsSidebar
	url = https://github.com/wikimedia/mediawiki-extensions-GroupsSidebar
	branch = REL1_31
[submodule "skins/Tweeki"]
	path = skins/Tweeki
	url = https://github.com/thaider/Tweeki
	branch = master
[submodule "extensions/GuidedTour"]
	path = extensions/GuidedTour
	url = https://github.com/wikimedia/mediawiki-extensions-GuidedTour
	branch = REL1_31
[submodule "extensions/EventLogging"]
	path = extensions/EventLogging
	url = https://github.com/wikimedia/mediawiki-extensions-EventLogging
	branch = REL1_31
[submodule "extensions/PdfBook"]
	path = extensions/PdfBook
	url = https://github.com/OrganicDesign/extensions
	branch = master
[submodule "extensions/ArticleFeedbackv5"]
	path = extensions/ArticleFeedbackv5
	url = https://github.com/wikimedia/mediawiki-extensions-ArticleFeedbackv5
	branch = master
[submodule "vendor"]
	path = vendor
	url = https://github.com/wikimedia/mediawiki-vendor
	branch = REL1_31
[submodule "extensions/CentralNotice"]
	path = extensions/CentralNotice
	url = https://github.com/wikimedia/mediawiki-extensions-CentralNotice
	branch = REL1_31
[submodule "extensions/UrlGetParameters"]
	path = extensions/UrlGetParameters
	url = https://github.com/wikimedia/mediawiki-extensions-UrlGetParameters
	branch = REL1_31
[submodule "extensions/Moderation"]
	path = extensions/Moderation
	url = https://github.com/edwardspec/mediawiki-moderation
	branch = master
[submodule "extensions/ArticleToCategory2"]
	path = extensions/ArticleToCategory2
	url = https://github.com/wikimedia/mediawiki-extensions-ArticleToCategory2
	branch = master
[submodule "extensions/Score"]
	path = extensions/Score
	url = https://github.com/wikimedia/mediawiki-extensions-Score
	branch = REL1_31
[submodule "extensions/LoginNotify"]
	path = extensions/LoginNotify
	url = https://github.com/wikimedia/mediawiki-extensions-LoginNotify
	branch = REL1_31
[submodule "extensions/AddThis"]
	path = extensions/AddThis
	url = https://github.com/wikimedia/mediawiki-extensions-AddThis
	branch = REL1_31
[submodule "extensions/MagicNoCache"]
	path = extensions/MagicNoCache
	url = https://github.com/wikimedia/mediawiki-extensions-MagicNoCache
	branch = REL1_31
[submodule "extensions/WikiForum"]
	path = extensions/WikiForum
	url = https://github.com/wikimedia/mediawiki-extensions-WikiForum
	branch = master
[submodule "extensions/Cargo"]
	path = extensions/Cargo
	url = https://github.com/wikimedia/mediawiki-extensions-Cargo
	branch = REL1_31
[submodule "extensions/HAWelcome"]
	path = extensions/HAWelcome
	url = https://github.com/wikimedia/mediawiki-extensions-HAWelcome
	branch = master
[submodule "skins/MinervaNeue"]
	path = skins/MinervaNeue
	url = https://github.com/wikimedia/mediawiki-skins-MinervaNeue
	branch = REL1_31
[submodule "extensions/ElectronPdfService"]
	path = extensions/ElectronPdfService
	url = https://github.com/wikimedia/mediawiki-extensions-ElectronPdfService
	branch = REL1_31
[submodule "extensions/GlobalUserPage"]
	path = extensions/GlobalUserPage
	url = https://github.com/wikimedia/mediawiki-extensions-GlobalUserPage
        branch = REL1_31
[submodule "extensions/GlobalPreferences"]
	path = extensions/GlobalPreferences
	url = https://github.com/wikimedia/mediawiki-extensions-GlobalPreferences
        branch = REL1_31
[submodule "extensions/QuizGame"]
	path = extensions/QuizGame
	url = https://github.com/wikimedia/mediawiki-extensions-QuizGame
	branch = REL1_31
[submodule "extensions/Capiunto"]
	path = extensions/Capiunto
	url = https://github.com/wikimedia/mediawiki-extensions-Capiunto
	branch = REL1_31
[submodule "extensions/DonateBoxInSidebar"]
	path = extensions/DonateBoxInSidebar
	url = https://github.com/iSCInc/mediawiki-extensions-DonateBoxInSidebar
	branch = master
[submodule "extensions/TemplateStyles"]
	path = extensions/TemplateStyles
	url = https://github.com/wikimedia/mediawiki-extensions-TemplateStyles
	branch = REL1_31
[submodule "extensions/WikiDiscover"]
	path = extensions/WikiDiscover
	url = https://github.com/miraheze/WikiDiscover.git
	branch = master
[submodule "extensions/Collection"]
	path = extensions/Collection
	url = https://github.com/wikimedia/mediawiki-extensions-Collection
	branch = REL1_31
[submodule "extensions/PipeEscape"]
	path = extensions/PipeEscape
	url = https://github.com/wikimedia/mediawiki-extensions-PipeEscape
	branch = REL1_31
[submodule "extensions/Kartographer"]
	path = extensions/Kartographer
	url = https://github.com/wikimedia/mediawiki-extensions-Kartographer
	branch = REL1_31
[submodule "extensions/Description2"]
	path = extensions/Description2
	url = https://github.com/wikimedia/mediawiki-extensions-Description2
<<<<<<< HEAD
	branch = REL1_31
=======
	branch = REL1_30
[submodule "skins/pivot"]
	path = skins/pivot
	url = https://github.com/Hutchy68/pivot.git
>>>>>>> 1c5dd5cf
<|MERGE_RESOLUTION|>--- conflicted
+++ resolved
@@ -785,11 +785,7 @@
 [submodule "extensions/Description2"]
 	path = extensions/Description2
 	url = https://github.com/wikimedia/mediawiki-extensions-Description2
-<<<<<<< HEAD
-	branch = REL1_31
-=======
-	branch = REL1_30
+	branch = REL1_31
 [submodule "skins/pivot"]
 	path = skins/pivot
-	url = https://github.com/Hutchy68/pivot.git
->>>>>>> 1c5dd5cf
+	url = https://github.com/Hutchy68/pivot.git