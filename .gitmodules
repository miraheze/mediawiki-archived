--- conflicted
+++ resolved
@@ -138,11 +138,10 @@
 	path = extensions/MultiUpload
 	url = https://github.com/wikimedia/mediawiki-extensions-MultiUpload
 	branch = REL1_31
-<<<<<<< HEAD
 [submodule "extensions/Timeline"]
 	path = extensions/Timeline
 	url = https://github.com/wikimedia/mediawiki-extensions-Timeline
-=======
+        branch = REL1_31
 [submodule "extensions/Nuke"]
 	path = extensions/Nuke
 	url = https://gerrit.wikimedia.org/r/mediawiki/extensions/Nuke
@@ -150,7 +149,6 @@
 [submodule "extensions/OATHAuth"]
 	path = extensions/OATHAuth
 	url = https://gerrit.wikimedia.org/r/mediawiki/extensions/OATHAuth
->>>>>>> e7f2209a
 	branch = REL1_31
 [submodule "extensions/CategoryTree"]
 	path = extensions/CategoryTree
