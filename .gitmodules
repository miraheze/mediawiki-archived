--- conflicted
+++ resolved
@@ -1521,14 +1521,10 @@
 [submodule "extensions/MagicNumberedHeadings"]
 	path = extensions/MagicNumberedHeadings
 	url = https://github.com/wikimedia/mediawiki-extensions-MagicNumberedHeadings
-<<<<<<< HEAD
-	branch = REL1_36
+	branch = REL1_37
 	ignore = dirty
 [submodule "extensions/EmbedSpotify"]
 	path = extensions/EmbedSpotify
 	url = https://github.com/NessunKim/mediawiki-embed-spotify
 	branch = master
-=======
-	branch = REL1_37
->>>>>>> 2084205a
 	ignore = dirty