{{int:version-credits-summary}} <!--
MediaWiki 1.29 is a collaborative project released under the
GNU General Public License v2. We would like to recognize the
following names for their contribution to the product.

<<<<<<< HEAD
=======
The following list can be found parsed under Special:Version/Credits -->

>>>>>>> a112e4fa
== Contributors ==
<!-- Updates to this list made with maintenance/updateCredits.php -->
<!-- BEGIN CONTRIBUTOR LIST -->
* aalekhN
* Aaron Ball
* Aaron Pramana
* Aaron Schulz
* Aarti Dwivedi
* Aashaka Shah
* abhinand
* Abhishek Das
* Adam Miller
* Adam Roses Wight
* addshore
* Aditya Sastry
* Adrian Heine
* Adrian Lang
* Ævar Arnfjörð Bjarmason
<<<<<<< HEAD
=======
* Aftab
>>>>>>> a112e4fa
* Agbad
* Ahmad Sherif
* Ajayrahul P
* Alangi Derick
* Albert221
* Alejandro Mery
<<<<<<< HEAD
=======
* Aleksey Bekh-Ivanov
>>>>>>> a112e4fa
* AlephNull
* Alex Ivanov
* Alex Shih-Han Lin
* Alex Z.
<<<<<<< HEAD
* Alexander Emsenhuber
=======
>>>>>>> a112e4fa
* Alexander I. Mashin
* Alexander Lehmann
* Alexander Monk
* Alexander Sigachov
* Alexandre Emsenhuber
* Alexia E. Smith
* Amalthea
* Amir E. Aharoni
* Amir Sarabadani
<<<<<<< HEAD
* ananay
* Anders Wegge Jakobsen
* Andre Engels
=======
* amritsreekumar
* ananay
* Anders Wegge Jakobsen
* Andre Engels
* Andre Klapper
>>>>>>> a112e4fa
* Andrew Bogott
* Andrew Dunbar
* Andrew Garrett
* Andrew Green
* Andrew H
* Andrew Harris
* Andrew Otto
* Andrius R
* andymw
* Angela Beesley Starling
* ankur
* Antoine Musso
* Antonio Ospite
* apexkid
* April King
* Aran Dunkley
* Arash Boostani
* Arcane21
* Ariel Glenn
* Arlo Breault
* Arne Heizmann
* Arthur Richards
* Aryeh Gregor
* Asher Feldman
* Asier Lostalé
<<<<<<< HEAD
=======
* awu42
>>>>>>> a112e4fa
* ayush_garg
* Azliq7
* Bagariavivek
* Bahodir Mansurov
* balloonguy
* Bartosz Dziewoński
* Beau
* Ben Davis
* Ben Hartshorne
* Bene
* Benny Situ
* Bergi
* Bertrand Grondin
* Bill Traynor
* Billinghurst
* billm
<<<<<<< HEAD
=======
* blackspirit96
>>>>>>> a112e4fa
* blotmandroid
* Bogdan Stancescu
* Boris Nagaev
* Borislav Manolov
* Brad Jorsch
* Brandon Black
* Brandon Harris
* Brent G
* Brent Garber
* Brian Wolff
* Brianna Laugher
* Brion Vibber
* Bryan Davis
* Bryan Tong Minh
* burthsceh
* C. Scott Ananian
* Cacycle
* Calak
* Camille Constans
* Carl Fürstenberg
* Carlin
* Carsten Nielsen
* Cblair91
* cenarium
* Chad Horohoe
* Charles Melbye
* Chiefwei
* Chris McMahon
* Chris Seaton
* Chris Steipp
<<<<<<< HEAD
* Christian Aistleitner
* Christian List
* Christian Neubauer
=======
* Chrisludt
* Christian Aistleitner
* Christian List
* Christian Neubauer
* Christoph Jauera
>>>>>>> a112e4fa
* Christopher Johnson
* church of emacs
* Cindy Cicalese
* ckoerner
* Conrad Irwin
* cryptocoryne
* Dan Barrett
* Dan Collins
* Dan Duvall
* Dan Nessett
* Dan Poltawski
* dan-nl
* Daniel A. R. Werner
* Daniel Arnold
* Daniel Cannon
* Daniel De Marco
* Daniel Evans
* Daniel Friesen
* Daniel Kinzler
* Daniel Renfro
* Daniel Werner
* DanielRenfro
* Danny B.
* Darian Anthony Patrick
* Darkdragon09
* DaSch
<<<<<<< HEAD
* David Baumgarten
=======
* datguy
* David Baumgarten
* David Causse
>>>>>>> a112e4fa
* David Chan
* David E. Narváez
* David Lynch
* David McCabe
* David Mudrák
* dcausse
* dennisroczek
* Denny Vrandecic
* Dereckson
* Derk-Jan Hartman
* Derric Atzrott
* Derrick Coetzee
* Dévai Tamás
* Devi Krishnan
* Diederik van Liere
<<<<<<< HEAD
=======
* divadsn
>>>>>>> a112e4fa
* Domas Mituzas
* Douglas Gardner
* DPStokesNZ
* dr0ptp4kt
* Ebrahim Byagowi
* Ed Sanders
<<<<<<< HEAD
=======
* Eddie Greiner-Petter
>>>>>>> a112e4fa
* Edward Chernenko
* Edward Z. Yang
* Elisabeth Bauer
* Elliott Eggleston
* Elvis Stansvik
<<<<<<< HEAD
=======
* Emad Elwany
>>>>>>> a112e4fa
* Emil Podlaszewski
* Emmanuel Engelhart
* Emmanuel Gil Peyrot
* Emmet Hikory
* Emufarmers
* enigmaeth
* Entlinkt
* Eranroz
* Eric Evans
* Eric Schneider
* Erich Lerch
* Erick Guan
* Erik Bernhardson
* Erik Moeller
* Erwin Dokter
* Étienne Beaulé
<<<<<<< HEAD
=======
* Eugene Gvozdetsky
>>>>>>> a112e4fa
* Evan McIntire
* Evan Prodromou
* ExplosiveHippo
* Faidon Liambotis
* Federico Leva
* Fenzik Joseph
* firebus
* Florian Schmidt
* fomafix
* Fran Rogers
* Fred Emmott
* FunPika
* Gabriel Wicke
* Gary Guo
* gbt248
* Geoffrey Mon
* georggi
* Gergő Tisza
* Gero Scholz
<<<<<<< HEAD
=======
* Ghybu
>>>>>>> a112e4fa
* gicode
* Giftpflanze
* Gilles Dubuc
* Gilles van den Hoven
* Giuseppe Lavagetto
* gladoscc
* glaisher
* Greg Maxwell
* Greg Sabino Mullane
* Gregory Szorc
* Grunny
* Guillaume Blanchard
* Guy Van den Broeck
<<<<<<< HEAD
=======
* Haikal Izzuddin
>>>>>>> a112e4fa
* Happy-melon
* haritha28
* Harry Burt
* Hazard-SJ
* Hector A Escobedo
* Helder
* Henning Snater
* Hojjat
* Huji
* Hydriz
* Ian Baker
* Ilmari Karonen
* Inez Korczyński
* IoannisKydonis
* Ireas
* isarra
* Ivan Lanin
* Jack D. Pond
* Jack Phoenix
* Jackmcbarn
* Jacob Block
* Jacob Clark
* jagori
<<<<<<< HEAD
=======
* Jaime Crespo
>>>>>>> a112e4fa
* Jakub Vrana
* James Earl Douglas
* James Forrester
* Jan Berkel
* Jan Drewniak
* Jan Gerber
* Jan Luca Naumann
* Jan Paul Posma
* Jan Zerebecki
* Jared Flores
* Jaroslav Škarvada
* jarrettmunton
* jarry1250
* Jaska Zedlik
* Jason Richey
* jeblad
<<<<<<< HEAD
=======
* Jeff Hobson
>>>>>>> a112e4fa
* Jeff Janes
* jeff303
* Jens Frank
* Jens Ohlig
* Jérémie Roquet
* Jeremy Baron
* Jeremy Postlethwaite
* jeremyb
* Jeroen De Dauw
* Jerome Jamnicky
* Jesús Martínez Novo
* jhobs
* Jiabao
* Jidanni
* Jimmy Collins
* Jimmy Xu
<<<<<<< HEAD
* joakin
* Joan Creus
* Joel Natividad
* Joerg
* Johan Dahlin
* John Du Hart
=======
* jo12bar
* joakin
* Joan Creus
* Joel Natividad
* Joel Sahleen
* Joerg
* Johan Dahlin
* John Du Hart
* John Erling Blad
>>>>>>> a112e4fa
* John N
* Jon Harald Søby
* Jon Robson
* Jonathan Wiltshire
* Jools Wills
* jsahleen
* Julian Ostrow
* Juliano F. Ravasi
* Juliusz Gonera
* JuneHyeon Bae
* Jure Kajzer
* Justin Du
<<<<<<< HEAD
=======
* Kai Nissen
>>>>>>> a112e4fa
* Kai_WMDE
* kaligula
* Kartik Mistry
* Karun Dambiec
* Katie Filbert
* Kevin Israel
* Kghbln
* Kim Eik
* Kim Hyun-Joon
* kipod
* kishanio
* konarak
* krishna keshav
* Krzysztof Krzyzaniak
* Krzysztof Zbudniewek
* Kunal Grover
* Kunal Mehta
* Kwan Ting Chan
* Laurence Parry
* Lee Bousfield
* Lee Daniel Crocker
* Lee Worden
* Lejonel
* lekshmi
* Leo Koppelkamm
* Leon Liesener
* Leon Weber
* Leonardo Gregianin
* Leons Petrazickis
* Leslie Hoare
* Leszek Manicki
* lethosor
* Lewis Cawte
* Liam Edwards-Playne
* liangent
* Lisa Ridley
<<<<<<< HEAD
=======
* Liuxinyu970226
>>>>>>> a112e4fa
* Ljudusika
* Lojjik Braughler
* Louperivois
* Ltrlg
* Luc Van Oostenryck
* Lucas Garczewski
* Luigi Corsaro
* Luis Felipe Schenone
* Luke Faraone
<<<<<<< HEAD
=======
* Luke Welling
>>>>>>> a112e4fa
* Lupin
* Lupo
* lwelling
* m4tx
* Madman
* madurangasiriwardena
* Magnus Manske
<<<<<<< HEAD
=======
* mainframe98
>>>>>>> a112e4fa
* Manuel Menal
* Manuel Schneider
* Marc Ordinas i Llopis
* Marc-André Pelletier
* Marcin Cieślak
* Marco Falke
* Marco Schuster
* MarcoAurelio
* Marcus Buck
* Marius Hoch
* Mark Bergsma
* Mark Clements
* Mark Hershberger
* Mark Holmquist
* Marko Obrovac
* Markus Glaser
* Markus Krötzsch
* Marooned
* Martin Urbanec
* Massaf
* Matěj Grabovský
<<<<<<< HEAD
=======
* Matěj Suchánek
>>>>>>> a112e4fa
* matejsuchanek
* Mathias Ertl
* mati
* Matt Fitzpatrick
* Matt Johnston
* Matt Russell
* Matthew Bowker
* Matthew Britton
* Matthew Flaschen
<<<<<<< HEAD
=======
* Matthew Walker
>>>>>>> a112e4fa
* Matthias Jordan
* Matthias Mullie
* MatthiasDD
* Max
* Max Semenik
* Max Sikström
* mayankmadan
* Meno25
* merl
* Merlijn S. van Deen
* MGChecker
* mgooley
* mhutti1
* Michael Dale
* Michael De La Rue
* Michael Holloway
* Michael M.
* Michael Newton
* Michael Walsh
* Michał Łazowik
* Michał Roszka
* Michał Zieliński
* Mike Horvath
<<<<<<< HEAD
=======
* Mikhail Popov
>>>>>>> a112e4fa
* Minh Nguyễn
* MinuteElectron
* Misza13
* mjbmr
* moejoe0000
* Mohamed Magdy
* Molly White
* Moriel Schottlender
* Mormegil
* Mr. E23
* MrBlueSky
* MrPete
* Mukunda Modell
<<<<<<< HEAD
=======
* MusikAnimal
>>>>>>> a112e4fa
* Mwalker
* mwjames
* mybugs.mail
* mynk-96
* MZMcBride
* nadeesha
* Nakon
* Namit
* Nathan Larson
* Nathaniel Herman
* Neil Kandalgaonkar
* Nemo bis
* nephele
* Nicholas Pisarro, Jr
* Nick Jenkins
* nicoco007
<<<<<<< HEAD
* Nicolas Dumazet
* Nicolas Weeger
=======
* Nicolaie Constantinescu
* Nicolas Dumazet
* Nicolas Weeger
* Niharika Kohli
>>>>>>> a112e4fa
* Nik
* Nik Everett
* Niklas Laxström
* Nikola Kovacs
* Nikola Smolenski
* Nikolaos S. Karastathis
* Nimish Gautam
* Nischay Nahata
* nischayn22
* nomoa
* nullspoon
* Nuria Ruiz
* Nx.devnull
* Ocean behind ears
<<<<<<< HEAD
=======
* Od1n
>>>>>>> a112e4fa
* Olaf Lenz
* Olivier Finlay Beaton
* onei
* opatel99
* Oren Held
* Ori Livneh
* oskar.jauch@gmail.com
* OverlordQ
* Owen Davis
* Paa Kwesi Imbeah
* paladox
* Patricio Molina
* Patrick Reilly
* Patrick Westerhoff
* Pau Giner
* Paul Copperman
* Paul Oranje
* Pavel Astakhov
* Pavel Selitskas
* Pcoombe
* Perside Rosalie
<<<<<<< HEAD
=======
* Peter Coombe
>>>>>>> a112e4fa
* Peter Gehres
* Peter Hedenskog
* Peter Potrowl
* Petr Bena
* Petr Kadlec
* Petr Onderka
* Petr Pchelko
<<<<<<< HEAD
=======
* Phantom42
>>>>>>> a112e4fa
* Philip Tzou
* physikerwelt (Moritz Schubotz)
* PieRRoMaN
* Pikne
* PiRSquared17
* Platonides
* Pmlineditor
* pmolina
<<<<<<< HEAD
=======
* pppery
>>>>>>> a112e4fa
* prageck
* Pranav Ravichandran
* PranavK
* Prateek Saxena
* Priyanka Dhanda
* Prod
* ptarjan
* pubudu538
* Purodha Blissenbach
* quiddity
* quietust
* Quim Gil
* rahul21
* Raimond Spekking
* Ramunas Geciauskas
* Remember the dot
* René Kijewski
* Reza
* rgcjonas
* Ricordisamoa
* rillke
* River Tarnell
<<<<<<< HEAD
=======
* rlot
>>>>>>> a112e4fa
* Roan Kattouw
* Rob Church
* Rob Lanphier
* Rob Moen
* Robert Hoenig
* Robert Leverington
* Robert Rohde
* Robert Stojnić
* Robert Treat
* Robert Vogel
* Robin Pepermans
* robinhood701
* RockMFR
* Rohan
* Roman Nosov
* Roman Tsukanov
* Rotem Liss
* Rowan Collins
* Russ Nelson
* Russell Blau
* Rusty Burchfield
* Ruud Koot
* Ryan Bies
* Ryan Finnie
* Ryan Kaldari
* Ryan Lane
* Ryan Schmidt
* S Page
* Salvatore Ingala
* Sam Reed
* Sam Smith
<<<<<<< HEAD
* Santhosh Thottingal
=======
* Sam Wilson
* Santhosh Thottingal
* saptaks
>>>>>>> a112e4fa
* Schnark
* Scimonster
* scnd
* Scott Colcord
* se4598
* Sean Colombo
* Sean Pringle
* Seb35
* Sebastian Brückner
* Sébastien Santoro
* Sergio Santoro
* Sethakill
* Shahyar
* Shane Gibbons
* Shane King
<<<<<<< HEAD
=======
* shanika
>>>>>>> a112e4fa
* Shinjiman
* shirayuki
* Sidhant Gupta
* Siebrand Mazeland
* Simon Walker
* Smriti Singh
* Solitarius
* Sorawee Porncharoenwase
* Søren Løvborg
* Southparkfan
* Soxred93
* SQL
* Srikanth Lakshmanan
* Stanislav Malyshev
* Stefano Codari
* Steinsplitter
* Stephan Gambke
* Stephan Muggli
* Stephane Bisson
* Stephen Liang
* Steve Sanbeg
* Steven Roddis
<<<<<<< HEAD
=======
* Steven Walling
>>>>>>> a112e4fa
* Str4nd
* Subin Siby
* Subramanya Sastry
* Sumit Asthana
* svip
<<<<<<< HEAD
* Swalling
* Szymon Świerkosz
* T.D. Corell
* Tarquin
=======
* Szymon Świerkosz
* T.D. Corell
* Tarquin
* TerraCodes
>>>>>>> a112e4fa
* The Discoverer
* The Evil IP address
* theopolisme
* Thiemo Mättig (WMDE)
* This, that and the other
* tholam
* Thomas Arrow
* Thomas Bleher
* Thomas Dalton
* Thomas Gries
* ThomasV
* Tim Hollmann
* Tim Landscheidt
* Tim Laqua
* Tim Starling
* Timo Tijhof
* Tina Johnson
* Tisane
* tjlsangria
* Tjones
* TK-999
* Tobias Gritschacher
* Tom Arrow
* Tom Gilder
* Tom Maaswinkel
* Tomasz Finc
* Tomasz W. Kozlowski
* Tomasz Wegrzanowski
* tomek
<<<<<<< HEAD
* Tony Thomas
* Tpt
* Trevor Parscal
=======
* Toni Hermoso Pulido
* Tony Thomas
* Tpt
* Trevor Parscal
* Trey Jones
>>>>>>> a112e4fa
* TyA
* Tychay
* Tyler Anthony Romeo
* Tyler Cipriani
* Tyler Romeo
* U-REDMOND\emadelw
* UltrasonicNXT
* Umherirrender
* utkarsh95
* Van de Bugger
* Viačeslav
<<<<<<< HEAD
=======
* Victor Barbu
>>>>>>> a112e4fa
* Victor Porton
* Victor Vasiliev
* victorbarbu
* Ville Stadista
* vishnu
* Vitaliy Filippov
* Vivek Ghaisas
* vlakoff
* Volker E
* Waldir Pimenta
* wctaiwan
* Wikinaut
* Wil Mahan
* William Demchick
* withoutaname
* WMDE-Fisch
* X!
* XP1
* Yaron Koren
* Yaroslav Melnychuk
* Yesid Carrillo
<<<<<<< HEAD
=======
* Yifei He
>>>>>>> a112e4fa
* Yogesh K S
* Yongmin Hong
* yoonghm
* Yuri Astrakhan
<<<<<<< HEAD
=======
* Yuriy Shnitkovskiy
>>>>>>> a112e4fa
* Yusuke Matsubara
* Yuvi Panda
* Zachary Hauri
* Zak Greant
* Željko Filipin
* Zhaofeng Li
* Zhengzhu Feng
<<<<<<< HEAD
=======
* Zhuyifei1999
>>>>>>> a112e4fa
* Zppix
* محمد شعیب
<!-- END CONTRIBUTOR LIST -->

== Translators ==

* [https://translatewiki.net/wiki/Translating:MediaWiki/Credits Translators on translatewiki.net and others]<|MERGE_RESOLUTION|>--- conflicted
+++ resolved
@@ -3,11 +3,8 @@
 GNU General Public License v2. We would like to recognize the
 following names for their contribution to the product.
 
-<<<<<<< HEAD
-=======
 The following list can be found parsed under Special:Version/Credits -->
 
->>>>>>> a112e4fa
 == Contributors ==
 <!-- Updates to this list made with maintenance/updateCredits.php -->
 <!-- BEGIN CONTRIBUTOR LIST -->
@@ -26,28 +23,18 @@
 * Adrian Heine
 * Adrian Lang
 * Ævar Arnfjörð Bjarmason
-<<<<<<< HEAD
-=======
 * Aftab
->>>>>>> a112e4fa
 * Agbad
 * Ahmad Sherif
 * Ajayrahul P
 * Alangi Derick
 * Albert221
 * Alejandro Mery
-<<<<<<< HEAD
-=======
 * Aleksey Bekh-Ivanov
->>>>>>> a112e4fa
 * AlephNull
 * Alex Ivanov
 * Alex Shih-Han Lin
 * Alex Z.
-<<<<<<< HEAD
-* Alexander Emsenhuber
-=======
->>>>>>> a112e4fa
 * Alexander I. Mashin
 * Alexander Lehmann
 * Alexander Monk
@@ -57,17 +44,11 @@
 * Amalthea
 * Amir E. Aharoni
 * Amir Sarabadani
-<<<<<<< HEAD
-* ananay
-* Anders Wegge Jakobsen
-* Andre Engels
-=======
 * amritsreekumar
 * ananay
 * Anders Wegge Jakobsen
 * Andre Engels
 * Andre Klapper
->>>>>>> a112e4fa
 * Andrew Bogott
 * Andrew Dunbar
 * Andrew Garrett
@@ -93,10 +74,7 @@
 * Aryeh Gregor
 * Asher Feldman
 * Asier Lostalé
-<<<<<<< HEAD
-=======
 * awu42
->>>>>>> a112e4fa
 * ayush_garg
 * Azliq7
 * Bagariavivek
@@ -113,10 +91,7 @@
 * Bill Traynor
 * Billinghurst
 * billm
-<<<<<<< HEAD
-=======
 * blackspirit96
->>>>>>> a112e4fa
 * blotmandroid
 * Bogdan Stancescu
 * Boris Nagaev
@@ -147,17 +122,11 @@
 * Chris McMahon
 * Chris Seaton
 * Chris Steipp
-<<<<<<< HEAD
-* Christian Aistleitner
-* Christian List
-* Christian Neubauer
-=======
 * Chrisludt
 * Christian Aistleitner
 * Christian List
 * Christian Neubauer
 * Christoph Jauera
->>>>>>> a112e4fa
 * Christopher Johnson
 * church of emacs
 * Cindy Cicalese
@@ -184,13 +153,9 @@
 * Darian Anthony Patrick
 * Darkdragon09
 * DaSch
-<<<<<<< HEAD
-* David Baumgarten
-=======
 * datguy
 * David Baumgarten
 * David Causse
->>>>>>> a112e4fa
 * David Chan
 * David E. Narváez
 * David Lynch
@@ -206,29 +171,20 @@
 * Dévai Tamás
 * Devi Krishnan
 * Diederik van Liere
-<<<<<<< HEAD
-=======
 * divadsn
->>>>>>> a112e4fa
 * Domas Mituzas
 * Douglas Gardner
 * DPStokesNZ
 * dr0ptp4kt
 * Ebrahim Byagowi
 * Ed Sanders
-<<<<<<< HEAD
-=======
 * Eddie Greiner-Petter
->>>>>>> a112e4fa
 * Edward Chernenko
 * Edward Z. Yang
 * Elisabeth Bauer
 * Elliott Eggleston
 * Elvis Stansvik
-<<<<<<< HEAD
-=======
 * Emad Elwany
->>>>>>> a112e4fa
 * Emil Podlaszewski
 * Emmanuel Engelhart
 * Emmanuel Gil Peyrot
@@ -245,10 +201,7 @@
 * Erik Moeller
 * Erwin Dokter
 * Étienne Beaulé
-<<<<<<< HEAD
-=======
 * Eugene Gvozdetsky
->>>>>>> a112e4fa
 * Evan McIntire
 * Evan Prodromou
 * ExplosiveHippo
@@ -268,10 +221,7 @@
 * georggi
 * Gergő Tisza
 * Gero Scholz
-<<<<<<< HEAD
-=======
 * Ghybu
->>>>>>> a112e4fa
 * gicode
 * Giftpflanze
 * Gilles Dubuc
@@ -285,10 +235,7 @@
 * Grunny
 * Guillaume Blanchard
 * Guy Van den Broeck
-<<<<<<< HEAD
-=======
 * Haikal Izzuddin
->>>>>>> a112e4fa
 * Happy-melon
 * haritha28
 * Harry Burt
@@ -312,10 +259,7 @@
 * Jacob Block
 * Jacob Clark
 * jagori
-<<<<<<< HEAD
-=======
 * Jaime Crespo
->>>>>>> a112e4fa
 * Jakub Vrana
 * James Earl Douglas
 * James Forrester
@@ -332,10 +276,7 @@
 * Jaska Zedlik
 * Jason Richey
 * jeblad
-<<<<<<< HEAD
-=======
 * Jeff Hobson
->>>>>>> a112e4fa
 * Jeff Janes
 * jeff303
 * Jens Frank
@@ -352,14 +293,6 @@
 * Jidanni
 * Jimmy Collins
 * Jimmy Xu
-<<<<<<< HEAD
-* joakin
-* Joan Creus
-* Joel Natividad
-* Joerg
-* Johan Dahlin
-* John Du Hart
-=======
 * jo12bar
 * joakin
 * Joan Creus
@@ -369,7 +302,6 @@
 * Johan Dahlin
 * John Du Hart
 * John Erling Blad
->>>>>>> a112e4fa
 * John N
 * Jon Harald Søby
 * Jon Robson
@@ -382,10 +314,7 @@
 * JuneHyeon Bae
 * Jure Kajzer
 * Justin Du
-<<<<<<< HEAD
-=======
 * Kai Nissen
->>>>>>> a112e4fa
 * Kai_WMDE
 * kaligula
 * Kartik Mistry
@@ -422,10 +351,7 @@
 * Liam Edwards-Playne
 * liangent
 * Lisa Ridley
-<<<<<<< HEAD
-=======
 * Liuxinyu970226
->>>>>>> a112e4fa
 * Ljudusika
 * Lojjik Braughler
 * Louperivois
@@ -435,10 +361,7 @@
 * Luigi Corsaro
 * Luis Felipe Schenone
 * Luke Faraone
-<<<<<<< HEAD
-=======
 * Luke Welling
->>>>>>> a112e4fa
 * Lupin
 * Lupo
 * lwelling
@@ -446,10 +369,7 @@
 * Madman
 * madurangasiriwardena
 * Magnus Manske
-<<<<<<< HEAD
-=======
 * mainframe98
->>>>>>> a112e4fa
 * Manuel Menal
 * Manuel Schneider
 * Marc Ordinas i Llopis
@@ -471,10 +391,7 @@
 * Martin Urbanec
 * Massaf
 * Matěj Grabovský
-<<<<<<< HEAD
-=======
 * Matěj Suchánek
->>>>>>> a112e4fa
 * matejsuchanek
 * Mathias Ertl
 * mati
@@ -484,10 +401,7 @@
 * Matthew Bowker
 * Matthew Britton
 * Matthew Flaschen
-<<<<<<< HEAD
-=======
 * Matthew Walker
->>>>>>> a112e4fa
 * Matthias Jordan
 * Matthias Mullie
 * MatthiasDD
@@ -511,10 +425,7 @@
 * Michał Roszka
 * Michał Zieliński
 * Mike Horvath
-<<<<<<< HEAD
-=======
 * Mikhail Popov
->>>>>>> a112e4fa
 * Minh Nguyễn
 * MinuteElectron
 * Misza13
@@ -528,10 +439,7 @@
 * MrBlueSky
 * MrPete
 * Mukunda Modell
-<<<<<<< HEAD
-=======
 * MusikAnimal
->>>>>>> a112e4fa
 * Mwalker
 * mwjames
 * mybugs.mail
@@ -548,15 +456,10 @@
 * Nicholas Pisarro, Jr
 * Nick Jenkins
 * nicoco007
-<<<<<<< HEAD
-* Nicolas Dumazet
-* Nicolas Weeger
-=======
 * Nicolaie Constantinescu
 * Nicolas Dumazet
 * Nicolas Weeger
 * Niharika Kohli
->>>>>>> a112e4fa
 * Nik
 * Nik Everett
 * Niklas Laxström
@@ -571,10 +474,7 @@
 * Nuria Ruiz
 * Nx.devnull
 * Ocean behind ears
-<<<<<<< HEAD
-=======
 * Od1n
->>>>>>> a112e4fa
 * Olaf Lenz
 * Olivier Finlay Beaton
 * onei
@@ -596,10 +496,7 @@
 * Pavel Selitskas
 * Pcoombe
 * Perside Rosalie
-<<<<<<< HEAD
-=======
 * Peter Coombe
->>>>>>> a112e4fa
 * Peter Gehres
 * Peter Hedenskog
 * Peter Potrowl
@@ -607,10 +504,7 @@
 * Petr Kadlec
 * Petr Onderka
 * Petr Pchelko
-<<<<<<< HEAD
-=======
 * Phantom42
->>>>>>> a112e4fa
 * Philip Tzou
 * physikerwelt (Moritz Schubotz)
 * PieRRoMaN
@@ -619,10 +513,7 @@
 * Platonides
 * Pmlineditor
 * pmolina
-<<<<<<< HEAD
-=======
 * pppery
->>>>>>> a112e4fa
 * prageck
 * Pranav Ravichandran
 * PranavK
@@ -645,10 +536,7 @@
 * Ricordisamoa
 * rillke
 * River Tarnell
-<<<<<<< HEAD
-=======
 * rlot
->>>>>>> a112e4fa
 * Roan Kattouw
 * Rob Church
 * Rob Lanphier
@@ -680,13 +568,9 @@
 * Salvatore Ingala
 * Sam Reed
 * Sam Smith
-<<<<<<< HEAD
-* Santhosh Thottingal
-=======
 * Sam Wilson
 * Santhosh Thottingal
 * saptaks
->>>>>>> a112e4fa
 * Schnark
 * Scimonster
 * scnd
@@ -702,10 +586,7 @@
 * Shahyar
 * Shane Gibbons
 * Shane King
-<<<<<<< HEAD
-=======
 * shanika
->>>>>>> a112e4fa
 * Shinjiman
 * shirayuki
 * Sidhant Gupta
@@ -728,26 +609,16 @@
 * Stephen Liang
 * Steve Sanbeg
 * Steven Roddis
-<<<<<<< HEAD
-=======
 * Steven Walling
->>>>>>> a112e4fa
 * Str4nd
 * Subin Siby
 * Subramanya Sastry
 * Sumit Asthana
 * svip
-<<<<<<< HEAD
-* Swalling
-* Szymon Świerkosz
-* T.D. Corell
-* Tarquin
-=======
 * Szymon Świerkosz
 * T.D. Corell
 * Tarquin
 * TerraCodes
->>>>>>> a112e4fa
 * The Discoverer
 * The Evil IP address
 * theopolisme
@@ -777,17 +648,11 @@
 * Tomasz W. Kozlowski
 * Tomasz Wegrzanowski
 * tomek
-<<<<<<< HEAD
-* Tony Thomas
-* Tpt
-* Trevor Parscal
-=======
 * Toni Hermoso Pulido
 * Tony Thomas
 * Tpt
 * Trevor Parscal
 * Trey Jones
->>>>>>> a112e4fa
 * TyA
 * Tychay
 * Tyler Anthony Romeo
@@ -799,10 +664,7 @@
 * utkarsh95
 * Van de Bugger
 * Viačeslav
-<<<<<<< HEAD
-=======
 * Victor Barbu
->>>>>>> a112e4fa
 * Victor Porton
 * Victor Vasiliev
 * victorbarbu
@@ -824,18 +686,12 @@
 * Yaron Koren
 * Yaroslav Melnychuk
 * Yesid Carrillo
-<<<<<<< HEAD
-=======
 * Yifei He
->>>>>>> a112e4fa
 * Yogesh K S
 * Yongmin Hong
 * yoonghm
 * Yuri Astrakhan
-<<<<<<< HEAD
-=======
 * Yuriy Shnitkovskiy
->>>>>>> a112e4fa
 * Yusuke Matsubara
 * Yuvi Panda
 * Zachary Hauri
@@ -843,10 +699,7 @@
 * Željko Filipin
 * Zhaofeng Li
 * Zhengzhu Feng
-<<<<<<< HEAD
-=======
 * Zhuyifei1999
->>>>>>> a112e4fa
 * Zppix
 * محمد شعیب
 <!-- END CONTRIBUTOR LIST -->
