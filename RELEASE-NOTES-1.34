--- conflicted
+++ resolved
@@ -2,11 +2,6 @@
 
 == MediaWiki 1.34.3 ==
 
-<<<<<<< HEAD
-THIS IS NOT A RELEASE YET
-
-=== Changes since MediaWiki 1.34.2 ===
-=======
 This is a security and maintenance release of the MediaWiki 1.34 branch.
 
 === Changes since MediaWiki 1.34.2 ===
@@ -18,19 +13,12 @@
 * Added $wgForceHTTPS, which makes the HTTP to HTTPS redirect be unconditional
   and suppresses various hacks needed to support mixed HTTP/HTTPS wikis. We
   recommend this be set to true on pure HTTPS wikis.
->>>>>>> 22c6bd06
 * Added $wgCookieSameSite, which allows login cookies to be sent with
   SameSite=None. This is required for cross-site CentralAuth autologin after
   Chrome 84.
 * Added $wgUseSameSiteLegacyCookies, which adds a compatibility hack to
   SameSite=None cookies for browsers which implemented an incompatible draft
   version of the specification.
-<<<<<<< HEAD
-
-* Added $wgForceHTTPS, which makes the HTTP to HTTPS redirect be unconditional
-  and suppresses various hacks needed to support mixed HTTP/HTTPS wikis. We
-  recommend this be set to true on pure HTTPS wikis.
-=======
 * (T257207) shell: Expand documentation in firejail.profile.
 * (T246135) Give the "remember me" checkbox a specific CSS class so skins
   like Minerva can only hide that checkbox.
@@ -76,7 +64,6 @@
 * (T260485, CVE-2020-25869) SECURITY: ActorMigration: Load user from the correct
   database.
 * (T260485, CVE-2020-25869) SECURITY: ensure actor ID from correct wiki is used.
->>>>>>> 22c6bd06
 
 == MediaWiki 1.34.2 ==
 
@@ -239,7 +226,7 @@
   usable.
 
 ==== Changed configuration ====
-* $wgUseCdn, $wgCdnServers, $wgCdnServersNoPurge, and $wgCdnMaxAge – These four
+* $wgUseCdn, $wgCdnServers, $wgCdnServersNoPurge, and $wgCdnMaxAge – These four
   CDN-related config variables have been renamed from being specific to Squid –
   they were previously $wgUseSquid, $wgSquidServers, $wgSquidServersNoPurge, and
   $wgSquidMaxage respectively. This aligns them with the related existing
@@ -282,7 +269,7 @@
   configurable via $wgDebugLogFile.
 * $wgMsgCacheExpiry - The MessageCache uses 24 hours as the expiry for values
   stored in WANObjectCache. This is no longer configurable.
-* $wgPasswordSalt – This setting, used for migrating exceptionally old, insecure
+* $wgPasswordSalt – This setting, used for migrating exceptionally old, insecure
   password setups and deprecated since 1.24, is now removed.
 * $wgDBOracleDRCP - If you must use persistent connections, set DBO_PERSISTENT
   in the 'flags' field for servers in $wgDBServers (or $wgLBFactoryConf).
