--- conflicted
+++ resolved
@@ -223,10 +223,6 @@
 	'Mytalk'                    => array( 'Իմքննարկումները' ),
 	'Newimages'                 => array( 'Նորպատկերներ' ),
 	'Newpages'                  => array( 'Նորէջերը' ),
-<<<<<<< HEAD
-
-=======
->>>>>>> 365e22ee
 	'Preferences'               => array( 'Նախընտրությունները' ),
 	'Prefixindex'               => array( 'Որոնումնախածանցով' ),
 	'Randompage'                => array( 'Պատահականէջ' ),
