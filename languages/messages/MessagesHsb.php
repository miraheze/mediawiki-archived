--- conflicted
+++ resolved
@@ -106,10 +106,6 @@
 	'Newimages'                 => array( 'Nowe_dataje' ),
 	'Newpages'                  => array( 'Nowe_strony' ),
 	'PermanentLink'             => array( 'Trajny_wotkaz' ),
-<<<<<<< HEAD
-
-=======
->>>>>>> 365e22ee
 	'Preferences'               => array( 'Nastajenja' ),
 	'Prefixindex'               => array( 'Prefiksindeks' ),
 	'Protectedpages'            => array( 'Škitane_strony' ),
