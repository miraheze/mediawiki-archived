<?php
/** Lower Sorbian (dolnoserbski)
 *
 * To improve a translation please visit https://translatewiki.net
 *
 * @ingroup Language
 * @file
 *
 */

$fallback = 'de';

$namespaceNames = array(
	NS_MEDIA            => 'Medija',
	NS_SPECIAL          => 'Specialne',
	NS_TALK             => 'Diskusija',
	NS_USER             => 'Wužywaŕ',
	NS_USER_TALK        => 'Diskusija_wužywarja',
	NS_PROJECT_TALK     => '$1_diskusija',
	NS_FILE             => 'Dataja',
	NS_FILE_TALK        => 'Diskusija_wó_dataji',
	NS_MEDIAWIKI        => 'MediaWiki',
	NS_MEDIAWIKI_TALK   => 'MediaWiki_diskusija',
	NS_TEMPLATE         => 'Pśedłoga',
	NS_TEMPLATE_TALK    => 'Diskusija_wó_pśedłoze',
	NS_HELP             => 'Pomoc',
	NS_HELP_TALK        => 'Diskusija_wó_pomocy',
	NS_CATEGORY         => 'Kategorija',
	NS_CATEGORY_TALK    => 'Diskusija_wó_kategoriji',
);

$namespaceAliases = array(
	'Wobraz' => NS_FILE,
	'Diskusija_wó_wobrazu' => NS_FILE_TALK,
);

$namespaceGenderAliases = array(
	NS_USER => array( 'male' => 'Wužywaŕ', 'female' => 'Wužywarka' ),
	NS_USER_TALK => array( 'male' => 'Diskusija_wužywarja', 'female' => 'Diskusija_wužywarki' ),
);

$specialPageAliases = array(
	'Activeusers'               => array( 'Aktiwne_wužywarje' ),
	'Allmessages'               => array( 'Systemowe_powěsći' ),
	'Allpages'                  => array( 'Wšykne_boki' ),
	'Ancientpages'              => array( 'Nejstarše_boki' ),
	'Blankpage'                 => array( 'Prozny_bok' ),
	'Block'                     => array( 'Blokěrowaś' ),
	'Booksources'               => array( 'Pytaś_pó_ISBN' ),
	'BrokenRedirects'           => array( 'Njefunkcioněrujuce_dalejpósrědnjenja' ),
	'Categories'                => array( 'Kategorije' ),
	'ChangePassword'            => array( 'Šćitne_gronidło_slědk_stajiś' ),
	'Confirmemail'              => array( 'E-mail_wobkšuśiś' ),
	'Contributions'             => array( 'Pśinoski' ),
	'CreateAccount'             => array( 'Wužywarske_konto_załožyś' ),
	'Deadendpages'              => array( 'Boki_kenž_su_slěpe_gasy' ),
	'DeletedContributions'      => array( 'Wulašowane_pśinoski' ),
	'DoubleRedirects'           => array( 'Dwójne_dalejpósrědnjenja' ),
	'Emailuser'                 => array( 'E-mail' ),
	'Export'                    => array( 'Eksportěrowaś' ),
	'Fewestrevisions'           => array( 'Nejmjenjej_wobźěłane_boki' ),
	'FileDuplicateSearch'       => array( 'Pytanje_datajowych_duplikatow' ),
	'Filepath'                  => array( 'Datajowa_sćažka' ),
	'Import'                    => array( 'Importěrowaś' ),
	'Invalidateemail'           => array( 'E-mail_njewobkšuśis' ),
	'BlockList'                 => array( 'Blokěrowane_IPje' ),
	'LinkSearch'                => array( 'Pytanje_wótkazow' ),
	'Listadmins'                => array( 'Administratory' ),
	'Listbots'                  => array( 'Boty' ),
	'Listfiles'                 => array( 'Lisćina_datajow' ),
	'Listgrouprights'           => array( 'Pšawa_wužywarskich_kupkow' ),
	'Listredirects'             => array( 'Pśesměrowanja' ),
	'Listusers'                 => array( 'Wužywarje' ),
	'Lockdb'                    => array( 'Datowu_banku_blokěrowaś' ),
	'Log'                       => array( 'Protokole' ),
	'Lonelypages'               => array( 'Wósyrośone_boki' ),
	'Longpages'                 => array( 'Nejdlěše_boki' ),
	'MergeHistory'              => array( 'Stawizny_wersijow_zjadnośiś' ),
	'MIMEsearch'                => array( 'Pytaś_pó_MIME-typje' ),
	'Mostcategories'            => array( 'Boki_z_nejwěcej_kategorijami' ),
	'Mostimages'                => array( 'Nejwěcej_wužywane_dataje' ),
	'Mostlinked'                => array( 'Boki_na_kótarež_wjeźo_nejwěcej_wótkazow' ),
	'Mostlinkedcategories'      => array( 'Nejwěcej_wužywane_kategorije' ),
	'Mostlinkedtemplates'       => array( 'Nejwěcej_wužywane_pśedłogi' ),
	'Mostrevisions'             => array( 'Nejwěcej_wobźěłane_boki' ),
	'Movepage'                  => array( 'Pśesunuś' ),
	'Mycontributions'           => array( 'Móje_pśinoski' ),
	'Mypage'                    => array( 'Mój_bok' ),
	'Mytalk'                    => array( 'Mója_diskusija' ),
	'Newimages'                 => array( 'Nowe_dataje' ),
	'Newpages'                  => array( 'Nowe_boki' ),
<<<<<<< HEAD

=======
>>>>>>> 365e22ee
	'Preferences'               => array( 'Nastajenja' ),
	'Prefixindex'               => array( 'Indeks_prefiksow' ),
	'Protectedpages'            => array( 'Šćitane_boki' ),
	'Protectedtitles'           => array( 'Šćitane_title' ),
	'Randompage'                => array( 'Pśipadny_bok' ),
	'Randomredirect'            => array( 'Pśipadne_pśesměrowanje' ),
	'Recentchanges'             => array( 'Aktualne_změny' ),
	'Recentchangeslinked'       => array( 'Změny_na_zalinkowanych_bokach' ),
	'Revisiondelete'            => array( 'Wulašowanje_wersijow' ),
	'Search'                    => array( 'Pytaś' ),
	'Shortpages'                => array( 'Nejkrotše_boki' ),
	'Specialpages'              => array( 'Specialne_boki' ),
	'Statistics'                => array( 'Statistika' ),
	'Tags'                      => array( 'Toflicki' ),
	'Uncategorizedcategories'   => array( 'Njekategorizěrowane_kategorije' ),
	'Uncategorizedimages'       => array( 'Njekategorizěrowane_dataje' ),
	'Uncategorizedpages'        => array( 'Njekategorizěrowane_boki' ),
	'Uncategorizedtemplates'    => array( 'Njekategorizěrowane_pśedłogi' ),
	'Undelete'                  => array( 'Nawrośiś' ),
	'Unlockdb'                  => array( 'Datowu_banku_zasej_spśistupniś' ),
	'Unusedcategories'          => array( 'Njewužywane_kategorije' ),
	'Unusedimages'              => array( 'Njewužywane_dataje' ),
	'Unusedtemplates'           => array( 'Njewužywane_pśedłogi' ),
	'Unwatchedpages'            => array( 'Boki_kenž_njejsu_we_wobglědowańkach' ),
	'Upload'                    => array( 'Uploadowaś' ),
	'Userlogin'                 => array( 'Pśizjawiś_se' ),
	'Userlogout'                => array( 'Wótzjawiś_se' ),
	'Userrights'                => array( 'Pšawa_wužywarjow' ),
	'Version'                   => array( 'Wersija' ),
	'Wantedcategories'          => array( 'Póžedane_kategorije' ),
	'Wantedfiles'               => array( 'Felujuce_dataje' ),
	'Wantedpages'               => array( 'Póžedane_boki' ),
	'Wantedtemplates'           => array( 'Felujuce_pśedłogi' ),
	'Watchlist'                 => array( 'Wobglědowańka' ),
	'Whatlinkshere'             => array( 'Lisćina_wótkazow' ),
	'Withoutinterwiki'          => array( 'Interwikije_feluju' ),
);

$datePreferences = array(
	'default',
	'dmy',
	'ISO 8601',
);

$defaultDateFormat = 'dmy';

$dateFormats = array(
	'dmy time' => 'H:i',
	'dmy date' => 'j. xg Y',
	'dmy both' => 'j. xg Y, H:i',
);
<|MERGE_RESOLUTION|>--- conflicted
+++ resolved
@@ -89,10 +89,6 @@
 	'Mytalk'                    => array( 'Mója_diskusija' ),
 	'Newimages'                 => array( 'Nowe_dataje' ),
 	'Newpages'                  => array( 'Nowe_boki' ),
-<<<<<<< HEAD
-
-=======
->>>>>>> 365e22ee
 	'Preferences'               => array( 'Nastajenja' ),
 	'Prefixindex'               => array( 'Indeks_prefiksow' ),
 	'Protectedpages'            => array( 'Šćitane_boki' ),
