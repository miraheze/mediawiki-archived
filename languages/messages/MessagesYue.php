<?php
/** Cantonese (粵語)
 *
 * To improve a translation please visit https://translatewiki.net
 *
 * @ingroup Language
 * @file
 *
 * @author Anson2812
 * @author Antonytse
 * @author Horacewai2
 * @author Justincheng12345
 * @author Kaganer
 * @author KaiesTse
 * @author Mark85296341
 * @author Nemo bis
 * @author Simon Shek
 * @author Waihorace
 * @author William915
 * @author Wong128hk
 * @author Xiaomingyan
 * @author Yfdyh000
 */

$namespaceNames = array(
	NS_MEDIA            => '媒體',
	NS_SPECIAL          => '特別',
	NS_TALK             => '傾偈',
	NS_USER             => '用戶',
	NS_USER_TALK        => '用戶傾偈',
	NS_PROJECT_TALK     => '$1傾偈',
	NS_FILE             => '文件',
	NS_FILE_TALK        => '文件傾偈',
	NS_MEDIAWIKI        => 'MediaWiki',
	NS_MEDIAWIKI_TALK   => 'MediaWiki傾偈',
	NS_TEMPLATE         => '模',
	NS_TEMPLATE_TALK    => '模傾偈',
	NS_HELP             => '幫手',
	NS_HELP_TALK        => '幫手傾偈',
	NS_CATEGORY         => '分類',
	NS_CATEGORY_TALK    => '分類傾偈',
);

$namespaceAliases = array(
	"媒体" 			=> NS_MEDIA,
	"特殊" 			=> NS_SPECIAL,
	"對話" 			=> NS_TALK,
	"对话" 			=> NS_TALK,
	"討論" 			=> NS_TALK,
	"讨论" 			=> NS_TALK,
	"用户" 			=> NS_USER,
	"用戶_對話" 		=> NS_USER_TALK,
	"用户_对话" 		=> NS_USER_TALK,
	"用戶_討論" 		=> NS_USER_TALK,
	"用户_讨论" 		=> NS_USER_TALK,
	'$1_傾偈'		=> NS_PROJECT_TALK,
	"檔" 			=> NS_FILE,
	"檔案" 			=> NS_FILE,
	"档" 			=> NS_FILE,
	"档案" 			=> NS_FILE,
	"圖" 			=> NS_FILE,
	"圖像" 			=> NS_FILE,
	"图" 			=> NS_FILE,
	"图像" 			=> NS_FILE,
	'Image'                 => NS_FILE,
	'Image_talk'            => NS_FILE_TALK,
	"檔_討論" 		=> NS_FILE_TALK,
	"档_讨论" 		=> NS_FILE_TALK,
	"檔案_討論" 		=> NS_FILE_TALK,
	"档案_讨论" 		=> NS_FILE_TALK,
	"圖_討論" 		=> NS_FILE_TALK,
	"图_讨论" 		=> NS_FILE_TALK,
	"圖像_討論" 		=> NS_FILE_TALK,
	"图像_讨论" 		=> NS_FILE_TALK,
	'MediaWiki_傾偈'	=> NS_FILE_TALK,
	"模_討論" 		=> NS_TEMPLATE_TALK,
	"模_讨论" 		=> NS_TEMPLATE_TALK,
	"幫助" 			=> NS_HELP,
	"說明" 			=> NS_HELP,
	"帮手" 			=> NS_HELP,
	"帮助" 			=> NS_HELP,
	"说明" 			=> NS_HELP,
	"幫手_討論" 		=> NS_HELP_TALK,
	"幫助_討論" 		=> NS_HELP_TALK,
	"說明_討論" 		=> NS_HELP_TALK,
	"帮手_讨论" 		=> NS_HELP_TALK,
	"帮助_讨论" 		=> NS_HELP_TALK,
	"说明_讨论" 		=> NS_HELP_TALK,
	"類" 			=> NS_CATEGORY,
	"类" 			=> NS_CATEGORY,
	"分类" 			=> NS_CATEGORY,
	"類_討論" 		=> NS_CATEGORY_TALK,
	"分類_討論" 		=> NS_CATEGORY_TALK,
	"类_讨论" 		=> NS_CATEGORY_TALK,
	"分类_讨论" 		=> NS_CATEGORY_TALK,
);

$specialPageAliases = array(
	'Activeusers'               => array( '活躍用戶名單' ),
	'Allmessages'               => array( '系統信息' ),
	'Allpages'                  => array( '所有頁' ),
	'Ancientpages'              => array( '舊版' ),
	'Blankpage'                 => array( '空版' ),
	'Block'                     => array( '封' ),
	'Booksources'               => array( '書本來源' ),
	'BrokenRedirects'           => array( '斷鏈' ),
	'Categories'                => array( '分類' ),
	'ChangePassword'            => array( '改密碼' ),
	'ComparePages'              => array( '比較頁面' ),
	'Confirmemail'              => array( '確認電郵' ),
	'Contributions'             => array( '貢獻' ),
	'CreateAccount'             => array( '開戶' ),
	'Deadendpages'              => array( '掘頭頁' ),
	'DeletedContributions'      => array( '刪咗嘅貢獻' ),
	'DoubleRedirects'           => array( '雙重跳轉' ),
	'EditWatchlist'             => array( '改監視清單' ),
	'Emailuser'                 => array( '電郵用戶' ),
	'Export'                    => array( '匯出' ),
	'Fewestrevisions'           => array( '最少修訂版本' ),
	'FileDuplicateSearch'       => array( '搵重複文件' ),
	'Filepath'                  => array( '檔案路徑' ),
	'Import'                    => array( '匯入' ),
	'Invalidateemail'           => array( '錯電郵' ),
	'BlockList'                 => array( '封咗嘅列表' ),
	'LinkSearch'                => array( '搵連結' ),
	'Listadmins'                => array( '管理員列表' ),
	'Listbots'                  => array( '機械人列表' ),
	'Listfiles'                 => array( '檔案列表' ),
	'Listgrouprights'           => array( '用戶組權限' ),
	'Listredirects'             => array( '重定向列表' ),
	'Listusers'                 => array( '用戶列表' ),
	'Lockdb'                    => array( '鎖資料庫' ),
	'Log'                       => array( '日誌' ),
	'Lonelypages'               => array( '無鏈頁面' ),
	'Longpages'                 => array( '長頁' ),
	'MergeHistory'              => array( '合併歷史' ),
	'MIMEsearch'                => array( 'MIME搜索' ),
	'Mostcategories'            => array( '最多分類' ),
	'Mostimages'                => array( '最多鏈嘅檔案' ),
	'Mostlinked'                => array( '最多鏈嘅頁' ),
	'Mostlinkedcategories'      => array( '最多鏈嘅分類' ),
	'Mostlinkedtemplates'       => array( '最多鏈嘅模' ),
	'Mostrevisions'             => array( '最多版本' ),
	'Movepage'                  => array( '搬頁' ),
	'Mycontributions'           => array( '我嘅貢獻' ),
	'MyLanguage'                => array( '我個話' ),
	'Mypage'                    => array( '我嘅頁面' ),
	'Mytalk'                    => array( '我嘅傾偈' ),
	'Myuploads'                 => array( '我嘅上傳' ),
	'Newimages'                 => array( '新文件' ),
	'Newpages'                  => array( '新版' ),
	'PasswordReset'             => array( '重設密碼' ),
	'PermanentLink'             => array( '永久鏈' ),
<<<<<<< HEAD

=======
>>>>>>> 365e22ee
	'Preferences'               => array( '喜好設定' ),
	'Prefixindex'               => array( '全部頁嘅前綴' ),
	'Protectedpages'            => array( '保護頁' ),
	'Protectedtitles'           => array( '保護咗嘅標題' ),
	'Randompage'                => array( '是但一版' ),
	'Randomredirect'            => array( '是但一個跳轉' ),
	'Recentchanges'             => array( '最近修改' ),
	'Recentchangeslinked'       => array( '外鏈修改' ),
	'Revisiondelete'            => array( '修訂版本刪除' ),
	'Search'                    => array( '搜索' ),
	'Shortpages'                => array( '短版' ),
	'Specialpages'              => array( '專門版' ),
	'Statistics'                => array( '統計' ),
	'Tags'                      => array( '標籤' ),
	'Unblock'                   => array( '解封' ),
	'Uncategorizedcategories'   => array( '無樓上嘅分類' ),
	'Uncategorizedimages'       => array( '無分類嘅檔案' ),
	'Uncategorizedpages'        => array( '無分類嘅頁' ),
	'Uncategorizedtemplates'    => array( '無分類嘅模' ),
	'Undelete'                  => array( '反刪除' ),
	'Unlockdb'                  => array( '解鎖資料庫' ),
	'Unusedcategories'          => array( '未用分類' ),
	'Unusedimages'              => array( '未用檔案' ),
	'Unusedtemplates'           => array( '未用模' ),
	'Unwatchedpages'            => array( '無人監視嘅版' ),
	'Upload'                    => array( '上傳' ),
	'Userlogin'                 => array( '簽到' ),
	'Userlogout'                => array( '簽走' ),
	'Userrights'                => array( '用戶權限' ),
	'Version'                   => array( '版本' ),
	'Wantedcategories'          => array( '要求嘅分類' ),
	'Wantedfiles'               => array( '要求嘅文件' ),
	'Wantedpages'               => array( '要求嘅頁面' ),
	'Wantedtemplates'           => array( '要求嘅模' ),
	'Watchlist'                 => array( '監視清單' ),
	'Whatlinkshere'             => array( '邊度鏈去呢版' ),
	'Withoutinterwiki'          => array( '無連去其他話嘅版' ),
);

$bookstoreList = array(
	'AddALL' => 'http://www.addall.com/New/Partner.cgi?query=$1&type=ISBN',
	'Barnes & Noble' => 'http://search.barnesandnoble.com/bookSearch/isbnInquiry.asp?isbn=$1',
	'亞馬遜' => 'http://www.amazon.com/exec/obidos/ISBN=$1',
	'博客來書店' => 'http://www.books.com.tw/exep/prod/booksfile.php?item=$1',
	'三民書店' => 'http://www.sanmin.com.tw/page-qsearch.asp?ct=search_isbn&qu=$1',
	'天下書店' => 'http://www.cwbook.com.tw/search/result1.jsp?field=2&keyWord=$1',
	'新絲路書店' => 'http://www.silkbook.com/function/Search_list_book_data.asp?item=5&text=$1'
);

$datePreferences = array(
	'default',
	'yue dmy',
	'yue mdy',
	'yue ymd',
	'ISO 8601',
);

$defaultDateFormat = 'yue';

$dateFormats = array(
	'yue time' => 'H:i',
	'yue date' => 'Y年n月j號 (l)',
	'yue both' => 'Y年n月j號 (D) H:i',

	'yue dmy time' => 'H:i',
	'yue dmy date' => 'j-n-Y',
	'yue dmy both' => 'j-n-Y H:i',

	'yue mdy time' => 'H:i',
	'yue mdy date' => 'n-j-Y',
	'yue mdy both' => 'n-j-Y H:i',

	'yue ymd time' => 'H:i',
	'yue ymd date' => 'Y-n-j',
	'yue ymd both' => 'Y-n-j H:i',
);
<|MERGE_RESOLUTION|>--- conflicted
+++ resolved
@@ -151,10 +151,6 @@
 	'Newpages'                  => array( '新版' ),
 	'PasswordReset'             => array( '重設密碼' ),
 	'PermanentLink'             => array( '永久鏈' ),
-<<<<<<< HEAD
-
-=======
->>>>>>> 365e22ee
 	'Preferences'               => array( '喜好設定' ),
 	'Prefixindex'               => array( '全部頁嘅前綴' ),
 	'Protectedpages'            => array( '保護頁' ),
