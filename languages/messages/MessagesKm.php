--- conflicted
+++ resolved
@@ -147,10 +147,6 @@
 	'Newpages'                  => array( 'ទំព័រថ្មីៗ' ),
 	'PasswordReset'             => array( 'កំណត់ពាក្យសំងាត់ឡើងវិញ' ),
 	'PermanentLink'             => array( 'តំណភ្ជាប់អចិន្ត្រែយ៍' ),
-<<<<<<< HEAD
-
-=======
->>>>>>> 365e22ee
 	'Preferences'               => array( 'ចំណង់ចំណូលចិត្ត' ),
 	'Prefixindex'               => array( 'លិបិក្រមបុព្វបទ' ),
 	'Protectedpages'            => array( 'ទំព័របានការពារ' ),
