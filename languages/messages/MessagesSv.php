<?php
/** Swedish (svenska)
 *
 * To improve a translation please visit https://translatewiki.net
 *
 * @ingroup Language
 * @file
 *
 * @author Ainali
 * @author Boivie
 * @author Cybjit
 * @author Dafer45
 * @author Diupwijk
 * @author EPO
 * @author Fader
 * @author Fluff
 * @author GameOn
 * @author Geitost
 * @author Greggegorius
 * @author Grillo
 * @author Habj
 * @author Habjchen
 * @author Hangsna
 * @author Hannibal
 * @author Haxpett
 * @author Jon Harald Søby
 * @author Jopparn
 * @author Kaganer
 * @author LPfi
 * @author Lejonel
 * @author Leo Johannes
 * @author Liftarn
 * @author Lokal Profil
 * @author M.M.S.
 * @author MagnusA
 * @author Micke
 * @author Mikez
 * @author NH
 * @author Najami
 * @author Nemo bis
 * @author Nghtwlkr
 * @author Ozp
 * @author Per
 * @author Petter Strandmark
 * @author Poxnar
 * @author Purodha
 * @author Rotsee
 * @author S.Örvarr.S
 * @author Sannab
 * @author Sendelbach
 * @author Sertion
 * @author Skalman
 * @author Stefan2
 * @author StefanB
 * @author Steinninn
 * @author Str4nd
 * @author Thurs
 * @author Tobulos1
 * @author VickyC
 * @author Warrakkk
 * @author Where next Columbus
 * @author Where next Columbus?
 * @author WikiPhoenix
 * @author לערי ריינהארט
 */

$namespaceNames = array(
	NS_MEDIA            => 'Media',
	NS_SPECIAL          => 'Special',
	NS_TALK             => 'Diskussion',
	NS_USER             => 'Användare',
	NS_USER_TALK        => 'Användardiskussion',
	NS_PROJECT_TALK     => '$1diskussion',
	NS_FILE             => 'Fil',
	NS_FILE_TALK        => 'Fildiskussion',
	NS_MEDIAWIKI        => 'MediaWiki',
	NS_MEDIAWIKI_TALK   => 'MediaWiki-diskussion',
	NS_TEMPLATE         => 'Mall',
	NS_TEMPLATE_TALK    => 'Malldiskussion',
	NS_HELP             => 'Hjälp',
	NS_HELP_TALK        => 'Hjälpdiskussion',
	NS_CATEGORY         => 'Kategori',
	NS_CATEGORY_TALK    => 'Kategoridiskussion',
);

$namespaceAliases = array(
	'Bild' => NS_FILE,
	'Bilddiskussion' => NS_FILE_TALK,
	'MediaWiki_diskussion' => NS_MEDIAWIKI_TALK,
	'Hjälp_diskussion'     => NS_HELP_TALK
);

$specialPageAliases = array(
	'Activeusers'               => array( 'Aktiva_användare' ),
	'Allmessages'               => array( 'Systemmeddelanden' ),
	'AllMyUploads'              => array( 'Alla_mina_uppladdnignar', 'Alla_mina_filer' ),
	'Allpages'                  => array( 'Alla_sidor' ),
	'Ancientpages'              => array( 'Gamla_sidor' ),
	'Badtitle'                  => array( 'Dålig_titel' ),
	'Blankpage'                 => array( 'Tom_sida' ),
	'Block'                     => array( 'Blockera' ),
	'Booksources'               => array( 'Bokkällor' ),
	'BrokenRedirects'           => array( 'Trasiga_omdirigeringar', 'Dåliga_omdirigeringar' ),
	'Categories'                => array( 'Kategorier' ),
	'ChangeEmail'               => array( 'Ändra_e-postadress' ),
	'ChangePassword'            => array( 'Ändra_lösenord' ),
	'ComparePages'              => array( 'Jämför_sidor' ),
	'Confirmemail'              => array( 'Bekräfta_epost' ),
	'Contributions'             => array( 'Bidrag' ),
	'CreateAccount'             => array( 'Skapa_konto' ),
	'Deadendpages'              => array( 'Sidor_utan_länkar', 'Sidor_utan_länkar_från' ),
	'DeletedContributions'      => array( 'Raderade_bidrag' ),
	'DoubleRedirects'           => array( 'Dubbla_omdirigeringar' ),
	'EditWatchlist'             => array( 'Redigera_bevakningslista' ),
	'Emailuser'                 => array( 'E-post', 'E-mail' ),
	'ExpandTemplates'           => array( 'Expandera_mallar', 'Utöka_mallar' ),
	'Export'                    => array( 'Exportera' ),
	'Fewestrevisions'           => array( 'Minst_versioner' ),
	'FileDuplicateSearch'       => array( 'Dublettfilsökning' ),
	'Filepath'                  => array( 'Filsökväg' ),
	'Import'                    => array( 'Importera' ),
	'Invalidateemail'           => array( 'Ogiltigförklara_epost' ),
	'JavaScriptTest'            => array( 'JavaScript_test' ),
	'BlockList'                 => array( 'Blockeringslista' ),
	'LinkSearch'                => array( 'Länksökning' ),
	'Listadmins'                => array( 'Administratörer' ),
	'Listbots'                  => array( 'Robotlista' ),
	'Listfiles'                 => array( 'Fillista', 'Bildlista' ),
	'Listgrouprights'           => array( 'Grupprättighetslista' ),
	'Listredirects'             => array( 'Omdirigeringar' ),
	'ListDuplicatedFiles'       => array( 'Lista_dubblettfiler' ),
	'Listusers'                 => array( 'Användare', 'Användarlista' ),
	'Lockdb'                    => array( 'Lås_databasen' ),
	'Log'                       => array( 'Logg' ),
	'Lonelypages'               => array( 'Föräldralösa_sidor', 'Övergivna_sidor', 'Sidor_utan_länkar_till' ),
	'Longpages'                 => array( 'Långa_sidor' ),
	'MediaStatistics'           => array( 'Media_statistik' ),
	'MergeHistory'              => array( 'Slå_ihop_historik' ),
	'MIMEsearch'                => array( 'MIME-sökning' ),
	'Mostcategories'            => array( 'Flest_kategorier' ),
	'Mostimages'                => array( 'Mest_länkade_filer', 'Flest_bilder' ),
	'Mostinterwikis'            => array( 'Flest_interwikilänkar' ),
	'Mostlinked'                => array( 'Mest_länkade_sidor' ),
	'Mostlinkedcategories'      => array( 'Största_kategorier' ),
	'Mostlinkedtemplates'       => array( 'Mest_använda_mallar' ),
	'Mostrevisions'             => array( 'Flest_versioner' ),
	'Movepage'                  => array( 'Flytta' ),
	'Mycontributions'           => array( 'Mina_bidrag' ),
	'MyLanguage'                => array( 'Mitt_språk' ),
	'Mypage'                    => array( 'Min_sida' ),
	'Mytalk'                    => array( 'Min_diskussion' ),
	'Myuploads'                 => array( 'Mina_uppladdningar' ),
	'Newimages'                 => array( 'Nya_filer', 'Nya_bilder' ),
	'Newpages'                  => array( 'Nya_sidor' ),
	'PagesWithProp'             => array( 'Sidor_med_en_sidegenskap' ),
	'PageLanguage'              => array( 'Sidspråk' ),
	'PasswordReset'             => array( 'Återställ_lösenord' ),
	'PermanentLink'             => array( 'Permanent_länk' ),
<<<<<<< HEAD

=======
>>>>>>> 365e22ee
	'Preferences'               => array( 'Inställningar' ),
	'Protectedpages'            => array( 'Skyddade_sidor' ),
	'Protectedtitles'           => array( 'Skyddade_titlar' ),
	'Randompage'                => array( 'Slumpsida' ),
	'RandomInCategory'          => array( 'Slumpsida_i_kategori' ),
	'Randomredirect'            => array( 'Slumpomdirigering' ),
	'Recentchanges'             => array( 'Senaste_ändringar' ),
	'Recentchangeslinked'       => array( 'Senaste_relaterade_ändringar' ),
	'Redirect'                  => array( 'Omdirigering' ),
	'ResetTokens'               => array( 'Återställ_nycklar' ),
	'Revisiondelete'            => array( 'Radera_version' ),
	'Search'                    => array( 'Sök' ),
	'Shortpages'                => array( 'Korta_sidor' ),
	'Specialpages'              => array( 'Specialsidor' ),
	'Statistics'                => array( 'Statistik' ),
	'Tags'                      => array( 'Märken', 'Taggar' ),
	'TrackingCategories'        => array( 'Spårningskategorier' ),
	'Unblock'                   => array( 'Avblockera' ),
	'Uncategorizedcategories'   => array( 'Okategoriserade_kategorier' ),
	'Uncategorizedimages'       => array( 'Okategoriserade_filer', 'Okategoriserade_bilder' ),
	'Uncategorizedpages'        => array( 'Okategoriserade_sidor' ),
	'Uncategorizedtemplates'    => array( 'Okategoriserade_mallar' ),
	'Undelete'                  => array( 'Återställ' ),
	'Unlockdb'                  => array( 'Lås_upp_databasen' ),
	'Unusedcategories'          => array( 'Oanvända_kategorier' ),
	'Unusedimages'              => array( 'Oanvända_filer', 'Oanvända_bilder' ),
	'Unusedtemplates'           => array( 'Oanvända_mallar' ),
	'Unwatchedpages'            => array( 'Obevakade_sidor' ),
	'Upload'                    => array( 'Uppladdning' ),
	'Userlogin'                 => array( 'Inloggning' ),
	'Userlogout'                => array( 'Utloggning' ),
	'Userrights'                => array( 'Rättigheter' ),
	'Wantedcategories'          => array( 'Önskade_kategorier' ),
	'Wantedfiles'               => array( 'Önskade_filer' ),
	'Wantedpages'               => array( 'Önskade_sidor', 'Trasiga_länkar' ),
	'Wantedtemplates'           => array( 'Önskade_mallar' ),
	'Watchlist'                 => array( 'Bevakningslista', 'Övervakningslista' ),
	'Whatlinkshere'             => array( 'Länkar_hit' ),
	'Withoutinterwiki'          => array( 'Utan_interwikilänkar' ),
);

$magicWords = array(
	'redirect'                  => array( '0', '#OMDIRIGERING', '#REDIRECT' ),
	'notoc'                     => array( '0', '__INGENINNEHÅLLSFÖRTECKNING__', '__NOTOC__' ),
	'nogallery'                 => array( '0', '__INGETGALLERI__', '__NOGALLERY__' ),
	'forcetoc'                  => array( '0', '__ALLTIDINNEHÅLLSFÖRTECKNING__', '__FORCETOC__' ),
	'toc'                       => array( '0', '__INNEHÅLLSFÖRTECKNING__', '__TOC__' ),
	'noeditsection'             => array( '0', '__INTEREDIGERASEKTION__', '__NOEDITSECTION__' ),
	'currentmonth'              => array( '1', 'NUVARANDEMÅNAD', 'NUMÅNAD', 'CURRENTMONTH', 'CURRENTMONTH2' ),
	'currentmonth1'             => array( '1', 'NUVARANDEMÅNAD1', 'CURRENTMONTH1' ),
	'currentmonthname'          => array( '1', 'NUVARANDEMÅNADSNAMN', 'NUMÅNADSNAMN', 'CURRENTMONTHNAME' ),
	'currentmonthabbrev'        => array( '1', 'NUVARANDEMÅNADKORT', 'NUMÅNADKORT', 'CURRENTMONTHABBREV' ),
	'currentday'                => array( '1', 'NUVARANDEDAG', 'NUDAG', 'CURRENTDAY' ),
	'currentday2'               => array( '1', 'NUVARANDEDAG2', 'NUDAG2', 'CURRENTDAY2' ),
	'currentdayname'            => array( '1', 'NUVARANDEDAGSNAMN', 'NUDAGSNAMN', 'CURRENTDAYNAME' ),
	'currentyear'               => array( '1', 'NUVARANDEÅR', 'NUÅR', 'CURRENTYEAR' ),
	'currenttime'               => array( '1', 'NUVARANDETID', 'NUTID', 'CURRENTTIME' ),
	'currenthour'               => array( '1', 'NUVARANDETIMME', 'NUTIMME', 'CURRENTHOUR' ),
	'localmonth'                => array( '1', 'LOKALMÅNAD', 'LOCALMONTH', 'LOCALMONTH2' ),
	'localmonth1'               => array( '1', 'LOKALMÅNAD1', 'LOCALMONTH1' ),
	'localmonthname'            => array( '1', 'LOKALMÅNADSNAMN', 'LOCALMONTHNAME' ),
	'localmonthabbrev'          => array( '1', 'LOKALMÅNADKORT', 'LOCALMONTHABBREV' ),
	'localday'                  => array( '1', 'LOKALDAG', 'LOCALDAY' ),
	'localday2'                 => array( '1', 'LOKALDAG2', 'LOCALDAY2' ),
	'localdayname'              => array( '1', 'LOKALDAGSNAMN', 'LOCALDAYNAME' ),
	'localyear'                 => array( '1', 'LOKALTÅR', 'LOCALYEAR' ),
	'localtime'                 => array( '1', 'LOKALTID', 'LOCALTIME' ),
	'localhour'                 => array( '1', 'LOKALTIMME', 'LOCALHOUR' ),
	'numberofpages'             => array( '1', 'ANTALSIDOR', 'NUMBEROFPAGES' ),
	'numberofarticles'          => array( '1', 'ANTALARTIKLAR', 'NUMBEROFARTICLES' ),
	'numberoffiles'             => array( '1', 'ANTALFILER', 'NUMBEROFFILES' ),
	'numberofusers'             => array( '1', 'ANTALANVÄNDARE', 'NUMBEROFUSERS' ),
	'numberofactiveusers'       => array( '1', 'ANTALAKTIVAANVÄNDARE', 'NUMBEROFACTIVEUSERS' ),
	'numberofedits'             => array( '1', 'ANTALREDIGERINGAR', 'NUMBEROFEDITS' ),
	'pagename'                  => array( '1', 'SIDNAMN', 'PAGENAME' ),
	'pagenamee'                 => array( '1', 'SIDNAMNE', 'PAGENAMEE' ),
	'namespace'                 => array( '1', 'NAMNRYMD', 'NAMESPACE' ),
	'namespacee'                => array( '1', 'NAMNRYMDE', 'NAMESPACEE' ),
	'talkspace'                 => array( '1', 'DISKUSSIONSRYMD', 'TALKSPACE' ),
	'talkspacee'                => array( '1', 'DISKUSSIONSRYMDE', 'TALKSPACEE' ),
	'subjectspace'              => array( '1', 'ARTIKELRYMD', 'SUBJECTSPACE', 'ARTICLESPACE' ),
	'subjectspacee'             => array( '1', 'ARTIKELRYMDE', 'SUBJECTSPACEE', 'ARTICLESPACEE' ),
	'fullpagename'              => array( '1', 'HELASIDNAMNET', 'FULLPAGENAME' ),
	'fullpagenamee'             => array( '1', 'HELASIDNAMNETE', 'FULLPAGENAMEE' ),
	'subpagename'               => array( '1', 'UNDERSIDNAMN', 'SUBPAGENAME' ),
	'subpagenamee'              => array( '1', 'UNDERSIDNAMNE', 'SUBPAGENAMEE' ),
	'basepagename'              => array( '1', 'GRUNDSIDNAMN', 'BASEPAGENAME' ),
	'basepagenamee'             => array( '1', 'GRUNDSIDNAMNE', 'BASEPAGENAMEE' ),
	'talkpagename'              => array( '1', 'DISKUSSIONSSIDNAMN', 'TALKPAGENAME' ),
	'talkpagenamee'             => array( '1', 'DISKUSSIONSSIDNAMNE', 'TALKPAGENAMEE' ),
	'msg'                       => array( '0', 'MED:', 'MSG:' ),
	'subst'                     => array( '0', 'BYT:', 'SUBST:' ),
	'msgnw'                     => array( '0', 'MEDNW:', 'MSGNW:' ),
	'img_thumbnail'             => array( '1', 'miniatyr', 'mini', 'thumbnail', 'thumb' ),
	'img_manualthumb'           => array( '1', 'miniatyr=$1', 'mini=$1', 'thumbnail=$1', 'thumb=$1' ),
	'img_right'                 => array( '1', 'höger', 'right' ),
	'img_left'                  => array( '1', 'vänster', 'left' ),
	'img_none'                  => array( '1', 'ingen', 'none' ),
	'img_center'                => array( '1', 'centrerad', 'center', 'centre' ),
	'img_framed'                => array( '1', 'inramad', 'ram', 'framed', 'enframed', 'frame' ),
	'img_frameless'             => array( '1', 'ramlös', 'frameless' ),
	'img_page'                  => array( '1', 'sida=$1', 'sida $1', 'page=$1', 'page $1' ),
	'img_upright'               => array( '1', 'stående', 'stående=$1', 'stående $1', 'upright', 'upright=$1', 'upright $1' ),
	'img_border'                => array( '1', 'kantlinje', 'border' ),
	'img_baseline'              => array( '1', 'baslinje', 'baseline' ),
	'img_sub'                   => array( '1', 'ned', 'sub' ),
	'img_super'                 => array( '1', 'upp', 'super', 'sup' ),
	'img_top'                   => array( '1', 'topp', 'top' ),
	'img_text_top'              => array( '1', 'text-topp', 'text-top' ),
	'img_middle'                => array( '1', 'mitten', 'middle' ),
	'img_bottom'                => array( '1', 'botten', 'bottom' ),
	'img_text_bottom'           => array( '1', 'text-botten', 'text-bottom' ),
	'img_link'                  => array( '1', 'länk=$1', 'link=$1' ),
	'sitename'                  => array( '1', 'SAJTNAMN', 'SITENAMN', 'SITENAME' ),
	'ns'                        => array( '0', 'NR:', 'NS:' ),
	'localurl'                  => array( '0', 'LOKALURL:', 'LOCALURL:' ),
	'localurle'                 => array( '0', 'LOKALURLE:', 'LOCALURLE:' ),
	'servername'                => array( '0', 'SERVERNAMN', 'SERVERNAME' ),
	'scriptpath'                => array( '0', 'SKRIPTSÖKVÄG', 'SCRIPTPATH' ),
	'grammar'                   => array( '0', 'GRAMMATIK:', 'GRAMMAR:' ),
	'gender'                    => array( '0', 'KÖN:', 'GENDER:' ),
	'currentweek'               => array( '1', 'NUVARANDEVECKA', 'NUVECKA', 'CURRENTWEEK' ),
	'currentdow'                => array( '1', 'NUVARANDEVECKODAG', 'CURRENTDOW' ),
	'localweek'                 => array( '1', 'LOKALVECKA', 'LOCALWEEK' ),
	'localdow'                  => array( '1', 'LOKALVECKODAG', 'LOCALDOW' ),
	'revisionid'                => array( '1', 'REVISIONSID', 'REVISIONID' ),
	'revisionday'               => array( '1', 'REVISIONSDAG', 'REVISIONDAY' ),
	'revisionday2'              => array( '1', 'REVISIONSDAG2', 'REVISIONDAY2' ),
	'revisionmonth'             => array( '1', 'REVISIONSMÅNAD', 'REVISIONMONTH' ),
	'revisionyear'              => array( '1', 'REVISIONSÅR', 'REVISIONYEAR' ),
	'revisiontimestamp'         => array( '1', 'REVISIONSTIDSSTÄMPEL', 'REVISIONTIMESTAMP' ),
	'revisionuser'              => array( '1', 'REVISIONSANVÄNDARE', 'REVISIONUSER' ),
	'fullurl'                   => array( '0', 'FULLTURL:', 'FULLURL:' ),
	'fullurle'                  => array( '0', 'FULLTURLE:', 'FULLURLE:' ),
	'lcfirst'                   => array( '0', 'LBFÖRST:', 'LCFIRST:' ),
	'ucfirst'                   => array( '0', 'UCFIRST', 'SBFÖRST:', 'UCFIRST:' ),
	'lc'                        => array( '0', 'LB:', 'LC:' ),
	'uc'                        => array( '0', 'SB:', 'UC:' ),
	'raw'                       => array( '0', 'RÅ:', 'RAW:' ),
	'displaytitle'              => array( '1', 'VISATITEL', 'DISPLAYTITLE' ),
	'newsectionlink'            => array( '1', '__NYTTAVSNITTLÄNK__', '__NEWSECTIONLINK__' ),
	'currentversion'            => array( '1', 'NUVARANDEVERSION', 'NUVERSION', 'CURRENTVERSION' ),
	'currenttimestamp'          => array( '1', 'NUTIDSTÄMPEL', 'CURRENTTIMESTAMP' ),
	'localtimestamp'            => array( '1', 'LOKALTIDSTÄMPEL', 'LOCALTIMESTAMP' ),
	'language'                  => array( '0', '#SPRÅK:', '#LANGUAGE:' ),
	'contentlanguage'           => array( '1', 'INNEHÅLLSSPRÅK', 'CONTENTLANGUAGE', 'CONTENTLANG' ),
	'pagesinnamespace'          => array( '1', 'SIDORINAMNRYMD:', 'SIDORINR:', 'PAGESINNAMESPACE:', 'PAGESINNS:' ),
	'numberofadmins'            => array( '1', 'ANTALADMINS', 'ANTALADMINISTRATÖRER', 'NUMBEROFADMINS' ),
	'formatnum'                 => array( '0', 'FORMATERANUM', 'FORMATERATAL', 'FORMATNUM' ),
	'defaultsort'               => array( '1', 'STANDARDSORTERING:', 'DEFAULTSORT:', 'DEFAULTSORTKEY:', 'DEFAULTCATEGORYSORT:' ),
	'filepath'                  => array( '0', 'FILSÖKVÄG:', 'FILEPATH:' ),
	'tag'                       => array( '0', 'tagg', 'tag' ),
	'hiddencat'                 => array( '1', '__DOLDKAT__', '__HIDDENCAT__' ),
	'pagesincategory'           => array( '1', 'SIDORIKATEGORI', 'PAGESINCATEGORY', 'PAGESINCAT' ),
	'pagesize'                  => array( '1', 'SIDSTORLEK', 'PAGESIZE' ),
	'index'                     => array( '1', '__INDEXERA__', '__INDEX__' ),
	'noindex'                   => array( '1', '__INTEINDEXERA_', '__NOINDEX__' ),
	'numberingroup'             => array( '1', 'ANTALIGRUPP', 'NUMBERINGROUP', 'NUMINGROUP' ),
	'staticredirect'            => array( '1', '__STATISKOMDIRIGERING__', '__STATICREDIRECT__' ),
	'protectionlevel'           => array( '1', 'SKYDDSNIVÅ', 'PROTECTIONLEVEL' ),
	'formatdate'                => array( '0', 'formateradatum', 'datumformat', 'formatdate', 'dateformat' ),
);

$linkTrail = '/^([a-zåäöéÅÄÖÉ]+)(.*)$/sDu';
$separatorTransformTable = array(
	',' => "\xc2\xa0", // @bug 2749
	'.' => ','
);

$dateFormats = array(
	'mdy time' => 'H.i',
	'mdy date' => 'F j, Y',
	'mdy both' => 'F j, Y "kl." H.i',

	'dmy time' => 'H.i',
	'dmy date' => 'j F Y',
	'dmy both' => 'j F Y "kl." H.i',

	'ymd time' => 'H.i',
	'ymd date' => 'Y F j',
	'ymd both' => 'Y F j "kl." H.i',
);
<|MERGE_RESOLUTION|>--- conflicted
+++ resolved
@@ -156,10 +156,6 @@
 	'PageLanguage'              => array( 'Sidspråk' ),
 	'PasswordReset'             => array( 'Återställ_lösenord' ),
 	'PermanentLink'             => array( 'Permanent_länk' ),
-<<<<<<< HEAD
-
-=======
->>>>>>> 365e22ee
 	'Preferences'               => array( 'Inställningar' ),
 	'Protectedpages'            => array( 'Skyddade_sidor' ),
 	'Protectedtitles'           => array( 'Skyddade_titlar' ),
