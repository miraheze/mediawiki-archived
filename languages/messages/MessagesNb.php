--- conflicted
+++ resolved
@@ -160,10 +160,6 @@
 	'PagesWithProp'             => array( 'Sider_med_egenskap' ),
 	'PasswordReset'             => array( 'Nullstill_passord' ),
 	'PermanentLink'             => array( 'Permanent_lenke' ),
-<<<<<<< HEAD
-
-=======
->>>>>>> 365e22ee
 	'Preferences'               => array( 'Innstillinger' ),
 	'Prefixindex'               => array( 'Prefiksindeks' ),
 	'Protectedpages'            => array( 'Beskyttede_sider' ),
