--- conflicted
+++ resolved
@@ -158,10 +158,6 @@
 	'Mytalk'                    => array( 'Ming_Klaafsigg', 'Klaaf' ),
 	'Newimages'                 => array( 'Neu_Dateie' ),
 	'Newpages'                  => array( 'Neu_Atikelle' ),
-<<<<<<< HEAD
-
-=======
->>>>>>> 365e22ee
 	'Preferences'               => array( 'Ming_Enstellunge', 'Enstellunge' ),
 	'Prefixindex'               => array( 'Sigge_met_Aanfang' ),
 	'Protectedpages'            => array( 'Siggeschotz' ),
