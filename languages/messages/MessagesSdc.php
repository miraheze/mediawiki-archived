<?php
/** Sassaresu (Sassaresu)
 *
 * To improve a translation please visit https://translatewiki.net
 *
 * @ingroup Language
 * @file
 *
 * @author Antofa
 * @author Cornelia
 * @author Felis
 * @author Jun Misugi
 * @author Kaganer
 */

$namespaceNames = array(
	NS_SPECIAL          => 'Ippiziari',
	NS_TALK             => 'Dischussioni',
	NS_USER             => 'Utenti',
	NS_USER_TALK        => 'Dischussioni_utenti',
	NS_PROJECT_TALK     => 'Dischussioni_$1',
	NS_FILE             => 'Immagina',
	NS_FILE_TALK        => 'Dischussioni_immagina',
	NS_MEDIAWIKI_TALK   => 'Dischussioni_MediaWiki',
	NS_TEMPLATE         => 'Mudellu',
	NS_TEMPLATE_TALK    => 'Dischussioni_mudellu',
	NS_HELP             => 'Aggiuddu',
	NS_HELP_TALK        => 'Dischussioni_aggiuddu',
	NS_CATEGORY         => 'Categuria',
	NS_CATEGORY_TALK    => 'Dischussioni_categuria',
);

$specialPageAliases = array(
	'Allmessages'               => array( 'Imbasciaddi' ),
	'Allpages'                  => array( 'TuttiLiPàgini' ),
	'Ancientpages'              => array( 'PàginiMancuRizzenti' ),
	'Block'                     => array( 'Brocca' ),
	'Booksources'               => array( 'ZirchaISBN' ),
	'BrokenRedirects'           => array( 'RinviiIbbagliaddi' ),
	'Categories'                => array( 'Categuri' ),
	'ChangePassword'            => array( 'RimpusthàParàuraDÓrdhini' ),
	'Contributions'             => array( 'Cuntributi', 'CuntributiUtente' ),
	'Deadendpages'              => array( 'PàginiChenaIscidda' ),
	'DoubleRedirects'           => array( 'RinviiDoppi' ),
	'Emailuser'                 => array( 'InviaPosthaErettrònica' ),
	'Export'                    => array( 'Ippurtha' ),
	'Fewestrevisions'           => array( 'PàginiCunMancuRibisioni' ),
	'Import'                    => array( 'Impurtha' ),
	'BlockList'                 => array( 'IPBroccaddi' ),
	'Listadmins'                => array( 'Amministhradori' ),
	'Listfiles'                 => array( 'Immagini' ),
	'Listredirects'             => array( 'Rinvii' ),
	'Listusers'                 => array( 'Utenti', 'ErencuUtenti' ),
	'Lockdb'                    => array( 'BroccaDB' ),
	'Log'                       => array( 'Rigisthru', 'Rigisthri', 'Registro', 'Registri' ),
	'Lonelypages'               => array( 'PàginaÒiffana' ),
	'Longpages'                 => array( 'PàginiPiùLonghi' ),
	'MIMEsearch'                => array( 'ZirchaMIME' ),
	'Mostcategories'            => array( 'PàginiCunPiùCateguri' ),
	'Mostimages'                => array( 'ImmaginiPiùRiciamaddi' ),
	'Mostlinked'                => array( 'PàginiPiùRiciamaddi' ),
	'Mostlinkedcategories'      => array( 'CateguriPiùRiciamaddi' ),
	'Mostlinkedtemplates'       => array( 'MudelliPiùRiciamaddi' ),
	'Mostrevisions'             => array( 'PàginiCunPiùRibisioni' ),
	'Movepage'                  => array( 'Ippustha', 'Rinumina' ),
	'Mycontributions'           => array( 'MéCuntributi' ),
	'Mypage'                    => array( 'MeaPàginaUtenti' ),
	'Mytalk'                    => array( 'MéDischussioni' ),
	'Newimages'                 => array( 'ImmaginiRizzenti' ),
	'Newpages'                  => array( 'PàginiPiùRizzenti' ),
<<<<<<< HEAD

=======
>>>>>>> 365e22ee
	'Preferences'               => array( 'Prifirènzi' ),
	'Prefixindex'               => array( 'Prefissi' ),
	'Protectedpages'            => array( 'PàginiPrutiggiddi' ),
	'Randompage'                => array( 'PàginaCasuari' ),
	'Randomredirect'            => array( 'RinviuCasuari' ),
	'Recentchanges'             => array( 'UlthimiMudìfigghi' ),
	'Recentchangeslinked'       => array( 'MudìfigghiLiaddi' ),
	'Revisiondelete'            => array( 'CanzillaRibisioni' ),
	'Search'                    => array( 'Zircha', 'Ricerca' ),
	'Shortpages'                => array( 'PàginiPiùCorthi' ),
	'Specialpages'              => array( 'PàginiIppiziari' ),
	'Statistics'                => array( 'Sthatisthigghi' ),
	'Uncategorizedcategories'   => array( 'CateguriNòCategurizzaddi' ),
	'Uncategorizedimages'       => array( 'ImmaginiChenaCateguri' ),
	'Uncategorizedpages'        => array( 'PàginiChenaCateguri' ),
	'Uncategorizedtemplates'    => array( 'MudelliChenaCateguri' ),
	'Undelete'                  => array( 'TurraChePrimma' ),
	'Unlockdb'                  => array( 'IbbruccaDB' ),
	'Unusedcategories'          => array( 'CateguriInutirizaddi' ),
	'Unusedimages'              => array( 'FileInutirizaddi' ),
	'Unusedtemplates'           => array( 'MudelliInutirizaddi' ),
	'Unwatchedpages'            => array( 'PàginiNòAbbaidaddi' ),
	'Upload'                    => array( 'Carrigga' ),
	'Userlogin'                 => array( 'Intra', 'Accesso' ),
	'Userlogout'                => array( 'Isci', 'Uscita' ),
	'Userrights'                => array( 'PrimmissiUtenti' ),
	'Version'                   => array( 'Versioni' ),
	'Wantedcategories'          => array( 'CateguriDumandaddi' ),
	'Wantedpages'               => array( 'PàginiPiùDumandaddi' ),
	'Watchlist'                 => array( 'AbbaidaddiIppiziari' ),
	'Whatlinkshere'             => array( 'PuntaniInogghi' ),
	'Withoutinterwiki'          => array( 'PàginiChenaInterwiki' ),
);
<|MERGE_RESOLUTION|>--- conflicted
+++ resolved
@@ -68,10 +68,6 @@
 	'Mytalk'                    => array( 'MéDischussioni' ),
 	'Newimages'                 => array( 'ImmaginiRizzenti' ),
 	'Newpages'                  => array( 'PàginiPiùRizzenti' ),
-<<<<<<< HEAD
-
-=======
->>>>>>> 365e22ee
 	'Preferences'               => array( 'Prifirènzi' ),
 	'Prefixindex'               => array( 'Prefissi' ),
 	'Protectedpages'            => array( 'PàginiPrutiggiddi' ),
