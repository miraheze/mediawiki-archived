<?php
/** Bashkir (башҡортса)
 *
 * To improve a translation please visit https://translatewiki.net
 *
 * @ingroup Language
 * @file
 *
 */

$fallback = 'ru';

$namespaceNames = array(
	NS_MEDIA            => 'Медиа',
	NS_SPECIAL          => 'Махсус',
	NS_TALK             => 'Фекерләшеү',
	NS_USER             => 'Ҡатнашыусы',
	NS_USER_TALK        => 'Ҡатнашыусы_менән_һөйләшеү',
	NS_PROJECT_TALK     => '$1_буйынса_фекерләшеү',
	NS_FILE             => 'Файл',
	NS_FILE_TALK        => 'Файл_буйынса_фекерләшеү',
	NS_MEDIAWIKI        => 'MediaWiki',
	NS_MEDIAWIKI_TALK   => 'MediaWiki_буйынса_фекерләшеү',
	NS_TEMPLATE         => 'Ҡалып',
	NS_TEMPLATE_TALK    => 'Ҡалып_буйынса_фекерләшеү',
	NS_HELP             => 'Белешмә',
	NS_HELP_TALK        => 'Белешмә_буйынса_фекерләшеү',
	NS_CATEGORY         => 'Категория',
	NS_CATEGORY_TALK    => 'Категория_буйынса_фекерләшеү',
);

$namespaceAliases = array(
	'Ярҙамсы'                     => NS_SPECIAL,
	'Фекер_алышыу'                => NS_TALK,
	'Ҡатнашыусы_м-н_фекер_алышыу' => NS_USER_TALK,
	'$1_б-са_фекер_алышыу'        => NS_PROJECT_TALK,
	'Рәсем'                       => NS_FILE,
	'Рәсем_буйынса_фекерләшеү'    => NS_FILE_TALK,
	'Рәсем_б-са_фекер_алышыу'     => NS_FILE_TALK,
	'MediaWiki_б-са_фекер_алышыу' => NS_MEDIAWIKI_TALK,
	'Ҡалып_б-са_фекер_алышыу'     => NS_TEMPLATE_TALK,
	'Белешмә_б-са_фекер_алышыу'   => NS_HELP_TALK,
	'Төркөм'                      => NS_CATEGORY,
	'Төркөм_буйынса_фекерләшеү'   => NS_CATEGORY_TALK,
	'Категория_б-са_фекер_алышыу' => NS_CATEGORY_TALK,
);

$specialPageAliases = array(
	'Activeusers'               => array( 'ӘүҙемҠатнашыусылар', 'АктивҠатнашыусылар' ),
	'Allmessages'               => array( 'Система_хәбәрҙәре' ),
	'Allpages'                  => array( 'Барлыҡ_битәр' ),
	'Blankpage'                 => array( 'Буш_бит' ),
	'Block'                     => array( 'Блоклау' ),
	'Booksources'               => array( 'Китап_сығанаҡтары' ),
	'BrokenRedirects'           => array( 'Өҙөлгән_йүнәлтеүҙәр' ),
	'Categories'                => array( 'Категориялар' ),
	'ChangeEmail'               => array( 'Email-ды_алыштырыу' ),
	'ChangePassword'            => array( 'Паролде_алыштырыу' ),
	'ComparePages'              => array( 'Биттәрҙе_сағыштырыу' ),
	'Confirmemail'              => array( 'Email-ды_раҫлау' ),
	'Contributions'             => array( 'Өлөштәр' ),
	'CreateAccount'             => array( 'Иҫәп_яҙыуы_яһау' ),
	'Deadendpages'              => array( 'Көрсөк_биттәр' ),
	'DeletedContributions'      => array( 'Юйылған_өлөш' ),
	'DoubleRedirects'           => array( 'Икеле_йүнәлтеүҙәр' ),
	'EditWatchlist'             => array( 'Күҙәтеү_исемлеген_мөхәррирләү' ),
	'Emailuser'                 => array( 'Ҡатнашыусыға_хат' ),
	'Export'                    => array( 'Экспорт' ),
	'FileDuplicateSearch'       => array( 'Файлдың_дубликаттарын_эҙләү' ),
	'Filepath'                  => array( 'Файл_юлы' ),
	'Import'                    => array( 'Импорт' ),
	'BlockList'                 => array( 'Блоклауҙар_исемлеге' ),
	'LinkSearch'                => array( 'Һылтанмалар_эҙләү' ),
	'Listadmins'                => array( 'Хакимдар_исемлеге' ),
	'Listbots'                  => array( 'Боттар_исемлеге' ),
	'Listfiles'                 => array( 'Файлдар_исемлеге' ),
	'Listgrouprights'           => array( 'Ҡатнашыусы_төркөмдәре_хоҡуҡтары' ),
	'Listredirects'             => array( 'Йүнәлтеүҙәр_исемлеге' ),
	'Listusers'                 => array( 'Ҡатнашыусылар_исемлеге' ),
	'Log'                       => array( 'Журналдар' ),
	'Lonelypages'               => array( 'Етем_биттәр' ),
	'Longpages'                 => array( 'Оҙон_биттәр' ),
	'MergeHistory'              => array( 'Тарихтарҙы_берләштереү' ),
	'Mostimages'                => array( 'Йыш_ҡулланылған_файлдар' ),
	'Movepage'                  => array( 'Бит_исемен_үҙгәртеү' ),
	'Mycontributions'           => array( 'Өлөшөм' ),
	'Mypage'                    => array( 'Битем' ),
	'Mytalk'                    => array( 'Әңгәмә_битем' ),
	'Myuploads'                 => array( 'Тейәүҙәрем' ),
	'Newimages'                 => array( 'Яңы_файлдар' ),
	'Newpages'                  => array( 'Яңы_биттәр' ),
	'PasswordReset'             => array( 'Паролде_яңыртыу' ),
	'PermanentLink'             => array( 'Даими_һылтанма' ),
<<<<<<< HEAD

=======
>>>>>>> 365e22ee
	'Preferences'               => array( 'Көйләүҙәр' ),
	'Protectedpages'            => array( 'Һаҡланған_биттәр' ),
	'Protectedtitles'           => array( 'Һаҡланған_исемдәр' ),
	'Randompage'                => array( 'Осраҡлы_мәҡәлә' ),
	'Recentchanges'             => array( 'Һуңғы_үҙгәртеүҙәр' ),
	'Recentchangeslinked'       => array( 'Бәйле_үҙгәртеүҙәр' ),
	'Revisiondelete'            => array( 'Төҙәтеүҙе_юйыу' ),
	'Search'                    => array( 'Эҙләү' ),
	'Shortpages'                => array( 'Ҡыҫҡа_биттәр' ),
	'Specialpages'              => array( 'Махсус_биттәр' ),
	'Tags'                      => array( 'Билдәләр' ),
	'Unblock'                   => array( 'Блокты_сисеү' ),
	'Uncategorizedcategories'   => array( 'Категорияланмаған_категориялар' ),
	'Uncategorizedimages'       => array( 'Категорияланмаған_файлдар' ),
	'Uncategorizedpages'        => array( 'Категорияланмаған_биттәр' ),
	'Uncategorizedtemplates'    => array( 'Категорияланмаған_ҡалыптар' ),
	'Undelete'                  => array( 'Тергеҙеү' ),
	'Unusedcategories'          => array( 'Ҡулланылмаған_категориялар' ),
	'Unusedimages'              => array( 'Ҡулланылмаған_файлдар' ),
	'Unusedtemplates'           => array( 'Ҡулланылмаған_ҡалыптар' ),
	'Upload'                    => array( 'Тейәү' ),
	'UploadStash'               => array( 'Йәшерен_тейәү' ),
	'Userlogin'                 => array( 'Танылыу' ),
	'Userlogout'                => array( 'Ултырышты_тамамлау' ),
	'Userrights'                => array( 'Хоҡуҡтарҙы_идаралау' ),
	'Wantedcategories'          => array( 'Кәрәкле_категориялар' ),
	'Wantedfiles'               => array( 'Кәрәкле_файлдар' ),
	'Wantedpages'               => array( 'Кәрәкле_биттәр' ),
	'Wantedtemplates'           => array( 'Кәрәкле_ҡалыптар' ),
	'Watchlist'                 => array( 'Күҙәтеү_исемлеге' ),
	'Whatlinkshere'             => array( 'Бында_һылтанмалар' ),
	'Withoutinterwiki'          => array( 'Интервикиһыҙ' ),
);

// Remove Russian aliases
$namespaceGenderAliases = array();

$linkTrail = '/^((?:[a-z]|а|б|в|г|д|е|ё|ж|з|и|й|к|л|м|н|о|п|р|с|т|у|ф|х|ц|ч|ш|щ|ъ|ы|ь|э|ю|я|ә|ө|ү|ғ|ҡ|ң|ҙ|ҫ|һ|“|»)+)(.*)$/sDu';
<|MERGE_RESOLUTION|>--- conflicted
+++ resolved
@@ -91,10 +91,6 @@
 	'Newpages'                  => array( 'Яңы_биттәр' ),
 	'PasswordReset'             => array( 'Паролде_яңыртыу' ),
 	'PermanentLink'             => array( 'Даими_һылтанма' ),
-<<<<<<< HEAD
-
-=======
->>>>>>> 365e22ee
 	'Preferences'               => array( 'Көйләүҙәр' ),
 	'Protectedpages'            => array( 'Һаҡланған_биттәр' ),
 	'Protectedtitles'           => array( 'Һаҡланған_исемдәр' ),
