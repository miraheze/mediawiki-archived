<?php
/** Portuguese (português)
 *
 * To improve a translation please visit https://translatewiki.net
 *
 * @ingroup Language
 * @file
 *
 * @author Alchimista
 * @author Andresilvazito
 * @author Cainamarques
 * @author Capmo
 * @author Crazymadlover
 * @author Daemorris
 * @author DanielTom
 * @author Dannyps
 * @author Dicionarista
 * @author Francisco Leandro
 * @author Fúlvio
 * @author Giro720
 * @author GoEThe
 * @author Hamilton Abreu
 * @author Helder.wiki
 * @author Imperadeiro98
 * @author Indech
 * @author Jens Liebenau
 * @author Jorge Morais
 * @author Josep Maria 15.
 * @author Kaganer
 * @author Leonardo.stabile
 * @author Lijealso
 * @author Luckas
 * @author Luckas Blade
 * @author Lugusto
 * @author MCruz
 * @author MF-Warburg
 * @author Malafaya
 * @author Manuel Menezes de Sequeira
 * @author Masked Rogue
 * @author Matma Rex
 * @author McDutchie
 * @author MetalBrasil
 * @author Minh Nguyen
 * @author Nemo bis
 * @author Nuno Tavares
 * @author OTAVIO1981
 * @author Opraco
 * @author Paulo Juntas
 * @author Pedroca cerebral
 * @author Polyethylen
 * @author Rafael Vargas
 * @author Rei-artur
 * @author Remember the dot
 * @author RmSilva
 * @author Rodrigo Calanca Nishino
 * @author SandroHc
 * @author Sarilho1
 * @author Sir Lestaty de Lioncourt
 * @author Sérgio Ribeiro
 * @author Teles
 * @author Urhixidur
 * @author Villate
 * @author Vitorvicentevalente
 * @author Waldir
 * @author Yves Marques Junqueira
 * @author לערי ריינהארט
 * @author 555
 */

$fallback = 'pt-br';

$namespaceNames = array(
	NS_MEDIA            => 'Multimédia',
	NS_SPECIAL          => 'Especial',
	NS_TALK             => 'Discussão',
	NS_USER             => 'Utilizador',
	NS_USER_TALK        => 'Utilizador_Discussão',
	NS_PROJECT_TALK     => '$1_Discussão',
	NS_FILE             => 'Ficheiro',
	NS_FILE_TALK        => 'Ficheiro_Discussão',
	NS_MEDIAWIKI        => 'MediaWiki',
	NS_MEDIAWIKI_TALK   => 'MediaWiki_Discussão',
	NS_TEMPLATE         => 'Predefinição',
	NS_TEMPLATE_TALK    => 'Predefinição_Discussão',
	NS_HELP             => 'Ajuda',
	NS_HELP_TALK        => 'Ajuda_Discussão',
	NS_CATEGORY         => 'Categoria',
	NS_CATEGORY_TALK    => 'Categoria_Discussão',
);

$namespaceAliases = array(
	'Usuário'           => NS_USER,
	'Usuário_Discussão' => NS_USER_TALK,
	'Imagem'            => NS_FILE,
	'Imagem_Discussão'  => NS_FILE_TALK,
	'Arquivo'           => NS_FILE,
	'Arquivo_Discussão' => NS_FILE_TALK,
);

$namespaceGenderAliases = array(
	NS_USER => array( 'male' => 'Utilizador', 'female' => 'Utilizadora' ),
	NS_USER_TALK => array( 'male' => 'Utilizador_Discussão', 'female' => 'Utilizadora_Discussão' ),
);

$defaultDateFormat = 'dmy';

$dateFormats = array(
	'dmy time' => 'H\hi\m\i\n',
	'dmy date' => 'j \d\e F \d\e Y',
	'dmy both' => 'H\hi\m\i\n \d\e j \d\e F \d\e Y',
);

$separatorTransformTable = array( ',' => "\xc2\xa0", '.' => ',' );
$linkTrail = '/^([áâãàéêẽçíòóôõq̃úüűũa-z]+)(.*)$/sDu'; # Bug 21168, 27633

$specialPageAliases = array(
	'Activeusers'               => array( 'Utilizadores_activos' ),
	'Allmessages'               => array( 'Todas_as_mensagens', 'Todas_mensagens' ),
	'Allpages'                  => array( 'Todas_as_páginas', 'Todos_os_artigos', 'Todas_páginas', 'Todos_artigos' ),
	'Ancientpages'              => array( 'Páginas_inactivas', 'Páginas_inativas', 'Artigos_inativos' ),
	'Badtitle'                  => array( 'Título_inválido' ),
	'Blankpage'                 => array( 'Página_em_branco' ),
	'Block'                     => array( 'Bloquear', 'Bloquear_IP', 'Bloquear_utilizador', 'Bloquear_usuário' ),
	'Booksources'               => array( 'Fontes_de_livros' ),
	'BrokenRedirects'           => array( 'Redireccionamentos_quebrados', 'Redirecionamentos_quebrados' ),
	'Categories'                => array( 'Categorias' ),
	'ChangeEmail'               => array( 'Alterar_e-mail', 'Alterar_correio_electrónico' ),
	'ChangePassword'            => array( 'Reiniciar_palavra-chave', 'Repor_senha', 'Zerar_senha' ),
	'ComparePages'              => array( 'Comparar_páginas' ),
	'Confirmemail'              => array( 'Confirmar_correio_electrónico', 'Confirmar_e-mail', 'Confirmar_email' ),
	'Contributions'             => array( 'Contribuições' ),
	'CreateAccount'             => array( 'Criar_conta' ),
	'Deadendpages'              => array( 'Páginas_sem_saída', 'Artigos_sem_saída' ),
	'DeletedContributions'      => array( 'Contribuições_eliminadas', 'Edições_eliminadas' ),
	'Diff'                      => array( 'Diferenças_entre_edições', 'Mudanças_entre_edições' ),
	'DoubleRedirects'           => array( 'Redireccionamentos_duplos', 'Redirecionamentos_duplos' ),
	'EditWatchlist'             => array( 'Editar_lista_de_páginas_vigiadas' ),
	'Emailuser'                 => array( 'Contactar_utilizador', 'Contactar_usuário', 'Contatar_usuário' ),
	'ExpandTemplates'           => array( 'Expandir_predefinições' ),
	'Export'                    => array( 'Exportar' ),
	'Fewestrevisions'           => array( 'Páginas_com_menos_edições', 'Artigos_com_menos_edições', 'Artigos_menos_editados' ),
	'FileDuplicateSearch'       => array( 'Busca_de_ficheiros_duplicados', 'Busca_de_arquivos_duplicados' ),
	'Filepath'                  => array( 'Directório_de_ficheiro', 'Diretório_de_ficheiro', 'Diretório_de_arquivo' ),
	'Import'                    => array( 'Importar' ),
	'Invalidateemail'           => array( 'Invalidar_correio_electrónico', 'Invalidar_e-mail' ),
	'BlockList'                 => array( 'Registo_de_bloqueios', 'IPs_bloqueados', 'Utilizadores_bloqueados', 'Registro_de_bloqueios', 'Usuários_bloqueados' ),
	'LinkSearch'                => array( 'Pesquisar_links' ),
	'Listadmins'                => array( 'Administradores', 'Admins', 'Lista_de_administradores', 'Lista_de_admins' ),
	'Listbots'                  => array( 'Robôs', 'Lista_de_robôs', 'Bots', 'Lista_de_bots' ),
	'Listfiles'                 => array( 'Lista_de_ficheiros', 'Lista_de_imagens', 'Lista_de_arquivos' ),
	'Listgrouprights'           => array( 'Lista_de_privilégios_de_grupos', 'Listar_privilégios_de_grupos' ),
	'Listredirects'             => array( 'Redireccionamentos', 'Redirecionamentos', 'Lista_de_redireccionamentos', 'Lista_de_redirecionamentos' ),
	'ListDuplicatedFiles'       => array( 'Lista_de_ficheiros_duplicados', 'Lista_de_arquivos_duplicados' ),
	'Listusers'                 => array( 'Lista_de_utilizadores', 'Lista_de_usuários' ),
	'Lockdb'                    => array( 'Bloquear_base_de_dados', 'Bloquear_a_base_de_dados', 'Bloquear_banco_de_dados' ),
	'Log'                       => array( 'Registo', 'Registos', 'Registro', 'Registros' ),
	'Lonelypages'               => array( 'Páginas_órfãs', 'Páginas_sem_afluentes', 'Artigos_órfãos', 'Artigos_sem_afluentes' ),
	'Longpages'                 => array( 'Páginas_longas', 'Artigos_extensos' ),
	'MergeHistory'              => array( 'Fundir_históricos', 'Fundir_edições' ),
	'MIMEsearch'                => array( 'Busca_MIME' ),
	'Mostcategories'            => array( 'Páginas_com_mais_categorias', 'Artigos_com_mais_categorias' ),
	'Mostimages'                => array( 'Ficheiros_com_mais_afluentes', 'Imagens_com_mais_afluentes', 'Arquivos_com_mais_afluentes' ),
	'Mostinterwikis'            => array( 'Páginas_com_mais_interwikis' ),
	'Mostlinked'                => array( 'Páginas_com_mais_afluentes', 'Artigos_com_mais_afluentes' ),
	'Mostlinkedcategories'      => array( 'Categorias_com_mais_afluentes', 'Categorias_mais_usadas' ),
	'Mostlinkedtemplates'       => array( 'Predefinições_com_mais_afluentes', 'Predefinições_mais_usadas' ),
	'Mostrevisions'             => array( 'Páginas_com_mais_edições', 'Artigos_com_mais_edições' ),
	'Movepage'                  => array( 'Mover_página', 'Mover', 'Mover_artigo' ),
	'Mycontributions'           => array( 'Minhas_contribuições', 'Minhas_edições', 'Minhas_constribuições' ),
	'Mypage'                    => array( 'Minha_página' ),
	'Mytalk'                    => array( 'Minha_discussão' ),
	'Newimages'                 => array( 'Ficheiros_novos', 'Imagens_novas', 'Arquivos_novos' ),
	'Newpages'                  => array( 'Páginas_novas', 'Artigos_novos' ),
	'PagesWithProp'             => array( 'Propriedades_de_página' ),
	'PasswordReset'             => array( 'Redefinir_autenticação' ),
	'PermanentLink'             => array( 'Ligação_permanente', 'Link_permanente' ),
<<<<<<< HEAD

=======
>>>>>>> 365e22ee
	'Preferences'               => array( 'Preferências' ),
	'Prefixindex'               => array( 'Índice_por_prefixo', 'Índice_de_prefixo' ),
	'Protectedpages'            => array( 'Páginas_protegidas', 'Artigos_protegidos' ),
	'Protectedtitles'           => array( 'Títulos_protegidos' ),
	'Randompage'                => array( 'Aleatória', 'Aleatório', 'Página_aleatória', 'Artigo_aleatório' ),
	'RandomInCategory'          => array( 'Aleatória_na_Categoria', 'Aleatório_na_Categoria' ),
	'Randomredirect'            => array( 'Redireccionamento_aleatório', 'Redirecionamento_aleatório' ),
	'Recentchanges'             => array( 'Mudanças_recentes' ),
	'Recentchangeslinked'       => array( 'Alterações_relacionadas', 'Novidades_relacionadas', 'Mudanças_relacionadas' ),
	'Redirect'                  => array( 'Redirecionar', 'Redireccionar' ),
	'ResetTokens'               => array( 'Reiniciar_tokens', 'Reiniciar_os_tokens' ),
	'Revisiondelete'            => array( 'Eliminar_edição', 'Eliminar_revisão', 'Apagar_edição', 'Apagar_revisão' ),
	'Search'                    => array( 'Pesquisar', 'Busca', 'Buscar', 'Procurar', 'Pesquisa' ),
	'Shortpages'                => array( 'Páginas_curtas', 'Artigos_curtos' ),
	'Specialpages'              => array( 'Páginas_especiais' ),
	'Statistics'                => array( 'Estatísticas' ),
	'Tags'                      => array( 'Etiquetas' ),
	'TrackingCategories'        => array( 'Categorias_de_rastreamento', 'Monitoramento_de_Categorias' ),
	'Unblock'                   => array( 'Desbloquear' ),
	'Uncategorizedcategories'   => array( 'Categorias_não_categorizadas', 'Categorias_sem_categorias' ),
	'Uncategorizedimages'       => array( 'Ficheiros_não_categorizados', 'Imagens_não_categorizadas', 'Imagens_sem_categorias', 'Ficheiros_sem_categorias', 'Arquivos_sem_categorias' ),
	'Uncategorizedpages'        => array( 'Páginas_não_categorizadas', 'Páginas_sem_categorias', 'Artigos_sem_categorias' ),
	'Uncategorizedtemplates'    => array( 'Predefinições_não_categorizadas', 'Predefinições_sem_categorias' ),
	'Undelete'                  => array( 'Restaurar', 'Restaurar_páginas_eliminadas', 'Restaurar_artigos_eliminados' ),
	'Unlockdb'                  => array( 'Desbloquear_base_de_dados', 'Desbloquear_a_base_de_dados', 'Desbloquear_banco_de_dados' ),
	'Unusedcategories'          => array( 'Categorias_não_utilizadas', 'Categorias_sem_uso' ),
	'Unusedimages'              => array( 'Ficheiros_não_utilizados', 'Imagens_não_utilizadas' ),
	'Unusedtemplates'           => array( 'Predefinições_não_utilizadas', 'Predefinições_sem_uso' ),
	'Unwatchedpages'            => array( 'Páginas_não_vigiadas', 'Páginas_não-vigiadas', 'Artigos_não-vigiados', 'Artigos_não_vigiados' ),
	'Upload'                    => array( 'Carregar_imagem', 'Carregar_ficheiro', 'Carregar_arquivo', 'Enviar' ),
	'UploadStash'               => array( 'Envios_ocultos', 'Ficheiros_ocultos', 'Arquivos_ocultos', 'Envios_escondidos', 'Ficheiros_escondidos', 'Arquivos_escondidos' ),
	'Userlogin'                 => array( 'Entrar' ),
	'Userlogout'                => array( 'Sair' ),
	'Userrights'                => array( 'Privilégios', 'Direitos', 'Estatutos' ),
	'Version'                   => array( 'Versão', 'Sobre' ),
	'Wantedcategories'          => array( 'Categorias_pedidas', 'Categorias_em_falta', 'Categorias_inexistentes' ),
	'Wantedfiles'               => array( 'Ficheiros_pedidos', 'Imagens_pedidas', 'Ficheiros_em_falta', 'Arquivos_em_falta', 'Imagens_em_falta' ),
	'Wantedpages'               => array( 'Páginas_pedidas', 'Páginas_em_falta', 'Artigos_em_falta', 'Artigos_pedidos' ),
	'Wantedtemplates'           => array( 'Predefinições_pedidas', 'Predefinições_em_falta' ),
	'Watchlist'                 => array( 'Páginas_vigiadas', 'Artigos_vigiados', 'Vigiados' ),
	'Whatlinkshere'             => array( 'Páginas_afluentes', 'Artigos_afluentes' ),
	'Withoutinterwiki'          => array( 'Páginas_sem_interwikis', 'Artigos_sem_interwikis' ),
);

$magicWords = array(
	'redirect'                  => array( '0', '#REDIRECIONAMENTO', '#REDIRECT' ),
	'notoc'                     => array( '0', '__SEMTDC__', '__SEMSUMÁRIO__', '__NOTOC__' ),
	'nogallery'                 => array( '0', '__SEMGALERIA__', '__NOGALLERY__' ),
	'forcetoc'                  => array( '0', '__FORCARTDC__', '__FORCARSUMARIO__', '__FORÇARTDC__', '__FORÇARSUMÁRIO__', '__FORCETOC__' ),
	'toc'                       => array( '0', '__TDC__', '__SUMÁRIO__', '__SUMARIO__', '__TOC__' ),
	'noeditsection'             => array( '0', '__NÃOEDITARSEÇÃO__', '__SEMEDITARSEÇÃO__', '__NAOEDITARSECAO__', '__SEMEDITARSECAO__', '__NOEDITSECTION__' ),
	'currentmonth'              => array( '1', 'MESATUAL', 'MESATUAL2', 'CURRENTMONTH', 'CURRENTMONTH2' ),
	'currentmonth1'             => array( '1', 'MESATUAL1', 'CURRENTMONTH1' ),
	'currentmonthname'          => array( '1', 'NOMEDOMESATUAL', 'CURRENTMONTHNAME' ),
	'currentmonthabbrev'        => array( '1', 'MESATUALABREV', 'MESATUALABREVIADO', 'ABREVIATURADOMESATUAL', 'CURRENTMONTHABBREV' ),
	'currentday'                => array( '1', 'DIAATUAL', 'CURRENTDAY' ),
	'currentday2'               => array( '1', 'DIAATUAL2', 'CURRENTDAY2' ),
	'currentdayname'            => array( '1', 'NOMEDODIAATUAL', 'CURRENTDAYNAME' ),
	'currentyear'               => array( '1', 'ANOATUAL', 'CURRENTYEAR' ),
	'currenttime'               => array( '1', 'HORARIOATUAL', 'CURRENTTIME' ),
	'currenthour'               => array( '1', 'HORAATUAL', 'CURRENTHOUR' ),
	'localmonth'                => array( '1', 'MESLOCAL', 'LOCALMONTH', 'LOCALMONTH2' ),
	'localmonth1'               => array( '1', 'MESLOCAL1', 'LOCALMONTH1' ),
	'localmonthname'            => array( '1', 'NOMEDOMESLOCAL', 'LOCALMONTHNAME' ),
	'localmonthabbrev'          => array( '1', 'MESLOCALABREV', 'MESLOCALABREVIADO', 'ABREVIATURADOMESLOCAL', 'LOCALMONTHABBREV' ),
	'localday'                  => array( '1', 'DIALOCAL', 'LOCALDAY' ),
	'localday2'                 => array( '1', 'DIALOCAL2', 'LOCALDAY2' ),
	'localdayname'              => array( '1', 'NOMEDODIALOCAL', 'LOCALDAYNAME' ),
	'localyear'                 => array( '1', 'ANOLOCAL', 'LOCALYEAR' ),
	'localtime'                 => array( '1', 'HORARIOLOCAL', 'LOCALTIME' ),
	'localhour'                 => array( '1', 'HORALOCAL', 'LOCALHOUR' ),
	'numberofpages'             => array( '1', 'NUMERODEPAGINAS', 'NÚMERODEPÁGINAS', 'NUMBEROFPAGES' ),
	'numberofarticles'          => array( '1', 'NUMERODEARTIGOS', 'NÚMERODEARTIGOS', 'NUMBEROFARTICLES' ),
	'numberoffiles'             => array( '1', 'NUMERODEARQUIVOS', 'NÚMERODEARQUIVOS', 'NUMBEROFFILES' ),
	'numberofusers'             => array( '1', 'NUMERODEUSUARIOS', 'NÚMERODEUSUÁRIOS', 'NUMBEROFUSERS' ),
	'numberofactiveusers'       => array( '1', 'NUMERODEUSUARIOSATIVOS', 'NÚMERODEUSUÁRIOSATIVOS', 'NUMBEROFACTIVEUSERS' ),
	'numberofedits'             => array( '1', 'NUMERODEEDICOES', 'NÚMERODEEDIÇÕES', 'NUMBEROFEDITS' ),
	'pagename'                  => array( '1', 'NOMEDAPAGINA', 'NOMEDAPÁGINA', 'PAGENAME' ),
	'pagenamee'                 => array( '1', 'NOMEDAPAGINAC', 'NOMEDAPÁGINAC', 'PAGENAMEE' ),
	'namespace'                 => array( '1', 'DOMINIO', 'DOMÍNIO', 'ESPACONOMINAL', 'ESPAÇONOMINAL', 'NAMESPACE' ),
	'namespacee'                => array( '1', 'DOMINIOC', 'DOMÍNIOC', 'ESPACONOMINALC', 'ESPAÇONOMINALC', 'NAMESPACEE' ),
	'talkspace'                 => array( '1', 'PAGINADEDISCUSSAO', 'PÁGINADEDISCUSSÃO', 'TALKSPACE' ),
	'talkspacee'                => array( '1', 'PAGINADEDISCUSSAOC', 'PÁGINADEDISCUSSÃOC', 'TALKSPACEE' ),
	'subjectspace'              => array( '1', 'PAGINADECONTEUDO', 'PAGINADECONTEÚDO', 'SUBJECTSPACE', 'ARTICLESPACE' ),
	'subjectspacee'             => array( '1', 'PAGINADECONTEUDOC', 'PAGINADECONTEÚDOC', 'SUBJECTSPACEE', 'ARTICLESPACEE' ),
	'fullpagename'              => array( '1', 'NOMECOMPLETODAPAGINA', 'NOMECOMPLETODAPÁGINA', 'FULLPAGENAME' ),
	'fullpagenamee'             => array( '1', 'NOMECOMPLETODAPAGINAC', 'NOMECOMPLETODAPÁGINAC', 'FULLPAGENAMEE' ),
	'subpagename'               => array( '1', 'NOMEDASUBPAGINA', 'NOMEDASUBPÁGINA', 'SUBPAGENAME' ),
	'subpagenamee'              => array( '1', 'NOMEDASUBPAGINAC', 'NOMEDASUBPÁGINAC', 'SUBPAGENAMEE' ),
	'basepagename'              => array( '1', 'NOMEDAPAGINABASE', 'NOMEDAPÁGINABASE', 'BASEPAGENAME' ),
	'basepagenamee'             => array( '1', 'NOMEDAPAGINABASEC', 'NOMEDAPÁGINABASEC', 'BASEPAGENAMEE' ),
	'talkpagename'              => array( '1', 'NOMEDAPAGINADEDISCUSSAO', 'NOMEDAPÁGINADEDISCUSSÃO', 'TALKPAGENAME' ),
	'talkpagenamee'             => array( '1', 'NOMEDAPAGINADEDISCUSSAOC', 'NOMEDAPÁGINADEDISCUSSÃOC', 'TALKPAGENAMEE' ),
	'subjectpagename'           => array( '1', 'NOMEDAPAGINADECONTEUDO', 'NOMEDAPÁGINADECONTEÚDO', 'SUBJECTPAGENAME', 'ARTICLEPAGENAME' ),
	'subjectpagenamee'          => array( '1', 'NOMEDAPAGINADECONTEUDOC', 'NOMEDAPÁGINADECONTEÚDOC', 'SUBJECTPAGENAMEE', 'ARTICLEPAGENAMEE' ),
	'img_thumbnail'             => array( '1', 'miniaturadaimagem', 'miniatura', 'thumbnail', 'thumb' ),
	'img_manualthumb'           => array( '1', 'miniaturadaimagem=$1', 'miniatura=$1', 'thumbnail=$1', 'thumb=$1' ),
	'img_right'                 => array( '1', 'direita', 'right' ),
	'img_left'                  => array( '1', 'esquerda', 'left' ),
	'img_none'                  => array( '1', 'nenhum', 'none' ),
	'img_center'                => array( '1', 'centro', 'center', 'centre' ),
	'img_framed'                => array( '1', 'commoldura', 'comborda', 'framed', 'enframed', 'frame' ),
	'img_frameless'             => array( '1', 'semmoldura', 'semborda', 'frameless' ),
	'img_page'                  => array( '1', 'página=$1', 'página_$1', 'página $1', 'page=$1', 'page $1' ),
	'img_upright'               => array( '1', 'superiordireito', 'superiordireito=$1', 'superiordireito_$1', 'superiordireito $1', 'upright', 'upright=$1', 'upright $1' ),
	'img_border'                => array( '1', 'borda', 'border' ),
	'img_baseline'              => array( '1', 'linhadebase', 'baseline' ),
	'img_top'                   => array( '1', 'acima', 'top' ),
	'img_middle'                => array( '1', 'meio', 'middle' ),
	'img_bottom'                => array( '1', 'abaixo', 'bottom' ),
	'img_link'                  => array( '1', 'ligação=$1', 'link=$1' ),
	'sitename'                  => array( '1', 'NOMEDOSITE', 'NOMEDOSÍTIO', 'NOMEDOSITIO', 'SITENAME' ),
	'server'                    => array( '0', 'SERVIDOR', 'SERVER' ),
	'servername'                => array( '0', 'NOMEDOSERVIDOR', 'SERVERNAME' ),
	'scriptpath'                => array( '0', 'CAMINHODOSCRIPT', 'SCRIPTPATH' ),
	'gender'                    => array( '0', 'GENERO', 'GÊNERO', 'GENDER:' ),
	'notitleconvert'            => array( '0', '__SEMCONVERTERTITULO__', '__SEMCONVERTERTÍTULO__', '__SEMCT__', '__NOTITLECONVERT__', '__NOTC__' ),
	'nocontentconvert'          => array( '0', '__SEMCONVERTERCONTEUDO__', '__SEMCONVERTERCONTEÚDO__', '__SEMCC__', '__NOCONTENTCONVERT__', '__NOCC__' ),
	'currentweek'               => array( '1', 'SEMANAATUAL', 'CURRENTWEEK' ),
	'currentdow'                => array( '1', 'DIADASEMANAATUAL', 'CURRENTDOW' ),
	'localweek'                 => array( '1', 'SEMANALOCAL', 'LOCALWEEK' ),
	'localdow'                  => array( '1', 'DIADASEMANALOCAL', 'LOCALDOW' ),
	'revisionid'                => array( '1', 'IDDAREVISAO', 'IDDAREVISÃO', 'REVISIONID' ),
	'revisionday'               => array( '1', 'DIADAREVISAO', 'DIADAREVISÃO', 'REVISIONDAY' ),
	'revisionday2'              => array( '1', 'DIADAREVISAO2', 'DIADAREVISÃO2', 'REVISIONDAY2' ),
	'revisionmonth'             => array( '1', 'MESDAREVISAO', 'MÊSDAREVISÃO', 'REVISIONMONTH' ),
	'revisionyear'              => array( '1', 'ANODAREVISAO', 'ANODAREVISÃO', 'REVISIONYEAR' ),
	'revisionuser'              => array( '1', 'USUARIODAREVISAO', 'USUÁRIODAREVISÃO', 'REVISIONUSER' ),
	'fullurl'                   => array( '0', 'URLCOMPLETO:', 'FULLURL:' ),
	'fullurle'                  => array( '0', 'URLCOMPLETOC:', 'FULLURLE:' ),
	'lcfirst'                   => array( '0', 'PRIMEIRAMINUSCULA:', 'PRIMEIRAMINÚSCULA:', 'LCFIRST:' ),
	'ucfirst'                   => array( '0', 'PRIMEIRAMAIUSCULA:', 'PRIMEIRAMAIÚSCULA:', 'UCFIRST:' ),
	'lc'                        => array( '0', 'MINUSCULA', 'MINÚSCULA', 'MINUSCULAS', 'MINÚSCULAS', 'LC:' ),
	'uc'                        => array( '0', 'MAIUSCULA', 'MAIÚSCULA', 'MAIUSCULAS', 'MAIÚSCULAS', 'UC:' ),
	'displaytitle'              => array( '1', 'EXIBETITULO', 'EXIBETÍTULO', 'DISPLAYTITLE' ),
	'newsectionlink'            => array( '1', '__LINKDENOVASECAO__', '__LINKDENOVASEÇÃO__', '__LIGACAODENOVASECAO__', '__LIGAÇÃODENOVASEÇÃO__', '__NEWSECTIONLINK__' ),
	'nonewsectionlink'          => array( '1', '__SEMLINKDENOVASECAO__', '__SEMLINKDENOVASEÇÃO__', '__SEMLIGACAODENOVASECAO__', '__SEMLIGAÇÃODENOVASEÇÃO__', '__NONEWSECTIONLINK__' ),
	'currentversion'            => array( '1', 'REVISAOATUAL', 'REVISÃOATUAL', 'CURRENTVERSION' ),
	'urlencode'                 => array( '0', 'CODIFICAURL:', 'URLENCODE:' ),
	'anchorencode'              => array( '0', 'CODIFICAANCORA:', 'CODIFICAÂNCORA:', 'ANCHORENCODE' ),
	'language'                  => array( '0', '#IDIOMA:', '#LANGUAGE:' ),
	'contentlanguage'           => array( '1', 'IDIOMADOCONTEUDO', 'IDIOMADOCONTEÚDO', 'CONTENTLANGUAGE', 'CONTENTLANG' ),
	'pagesinnamespace'          => array( '1', 'PAGINASNOESPACONOMINAL', 'PÁGINASNOESPAÇONOMINAL', 'PAGINASNODOMINIO', 'PÁGINASNODOMÍNIO', 'PAGESINNAMESPACE:', 'PAGESINNS:' ),
	'numberofadmins'            => array( '1', 'NUMERODEADMINISTRADORES', 'NÚMERODEADMINISTRADORES', 'NUMBEROFADMINS' ),
	'defaultsort'               => array( '1', 'ORDENACAOPADRAO', 'ORDENAÇÃOPADRÃO', 'ORDEMPADRAO', 'ORDEMPADRÃO', 'DEFAULTSORT:', 'DEFAULTSORTKEY:', 'DEFAULTCATEGORYSORT:' ),
	'filepath'                  => array( '0', 'CAMINHODOARQUIVO', 'FILEPATH:' ),
	'hiddencat'                 => array( '1', '__CATEGORIAOCULTA__', '__CATOCULTA__', '__HIDDENCAT__' ),
	'pagesincategory'           => array( '1', 'PAGINASNACATEGORIA', 'PÁGINASNACATEGORIA', 'PAGINASNACAT', 'PÁGINASNACAT', 'PAGESINCATEGORY', 'PAGESINCAT' ),
	'pagesize'                  => array( '1', 'TAMANHODAPAGINA', 'TAMANHODAPÁGINA', 'PAGESIZE' ),
	'index'                     => array( '1', '__INDEXAR__', '__INDEX__' ),
	'noindex'                   => array( '1', '__NAOINDEXAR__', '__NÃOINDEXAR__', '__NOINDEX__' ),
	'numberingroup'             => array( '1', 'NUMERONOGRUPO', 'NÚMERONOGRUPO', 'NUMBERINGROUP', 'NUMINGROUP' ),
	'staticredirect'            => array( '1', '__REDIRECIONAMENTOESTATICO__', '__REDIRECIONAMENTOESTÁTICO__', '__STATICREDIRECT__' ),
	'protectionlevel'           => array( '1', 'NIVELDEPROTECAO', 'NÍVELDEPROTEÇÃO', 'PROTECTIONLEVEL' ),
);
<|MERGE_RESOLUTION|>--- conflicted
+++ resolved
@@ -174,10 +174,6 @@
 	'PagesWithProp'             => array( 'Propriedades_de_página' ),
 	'PasswordReset'             => array( 'Redefinir_autenticação' ),
 	'PermanentLink'             => array( 'Ligação_permanente', 'Link_permanente' ),
-<<<<<<< HEAD
-
-=======
->>>>>>> 365e22ee
 	'Preferences'               => array( 'Preferências' ),
 	'Prefixindex'               => array( 'Índice_por_prefixo', 'Índice_de_prefixo' ),
 	'Protectedpages'            => array( 'Páginas_protegidas', 'Artigos_protegidos' ),
