--- conflicted
+++ resolved
@@ -87,10 +87,6 @@
 	'Mytalk'                    => array( 'Mæ Discûscioîn' ),
 	'Newimages'                 => array( 'Immaggini reçenti' ),
 	'Newpages'                  => array( 'Paggine ciû reçenti' ),
-<<<<<<< HEAD
-
-=======
->>>>>>> 365e22ee
 	'Preferences'               => array( 'Preferense' ),
 	'Prefixindex'               => array( 'Prefisci' ),
 	'Protectedpages'            => array( 'Paggine protezûe' ),
