--- conflicted
+++ resolved
@@ -94,10 +94,6 @@
 	'Mytalk'                    => array( 'Myn oerlis' ),
 	'Newimages'                 => array( 'Nije ôfbylden', 'Nije ôfbyldings', 'Nije ôfbyldingen', 'List mei nije ôfbylden', 'Nije Ofbylden' ),
 	'Newpages'                  => array( 'Nije siden' ),
-<<<<<<< HEAD
-
-=======
->>>>>>> 365e22ee
 	'Preferences'               => array( 'Ynstellings', 'Ynsteld' ),
 	'Prefixindex'               => array( 'Alle siden neffens foarheaksel' ),
 	'Protectedpages'            => array( 'Befeilige siden', 'Skoattele siden' ),
