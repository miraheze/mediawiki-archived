--- conflicted
+++ resolved
@@ -79,10 +79,6 @@
 	'Myuploads'                 => array( 'ჩემი_ატვირთვები' ),
 	'Newimages'                 => array( 'ახალი_ფაილები' ),
 	'Newpages'                  => array( 'ახალი_გვერდები' ),
-<<<<<<< HEAD
-
-=======
->>>>>>> 365e22ee
 	'Preferences'               => array( 'კონფიგურაცია' ),
 	'Protectedpages'            => array( 'დაცული_გვერდები' ),
 	'Protectedtitles'           => array( 'დაცული_სათაურები' ),
