--- conflicted
+++ resolved
@@ -70,10 +70,6 @@
 	'Mytalk'                    => array( 'Menin\' sa\'wbetim' ),
 	'Newimages'                 => array( 'Taza su\'wretler' ),
 	'Newpages'                  => array( 'Taza betler' ),
-<<<<<<< HEAD
-
-=======
->>>>>>> 365e22ee
 	'Preferences'               => array( 'Sazlawlar' ),
 	'Protectedpages'            => array( 'Qorg\'alg\'an betler' ),
 	'Randompage'                => array( 'Qa\'legen', 'Qa\'legen bet' ),
