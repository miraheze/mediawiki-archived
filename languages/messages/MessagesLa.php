--- conflicted
+++ resolved
@@ -120,10 +120,6 @@
 	'Mytalk'                    => array( 'Disputatio_mea' ),
 	'Newimages'                 => array( 'Fasciculi_novi', 'Imagines_novae' ),
 	'Newpages'                  => array( 'Paginae_novae' ),
-<<<<<<< HEAD
-
-=======
->>>>>>> 365e22ee
 	'Preferences'               => array( 'Praeferentiae' ),
 	'Prefixindex'               => array( 'Praefixa', 'Quaerere_per_praefixa' ),
 	'Protectedpages'            => array( 'Paginae_protectae' ),
