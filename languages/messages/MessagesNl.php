<?php
/** Dutch (Nederlands)
 *
 * To improve a translation please visit https://translatewiki.net
 *
 * @ingroup Language
 * @file
 *
 * @author Annabel
 * @author Arent
 * @author AvatarTeam
 * @author B4bol4t
 * @author Basvb
 * @author Breghtje
 * @author DasRakel
 * @author Effeietsanders
 * @author Erwin
 * @author Erwin85
 * @author Extended by Hendrik Maryns <hendrik.maryns@uni-tuebingen.de>, March 2007.
 * @author Flightmare
 * @author Fryed-peach
 * @author Galwaygirl
 * @author Geitost
 * @author GerardM
 * @author Hamaryns
 * @author HanV
 * @author Hansmuller
 * @author Jens Liebenau
 * @author JurgenNL
 * @author Kaganer
 * @author Kippenvlees1
 * @author Krinkle
 * @author MarkvA
 * @author McDutchie
 * @author Mihxil
 * @author Multichill
 * @author Mwpnl
 * @author Naudefj
 * @author Niels
 * @author Niknetniko
 * @author Paul B
 * @author Romaine
 * @author SPQRobin
 * @author Saruman
 * @author Servien
 * @author Siebrand
 * @author Sjoerddebruin
 * @author Slomox
 * @author Southparkfan
 * @author TBloemink
 * @author Tedjuh10
 * @author Tjcool007
 * @author Trijnstel
 * @author Troefkaart
 * @author Tvdm
 * @author User555
 * @author Vogone
 * @author WTM
 * @author Wiki13
 * @author Wikiklaas
 * @author Wolf Lambert
 * @author לערי ריינהארט
 */

$separatorTransformTable = array( ',' => '.', '.' => ',' );

$namespaceNames = array(
	NS_MEDIA            => 'Media',
	NS_SPECIAL          => 'Speciaal',
	NS_TALK             => 'Overleg',
	NS_USER             => 'Gebruiker',
	NS_USER_TALK        => 'Overleg_gebruiker',
	NS_PROJECT_TALK     => 'Overleg_$1',
	NS_FILE             => 'Bestand',
	NS_FILE_TALK        => 'Overleg_bestand',
	NS_MEDIAWIKI        => 'MediaWiki',
	NS_MEDIAWIKI_TALK   => 'Overleg_MediaWiki',
	NS_TEMPLATE         => 'Sjabloon',
	NS_TEMPLATE_TALK    => 'Overleg_sjabloon',
	NS_HELP             => 'Help',
	NS_HELP_TALK        => 'Overleg_help',
	NS_CATEGORY         => 'Categorie',
	NS_CATEGORY_TALK    => 'Overleg_categorie',
);

$namespaceAliases = array(
	'Afbeelding' => NS_FILE,
	'Overleg_afbeelding' => NS_FILE_TALK,
);

$datePreferences = array(
	'default',
	'dmy',
	'ymd',
	'ISO 8601',
);

$defaultDateFormat = 'dmy';

$dateFormats = array(
	'dmy time' => 'H:i',
	'dmy date' => 'j M Y',
	'dmy both' => 'j M Y H:i',

	'ymd time' => 'H:i',
	'ymd date' => 'Y M j',
	'ymd both' => 'Y M j H:i',
);

$bookstoreList = array(
	'Koninklijke Bibliotheek' => 'http://opc4.kb.nl/DB=1/SET=5/TTL=1/CMD?ACT=SRCH&IKT=1007&SRT=RLV&TRM=$1'
);

$magicWords = array(
	'redirect'                  => array( '0', '#DOORVERWIJZING', '#REDIRECT' ),
	'notoc'                     => array( '0', '__GEENINHOUD__', '__NOTOC__' ),
	'nogallery'                 => array( '0', '__GEEN_GALERIJ__', '__NOGALLERY__' ),
	'forcetoc'                  => array( '0', '__INHOUD_DWINGEN__', '__FORCEERINHOUD__', '__FORCETOC__' ),
	'toc'                       => array( '0', '__INHOUD__', '__TOC__' ),
	'noeditsection'             => array( '0', '__NIETBEWERKBARESECTIE__', '__NOEDITSECTION__' ),
	'currentmonth'              => array( '1', 'HUIDIGEMAAND', 'HUIDIGEMAAND2', 'CURRENTMONTH', 'CURRENTMONTH2' ),
	'currentmonth1'             => array( '1', 'HUIDIGEMAAND1', 'CURRENTMONTH1' ),
	'currentmonthname'          => array( '1', 'HUIDIGEMAANDNAAM', 'CURRENTMONTHNAME' ),
	'currentmonthnamegen'       => array( '1', 'HUIDIGEMAANDGEN', 'CURRENTMONTHNAMEGEN' ),
	'currentmonthabbrev'        => array( '1', 'HUIDIGEMAANDAFK', 'CURRENTMONTHABBREV' ),
	'currentday'                => array( '1', 'HUIDIGEDAG', 'CURRENTDAY' ),
	'currentday2'               => array( '1', 'HUIDIGEDAG2', 'CURRENTDAY2' ),
	'currentdayname'            => array( '1', 'HUIDIGEDAGNAAM', 'CURRENTDAYNAME' ),
	'currentyear'               => array( '1', 'HUIDIGJAAR', 'CURRENTYEAR' ),
	'currenttime'               => array( '1', 'HUIDIGETIJD', 'CURRENTTIME' ),
	'currenthour'               => array( '1', 'HUIDIGUUR', 'CURRENTHOUR' ),
	'localmonth'                => array( '1', 'PLAATSELIJKEMAAND', 'LOKALEMAAND', 'LOKALEMAAND2', 'LOCALMONTH', 'LOCALMONTH2' ),
	'localmonth1'               => array( '1', 'LOKALEMAAND1', 'LOCALMONTH1' ),
	'localmonthname'            => array( '1', 'PLAATSELIJKEMAANDNAAM', 'LOKALEMAANDNAAM', 'LOCALMONTHNAME' ),
	'localmonthnamegen'         => array( '1', 'PLAATSELIJKEMAANDNAAMGEN', 'LOKALEMAANDNAAMGEN', 'LOCALMONTHNAMEGEN' ),
	'localmonthabbrev'          => array( '1', 'PLAATSELIJKEMAANDAFK', 'LOKALEMAANDAFK', 'LOCALMONTHABBREV' ),
	'localday'                  => array( '1', 'PLAATSELIJKEDAG', 'LOKALEDAG', 'LOCALDAY' ),
	'localday2'                 => array( '1', 'PLAATSELIJKEDAG2', 'LOKALEDAG2', 'LOCALDAY2' ),
	'localdayname'              => array( '1', 'PLAATSELIJKEDAGNAAM', 'LOKALEDAGNAAM', 'LOCALDAYNAME' ),
	'localyear'                 => array( '1', 'PLAATSELIJKJAAR', 'LOKAALJAAR', 'LOCALYEAR' ),
	'localtime'                 => array( '1', 'PLAATSELIJKETIJD', 'LOKALETIJD', 'LOCALTIME' ),
	'localhour'                 => array( '1', 'PLAATSELIJKUUR', 'LOKAALUUR', 'LOCALHOUR' ),
	'numberofpages'             => array( '1', 'AANTALPAGINAS', 'AANTALPAGINA\'S', 'AANTALPAGINA’S', 'NUMBEROFPAGES' ),
	'numberofarticles'          => array( '1', 'AANTALARTIKELEN', 'NUMBEROFARTICLES' ),
	'numberoffiles'             => array( '1', 'AANTALBESTANDEN', 'NUMBEROFFILES' ),
	'numberofusers'             => array( '1', 'AANTALGEBRUIKERS', 'NUMBEROFUSERS' ),
	'numberofactiveusers'       => array( '1', 'AANTALACTIEVEGEBRUIKERS', 'ACTIEVEGEBRUIKERS', 'NUMBEROFACTIVEUSERS' ),
	'numberofedits'             => array( '1', 'AANTALBEWERKINGEN', 'NUMBEROFEDITS' ),
	'pagename'                  => array( '1', 'PAGINANAAM', 'PAGENAME' ),
	'pagenamee'                 => array( '1', 'PAGINANAAME', 'PAGENAMEE' ),
	'namespace'                 => array( '1', 'NAAMRUIMTE', 'NAMESPACE' ),
	'namespacee'                => array( '1', 'NAAMRUIMTEE', 'NAMESPACEE' ),
	'namespacenumber'           => array( '1', 'NAAMRUIMTENUMMER', 'NAMESPACENUMBER' ),
	'talkspace'                 => array( '1', 'OVERLEGRUIMTE', 'TALKSPACE' ),
	'talkspacee'                => array( '1', 'OVERLEGRUIMTEE', 'TALKSPACEE' ),
	'subjectspace'              => array( '1', 'ONDERWERPRUIMTE', 'ARTIKELRUIMTE', 'SUBJECTSPACE', 'ARTICLESPACE' ),
	'subjectspacee'             => array( '1', 'ONDERWERPRUIMTEE', 'ARTIKELRUIMTEE', 'SUBJECTSPACEE', 'ARTICLESPACEE' ),
	'fullpagename'              => array( '1', 'VOLLEDIGEPAGINANAAM', 'FULLPAGENAME' ),
	'fullpagenamee'             => array( '1', 'VOLLEDIGEPAGINANAAME', 'FULLPAGENAMEE' ),
	'subpagename'               => array( '1', 'DEELPAGINANAAM', 'SUBPAGENAME' ),
	'subpagenamee'              => array( '1', 'DEELPAGINANAAME', 'SUBPAGENAMEE' ),
	'rootpagename'              => array( '1', 'ROOTPAGINANAAM', 'ROOTPAGENAME' ),
	'rootpagenamee'             => array( '1', 'ROOTPAGINANAAME', 'ROOTPAGENAMEE' ),
	'basepagename'              => array( '1', 'BASISPAGINANAAM', 'BASEPAGENAME' ),
	'basepagenamee'             => array( '1', 'BASISPAGINANAAME', 'BASEPAGENAMEE' ),
	'talkpagename'              => array( '1', 'OVERLEGPAGINANAAM', 'TALKPAGENAME' ),
	'talkpagenamee'             => array( '1', 'OVERLEGPAGINANAAME', 'TALKPAGENAMEE' ),
	'subjectpagename'           => array( '1', 'ONDERWERPPAGINANAAM', 'ARTIKELPAGINANAAM', 'SUBJECTPAGENAME', 'ARTICLEPAGENAME' ),
	'subjectpagenamee'          => array( '1', 'ONDERWERPPAGINANAAME', 'ARTIKELPAGINANAAME', 'SUBJECTPAGENAMEE', 'ARTICLEPAGENAMEE' ),
	'msg'                       => array( '0', 'BERICHT:', 'MSG:' ),
	'subst'                     => array( '0', 'VERV:', 'SUBST:' ),
	'safesubst'                 => array( '0', 'VEILIGVERV:', 'SAFESUBST:' ),
	'msgnw'                     => array( '0', 'BERICHTNW', 'MSGNW:' ),
	'img_thumbnail'             => array( '1', 'miniatuur', 'thumbnail', 'thumb' ),
	'img_manualthumb'           => array( '1', 'miniatuur=$1', 'thumbnail=$1', 'thumb=$1' ),
	'img_right'                 => array( '1', 'rechts', 'right' ),
	'img_left'                  => array( '1', 'links', 'left' ),
	'img_none'                  => array( '1', 'geen', 'none' ),
	'img_center'                => array( '1', 'gecentreerd', 'center', 'centre' ),
	'img_framed'                => array( '1', 'omkaderd', 'framed', 'enframed', 'frame' ),
	'img_frameless'             => array( '1', 'kaderloos', 'frameless' ),
	'img_lang'                  => array( '1', 'taal=$1', 'lang=$1' ),
	'img_page'                  => array( '1', 'pagina=$1', 'pagina_$1', 'page=$1', 'page $1' ),
	'img_upright'               => array( '1', 'rechtop', 'rechtop=$1', 'rechtop$1', 'upright', 'upright=$1', 'upright $1' ),
	'img_border'                => array( '1', 'rand', 'border' ),
	'img_baseline'              => array( '1', 'grondlijn', 'baseline' ),
	'img_top'                   => array( '1', 'boven', 'top' ),
	'img_text_top'              => array( '1', 'tekst-boven', 'text-top' ),
	'img_middle'                => array( '1', 'midden', 'middle' ),
	'img_bottom'                => array( '1', 'beneden', 'bottom' ),
	'img_text_bottom'           => array( '1', 'tekst-beneden', 'text-bottom' ),
	'img_link'                  => array( '1', 'koppeling=$1', 'verwijzing=$1', 'link=$1' ),
	'img_class'                 => array( '1', 'klasse=$1', 'class=$1' ),
	'sitename'                  => array( '1', 'SITENAAM', 'SITENAME' ),
	'ns'                        => array( '0', 'NR:', 'NS:' ),
	'nse'                       => array( '0', 'NRE:', 'NSE:' ),
	'localurl'                  => array( '0', 'LOKALEURL', 'LOCALURL:' ),
	'localurle'                 => array( '0', 'LOKALEURLE', 'LOCALURLE:' ),
	'articlepath'               => array( '0', 'ARTIKELPAD', 'ARTICLEPATH' ),
	'pageid'                    => array( '0', 'PAGINAID', 'PAGEID' ),
	'servername'                => array( '0', 'SERVERNAAM', 'SERVERNAME' ),
	'scriptpath'                => array( '0', 'SCRIPTPAD', 'SCRIPTPATH' ),
	'stylepath'                 => array( '0', 'STIJLPAD', 'STYLEPATH' ),
	'grammar'                   => array( '0', 'GRAMMATICA:', 'GRAMMAR:' ),
	'gender'                    => array( '0', 'GESLACHT:', 'GENDER:' ),
	'notitleconvert'            => array( '0', '__GEENPAGINANAAMCONVERSIE__', '__GEENTITELCONVERSIE__', '__GEENTC__', '__NOTITLECONVERT__', '__NOTC__' ),
	'nocontentconvert'          => array( '0', '__GEENINHOUDCONVERSIE__', '__GEENIC__', '__NOCONTENTCONVERT__', '__NOCC__' ),
	'currentweek'               => array( '1', 'HUIDIGEWEEK', 'CURRENTWEEK' ),
	'currentdow'                => array( '1', 'HUIDIGEDVDW', 'CURRENTDOW' ),
	'localweek'                 => array( '1', 'PLAATSELIJKEWEEK', 'LOKALEWEEK', 'LOCALWEEK' ),
	'localdow'                  => array( '1', 'PLAATSELIJKEDVDW', 'LOKALEDVDW', 'LOCALDOW' ),
	'revisionid'                => array( '1', 'VERSIEID', 'REVISIONID' ),
	'revisionday'               => array( '1', 'VERSIEDAG', 'REVISIONDAY' ),
	'revisionday2'              => array( '1', 'VERSIEDAG2', 'REVISIONDAY2' ),
	'revisionmonth'             => array( '1', 'VERSIEMAAND', 'REVISIONMONTH' ),
	'revisionmonth1'            => array( '1', 'VERSIEMAAND1', 'REVISIONMONTH1' ),
	'revisionyear'              => array( '1', 'VERSIEJAAR', 'REVISIONYEAR' ),
	'revisiontimestamp'         => array( '1', 'VERSIETIJD', 'REVISIONTIMESTAMP' ),
	'revisionuser'              => array( '1', 'VERSIEGEBRUIKER', 'REVISIONUSER' ),
	'revisionsize'              => array( '1', 'VERSIEGROOTTE', 'REVISIONSIZE' ),
	'plural'                    => array( '0', 'MEERVOUD:', 'PLURAL:' ),
	'fullurl'                   => array( '0', 'VOLLEDIGEURL:', 'FULLURL:' ),
	'fullurle'                  => array( '0', 'VOLLEDIGEURLE:', 'FULLURLE:' ),
	'canonicalurl'              => array( '0', 'CANOIEKEURL:', 'CANONICALURL:' ),
	'canonicalurle'             => array( '0', 'CANONIEKEURLE:', 'CANONICALURLE:' ),
	'lcfirst'                   => array( '0', 'KLEERSTE:', 'LCFIRST:' ),
	'ucfirst'                   => array( '0', 'GLEERSTE:', 'HLEERSTE:', 'UCFIRST:' ),
	'lc'                        => array( '0', 'KL:', 'LC:' ),
	'uc'                        => array( '0', 'HL:', 'UC:' ),
	'raw'                       => array( '0', 'RAUW:', 'RUW:', 'RAW:' ),
	'displaytitle'              => array( '1', 'WEERGEGEVENTITEL', 'TOONTITEL', 'DISPLAYTITLE' ),
	'rawsuffix'                 => array( '1', 'V', 'R' ),
	'nocommafysuffix'           => array( '0', 'GEENSCHEIDINGSTEKEN', 'NOSEP' ),
	'newsectionlink'            => array( '1', '__NIEUWESECTIELINK__', '__NIEUWESECTIEKOPPELING__', '__NEWSECTIONLINK__' ),
	'nonewsectionlink'          => array( '1', '__GEENNIEUWKOPJEKOPPELING__', '__GEENNIEUWESECTIELINK__', '__GEENNIEUWKOPJEVERWIJZING__', '__NONEWSECTIONLINK__' ),
	'currentversion'            => array( '1', 'HUIDIGEVERSIE', 'CURRENTVERSION' ),
	'urlencode'                 => array( '0', 'URLCODEREN', 'CODEERURL', 'URLENCODE:' ),
	'anchorencode'              => array( '0', 'ANKERCODEREN', 'CODEERANKER', 'ANCHORENCODE' ),
	'currenttimestamp'          => array( '1', 'HUIDIGETIJDSTEMPEL', 'CURRENTTIMESTAMP' ),
	'localtimestamp'            => array( '1', 'PLAATSELIJKETIJDSTEMPEL', 'LOKALETIJDSTEMPEL', 'LOCALTIMESTAMP' ),
	'directionmark'             => array( '1', 'RICHTINGMARKERING', 'RICHTINGSMARKERING', 'DIRECTIONMARK', 'DIRMARK' ),
	'language'                  => array( '0', '#TAAL:', '#LANGUAGE:' ),
	'contentlanguage'           => array( '1', 'INHOUDSTAAL', 'INHOUDTAAL', 'CONTENTLANGUAGE', 'CONTENTLANG' ),
	'pagesinnamespace'          => array( '1', 'PAGINASINNAAMRUIMTE', 'PAGINA’SINNAAMRUIMTE', 'PAGINA\'SINNAAMRUIMTE', 'PAGESINNAMESPACE:', 'PAGESINNS:' ),
	'numberofadmins'            => array( '1', 'AANTALBEHEERDERS', 'AANTALADMINS', 'NUMBEROFADMINS' ),
	'formatnum'                 => array( '0', 'FORMATTEERNUM', 'NUMFORMATTEREN', 'FORMATNUM' ),
	'padleft'                   => array( '0', 'LINKSOPVULLEN', 'PADLEFT' ),
	'padright'                  => array( '0', 'RECHTSOPVULLEN', 'PADRIGHT' ),
	'special'                   => array( '0', 'speciaal', 'special' ),
	'speciale'                  => array( '0', 'speciaale', 'speciale' ),
	'defaultsort'               => array( '1', 'STANDAARDSORTERING:', 'DEFAULTSORT:', 'DEFAULTSORTKEY:', 'DEFAULTCATEGORYSORT:' ),
	'filepath'                  => array( '0', 'BESTANDSPAD:', 'FILEPATH:' ),
	'tag'                       => array( '0', 'label', 'tag' ),
	'hiddencat'                 => array( '1', '__VERBORGENCAT__', '__HIDDENCAT__' ),
	'pagesincategory'           => array( '1', 'PAGINASINCATEGORIE', 'PAGINASINCAT', 'PAGESINCATEGORY', 'PAGESINCAT' ),
	'pagesize'                  => array( '1', 'PAGINAGROOTTE', 'PAGESIZE' ),
	'noindex'                   => array( '1', '__GEENINDEX__', '__NOINDEX__' ),
	'numberingroup'             => array( '1', 'AANTALINGROEP', 'NUMBERINGROUP', 'NUMINGROUP' ),
	'staticredirect'            => array( '1', '__STATISCHEDOORVERWIJZING__', '__STATISCHEREDIRECT__', '__STATICREDIRECT__' ),
	'protectionlevel'           => array( '1', 'BEVEILIGINGSNIVEAU', 'PROTECTIONLEVEL' ),
	'formatdate'                => array( '0', 'datumopmaak', 'formatdate', 'dateformat' ),
	'url_path'                  => array( '0', 'PAD', 'PATH' ),
	'url_query'                 => array( '0', 'ZOEKOPDRACHT', 'QUERY' ),
	'defaultsort_noerror'       => array( '0', 'geenfout', 'noerror' ),
	'defaultsort_noreplace'     => array( '0', 'nietvervangen', 'noreplace' ),
	'pagesincategory_all'       => array( '0', 'alle', 'all' ),
	'pagesincategory_pages'     => array( '0', 'paginas', 'pages' ),
	'pagesincategory_subcats'   => array( '0', 'ondercategorieen', 'subcats' ),
	'pagesincategory_files'     => array( '0', 'bestanden', 'files' ),
);

$specialPageAliases = array(
	'Activeusers'               => array( 'ActieveGebruikers' ),
	'Allmessages'               => array( 'AlleBerichten', 'Systeemberichten' ),
	'AllMyUploads'              => array( 'AlMijnUploads' ),
	'Allpages'                  => array( 'AllePaginas', 'AllePagina’s', 'AllePagina\'s' ),
	'ApiHelp'                   => array( 'ApiHulp' ),
	'Ancientpages'              => array( 'OudstePaginas', 'OudstePagina’s', 'OudstePagina\'s' ),
	'Badtitle'                  => array( 'OnjuistePaginanaam' ),
	'Blankpage'                 => array( 'LegePagina' ),
	'Block'                     => array( 'Blokkeren', 'IPblokkeren', 'BlokkeerIP', 'BlokkeerIp' ),
	'Booksources'               => array( 'Boekbronnen', 'Boekinformatie' ),
	'BrokenRedirects'           => array( 'GebrokenDoorverwijzingen' ),
	'Categories'                => array( 'Categorieën' ),
	'ChangeEmail'               => array( 'E-mailWijzigen' ),
	'ChangePassword'            => array( 'WachtwoordWijzigen', 'WachtwoordHerinitialiseren' ),
	'ComparePages'              => array( 'PaginasVergelijken', 'Pagina\'sVergelijken' ),
	'Confirmemail'              => array( 'Emailbevestigen', 'E-mailbevestigen' ),
	'Contributions'             => array( 'Bijdragen' ),
	'CreateAccount'             => array( 'GebruikerAanmaken' ),
	'Deadendpages'              => array( 'VerwijslozePaginas', 'VerwijslozePagina’s', 'VerwijslozePagina\'s' ),
	'DeletedContributions'      => array( 'VerwijderdeBijdragen' ),
	'DoubleRedirects'           => array( 'DubbeleDoorverwijzingen' ),
	'EditWatchlist'             => array( 'VolglijstBewerken' ),
	'Emailuser'                 => array( 'GebruikerE-mailen', 'E-mailGebruiker' ),
	'ExpandTemplates'           => array( 'SjablonenSubstitueren' ),
	'Export'                    => array( 'Exporteren' ),
	'Fewestrevisions'           => array( 'MinsteVersies', 'MinsteHerzieningen', 'MinsteRevisies' ),
	'FileDuplicateSearch'       => array( 'BestandsduplicatenZoeken' ),
	'Filepath'                  => array( 'Bestandspad' ),
	'Import'                    => array( 'Importeren' ),
	'Invalidateemail'           => array( 'EmailAnnuleren' ),
	'BlockList'                 => array( 'Blokkeerlijst', 'IP-blokkeerlijst', 'IPblokkeerlijst', 'IpBlokkeerlijst' ),
	'LinkSearch'                => array( 'VerwijzingenZoeken', 'LinksZoeken' ),
	'Listadmins'                => array( 'Beheerderlijst', 'Administratorlijst', 'Adminlijst', 'Beheerderslijst' ),
	'Listbots'                  => array( 'Botlijst', 'Lijstbots' ),
	'Listfiles'                 => array( 'Bestandenlijst', 'Afbeeldingenlijst' ),
	'Listgrouprights'           => array( 'GroepsrechtenWeergeven' ),
	'Listredirects'             => array( 'Doorverwijzinglijst', 'Redirectlijst' ),
	'ListDuplicatedFiles'       => array( 'DuplicaatbestandenWeergeven' ),
	'Listusers'                 => array( 'Gebruikerslijst', 'Gebruikerlijst' ),
	'Lockdb'                    => array( 'DBblokkeren', 'DbBlokkeren', 'BlokkeerDB' ),
	'Log'                       => array( 'Logboeken', 'Logboek' ),
	'Lonelypages'               => array( 'Weespaginas', 'Weespagina\'s' ),
	'Longpages'                 => array( 'LangePaginas', 'LangePagina’s', 'LangePagina\'s' ),
	'MediaStatistics'           => array( 'Mediastatistieken' ),
	'MergeHistory'              => array( 'GeschiedenisSamenvoegen' ),
	'MIMEsearch'                => array( 'MIMEzoeken', 'MIME-zoeken' ),
	'Mostcategories'            => array( 'MeesteCategorieën' ),
	'Mostimages'                => array( 'MeesteVerwezenBestanden', 'MeesteBestanden', 'MeesteAfbeeldingen' ),
	'Mostinterwikis'            => array( 'MeesteInterwikiverwijzingen' ),
	'Mostlinked'                => array( 'MeestVerwezenPaginas', 'MeestVerwezenPagina\'s', 'MeestVerwezen' ),
	'Mostlinkedcategories'      => array( 'MeestVerwezenCategorieën' ),
	'Mostlinkedtemplates'       => array( 'MeestVerwezenSjablonen' ),
	'Mostrevisions'             => array( 'MeesteVersies', 'MeesteHerzieningen', 'MeesteRevisies' ),
	'Movepage'                  => array( 'PaginaHernoemen', 'PaginaVerplaatsen', 'TitelWijzigen', 'VerplaatsPagina' ),
	'Mycontributions'           => array( 'MijnBijdragen' ),
	'MyLanguage'                => array( 'MijnTaal' ),
	'Mypage'                    => array( 'MijnPagina' ),
	'Mytalk'                    => array( 'MijnOverleg' ),
	'Myuploads'                 => array( 'MijnUploads' ),
	'Newimages'                 => array( 'NieuweBestanden', 'NieuweAfbeeldingen' ),
	'Newpages'                  => array( 'NieuwePaginas', 'NieuwePagina’s', 'NieuwePagina\'s' ),
	'PagesWithProp'             => array( 'PaginasMetEigenschap', 'Pagina\'sMetEigenschap' ),
	'PageLanguage'              => array( 'Paginataal' ),
	'PasswordReset'             => array( 'WachtwoordOpnieuwInstellen' ),
	'PermanentLink'             => array( 'PermanenteVerwijzing' ),
<<<<<<< HEAD

=======
>>>>>>> 365e22ee
	'Preferences'               => array( 'Voorkeuren' ),
	'Prefixindex'               => array( 'Voorvoegselindex' ),
	'Protectedpages'            => array( 'BeveiligdePaginas', 'BeveiligdePagina\'s', 'BeschermdePaginas', 'BeschermdePagina’s', 'BeschermdePagina\'s' ),
	'Protectedtitles'           => array( 'BeveiligdeTitels', 'BeschermdeTitels' ),
	'Randompage'                => array( 'Willekeurig', 'WillekeurigePagina' ),
	'RandomInCategory'          => array( 'WillekeurigeUitCategorie' ),
	'Randomredirect'            => array( 'WillekeurigeDoorverwijzing' ),
	'Recentchanges'             => array( 'RecenteWijzigingen' ),
	'Recentchangeslinked'       => array( 'RecenteWijzigingenGelinkt', 'VerwanteWijzigingen' ),
	'Redirect'                  => array( 'Doorverwijzen' ),
	'ResetTokens'               => array( 'TokensOpnieuwInstellen' ),
	'Revisiondelete'            => array( 'VersieVerwijderen', 'HerzieningVerwijderen', 'RevisieVerwijderen' ),
	'RunJobs'                   => array( 'TakenUitvoeren' ),
	'Search'                    => array( 'Zoeken' ),
	'Shortpages'                => array( 'KortePaginas', 'KortePagina’s', 'KortePagina\'s' ),
	'Specialpages'              => array( 'SpecialePaginas', 'SpecialePagina’s', 'SpecialePagina\'s' ),
	'Statistics'                => array( 'Statistieken' ),
	'Tags'                      => array( 'Labels' ),
	'TrackingCategories'        => array( 'Trackingcategorieen' ),
	'Unblock'                   => array( 'Deblokkeren' ),
	'Uncategorizedcategories'   => array( 'NietGecategoriseerdeCategorieën', 'Niet-GecategoriseerdeCategorieën' ),
	'Uncategorizedimages'       => array( 'NietGecategoriseerdeBestanden', 'NietGecategoriseerdeAfbeeldingen', 'Niet-GecategoriseerdeAfbeeldingen' ),
	'Uncategorizedpages'        => array( 'NietGecategoriseerdePaginas', 'Niet-GecategoriseerdePagina’s', 'Niet-GecategoriseerdePagina\'s' ),
	'Uncategorizedtemplates'    => array( 'NietGecategoriseerdeSjablonen' ),
	'Undelete'                  => array( 'Terugplaatsen', 'Herstellen', 'VerwijderenOngedaanMaken' ),
	'Unlockdb'                  => array( 'DBvrijgeven', 'DbVrijgeven', 'GeefDbVrij' ),
	'Unusedcategories'          => array( 'OngebruikteCategorieën' ),
	'Unusedimages'              => array( 'OngebruikteBestanden', 'OngebruikteAfbeeldingen' ),
	'Unusedtemplates'           => array( 'OngebruikteSjablonen' ),
	'Unwatchedpages'            => array( 'NietGevolgdePaginas', 'Niet-GevolgdePagina’s', 'Niet-GevolgdePagina\'s' ),
	'Upload'                    => array( 'Uploaden' ),
	'UploadStash'               => array( 'TijdelijkeUpload' ),
	'Userlogin'                 => array( 'Aanmelden', 'Inloggen' ),
	'Userlogout'                => array( 'Afmelden', 'Uitloggen' ),
	'Userrights'                => array( 'Gebruikersrechten', 'Gebruikerrechten' ),
	'Version'                   => array( 'Softwareversie', 'Versie' ),
	'Wantedcategories'          => array( 'GevraagdeCategorieën' ),
	'Wantedfiles'               => array( 'GevraagdeBestanden' ),
	'Wantedpages'               => array( 'GevraagdePaginas', 'GevraagdePagina\'s', 'GevraagdePagina’s' ),
	'Wantedtemplates'           => array( 'GevraagdeSjablonen' ),
	'Watchlist'                 => array( 'Volglijst' ),
	'Whatlinkshere'             => array( 'VerwijzingenNaarHier', 'Verwijzingen', 'LinksNaarHier' ),
	'Withoutinterwiki'          => array( 'ZonderInterwiki' ),
);

$linkTrail = '/^([a-zäöüïëéèà]+)(.*)$/sDu';
<|MERGE_RESOLUTION|>--- conflicted
+++ resolved
@@ -335,10 +335,6 @@
 	'PageLanguage'              => array( 'Paginataal' ),
 	'PasswordReset'             => array( 'WachtwoordOpnieuwInstellen' ),
 	'PermanentLink'             => array( 'PermanenteVerwijzing' ),
-<<<<<<< HEAD
-
-=======
->>>>>>> 365e22ee
 	'Preferences'               => array( 'Voorkeuren' ),
 	'Prefixindex'               => array( 'Voorvoegselindex' ),
 	'Protectedpages'            => array( 'BeveiligdePaginas', 'BeveiligdePagina\'s', 'BeschermdePaginas', 'BeschermdePagina’s', 'BeschermdePagina\'s' ),
