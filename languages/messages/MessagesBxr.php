<?php
/** буряад (буряад)
 *
 * To improve a translation please visit https://translatewiki.net
 *
 * @ingroup Language
 * @file
 *
 */

$fallback = 'ru';

$namespaceNames = array(
	NS_MEDIA            => 'Меди',
	NS_SPECIAL          => 'Тусхай',
	NS_TALK             => 'Хэлэлсэхэ',
	NS_USER             => 'Хэрэглэгшэ',
	NS_USER_TALK        => 'Хэрэглэгшые_хэлэлсэхэ',
	NS_PROJECT_TALK     => '$1_тухай_хэлэлсэхэ',
	NS_FILE             => 'Файл',
	NS_FILE_TALK        => 'Файл_хэлэлсэхэ',
	NS_MEDIAWIKI_TALK   => 'MediaWiki_хэлэлсэхэ',
	NS_TEMPLATE         => 'Загбар',
	NS_TEMPLATE_TALK    => 'Загбар_хэлэлсэхэ',
	NS_HELP             => 'Туһаламжа',
	NS_HELP_TALK        => 'Туһаламжа_хэлэлсэл',
	NS_CATEGORY         => 'Категори',
	NS_CATEGORY_TALK    => 'Категори_хэлэлсэхэ',
);

$namespaceAliases = array(
	# Russian namespaces
	'Обсуждение'                         => NS_TALK,
	'Участник'                           => NS_USER,
	'Обсуждение_участника'               => NS_USER_TALK,
	'Обсуждение_{{GRAMMAR:genitive|$1}}' => NS_PROJECT_TALK,
	'Обсуждение_файла'                   => NS_FILE_TALK,
	'Обсуждение_MediaWiki'               => NS_MEDIAWIKI_TALK,
	'Обсуждение_шаблона'                 => NS_TEMPLATE_TALK,
	'Справка'                            => NS_HELP,
	'Обсуждение_справки'                 => NS_HELP_TALK,
	'Категория'                          => NS_CATEGORY,
	'Обсуждение_категории'               => NS_CATEGORY_TALK,
);

// Remove Russian gender aliases
$namespaceGenderAliases = array();

$specialPageAliases = array(
	'Activeusers'               => array( 'Эдэбхитэй_хэрэглэгшэд' ),
	'Allmessages'               => array( 'Бүхы_зурбас' ),
	'Allpages'                  => array( 'Соохи_бүхы_хуудаһан' ),
	'Ancientpages'              => array( 'Хуушарһан_хуудаһан' ),
	'Categories'                => array( 'Категоринууд' ),
	'ComparePages'              => array( 'Хуудаһа_харисуулха' ),
	'Confirmemail'              => array( 'Сахим_хаяг_баталха' ),
	'CreateAccount'             => array( 'Данса_үүсхэхэ' ),
	'MyLanguage'                => array( 'Минии_хэлэн' ),
	'Mypage'                    => array( 'Минии_хуудаһан' ),
	'Mytalk'                    => array( 'Минии_хэлэлсэл' ),
	'Myuploads'                 => array( 'Минии_ашаалһан_зүйл' ),
	'Newpages'                  => array( 'Шэнэ_хуудаһан' ),
<<<<<<< HEAD

=======
>>>>>>> 365e22ee
	'Protectedpages'            => array( 'Хамгаалалтатай_хуудаһан' ),
	'Protectedtitles'           => array( 'Хамгаалалтатай_гаршаг' ),
	'Recentchanges'             => array( 'Сайтдахи_хубилалтанууд' ),
	'Upload'                    => array( 'Ашаалха' ),
	'Userlogin'                 => array( 'Нэбтэрхэ' ),
	'Userlogout'                => array( 'Гараха' ),
);
<|MERGE_RESOLUTION|>--- conflicted
+++ resolved
@@ -60,10 +60,6 @@
 	'Mytalk'                    => array( 'Минии_хэлэлсэл' ),
 	'Myuploads'                 => array( 'Минии_ашаалһан_зүйл' ),
 	'Newpages'                  => array( 'Шэнэ_хуудаһан' ),
-<<<<<<< HEAD
-
-=======
->>>>>>> 365e22ee
 	'Protectedpages'            => array( 'Хамгаалалтатай_хуудаһан' ),
 	'Protectedtitles'           => array( 'Хамгаалалтатай_гаршаг' ),
 	'Recentchanges'             => array( 'Сайтдахи_хубилалтанууд' ),
