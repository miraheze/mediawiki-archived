--- conflicted
+++ resolved
@@ -107,10 +107,6 @@
 	'Mytalk'                    => array( 'Mano_aptarimas' ),
 	'Newimages'                 => array( 'Nauji_paveikslėliai' ),
 	'Newpages'                  => array( 'Naujausi_puslapiai' ),
-<<<<<<< HEAD
-
-=======
->>>>>>> 365e22ee
 	'Preferences'               => array( 'Nustatymai' ),
 	'Prefixindex'               => array( 'Prasidedantys' ),
 	'Protectedpages'            => array( 'Užrakinti_puslapiai' ),
