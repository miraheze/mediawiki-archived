<?php
/**
 * This program is free software; you can redistribute it and/or modify
 * it under the terms of the GNU General Public License as published by
 * the Free Software Foundation; either version 2 of the License, or
 * (at your option) any later version.
 *
 * This program is distributed in the hope that it will be useful,
 * but WITHOUT ANY WARRANTY; without even the implied warranty of
 * MERCHANTABILITY or FITNESS FOR A PARTICULAR PURPOSE. See the
 * GNU General Public License for more details.
 *
 * You should have received a copy of the GNU General Public License along
 * with this program; if not, write to the Free Software Foundation, Inc.,
 * 51 Franklin Street, Fifth Floor, Boston, MA 02110-1301, USA.
 * http://www.gnu.org/copyleft/gpl.html
 *
 * @file
 * @ingroup Language
 */
use MediaWiki\MediaWikiServices;

use MediaWiki\Logger\LoggerFactory;

/**
 * Base class for language conversion.
 * @ingroup Language
 *
 * @author Zhengzhu Feng <zhengzhu@gmail.com>
 * @author fdcn <fdcn64@gmail.com>
 * @author shinjiman <shinjiman@gmail.com>
 * @author PhiLiP <philip.npc@gmail.com>
 */
class LanguageConverter {
	/**
	 * languages supporting variants
	 * @since 1.20
	 * @var array
	 */
	static public $languagesWithVariants = [
		'en',
		'crh',
		'gan',
		'iu',
		'kk',
		'ku',
		'shi',
		'sr',
		'tg',
		'uz',
		'zh',
	];

	public $mMainLanguageCode;

	/**
	 * @var string[]
	 */
	public $mVariants;
	public $mVariantFallbacks;
	public $mVariantNames;
	public $mTablesLoaded = false;
	public $mTables;
	// 'bidirectional' 'unidirectional' 'disable' for each variant
	public $mManualLevel;

	public $mLangObj;
	public $mFlags;
	public $mDescCodeSep = ':', $mDescVarSep = ';';
	public $mUcfirst = false;
	public $mConvRuleTitle = false;
	public $mURLVariant;
	public $mUserVariant;
	public $mHeaderVariant;
	public $mMaxDepth = 10;
	public $mVarSeparatorPattern;

	const CACHE_VERSION_KEY = 'VERSION 7';

	/**
	 * @param Language $langobj
	 * @param string $maincode The main language code of this language
	 * @param string[] $variants The supported variants of this language
	 * @param array $variantfallbacks The fallback language of each variant
	 * @param array $flags Defining the custom strings that maps to the flags
	 * @param array $manualLevel Limit for supported variants
	 */
	public function __construct( $langobj, $maincode, $variants = [],
								$variantfallbacks = [], $flags = [],
								$manualLevel = [] ) {
		global $wgDisabledVariants;
		$this->mLangObj = $langobj;
		$this->mMainLanguageCode = $maincode;
		$this->mVariants = array_diff( $variants, $wgDisabledVariants );
		$this->mVariantFallbacks = $variantfallbacks;
		$this->mVariantNames = Language::fetchLanguageNames();
		$defaultflags = [
			// 'S' show converted text
			// '+' add rules for alltext
			// 'E' the gave flags is error
			// these flags above are reserved for program
			'A' => 'A',   // add rule for convert code (all text convert)
			'T' => 'T',   // title convert
			'R' => 'R',   // raw content
			'D' => 'D',   // convert description (subclass implement)
			'-' => '-',   // remove convert (not implement)
			'H' => 'H',   // add rule for convert code (but no display in placed code)
			'N' => 'N',   // current variant name
		];
		$this->mFlags = array_merge( $defaultflags, $flags );
		foreach ( $this->mVariants as $v ) {
			if ( array_key_exists( $v, $manualLevel ) ) {
				$this->mManualLevel[$v] = $manualLevel[$v];
			} else {
				$this->mManualLevel[$v] = 'bidirectional';
			}
			$this->mFlags[$v] = $v;
		}
	}

	/**
	 * Get all valid variants.
	 * Call this instead of using $this->mVariants directly.
	 *
	 * @return string[] Contains all valid variants
	 */
	public function getVariants() {
		return $this->mVariants;
	}

	/**
	 * In case some variant is not defined in the markup, we need
	 * to have some fallback. For example, in zh, normally people
	 * will define zh-hans and zh-hant, but less so for zh-sg or zh-hk.
	 * when zh-sg is preferred but not defined, we will pick zh-hans
	 * in this case. Right now this is only used by zh.
	 *
	 * @param string $variant The language code of the variant
	 * @return string|array The code of the fallback language or the
	 *   main code if there is no fallback
	 */
	public function getVariantFallbacks( $variant ) {
		if ( isset( $this->mVariantFallbacks[$variant] ) ) {
			return $this->mVariantFallbacks[$variant];
		}
		return $this->mMainLanguageCode;
	}

	/**
	 * Get the title produced by the conversion rule.
	 * @return string The converted title text
	 */
	public function getConvRuleTitle() {
		return $this->mConvRuleTitle;
	}

	/**
	 * Get preferred language variant.
	 * @return string The preferred language code
	 */
	public function getPreferredVariant() {
		global $wgDefaultLanguageVariant, $wgUser;

		$req = $this->getURLVariant();

		Hooks::run( 'GetLangPreferredVariant', [ &$req ] );

		if ( $wgUser->isSafeToLoad() && $wgUser->isLoggedIn() && !$req ) {
			$req = $this->getUserVariant();
		} elseif ( !$req ) {
			$req = $this->getHeaderVariant();
		}

		if ( $wgDefaultLanguageVariant && !$req ) {
			$req = $this->validateVariant( $wgDefaultLanguageVariant );
		}

		// This function, unlike the other get*Variant functions, is
		// not memoized (i.e. there return value is not cached) since
		// new information might appear during processing after this
		// is first called.
		if ( $this->validateVariant( $req ) ) {
			return $req;
		}
		return $this->mMainLanguageCode;
	}

	/**
	 * Get default variant.
	 * This function would not be affected by user's settings
	 * @return string The default variant code
	 */
	public function getDefaultVariant() {
		global $wgDefaultLanguageVariant;

		$req = $this->getURLVariant();

		if ( !$req ) {
			$req = $this->getHeaderVariant();
		}

		if ( $wgDefaultLanguageVariant && !$req ) {
			$req = $this->validateVariant( $wgDefaultLanguageVariant );
		}

		if ( $req ) {
			return $req;
		}
		return $this->mMainLanguageCode;
	}

	/**
	 * Validate the variant
	 * @param string $variant The variant to validate
	 * @return mixed Returns the variant if it is valid, null otherwise
	 */
	public function validateVariant( $variant = null ) {
		if ( $variant !== null && in_array( $variant, $this->mVariants ) ) {
			return $variant;
		}
		return null;
	}

	/**
	 * Get the variant specified in the URL
	 *
	 * @return mixed Variant if one found, false otherwise.
	 */
	public function getURLVariant() {
		global $wgRequest;

		if ( $this->mURLVariant ) {
			return $this->mURLVariant;
		}

		// see if the preference is set in the request
		$ret = $wgRequest->getText( 'variant' );

		if ( !$ret ) {
			$ret = $wgRequest->getVal( 'uselang' );
		}

		$this->mURLVariant = $this->validateVariant( $ret );
		return $this->mURLVariant;
	}

	/**
	 * Determine if the user has a variant set.
	 *
	 * @return mixed Variant if one found, false otherwise.
	 */
	protected function getUserVariant() {
		global $wgUser, $wgContLang;

		// memoizing this function wreaks havoc on parserTest.php
		/*
		if ( $this->mUserVariant ) {
			return $this->mUserVariant;
		}
		*/

		// Get language variant preference from logged in users
		// Don't call this on stub objects because that causes infinite
		// recursion during initialisation
		if ( !$wgUser->isSafeToLoad() ) {
			return false;
		}
		if ( $wgUser->isLoggedIn() ) {
			if ( $this->mMainLanguageCode == $wgContLang->getCode() ) {
				$ret = $wgUser->getOption( 'variant' );
			} else {
				$ret = $wgUser->getOption( 'variant-' . $this->mMainLanguageCode );
			}
		} else {
			// figure out user lang without constructing wgLang to avoid
			// infinite recursion
			$ret = $wgUser->getOption( 'language' );
		}

		$this->mUserVariant = $this->validateVariant( $ret );
		return $this->mUserVariant;
	}

	/**
	 * Determine the language variant from the Accept-Language header.
	 *
	 * @return mixed Variant if one found, false otherwise.
	 */
	protected function getHeaderVariant() {
		global $wgRequest;

		if ( $this->mHeaderVariant ) {
			return $this->mHeaderVariant;
		}

		// see if some supported language variant is set in the
		// HTTP header.
		$languages = array_keys( $wgRequest->getAcceptLang() );
		if ( empty( $languages ) ) {
			return null;
		}

		$fallbackLanguages = [];
		foreach ( $languages as $language ) {
			$this->mHeaderVariant = $this->validateVariant( $language );
			if ( $this->mHeaderVariant ) {
				break;
			}

			// To see if there are fallbacks of current language.
			// We record these fallback variants, and process
			// them later.
			$fallbacks = $this->getVariantFallbacks( $language );
			if ( is_string( $fallbacks ) && $fallbacks !== $this->mMainLanguageCode ) {
				$fallbackLanguages[] = $fallbacks;
			} elseif ( is_array( $fallbacks ) ) {
				$fallbackLanguages =
					array_merge( $fallbackLanguages, $fallbacks );
			}
		}

		if ( !$this->mHeaderVariant ) {
			// process fallback languages now
			$fallback_languages = array_unique( $fallbackLanguages );
			foreach ( $fallback_languages as $language ) {
				$this->mHeaderVariant = $this->validateVariant( $language );
				if ( $this->mHeaderVariant ) {
					break;
				}
			}
		}

		return $this->mHeaderVariant;
	}

	/**
	 * Dictionary-based conversion.
	 * This function would not parse the conversion rules.
	 * If you want to parse rules, try to use convert() or
	 * convertTo().
	 *
	 * @param string $text The text to be converted
	 * @param bool|string $toVariant The target language code
	 * @return string The converted text
	 */
	public function autoConvert( $text, $toVariant = false ) {
		$this->loadTables();

		if ( !$toVariant ) {
			$toVariant = $this->getPreferredVariant();
			if ( !$toVariant ) {
				return $text;
			}
		}

		if ( $this->guessVariant( $text, $toVariant ) ) {
			return $text;
		}
		/* we convert everything except:
		   1. HTML markups (anything between < and >)
		   2. HTML entities
		   3. placeholders created by the parser
		   IMPORTANT: Beware of failure from pcre.backtrack_limit (T124404).
		   Minimize use of backtracking where possible.
		*/
		$marker = '|' . Parser::MARKER_PREFIX . '[^\x7f]++\x7f';

		// this one is needed when the text is inside an HTML markup
		$htmlfix = '|<[^>\004]++(?=\004$)|^[^<>]*+>';

		// Optimize for the common case where these tags have
		// few or no children. Thus try and possesively get as much as
		// possible, and only engage in backtracking when we hit a '<'.

		// disable convert to variants between <code> tags
		$codefix = '<code>[^<]*+(?:(?:(?!<\/code>).)[^<]*+)*+<\/code>|';
		// disable conversion of <script> tags
		$scriptfix = '<script[^>]*+>[^<]*+(?:(?:(?!<\/script>).)[^<]*+)*+<\/script>|';
		// disable conversion of <pre> tags
		$prefix = '<pre[^>]*+>[^<]*+(?:(?:(?!<\/pre>).)[^<]*+)*+<\/pre>|';
		// The "|.*+)" at the end, is in case we missed some part of html syntax,
		// we will fail securely (hopefully) by matching the rest of the string.
		$htmlFullTag = '<(?:[^>=]*+(?>[^>=]*+=\s*+(?:"[^"]*"|\'[^\']*\'|[^\'">\s]*+))*+[^>=]*+>|.*+)|';

		$reg = '/' . $codefix . $scriptfix . $prefix . $htmlFullTag .
			'&[a-zA-Z#][a-z0-9]++;' . $marker . $htmlfix . '|\004$/s';
		$startPos = 0;
		$sourceBlob = '';
		$literalBlob = '';

		// Guard against delimiter nulls in the input
		// (should never happen: see T159174)
		$text = str_replace( "\000", '', $text );
		$text = str_replace( "\004", '', $text );

		$markupMatches = null;
		$elementMatches = null;

		// We add a marker (\004) at the end of text, to ensure we always match the
		// entire text (Otherwise, pcre.backtrack_limit might cause silent failure)
		while ( $startPos < strlen( $text ) ) {
			if ( preg_match( $reg, $text . "\004", $markupMatches, PREG_OFFSET_CAPTURE, $startPos ) ) {
				$elementPos = $markupMatches[0][1];
				$element = $markupMatches[0][0];
				if ( $element === "\004" ) {
					// We hit the end.
					$elementPos = strlen( $text );
					$element = '';
				} elseif ( substr( $element, -1 ) === "\004" ) {
					// This can sometimes happen if we have
					// unclosed html tags (For example
					// when converting a title attribute
					// during a recursive call that contains
					// a &lt; e.g. <div title="&lt;">.
					$element = substr( $element, 0, -1 );
				}
			} else {
				// If we hit here, then Language Converter could be tricked
				// into doing an XSS, so we refuse to translate.
				// If non-crazy input manages to reach this code path,
				// we should consider it a bug.
				$log = LoggerFactory::getInstance( 'languageconverter' );
				$log->error( "Hit pcre.backtrack_limit in " . __METHOD__
					. ". Disabling language conversion for this page.",
					[
						"method" => __METHOD__,
						"variant" => $toVariant,
						"startOfText" => substr( $text, 0, 500 )
					]
				);
				return $text;
			}
			// Queue the part before the markup for translation in a batch
			$sourceBlob .= substr( $text, $startPos, $elementPos - $startPos ) . "\000";

			// Advance to the next position
			$startPos = $elementPos + strlen( $element );

			// Translate any alt or title attributes inside the matched element
			if ( $element !== ''
				&& preg_match( '/^(<[^>\s]*+)\s([^>]*+)(.*+)$/', $element, $elementMatches )
			) {
				// FIXME, this decodes entities, so if you have something
				// like <div title="foo&lt;bar"> the bar won't get
				// translated since after entity decoding it looks like
				// unclosed html and we call this method recursively
				// on attributes.
				$attrs = Sanitizer::decodeTagAttributes( $elementMatches[2] );
				// Ensure self-closing tags stay self-closing.
				$close = substr( $elementMatches[2], -1 ) === '/' ? ' /' : '';
				$changed = false;
				foreach ( [ 'title', 'alt' ] as $attrName ) {
					if ( !isset( $attrs[$attrName] ) ) {
						continue;
					}
					$attr = $attrs[$attrName];
					// Don't convert URLs
					if ( !strpos( $attr, '://' ) ) {
						$attr = $this->recursiveConvertTopLevel( $attr, $toVariant );
					}

					if ( $attr !== $attrs[$attrName] ) {
						$attrs[$attrName] = $attr;
						$changed = true;
					}
				}
				if ( $changed ) {
					$element = $elementMatches[1] . Html::expandAttributes( $attrs ) .
						$close . $elementMatches[3];
				}
			}
			$literalBlob .= $element . "\000";
		}

		// Do the main translation batch
		$translatedBlob = $this->translate( $sourceBlob, $toVariant );

		// Put the output back together
		$translatedIter = StringUtils::explode( "\000", $translatedBlob );
		$literalIter = StringUtils::explode( "\000", $literalBlob );
		$output = '';
		while ( $translatedIter->valid() && $literalIter->valid() ) {
			$output .= $translatedIter->current();
			$output .= $literalIter->current();
			$translatedIter->next();
			$literalIter->next();
		}

		return $output;
	}

	/**
	 * Translate a string to a variant.
	 * Doesn't parse rules or do any of that other stuff, for that use
	 * convert() or convertTo().
	 *
	 * @param string $text Text to convert
	 * @param string $variant Variant language code
	 * @return string Translated text
	 */
	public function translate( $text, $variant ) {
		// If $text is empty or only includes spaces, do nothing
		// Otherwise translate it
		if ( trim( $text ) ) {
			$this->loadTables();
			$text = $this->mTables[$variant]->replace( $text );
		}
		return $text;
	}

	/**
	 * Call translate() to convert text to all valid variants.
	 *
	 * @param string $text The text to be converted
	 * @return array Variant => converted text
	 */
	public function autoConvertToAllVariants( $text ) {
		$this->loadTables();

		$ret = [];
		foreach ( $this->mVariants as $variant ) {
			$ret[$variant] = $this->translate( $text, $variant );
		}

		return $ret;
	}

	/**
	 * Apply manual conversion rules.
	 *
	 * @param ConverterRule $convRule
	 */
	protected function applyManualConv( $convRule ) {
		// Use syntax -{T|zh-cn:TitleCN; zh-tw:TitleTw}- to custom
		// title conversion.
		// T26072: $mConvRuleTitle was overwritten by other manual
		// rule(s) not for title, this breaks the title conversion.
		$newConvRuleTitle = $convRule->getTitle();
		if ( $newConvRuleTitle ) {
			// So I add an empty check for getTitle()
			$this->mConvRuleTitle = $newConvRuleTitle;
		}

		// merge/remove manual conversion rules to/from global table
		$convTable = $convRule->getConvTable();
		$action = $convRule->getRulesAction();
		foreach ( $convTable as $variant => $pair ) {
			if ( !$this->validateVariant( $variant ) ) {
				continue;
			}

			if ( $action == 'add' ) {
				// More efficient than array_merge(), about 2.5 times.
				foreach ( $pair as $from => $to ) {
					$this->mTables[$variant]->setPair( $from, $to );
				}
			} elseif ( $action == 'remove' ) {
				$this->mTables[$variant]->removeArray( $pair );
			}
		}
	}

	/**
	 * Auto convert a Title object to a readable string in the
	 * preferred variant.
	 *
	 * @param Title $title A object of Title
	 * @return string Converted title text
	 */
	public function convertTitle( $title ) {
		$variant = $this->getPreferredVariant();
		$index = $title->getNamespace();
		if ( $index !== NS_MAIN ) {
			$text = $this->convertNamespace( $index, $variant ) . ':';
		} else {
			$text = '';
		}
		$text .= $this->translate( $title->getText(), $variant );
		return $text;
	}

	/**
	 * Get the namespace display name in the preferred variant.
	 *
	 * @param int $index Namespace id
	 * @param string|null $variant Variant code or null for preferred variant
	 * @return string Namespace name for display
	 */
	public function convertNamespace( $index, $variant = null ) {
		if ( $index === NS_MAIN ) {
			return '';
		}

		if ( $variant === null ) {
			$variant = $this->getPreferredVariant();
		}

		$cache = MediaWikiServices::getInstance()->getLocalServerObjectCache();
		$key = $cache->makeKey( 'languageconverter', 'namespace-text', $index, $variant );
		$nsVariantText = $cache->get( $key );
		if ( $nsVariantText !== false ) {
			return $nsVariantText;
		}

		// First check if a message gives a converted name in the target variant.
		$nsConvMsg = wfMessage( 'conversion-ns' . $index )->inLanguage( $variant );
		if ( $nsConvMsg->exists() ) {
			$nsVariantText = $nsConvMsg->plain();
		}

		// Then check if a message gives a converted name in content language
		// which needs extra translation to the target variant.
		if ( $nsVariantText === false ) {
			$nsConvMsg = wfMessage( 'conversion-ns' . $index )->inContentLanguage();
			if ( $nsConvMsg->exists() ) {
				$nsVariantText = $this->translate( $nsConvMsg->plain(), $variant );
			}
		}

		if ( $nsVariantText === false ) {
			// No message exists, retrieve it from the target variant's namespace names.
			$langObj = $this->mLangObj->factory( $variant );
			$nsVariantText = $langObj->getFormattedNsText( $index );
		}

		$cache->set( $key, $nsVariantText, 60 );

		return $nsVariantText;
	}

	/**
	 * Convert text to different variants of a language. The automatic
	 * conversion is done in autoConvert(). Here we parse the text
	 * marked with -{}-, which specifies special conversions of the
	 * text that can not be accomplished in autoConvert().
	 *
	 * Syntax of the markup:
	 * -{code1:text1;code2:text2;...}-  or
	 * -{flags|code1:text1;code2:text2;...}-  or
	 * -{text}- in which case no conversion should take place for text
	 *
	 * @param string $text Text to be converted
	 * @return string Converted text
	 */
	public function convert( $text ) {
		$variant = $this->getPreferredVariant();
		return $this->convertTo( $text, $variant );
	}

	/**
	 * Same as convert() except a extra parameter to custom variant.
	 *
	 * @param string $text Text to be converted
	 * @param string $variant The target variant code
	 * @return string Converted text
	 */
	public function convertTo( $text, $variant ) {
		global $wgDisableLangConversion;
		if ( $wgDisableLangConversion ) {
			return $text;
		}
		// Reset converter state for a new converter run.
		$this->mConvRuleTitle = false;
		return $this->recursiveConvertTopLevel( $text, $variant );
	}

	/**
	 * Recursively convert text on the outside. Allow to use nested
	 * markups to custom rules.
	 *
	 * @param string $text Text to be converted
	 * @param string $variant The target variant code
	 * @param int $depth Depth of recursion
	 * @return string Converted text
	 */
	protected function recursiveConvertTopLevel( $text, $variant, $depth = 0 ) {
		$startPos = 0;
		$out = '';
		$length = strlen( $text );
		$shouldConvert = !$this->guessVariant( $text, $variant );
		$continue = 1;

		$noScript = '<script.*?>.*?<\/script>(*SKIP)(*FAIL)';
		$noStyle = '<style.*?>.*?<\/style>(*SKIP)(*FAIL)';
<<<<<<< HEAD
		// @codingStandardsIgnoreStart Generic.Files.LineLength.TooLong
		$noHtml = '<(?:[^>=]*+(?>[^>=]*+=\s*+(?:"[^"]*"|\'[^\']*\'|[^\'">\s]*+))*+[^>=]*+>|.*+)(*SKIP)(*FAIL)';
		// @codingStandardsIgnoreEnd
=======
		// phpcs:ignore Generic.Files.LineLength
		$noHtml = '<(?:[^>=]*+(?>[^>=]*+=\s*+(?:"[^"]*"|\'[^\']*\'|[^\'">\s]*+))*+[^>=]*+>|.*+)(*SKIP)(*FAIL)';
>>>>>>> eb4d2059
		while ( $startPos < $length && $continue ) {
			$continue = preg_match(
				// Only match -{ outside of html.
				"/$noScript|$noStyle|$noHtml|-\{/",
				$text,
				$m,
				PREG_OFFSET_CAPTURE,
				$startPos
			);

			if ( !$continue ) {
				// No more markup, append final segment
				$fragment = substr( $text, $startPos );
				$out .= $shouldConvert ? $this->autoConvert( $fragment, $variant ) : $fragment;
				return $out;
			}

			// Offset of the match of the regex pattern.
			$pos = $m[0][1];

			// Append initial segment
			$fragment = substr( $text, $startPos, $pos - $startPos );
			$out .= $shouldConvert ? $this->autoConvert( $fragment, $variant ) : $fragment;
			// -{ marker found, not in attribute
			// Advance position up to -{ marker.
			$startPos = $pos;
			// Do recursive conversion
			// Note: This passes $startPos by reference, and advances it.
			$out .= $this->recursiveConvertRule( $text, $variant, $startPos, $depth + 1 );
		}
		return $out;
	}

	/**
	 * Recursively convert text on the inside.
	 *
	 * @param string $text Text to be converted
	 * @param string $variant The target variant code
	 * @param int &$startPos
	 * @param int $depth Depth of recursion
	 *
	 * @throws MWException
	 * @return string Converted text
	 */
	protected function recursiveConvertRule( $text, $variant, &$startPos, $depth = 0 ) {
		// Quick sanity check (no function calls)
		if ( $text[$startPos] !== '-' || $text[$startPos + 1] !== '{' ) {
			throw new MWException( __METHOD__ . ': invalid input string' );
		}

		$startPos += 2;
		$inner = '';
		$warningDone = false;
		$length = strlen( $text );

		while ( $startPos < $length ) {
			$m = false;
			preg_match( '/-\{|\}-/', $text, $m, PREG_OFFSET_CAPTURE, $startPos );
			if ( !$m ) {
				// Unclosed rule
				break;
			}

			$token = $m[0][0];
			$pos = $m[0][1];

			// Markup found
			// Append initial segment
			$inner .= substr( $text, $startPos, $pos - $startPos );

			// Advance position
			$startPos = $pos;

			switch ( $token ) {
				case '-{':
					// Check max depth
					if ( $depth >= $this->mMaxDepth ) {
						$inner .= '-{';
						if ( !$warningDone ) {
							$inner .= '<span class="error">' .
								wfMessage( 'language-converter-depth-warning' )
									->numParams( $this->mMaxDepth )->inContentLanguage()->text() .
								'</span>';
							$warningDone = true;
						}
						$startPos += 2;
						continue;
					}
					// Recursively parse another rule
					$inner .= $this->recursiveConvertRule( $text, $variant, $startPos, $depth + 1 );
					break;
				case '}-':
					// Apply the rule
					$startPos += 2;
					$rule = new ConverterRule( $inner, $this );
					$rule->parse( $variant );
					$this->applyManualConv( $rule );
					return $rule->getDisplay();
				default:
					throw new MWException( __METHOD__ . ': invalid regex match' );
			}
		}

		// Unclosed rule
		if ( $startPos < $length ) {
			$inner .= substr( $text, $startPos );
		}
		$startPos = $length;
		return '-{' . $this->autoConvert( $inner, $variant );
	}

	/**
	 * If a language supports multiple variants, it is possible that
	 * non-existing link in one variant actually exists in another variant.
	 * This function tries to find it. See e.g. LanguageZh.php
	 * The input parameters may be modified upon return
	 *
	 * @param string &$link The name of the link
	 * @param Title &$nt The title object of the link
	 * @param bool $ignoreOtherCond To disable other conditions when
	 *   we need to transclude a template or update a category's link
	 */
	public function findVariantLink( &$link, &$nt, $ignoreOtherCond = false ) {
		# If the article has already existed, there is no need to
		# check it again, otherwise it may cause a fault.
		if ( is_object( $nt ) && $nt->exists() ) {
			return;
		}

		global $wgDisableLangConversion, $wgDisableTitleConversion, $wgRequest;
		$isredir = $wgRequest->getText( 'redirect', 'yes' );
		$action = $wgRequest->getText( 'action' );
		if ( $action == 'edit' && $wgRequest->getBool( 'redlink' ) ) {
			$action = 'view';
		}
		$linkconvert = $wgRequest->getText( 'linkconvert', 'yes' );
		$disableLinkConversion = $wgDisableLangConversion
			|| $wgDisableTitleConversion;
		$linkBatch = new LinkBatch();

		$ns = NS_MAIN;

		if ( $disableLinkConversion ||
			( !$ignoreOtherCond &&
				( $isredir == 'no'
					|| $action == 'edit'
					|| $action == 'submit'
					|| $linkconvert == 'no' ) ) ) {
			return;
		}

		if ( is_object( $nt ) ) {
			$ns = $nt->getNamespace();
		}

		$variants = $this->autoConvertToAllVariants( $link );
		if ( !$variants ) { // give up
			return;
		}

		$titles = [];

		foreach ( $variants as $v ) {
			if ( $v != $link ) {
				$varnt = Title::newFromText( $v, $ns );
				if ( !is_null( $varnt ) ) {
					$linkBatch->addObj( $varnt );
					$titles[] = $varnt;
				}
			}
		}

		// fetch all variants in single query
		$linkBatch->execute();

		foreach ( $titles as $varnt ) {
			if ( $varnt->getArticleID() > 0 ) {
				$nt = $varnt;
				$link = $varnt->getText();
				break;
			}
		}
	}

	/**
	 * Returns language specific hash options.
	 *
	 * @return string
	 */
	public function getExtraHashOptions() {
		$variant = $this->getPreferredVariant();

		return '!' . $variant;
	}

	/**
	 * Guess if a text is written in a variant. This should be implemented in subclasses.
	 *
	 * @param string $text The text to be checked
	 * @param string $variant Language code of the variant to be checked for
	 * @return bool True if $text appears to be written in $variant, false if not
	 *
	 * @author Nikola Smolenski <smolensk@eunet.rs>
	 * @since 1.19
	 */
	public function guessVariant( $text, $variant ) {
		return false;
	}

	/**
	 * Load default conversion tables.
	 * This method must be implemented in derived class.
	 *
	 * @private
	 * @throws MWException
	 */
	function loadDefaultTables() {
		$class = static::class;
		throw new MWException( "Must implement loadDefaultTables() method in class $class" );
	}

	/**
	 * Load conversion tables either from the cache or the disk.
	 * @private
	 * @param bool $fromCache Load from memcached? Defaults to true.
	 */
	function loadTables( $fromCache = true ) {
		global $wgLanguageConverterCacheType;

		if ( $this->mTablesLoaded ) {
			return;
		}

		$this->mTablesLoaded = true;
		$this->mTables = false;
		$cache = ObjectCache::getInstance( $wgLanguageConverterCacheType );
		$cacheKey = $cache->makeKey( 'conversiontables', $this->mMainLanguageCode );
		if ( $fromCache ) {
			$this->mTables = $cache->get( $cacheKey );
		}
		if ( !$this->mTables || !array_key_exists( self::CACHE_VERSION_KEY, $this->mTables ) ) {
			// not in cache, or we need a fresh reload.
			// We will first load the default tables
			// then update them using things in MediaWiki:Conversiontable/*
			$this->loadDefaultTables();
			foreach ( $this->mVariants as $var ) {
				$cached = $this->parseCachedTable( $var );
				$this->mTables[$var]->mergeArray( $cached );
			}

			$this->postLoadTables();
			$this->mTables[self::CACHE_VERSION_KEY] = true;

			$cache->set( $cacheKey, $this->mTables, 43200 );
		}
	}

	/**
	 * Hook for post processing after conversion tables are loaded.
	 */
	function postLoadTables() {
	}

	/**
	 * Reload the conversion tables.
	 *
	 * Also used by test suites which need to reset the converter state.
	 *
	 * @private
	 */
	private function reloadTables() {
		if ( $this->mTables ) {
			unset( $this->mTables );
		}

		$this->mTablesLoaded = false;
		$this->loadTables( false );
	}

	/**
	 * Parse the conversion table stored in the cache.
	 *
	 * The tables should be in blocks of the following form:
	 *		-{
	 *			word => word ;
	 *			word => word ;
	 *			...
	 *		}-
	 *
	 * To make the tables more manageable, subpages are allowed
	 * and will be parsed recursively if $recursive == true.
	 *
	 * @param string $code Language code
	 * @param string $subpage Subpage name
	 * @param bool $recursive Parse subpages recursively? Defaults to true.
	 *
	 * @return array
	 */
	function parseCachedTable( $code, $subpage = '', $recursive = true ) {
		static $parsed = [];

		$key = 'Conversiontable/' . $code;
		if ( $subpage ) {
			$key .= '/' . $subpage;
		}
		if ( array_key_exists( $key, $parsed ) ) {
			return [];
		}

		$parsed[$key] = true;

		if ( $subpage === '' ) {
			$txt = MessageCache::singleton()->getMsgFromNamespace( $key, $code );
		} else {
			$txt = false;
			$title = Title::makeTitleSafe( NS_MEDIAWIKI, $key );
			if ( $title && $title->exists() ) {
				$revision = Revision::newFromTitle( $title );
				if ( $revision ) {
					if ( $revision->getContentModel() == CONTENT_MODEL_WIKITEXT ) {
						$txt = $revision->getContent( Revision::RAW )->getNativeData();
					}

					// @todo in the future, use a specialized content model, perhaps based on json!
				}
			}
		}

		# Nothing to parse if there's no text
		if ( $txt === false || $txt === null || $txt === '' ) {
			return [];
		}

		// get all subpage links of the form
		// [[MediaWiki:Conversiontable/zh-xx/...|...]]
		$linkhead = $this->mLangObj->getNsText( NS_MEDIAWIKI ) .
			':Conversiontable';
		$subs = StringUtils::explode( '[[', $txt );
		$sublinks = [];
		foreach ( $subs as $sub ) {
			$link = explode( ']]', $sub, 2 );
			if ( count( $link ) != 2 ) {
				continue;
			}
			$b = explode( '|', $link[0], 2 );
			$b = explode( '/', trim( $b[0] ), 3 );
			if ( count( $b ) == 3 ) {
				$sublink = $b[2];
			} else {
				$sublink = '';
			}

			if ( $b[0] == $linkhead && $b[1] == $code ) {
				$sublinks[] = $sublink;
			}
		}

		// parse the mappings in this page
		$blocks = StringUtils::explode( '-{', $txt );
		$ret = [];
		$first = true;
		foreach ( $blocks as $block ) {
			if ( $first ) {
				// Skip the part before the first -{
				$first = false;
				continue;
			}
			$mappings = explode( '}-', $block, 2 )[0];
			$stripped = str_replace( [ "'", '"', '*', '#' ], '', $mappings );
			$table = StringUtils::explode( ';', $stripped );
			foreach ( $table as $t ) {
				$m = explode( '=>', $t, 3 );
				if ( count( $m ) != 2 ) {
					continue;
				}
				// trim any trailling comments starting with '//'
				$tt = explode( '//', $m[1], 2 );
				$ret[trim( $m[0] )] = trim( $tt[0] );
			}
		}

		// recursively parse the subpages
		if ( $recursive ) {
			foreach ( $sublinks as $link ) {
				$s = $this->parseCachedTable( $code, $link, $recursive );
				$ret = $s + $ret;
			}
		}

		if ( $this->mUcfirst ) {
			foreach ( $ret as $k => $v ) {
				$ret[$this->mLangObj->ucfirst( $k )] = $this->mLangObj->ucfirst( $v );
			}
		}
		return $ret;
	}

	/**
	 * Enclose a string with the "no conversion" tag. This is used by
	 * various functions in the Parser.
	 *
	 * @param string $text Text to be tagged for no conversion
	 * @param bool $noParse Unused
	 * @return string The tagged text
	 */
	public function markNoConversion( $text, $noParse = false ) {
		# don't mark if already marked
		if ( strpos( $text, '-{' ) || strpos( $text, '}-' ) ) {
			return $text;
		}

		$ret = "-{R|$text}-";
		return $ret;
	}

	/**
	 * Convert the sorting key for category links. This should make different
	 * keys that are variants of each other map to the same key.
	 *
	 * @param string $key
	 *
	 * @return string
	 */
	function convertCategoryKey( $key ) {
		return $key;
	}

	/**
	 * Refresh the cache of conversion tables when
	 * MediaWiki:Conversiontable* is updated.
	 *
	 * @param Title $titleobj The Title of the page being updated
	 */
	public function updateConversionTable( Title $titleobj ) {
		if ( $titleobj->getNamespace() == NS_MEDIAWIKI ) {
			$title = $titleobj->getDBkey();
			$t = explode( '/', $title, 3 );
			$c = count( $t );
			if ( $c > 1 && $t[0] == 'Conversiontable' ) {
				if ( $this->validateVariant( $t[1] ) ) {
					$this->reloadTables();
				}
			}
		}
	}

	/**
	 * Get the cached separator pattern for ConverterRule::parseRules()
	 * @return string
	 */
	function getVarSeparatorPattern() {
		if ( is_null( $this->mVarSeparatorPattern ) ) {
			// varsep_pattern for preg_split:
			// text should be splited by ";" only if a valid variant
			// name exist after the markup, for example:
			//  -{zh-hans:<span style="font-size:120%;">xxx</span>;zh-hant:\
			//  <span style="font-size:120%;">yyy</span>;}-
			// we should split it as:
			//  [
			//    [0] => 'zh-hans:<span style="font-size:120%;">xxx</span>'
			//    [1] => 'zh-hant:<span style="font-size:120%;">yyy</span>'
			//    [2] => ''
			//  ]
			$pat = '/;\s*(?=';
			foreach ( $this->mVariants as $variant ) {
				// zh-hans:xxx;zh-hant:yyy
				$pat .= $variant . '\s*:|';
				// xxx=>zh-hans:yyy; xxx=>zh-hant:zzz
				$pat .= '[^;]*?=>\s*' . $variant . '\s*:|';
			}
			$pat .= '\s*$)/';
			$this->mVarSeparatorPattern = $pat;
		}
		return $this->mVarSeparatorPattern;
	}
}<|MERGE_RESOLUTION|>--- conflicted
+++ resolved
@@ -682,14 +682,8 @@
 
 		$noScript = '<script.*?>.*?<\/script>(*SKIP)(*FAIL)';
 		$noStyle = '<style.*?>.*?<\/style>(*SKIP)(*FAIL)';
-<<<<<<< HEAD
-		// @codingStandardsIgnoreStart Generic.Files.LineLength.TooLong
-		$noHtml = '<(?:[^>=]*+(?>[^>=]*+=\s*+(?:"[^"]*"|\'[^\']*\'|[^\'">\s]*+))*+[^>=]*+>|.*+)(*SKIP)(*FAIL)';
-		// @codingStandardsIgnoreEnd
-=======
 		// phpcs:ignore Generic.Files.LineLength
 		$noHtml = '<(?:[^>=]*+(?>[^>=]*+=\s*+(?:"[^"]*"|\'[^\']*\'|[^\'">\s]*+))*+[^>=]*+>|.*+)(*SKIP)(*FAIL)';
->>>>>>> eb4d2059
 		while ( $startPos < $length && $continue ) {
 			$continue = preg_match(
 				// Only match -{ outside of html.
