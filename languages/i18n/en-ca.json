{
	"@metadata": {
		"authors": [
			"2NumForIce",
			"Amire80",
			"Dantman",
			"FrigidNinja",
			"Kreal39",
			"Mgendy00",
			"Nemo bis",
			"Paladox",
			"Shirayuki",
			"Techman224",
			"Xð",
			"គីមស៊្រុន",
			"Amire80",
			"2NumForIce"
		]
	},
	"tog-underline": "Link underlining:",
	"tog-hideminor": "Hide minor edits from recent changes",
	"tog-editondblclick": "Edit pages on double click",
	"uploadstash-summary": "This page provides access to files which are uploaded (or in process of uploading) but are not yet published to the wiki. These files are not visible to anyone but the user who uploaded them.",
	"sessionfailure": "There seems to be a problem with your login session;\nthis action has been cancelled as a precaution against session hijacking.\nPlease resubmit the form.",
	"ipbreason-dropdown": "*Common block reasons\n** Inserting false information\n** Removing content from pages\n** Spamming links to external sites\n** Inserting nonsense/gibberish into pages\n** Intimidating behaviour/harassment\n** Abusing multiple accounts\n** Unacceptable username",
	"confirmemail_invalidated": "Email address confirmation cancelled",
	"version-license": "MediaWiki Licence",
<<<<<<< HEAD
	"version-license-info": "MediaWiki is free software; you can redistribute it and/or modify it under the terms of the GNU General Public Licence as published by the Free Software Foundation; either version 2 of the Licence, or (at your option) any later version.\n\nMediaWiki is distributed in the hope that it will be useful, but <em>WITHOUT ANY WARRANTY</em>; without even the implied warranty of <strong>MERCHANTABILITY</strong> or <strong>FITNESS FOR A PARTICULAR PURPOSE</strong>. See the GNU General Public Licence for more details.\n\nYou should have received [{{SERVER}}{{SCRIPTPATH}}/COPYING a copy of the GNU General Public Licence] along with this program; if not, write to the Free Software Foundation, Inc., 51 Franklin Street, Fifth Floor, Boston, MA 02110-1301, USA or [http://www.gnu.org/licenses/old-licenses/gpl-2.0.html read it online].",
	"specialdeletepage-submit": "Go to page"
=======
	"version-license-info": "MediaWiki is free software; you can redistribute it and/or modify it under the terms of the GNU General Public Licence as published by the Free Software Foundation; either version 2 of the Licence, or (at your option) any later version.\n\nMediaWiki is distributed in the hope that it will be useful, but <em>WITHOUT ANY WARRANTY</em>; without even the implied warranty of <strong>MERCHANTABILITY</strong> or <strong>FITNESS FOR A PARTICULAR PURPOSE</strong>. See the GNU General Public Licence for more details.\n\nYou should have received [{{SERVER}}{{SCRIPTPATH}}/COPYING a copy of the GNU General Public Licence] along with this program; if not, write to the Free Software Foundation, Inc., 51 Franklin Street, Fifth Floor, Boston, MA 02110-1301, USA or [http://www.gnu.org/licenses/old-licenses/gpl-2.0.html read it online]."
>>>>>>> 1f8e9cd0
}<|MERGE_RESOLUTION|>--- conflicted
+++ resolved
@@ -12,23 +12,13 @@
 			"Shirayuki",
 			"Techman224",
 			"Xð",
-			"គីមស៊្រុន",
-			"Amire80",
-			"2NumForIce"
+			"គីមស៊្រុន"
 		]
 	},
-	"tog-underline": "Link underlining:",
-	"tog-hideminor": "Hide minor edits from recent changes",
-	"tog-editondblclick": "Edit pages on double click",
 	"uploadstash-summary": "This page provides access to files which are uploaded (or in process of uploading) but are not yet published to the wiki. These files are not visible to anyone but the user who uploaded them.",
 	"sessionfailure": "There seems to be a problem with your login session;\nthis action has been cancelled as a precaution against session hijacking.\nPlease resubmit the form.",
 	"ipbreason-dropdown": "*Common block reasons\n** Inserting false information\n** Removing content from pages\n** Spamming links to external sites\n** Inserting nonsense/gibberish into pages\n** Intimidating behaviour/harassment\n** Abusing multiple accounts\n** Unacceptable username",
 	"confirmemail_invalidated": "Email address confirmation cancelled",
 	"version-license": "MediaWiki Licence",
-<<<<<<< HEAD
-	"version-license-info": "MediaWiki is free software; you can redistribute it and/or modify it under the terms of the GNU General Public Licence as published by the Free Software Foundation; either version 2 of the Licence, or (at your option) any later version.\n\nMediaWiki is distributed in the hope that it will be useful, but <em>WITHOUT ANY WARRANTY</em>; without even the implied warranty of <strong>MERCHANTABILITY</strong> or <strong>FITNESS FOR A PARTICULAR PURPOSE</strong>. See the GNU General Public Licence for more details.\n\nYou should have received [{{SERVER}}{{SCRIPTPATH}}/COPYING a copy of the GNU General Public Licence] along with this program; if not, write to the Free Software Foundation, Inc., 51 Franklin Street, Fifth Floor, Boston, MA 02110-1301, USA or [http://www.gnu.org/licenses/old-licenses/gpl-2.0.html read it online].",
-	"specialdeletepage-submit": "Go to page"
-=======
 	"version-license-info": "MediaWiki is free software; you can redistribute it and/or modify it under the terms of the GNU General Public Licence as published by the Free Software Foundation; either version 2 of the Licence, or (at your option) any later version.\n\nMediaWiki is distributed in the hope that it will be useful, but <em>WITHOUT ANY WARRANTY</em>; without even the implied warranty of <strong>MERCHANTABILITY</strong> or <strong>FITNESS FOR A PARTICULAR PURPOSE</strong>. See the GNU General Public Licence for more details.\n\nYou should have received [{{SERVER}}{{SCRIPTPATH}}/COPYING a copy of the GNU General Public Licence] along with this program; if not, write to the Free Software Foundation, Inc., 51 Franklin Street, Fifth Floor, Boston, MA 02110-1301, USA or [http://www.gnu.org/licenses/old-licenses/gpl-2.0.html read it online]."
->>>>>>> 1f8e9cd0
 }