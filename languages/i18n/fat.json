--- conflicted
+++ resolved
@@ -231,11 +231,7 @@
 	"showpreview": "Hwɛ mbrɛ ɔbɛyɛ",
 	"showdiff": "Da nsesa edzi",
 	"anoneditwarning": "<strong>Nhyɛ:</strong> Ennkɔr mu. Eyɛ nsesa biara a, wo IP address bɛda edzi ma dɔm ehu. Sɛ <strong>[$1 ekɔ mu]</strong> anaa <strong>[$2 ibue account fofor]</strong>, wɔdze wo dzin bɛda nsesa ebɛyɛ no edzi na mfaso ahorow binom so ɔkeka ho.",
-<<<<<<< HEAD
-	"blockedtext": "<strong>Woesiw wo dwumadzinyidzin anaa IP adrɛse no kwan.</strong>\n\n{{int:akwansiwsɛm-nyia-ɔyɛe-nye|$1}}\n{{int:akwansiwsɛm-saitsir-nsɛm|$2}}.\n\n*{{int:akwansiwsɛm-ahyɛse-ber|$8}}\n*{{int:akwansiwsɛm-ntwamu-ber|$6}}\n*{{int:akwansiwsɛm-nyia-wɔpɛ-esiw-no-kwan-no-nye|$7}}\n\n{{int:akwansiwsɛm-hwehwɛ-akwansiwnyi-no-ekyir-kwan|$1}}\nIbotum dze \"{{int:emailuser}}\" su no edzi dwuma sɛ akyerɛ imeel papa wɔ wo [[Special:Preferences|preferences]] na wonnsiw wo kwan dɛ edze dzi dwuma a.\n{{int:akwansiwsɛm-ip-a-woesiw-no-kwan-nye|$3}}, na dwumadzinyidzin a woesiw no kwan no nye #$5.\n{{int:akwansiwsɛm-fa-nkyerɛkyerɛmu-ka-nhwehwɛmu-ho}}",
-=======
 	"blockedtext": "<strong>Woesiw wo dwumadzinyidzin anaa IP adrɛɛse no kwan.</strong>\n\n{{int:$1|yɛɛ-akwansiwdze-no}}\n{{int:akwansiwdze-siantsir-nkasaho|$2}}.\n\n*{{int:akwansiwdze-no-ahyɛse-ber|$8}}\n*{{int:akwansiwdze-no-ewiei-ber|$6}}\n*{{int:dwumadzinyi-a-akwansiwdze-no-kɔ-ma-no|$7}}\n\n{{int:hwehwɛ-hwɛdofo-a-ɔyɛɛ-akwansiwdze-no-ekyir-kwan|$1}}\nIbotum dze \"{{int:imeeldwumadzinyi}}\" su no edzi dwuma sɛ akyerɛ imeel papa wɔ wo [[Special:Preferences|dza epɛ]] mu na wonnsiw wo kwan dɛ edze dzi dwuma a.\n{{int:ip-a-woesiw-no-kwan|$3}} {{int:dwumadzinyidzin-a-woesiw-no-kwan|$5}}\n{{int:nsɛmbisa-no-mu-nsɛm-nyinara-ka-akwansiwdzesɛm-yi-ho}}",
->>>>>>> 1f8e9cd0
 	"loginreqlink": "kɔ mu",
 	"newarticletext": "Edzi lenke bi ekyir akɔ kratafa bi onnyi hɔ.\nEbɛyɛ kratafa no a, hyɛ ase dɛ erekyerɛw wɔ adakaba a ɔwɔ ase ha no mu (hwɛ [$1 mboae kratafa] no dɛ ibenya ho nsɛm).\nSɛ efomee baa ha a, bɔ wo browser no ne <strong>san ekyir</strong> ahyɛnsewdze no do.",
 	"anontalkpagetext": "----\n<em>Iyi yɛ dwumadzinyi bi yennyim no a ommbuee akawonto, anaa onnyae mmfa nndzii dwuma no nkɔmbɔdzibea krataafa.</em>\nDɛm ntsi ɔwɔ dɛ yɛdze nkanee IP adrɛɛse da hɔn edzi. \nDwumadzifo dodow botum dze IP adrɛɛse a ɔtse dɛm yi edzi dwduma. \nSɛ eyɛ dwumadzinyi a nndaa woho edzi na ɔyɛ wo dɛ wɔabrɛ nkasaho onnhia a, yɛserɛ [[Special:CreateAccount|bue akawonto]] anaa [[Special:UserLogin|kɔ mu]] ma eyi enye dwumadzifo afofor a yennyim hɔn ntamu basabasayɛ biara akwa.",
@@ -647,9 +643,6 @@
 	"blockedtext-expiration-time": "Akwansiw no ntwamu: $1",
 	"blockedtext-intended-blockee": "Dwumadzinyi a akwansiwdze yi kɔ ma no: $1",
 	"blockedtext-contact-blocker-admin": "Ibotum ahwehwɛ $1 anaa [[{{MediaWiki:Grouppage-sysop}}|hwɛdofo]] fofor na enye edzi akwansiw no ho nkɔmbɔ.",
-<<<<<<< HEAD
-=======
 	"blockedtext-block-ip": "Wo mprɛmprɛ IP adrɛɛse yi nye $1.",
->>>>>>> 1f8e9cd0
 	"blockedtext-include-details-queries": "Yɛserɛ, fa nkyerɛkyerɛmu a ɔwɔ sor ha nyinara ka nhwehwɛmu biara a ebɛyɛ ho."
 }