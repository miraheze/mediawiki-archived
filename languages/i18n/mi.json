{
	"@metadata": {
		"authors": [
			"Iketsi",
			"Kiharoa",
			"Kiwi128",
			"MinecraftAustralia",
			"Piwaiwaka",
			"Sonia",
<<<<<<< HEAD
			"Xð",
			"Tok Pisin"
=======
			"Tok Pisin",
			"Xð"
>>>>>>> 4afd0f7c
		]
	},
	"sunday": "Rātapu",
	"monday": "Rāhina",
	"tuesday": "Rātū",
	"wednesday": "Rāapa",
	"thursday": "Rāpare",
	"friday": "Rāmere",
	"saturday": "Rāhoroi",
	"january": "Kohi-tātea",
	"february": "Hui-tanguru",
	"march": "Poutū-te-rangi",
	"april": "Paenga-whāwhā",
	"may_long": "Haratua",
	"june": "Pipiri",
	"july": "Hōngongoi",
	"august": "Here-turi-kōkā",
	"september": "Mahuru",
	"october": "Whiringa-ā-nuku",
	"november": "Whiringa-ā-rangi",
	"december": "Hakihea",
	"cancel": "Whakakore",
	"mytalk": "Kōrero",
	"navigation": "Huarahi",
	"help": "Whakamārama",
	"search": "Rapua",
	"go": "Haere",
	"history": "Kōrero nehe",
	"history_short": "Tuhinga/kaituhi",
	"printableversion": "Tāia",
	"permalink": "Hononga toitū",
	"edit": "Whakatika",
	"delete": "tangohia",
	"protect": "Whakangungua",
	"talkpagelinktext": "kōrero",
	"talk": "Kōrerorero",
	"toolbox": "Pouaka utauta",
	"otherlanguages": "Reo kē",
	"aboutsite": "Mo {{SITENAME}}",
	"currentevents": "Kawepūrongo",
	"currentevents-url": "Project:Kōrero",
	"mainpage": "Hau Kāinga",
	"mainpage-description": "Hau Kāinga",
	"portal": "Tomokanga hapori",
	"portal-url": "Project:Tomokanga hapori",
	"privacy": "Tikanga tūmataiti",
	"privacypage": "Project:Tikanga tūmataiti",
	"toc": "Rārangi kōrero",
	"showtoc": "Ewhakakite",
	"hidetoc": "hunaia",
	"nstab-main": "Tuhi Pānui",
	"nstab-template": "Papa tauira",
	"nstab-help": "Āwhina",
	"nstab-category": "Wāhanga",
	"userlogout": "Whakarere",
	"savearticle": "Tiaki",
	"showdiff": "Tiro rerekētanga",
	"preferences": "Kōwhiringa",
	"recentchanges": "Huringa hou",
	"recentchanges-summary": "Ka whakaaturia i raro iho nei ngā '''huringa hou''' o tēnei Wiki.",
	"hide": "Hunaia",
	"show": "Whakaaturia",
	"recentchangeslinked": "Huringa pūtahi",
	"recentchangeslinked-feed": "Rerekētanga pū tahi",
	"recentchangeslinked-toolbox": "Huringa pūtahi - pouaka utauta",
	"upload": "Tuku atu",
	"randompage": "Tipihaere",
	"move": "Nekehia",
	"allpages": "Ngā whārangi katoa",
	"allpagessubmit": "Haere",
	"watchlist": "Rārangi mātaki",
	"mywatchlist": "Rārangi mātaki",
	"watch": "Mātaki",
	"unwatch": "kāti te mātaki",
	"tool-link-contributions": "Ngā mahi a tēnei mema",
	"mycontris": "āku mahi",
	"whatlinkshere": "Ngā hononga mai",
	"allmessages": "Pānui pūnaha",
	"specialpages": "Whārangi motuhake"
}<|MERGE_RESOLUTION|>--- conflicted
+++ resolved
@@ -7,13 +7,8 @@
 			"MinecraftAustralia",
 			"Piwaiwaka",
 			"Sonia",
-<<<<<<< HEAD
-			"Xð",
-			"Tok Pisin"
-=======
 			"Tok Pisin",
 			"Xð"
->>>>>>> 4afd0f7c
 		]
 	},
 	"sunday": "Rātapu",
