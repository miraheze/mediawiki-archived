--- conflicted
+++ resolved
@@ -4,14 +4,8 @@
 			"Amire80",
 			"Cbrown1023",
 			"Gustave London",
-<<<<<<< HEAD
-			"Zyxoas (on st.wikipedia.org)",
-			"Amire80",
-			"Tšepo"
-=======
 			"Tšepo",
 			"Zyxoas (on st.wikipedia.org)"
->>>>>>> 3d0ae94b
 		]
 	},
 	"sunday": "Sontaha",
@@ -163,10 +157,6 @@
 	"newpages": "Maqephe a matjha",
 	"allpages": "Maqephe ohle",
 	"categories": "Mekhahlelo",
-<<<<<<< HEAD
-	"categoriespagetext": "The following {{PLURAL:$1|category contains|categories contain}} pages or media.\n[[Special:UnusedCategories|Unused categories]] are not shown here.\nAlso see [[Special:WantedCategories|wanted categories]].",
-=======
->>>>>>> 3d0ae94b
 	"emailuser": "Romela motho enwa email",
 	"emailfrom": "E tswa ho:",
 	"emailto": "Ho:",
