{
	"@metadata": {
		"authors": [
			"AaaRazak",
			"Abdul Fatawu 352",
			"Alhassan Mohammed Awal",
			"Amire80",
			"Azoure latif 2",
			"Cdilalo47",
			"Hasslaebetch",
			"Seidu Barikisu",
			"Soumaya"
		]
	},
	"tog-underline": "Dẽeg tẽngre tõke:",
	"underline-always": "Daar fãa",
	"underline-never": "Abada",
	"sunday": "Rimaasa",
	"monday": "Tène",
	"tuesday": "Talaato",
	"wednesday": "Arba",
	"thursday": "Alkamisa",
	"friday": "Arzũma",
	"saturday": "Sibri",
	"sun": "Wĩndga",
	"mon": "Tẽne",
	"tue": "Talaato",
	"wed": "Arba",
	"thu": "Alkamisa",
	"fri": "Arzũma",
	"sat": "Sibri",
	"january": "Yuum-vẽkr kiuugu",
	"february": "Wao-fugdg kiuugu",
	"march": "Tuulg kiuugu",
	"april": "Tuul-nif kiuugu",
	"may_long": "Sig-noy kiuugu",
	"june": "Sigr kiuugu",
	"july": "Sẽoog kiuugu",
	"august": "Sa-sik kiuugu",
	"september": "Bõn-biuungo kiuugu",
	"october": "Zĩ-likr kiuugu",
	"november": "Sipaolg kiuugu",
	"december": "Yuum-sar kiuugu",
	"january-gen": "Yuum-vẽkr kiuugu",
	"february-gen": "Wao-fugdg kiuugu",
	"march-gen": "Tuulg kiuugu",
	"april-gen": "Tuul-nif kiuugu",
	"may-gen": "Sig-noy kiuugu",
	"june-gen": "Sigr kiuugu",
	"july-gen": "Sẽoog kiuugu",
	"august-gen": "Sa-sik kiuugu",
	"september-gen": "Bõn-biuungo kiuugu",
	"october-gen": "Zĩ-likr kiuugu",
	"november-gen": "Sipaolg kiuugu",
	"december-gen": "Yuum-sar kiuugu",
	"jan": "Yuum-vẽkr kiuugu",
	"feb": "Wao-fugdg kiuugu",
	"mar": "Tuulg kiuugu",
	"apr": "Tuul-nif kiuugu",
	"may": "Sig-noy kiuugu",
	"jun": "Sigr kiuugu",
	"jul": "Sẽoog kiuugu",
	"aug": "Sa-sik kiuugu",
	"sep": "Bõn-bɩʋʋngo kiuugu",
	"oct": "Zĩ-likr kiuugu",
	"nov": "Sipaolg kiuugu",
	"dec": "Yuum-sar kiuugu",
	"period-am": "AM",
	"period-pm": "PM",
	"pagecategories": "{{PLURAL:$1|Sull-sulli|Sulli-sullisi}}",
	"category_header": "Nense be sull-sulli  \"$1\"",
	"subcategories": "Sull-sulli-bila",
	"category-media-header": "Kibay kũuni m be sull-sulli \"$1\"",
	"category-empty": "<em>Masâ, sull-sull kada ka tar nẽnse bɩɩ deem ye.</em>",
	"hidden-categories": "{{PLURAL:$1|Solange sull-sulli|Solange sull-sullisi}}",
	"hidden-category-category": "Solange sull-sullisi",
	"category-subcat-count": "Ada sull-sulli raboogo {{PLURAL:$2|bala ku tuubu sak-sull-sulli|ku tuubu {{PLURAL:$1|sak-sull-sulli|$1 sak-sull-sullisi}}, wooge peoogo $2 faa}}.",
	"category-article-count": "{{PLURAL:$2|Ada sull-sulli taoos-naab bala ku tuubu gagbo|Ku tuubu {{PLURAL:$1|gagbo la|$1 pagre ade}} kalse ada sull-sulli, wooge peoogo $2 faa}}.",
	"category-file-count": "{{PLURAL:$2|Sull-sull kada tara fisiye sana sen pʋgda.|Sen pʋgda ya {{PLURAL:$1|fisiyi wã la|$1 fisiyi ramba la}} sen be sull-sull kada pʋg la, sen yi ne $2 fãa.}}",
	"noindex-category": "Nengse ka be",
	"broken-file-category": "Nense ni fisiye bõg-boge tõkre",
	"about": "Sãmbse",
	"article": "Buka a sebvãgo",
	"newwindow": "(tedgre taaba)",
	"cancel": "Base",
	"moredotdotdot": "Pãase...",
	"morenotlisted": "Sõdgre seb kanga raar ninga  nawa capidye.",
	"mypage": "Seb-vão",
	"mytalk": "Gomde",
	"anontalk": "Gomde",
	"navigation": "Bãngre-gomde",
	"and": "&#32;la",
	"actions": "Tʋʋma",
	"namespaces": "Yʋʋre-vɩʋʋgo",
	"navigation-heading": "Bãngre tuku",
	"errorpagetitle": "Bãnde",
	"returnto": "Lebge ne $1",
	"tagline": "Soolge {{SITENAME}}",
	"help": "Sõnge",
	"search": "Bao",
	"searchbutton": "Bao",
	"go": "Loogé",
	"searcharticle": "Loogé",
	"history": "Kibar seb-vão",
	"history_short": "Kibare",
	"history_small": "kibare",
	"printableversion": "Maan sɛba",
	"permalink": "Ka-saabo tõke",
	"print": "Maan sɛba",
	"view": "Gese",
	"skin-view-view": "Karme",
	"skin-view-foreign": "Gese $1",
	"edit": "Tekre",
	"skin-view-edit": "Tekre",
	"create": "Naane",
	"skin-view-create": "Naane",
	"create-local": "Paase buud gomde bilgri",
	"delete": "Yẽese",
	"protect": "Kogle",
	"protect_change": "toeeme",
	"unprotect": "Toeem koglgo",
	"newpage": "Seb-vão paalé",
	"talkpagelinktext": "gomde",
	"specialpage": "Neng bãnde",
	"personaltools": "Menga teedo",
	"talk": "No-koeemde",
	"views": "Gese",
	"toolbox": "Teedo",
	"cactions": "Pãasé",
	"imagepage": "N gese fisiye seb-vão",
	"mediawikipage": "N ges koɛɛg seb-vão",
	"viewhelppage": "N ges sõngre seb-vão",
	"viewtalkpage": "N ges no-koeemde",
	"otherlanguages": "Goama a taaba pʋge",
	"redirectedfrom": "(Lebe tʋgle ni $1)",
	"redirectpagesub": "Lebe tugle nenga",
	"redirectto": "Lebe tʋgle ni:",
	"lastmodifiedat": "Nenga kada da teka mi $1, ni $2.",
	"protectedpage": "Kogle seb-vão",
	"jumpto": "Gãndge ki:",
	"jumptonavigation": "bãngre-gomde",
	"jumptosearch": "bao",
	"pool-errorunknown": "Bãnd sẽn",
	"aboutsite": "Sãmbse {{SITENAME}}",
	"aboutpage": "Project:Yelle",
	"copyrightpage": "{{ns:project}}:Sẽ tar-b noorã",
	"currentevents": "Marsa yel-bãnde",
	"currentevents-url": "Project:Marsã yel-bãnde",
	"disclaimers": "Nusi yeesre",
	"disclaimerpage": "Project:Pa bas tale no tika",
	"edithelp": "Tekre sõngre",
	"helppage-top-gethelp": "Sõngre",
	"mainpage": "Soraogo",
	"mainpage-description": "Sorɔgu",
	"portal": "Komindi zak kʋlenga",
	"portal-url": "Project:Comindi zak kʋlenga",
	"privacy": "Soré solgre",
	"privacypage": "Project:Sore solgre",
	"ok": "Boto",
	"retrievedfrom": " Bãn-zẽng seb-vão \"$1\"",
	"youhavenewmessages": "{{PLURAL:$3|Fo tara}} $1 ($2).",
	"youhavenewmessagesfromusers": "{{PLURAL:$4|Fo tara}} $1 from {{PLURAL:$3|tʋʋmtʋmda nina|$3 tʋʋmtʋmdiba}} ($2).",
	"newmessageslinkplural": "{{PLURAL:$1|koɛɛg paalli|999=koeesi paala}}",
	"newmessagesdifflinkplural": "Poore {{PLURAL:$1|teke|999=tekre}}",
	"editsection": "tekre",
	"editold": "tekre",
	"viewsourceold": "gese sɩdgem",
	"editlink": "tekre",
	"viewsourcelink": "gese sɩdgem",
	"toc": "Nense",
	"showtoc": "sesre",
	"hidetoc": "lilli",
	"red-link-title": "$1 (nenga ka beeme)",
	"nstab-main": "Seb-vão",
	"nstab-user": "{{GENDER:$1|Tʋʋm-tʋʋmde nenga}}",
	"nstab-media": "Deem nenga",
	"nstab-special": "Neng bãnde",
	"nstab-project": "Tʋɩde nenga",
	"nstab-image": "Fisiye",
	"nstab-mediawiki": "Gwama",
	"nstab-template": "Sor-wilgda",
	"nstab-help": "Sõng nenga",
	"nstab-category": "Sulli",
	"mainpage-nstab": "Sorɔgu",
	"nosuchspecialpage": "Neng bãnde ka be",
	"nospecialpagetext": "<strong>Fo kosa neng bãnde ning n ka be ne.</strong>\n\nSõdg ne neng bãna na toe paam ne [[Special:SpecialPages|{{int:specialpages}}]].",
	"badtitle": "Gom-zugu yoogo",
	"badtitletext": "Neng ning n kos gom-zugu ka be vɩʋʋgu, bii kɛgre tõke buud-goama bɩɩ wiki-suka gom-zugu. A tõe tara yembre bɩɩ zugdo wɩsgo n pa tõe tɩme ni goma-zugu.",
	"viewsource": "Gese sɩdgem",
	"skin-action-viewsource": "Gese sɩdgem",
	"viewsource-title": "Gese sɩdgem ni $1",
	"viewsourcetext": "Fo tõe gesa mi la n ges n gulse neng kada sɩngre.",
	"yourname": "Tʋʋmde-soaba:",
	"userlogin-yourname": "Tʋʋmde-soaba",
	"userlogin-yourname-ph": "Kẽ tʋʋmde soaba yʋʋre",
	"yourpassword": "Sogbo:",
	"userlogin-yourpassword": "Sogbo",
	"userlogin-yourpassword-ph": "Kẽ fo sogbo",
	"createacct-yourpassword-ph": "Kẽ sogbo",
	"createacct-yourpasswordagain": "Sake sogbo",
	"createacct-yourpasswordagain-ph": "Kẽ sogbo yaasa",
	"userlogin-remembermypassword": "Bĩngi ma pʋge",
	"login": "Kẽ",
	"notloggedin": "Pa kẽ",
	"userlogin-noaccount": "Pa tare kõnte",
	"userlogin-joinproject": "Lagem {{SITENAME}}",
	"createaccount": "Naane account",
	"userlogin-resetpassword-link": "Yĩm fo sogbo?",
	"userlogin-helplink2": "Sõnge ni kẽesgo",
	"createacct-emailoptional": "Emeli aderse (bɩɩ)",
	"createacct-email-ph": "Kẽ fo email aderse",
	"createacct-submit": "Naane fo kõnte",
	"createacct-benefit-heading": "{{SITENA}} neb wẽnde fo n maane a",
	"createacct-benefit-body1": "{{PLURAL:$1|teke|tedse}}",
	"createacct-benefit-body2": "{{PLURAL:$1|nenga|nense}}",
	"createacct-benefit-body3": "paalem {{PLURAL:$1|lobra|lobre-ba}}",
	"loginlanguagelabel": "Goama: $1",
	"pt-login": "Kẽ",
	"pt-login-button": "Kẽ",
	"pt-createaccount": "Naane account",
	"pt-userlogout": "Yiibu",
	"botpasswords-label-create": "Naane",
	"botpasswords-label-cancel": "Base",
	"botpasswords-label-delete": "Yẽese",
	"resetpass-submit-cancel": "Base",
	"passwordreset": "Lebe-sigli sogbo",
	"passwordreset-username": "Tʋʋmde-soaba:",
	"summary": "Kʋmbgo:",
	"minoredit": "Kada ya teke bila",
	"watchthis": "Gese nenga kada",
	"savearticle": "Bĩngi nenga",
	"publishpage": "Moone nenga",
	"publishchanges": "Moone tedgre",
	"publishpage-start": "Moone nenga...",
	"publishchanges-start": "Moone tedgre...",
	"preview": "N gese",
	"showpreview": "Wilgi gese-rẽenem",
	"showdiff": "Wilgi tekre",
	"anoneditwarning": "<strong>Saglga:</strong> Fo pa kẽ. Fo IP aderse nan vẽenega mi fo sãn maane tekre. Fo sãn <strong>[$1 kẽ]</strong> bii <strong>[$2 naane kõnte]</strong>, fo tekra bilga ni fo tʋʋmʋ-tʋʋmde yɩɩre, n pʋge ni sõngre a taaba.",
	"blockedtext": "<strong>Fo tʋʋmtʋmda yʋʋre bii fo IP aderse gida mɩ.</strong>\n\n{{int:blockedtext-made-by|$1}}\n{{int:blockedtext-reason-comment|$2}}.\n\n*{{int:blockedtext-start-time|$8}}\n*{{int:blockedtext-expiration-time|$6}}\n*{{int:blockedtext-intended-blockee|$7}}\n\n{{int:blockedtext-contact-blocker-admin|$1}}\nFo tõe tʋma ni \"{{int:emailuser}}\" toor zalle san yi ti email aderse songo be fo \n[[Special:Preferences|preferences]] ti o be ka gɩde fo ni atʋʋma.\n{{int:blockedtext-block-ip|$3}}\n{{int:blockedtext-block-id|$5}}\n{{int:blockedtext-include-details-queries}}",
	"loginreqlink": "kẽ",
	"newarticletext": "Fo pʋga tõkre ni neng m pa be yɛ.\nN naane nenga, sɩnge wẽre botse pʋga tẽngre (gese ni [$1 songe nenga] ni kibaya).\nFo sãn be ka ni tudgri, ri-y fo vɛɛsda <strong>back</strong> biiga.",
	"anontalkpagetext": "----\n<em>Sõs kada nenga ya ni ned ning n nan ka naane kõnte ye, bɩɩ n nan ka tʋm ni wã.</em>\nTogm ti tond tʋm ni IP aderse sõdga n diki m bãng ba.\nWoto IP aderse wã toe dika mi n pʋɩ ni tʋmdba wʋsgo.\nFo san ya tʋmtʋmda ni ning kada la fo tags ti woto goama tesda ni fo, M bõs [[Special:CreateAccount|N naane kõnte]] bɩɩ [[Special:UserLogin|kẽ]] n tilg taore yɛla diki kẽng tʋʋma ni tʋmtʋmdba.",
	"noarticletext": "Marsã gʋlsgo pa be ni meng kada.\nFo tõe [[Special:Search/{{PAGENAME}}|bao neng kada gom-zugu]] nense a taaba, bii <span class=\"plainlinks\">[{{fullurl:{{#Special:Log}}|page={{FULLPAGENAMEE}}}} bao kẽesgo n kĩi ne taaba]</span>, la fo pa tara sore n naane neng kada.\nbii [{{fullurl:{{FULLPAGENAME}}|action=edit}} naane nenga kada]</span>.",
	"noarticletext-nopermission": "Marsã gʋlsgo pa be ni meng kada.\nFo tõe [[Special:Search/{{PAGENAME}}|bao meng kada gom-zugu]] nense a taaba, bii <span class=\"plainlinks\">[{{fullurl:{{#Special:Log}}|page={{FULLPAGENAMEE}}}} search the related logs]</span>, la fo pa tara sore n naane neng kada.",
	"userpage-userdoesnotexist-view": "Tʋʋm-tʋʋmde acount \"$1\" ka gʋls wiki kada zugu",
	"previewnote": "<strong>Da yĩmi ti yão ya rêenem-gesgo bala.</strong>\nFo tekra fâa nanka moone!",
	"continue-editing": "Kẽng tekre zĩiga",
	"editing": "Tedgre $1",
	"creating": "Naane $1",
	"editingsection": "Teke $1 (zĩi-takɩ)",
	"templatesused": "{{PLURAL:$1|Sor-wilgda|Sor-wilsi}} tʋmde ni neng kada:",
	"templatesusedpreview": "{{PLURAL:$1|Sor-wilgda|Sor-wilsi}} tɩmde ni gese-rẽenem:",
	"template-protected": "(kogle)",
	"template-semiprotected": "(bila-kogle)",
	"hiddencategories": "Meng kada ya ned ni {{PLURAL:$1|sull-sull lillri|$1 sull-sulla lillri}}:",
	"permissionserrors": "Sor-kũuni tudgri",
	"permissionserrorstext-withaction": "Sore pa kõ ti fo $2, n kõ kada {{PLURAL:$1|bʋʋm {{PLURAL:$1|}}m}}:",
	"recreate-moveddeleted-warn": " <strong> Songre: Fo sĩ naana nèng ning sɩge yẽesa mi</strong>\n\nGésé ti tʋga mi ti fo két n-tekre nèng kada.\nNèng kada yeesgo bɩɩga ni sergre kẽesgo-biiga be ka vʋʋsgo ninga:",
	"moveddeleted-notice": "Neng kada pa be.\nA yeesgo, gũubu, la tokre paas ni nenga wilga ni seb-tika m be tẽngre.",
	"content-model-wikitext": "wiki-gʋlsgo",
	"undo-failure": "Tekra pa tôoge n lébgé n taare ya zabd-n-taare m be tekra suka.",
	"viewpagelogs": "Gese kẽesgo ni neng kada",
	"currentrev-asof": "Lebg-n-gɛsga paalem $1",
	"revisionasof": "Lebg-n-gɛsga $1",
	"revision-info": "Lebg-n-gɛsga $1 ni {{GENDER:$6|$2}}$7",
	"previousrevision": "← Lebg-n-gɛsga kʋdgo",
	"nextrevision": "Lebg-n-gɛsga paale →",
	"currentrevisionlink": "Lebg-n-gɛsga paalem",
	"cur": "saooge",
	"last": "leb poore",
	"histlegend": "Tũsgu a yoore: Rẽege kogl-goomdga lebge-n-gesga dĩisi-bĩisi di ki maka la dĩisi \"Keesè\" bii dĩisi-biiga nina sĩ be tẽgre. <br />\nLegend: <strong>({{int:cur}})</strong> = tũsgu ni lebge-n-gesga paalé, <strong>({{int:last}})</strong> = tũsgu ni taore lebge-n-gesga, <strong>{{int:minoreditletter}}</strong> = tekre bãoonego.",
	"history-fieldset-title": "Leb n gésé",
	"histfirst": "kãsem",
	"histlast": "paalga",
	"history-feed-title": "Lebg-n-gɛsga kibare",
	"history-feed-description": "Lebg-n-gɛsga kibare ni neng kada be wiki",
	"rev-delundel": "teke geosgo",
	"rev-showdeleted": "gesre",
	"revdelete-log": "Tũ sɩda:",
	"mergehistory-reason": "Tũ sɩda:",
	"mergelog": "Naane kẽebo",
	"history-title": "$1: Lebg-n-gɛsga kibare",
	"difference-title": "$1: Welgre n be suka ni lebg-n-gɛsga",
	"lineno": "Tongé $1:",
	"compareselectedversions": "Make tũusi lebg-n-gɛsga",
	"editundo": "yidgi",
	"diff-empty": "(Welgre pa be)",
	"diff-multi-sameuser": "({{PLURAL:$1|lebg-n-gɛsga sũka yɛ|$1lebg-n-gɛsga sũka}} ni tʋʋm- toom da pa vẽnege)",
	"diff-multi-otherusers": "({{PLURAL:$1|Lebg-n-gɛsga sũka yɛ|$1 lebg-n-gɛsga sũka}} tɩ {{PLURAL:$2|tʋʋm-tʋʋmde yɛ|$2 tʋʋm-tʋʋmde}} pa vẽnege)",
	"searchresults": "Vɛɛse paanga",
	"searchresults-title": "Vɛɛse paanga tɩ \"$1\"",
	"prevn": "sen looge {{PLURAL:$1|$1}}",
	"nextn": "sẽn pugde {{PLURAL:$1|$1}}",
	"prevn-title": "Sẽn looge $1 {{PLURAL:$1|paanga|paangsi}}",
	"nextn-title": "Sẽn pugde $1 {{PLURAL:$1|paanga|paangsi}}",
	"shown-title": "Vẽnege $1 {{PLURAL:$1|paanga|paangsi}} nenga a ye",
	"viewprevnext": "Gese ($1 {{int:pipe-separator}} $2) ($3)",
	"searchmenu-exists": "<strong>Neng yʋʋre be ka ni \"[[:$1]]\" be {{SITENAME}}. {{PLURAL:$2|0=|La fo le ges yaasa baobo n paam ni pãanga.}}",
	"searchmenu-new": "<strong>Naane nenga \"[[:$1]]\" ni wiki kada zugu! {{PLURAL:$2|0=|Gese yaas ni nenga m paase ni fo baobo.|Gese yaas ni fo baoobo pãanga fo n paame.}}",
	"searchprofile-articles": "Sebre nense",
	"searchprofile-images": "Kibay kũun teedo",
	"searchprofile-everything": "Zãng-zãnga",
	"searchprofile-advanced": "Taoore",
	"search-result-size": "$1({{PLURAL:$2|1 gom-biiga|$2 gom-biisi}})",
	"search-result-category-size": "{{PLURAL:$1|1 neda|$1 neba}} ({{PLURAL:$2|1 Sull-sull bila|$2 Sull-sull biisi}}, {{PLURAL:$3|1 fisiye|$3 fisi rãmba}})",
	"search-redirect": "(lebe tʋgle ni $1)",
	"search-section": "(zĩi-takɩ $1)",
	"search-file-match": "(makre pog teuodo)",
	"search-suggest": "Fo tagsa mi: $1",
	"search-interwiki-more": "(pãase)",
	"searchall": "fãa",
	"search-showingresults": "{{PLURAL:$4|Paanga<strong>$1</strong>ni<strong>$3/strong>|Paangsi<strong>$1-$2</strong>ni<strong>$3</strong>}}",
	"search-nonefound": "Paanga da ka be n zemse vɛɛsgo.",
	"powersearch-toggleall": "Fãa",
	"mypreferences": "Nong n yɩɩda",
	"userrights-reason": "Tũ sɩda:",
	"group-bot": "Bots",
	"group-sysop": "Kadeng-taoor-soab-dama",
	"group-all": "(fãa)",
	"grouppage-bot": "{{ns:project}}:Roboté Ramba",
	"grouppage-sysop": "{{ns:project}}:Kadeng-taoor-soab-dama",
	"rightslog": "Tʋʋm-tʋʋmde sid kẽesgo",
	"action-edit": "teke nenga kada",
	"action-createaccount": "naane tʋmtʋmd kõnte kada",
	"enhancedrc-history": "kibare",
	"recentchanges": "Paalem tedgre",
	"recentchanges-summary": "Bolge maasa tekre ni wiki neng kada zugu.",
	"recentchanges-noresult": "Tekre pa be ni wakat n kõ zemse ni criteria kada",
	"recentchanges-label-plusminus": "Nenga yalem teka ni bytes kada sõore",
	"recentchanges-legend-heading": "<strong>Zug-soaba:</strong>",
	"recentchanges-legend-newpage": "{{int:recentchanges-label-newpage}} (leb-nges-y tigese [[Special:NewPages|sebre paalle pagres]])",
	"recentchanges-submit": "Gesre",
	"rcfilters-activefilters-hide": "Lilli",
	"rcfilters-activefilters-show": "Gesre",
	"rcfilters-savedqueries-remove": "Yẽese",
	"rcfilters-savedqueries-cancel-label": "Base",
	"rcnotefrom": "Têngre {{PLURAL:$5| tekra la wa| teksa la wa}} hal  <strong>$3, $4</strong> (ntita <strong>$1</strong> wiliga).",
	"rclistfrom": "Velge teke paala n sɩngre $2, $3",
	"rcshowhideminor": "$1 tekre bilfu",
	"rcshowhideminor-show": "Gesre",
	"rcshowhideminor-hide": "Lilli",
	"rcshowhidebots": "$1 robote rãmba",
	"rcshowhidebots-show": "Gesre",
	"rcshowhidebots-hide": "Lilli",
	"rcshowhideliu": "$1 tʋmtʋmdb n gʋls b yʋ",
	"rcshowhideliu-show": "Gesre",
	"rcshowhideliu-hide": "Lilli",
	"rcshowhideanons": "$1 ka mi tall n maane",
	"rcshowhideanons-show": "Gesre",
	"rcshowhideanons-hide": "Lilli",
	"rcshowhidepatr": "$1 gésé tekre",
	"rcshowhidepatr-show": "Gesre",
	"rcshowhidepatr-hide": "Lilli",
	"rcshowhidemine": "$1 maam tekre",
	"rcshowhidemine-show": "Gesre",
	"rcshowhidemine-hide": "Lilli",
	"rcshowhidecategorization-show": "Gesre",
	"rcshowhidecategorization-hide": "Lilli",
	"rclinks": "Wilgi poore $1 tekre n be poore $2 daya",
	"diff": "nenga paalla",
	"hist": "kibare",
	"hide": "Lilli",
	"show": "Gesre",
	"rc-old-title": "naala yegre theme \"$1\"",
	"recentchangeslinked": "Tekre n kĩi ni taaba",
	"recentchangeslinked-toolbox": "Tekre n kĩi ne taaba",
	"recentchangeslinked-title": "Tekre n kĩi ni taaba \"$1\"",
	"recentchangeslinked-summary": "Kẽ nenga yʋʋre n gese tekre nense zugu tonge bɩɩ  nenga kãngã. (N gese neb sull-suuli, kê {{ns:category}}:Yɩʋʋre sull-sulli). Tekre ni nense zugu [[Special:Watchlist|fo gese-sõdgre]] a be <strong>velge</strong>.",
	"recentchangeslinked-page": "Nenga yʋʋre:",
	"recentchangeslinked-to": "Vẽlge tekre ni nense tõke ni neng ning n kõ",
	"upload": "Ningi fisiye",
	"filedesc": "Kʋmbgo",
	"upload-dialog-button-cancel": "Base",
	"upload-form-label-infoform-categories": "Sulli-sullisi",
	"upload-form-label-infoform-date": "Daare",
	"license": "Sor-kũuni:",
	"license-header": "Sor-kũuni",
	"listfiles-delete": "yẽese",
	"imgfile": "fisiye",
	"listfiles": "Fisiye sodgre",
	"listfiles_user": "Tʋmtʋmda",
	"file-anchor-link": "Fisiye",
	"filehist": "Fisiye kibare",
	"filehist-help": "Didge daare/wakata n gese fisiye yii wakate kãngã",
	"filehist-revert": "lebe",
	"filehist-current": "marsã",
	"filehist-datetime": "Daare/Wakate",
	"filehist-thumb": "Marsã",
	"filehist-thumbtext": "Nu-nyiiga yinga yuri ta peoogo $1",
	"filehist-nothumb": "Nug-raoogo-yeega pa be",
	"filehist-user": "Tʋmtʋmda",
	"filehist-dimensions": "Nen-magdem",
	"filehist-comment": "Koɛɛga",
	"imagelinks": "Fisiye tʋʋma",
	"linkstoimage": "M pʋge {{PLURAL:$1|nenga tʋma|$1 nense tʋma}} fisiye kada",
	"linkstoimage-more": "N yɩɩde $1 {{PLURAL:$|page uses|pages use}} fisiye kada.Sõdge ning n pʋde wilgira {{PLURAL:$1|first page|first pages}} n tʋʋmdé ni fisiye kada a ye.Ã [[Special:WhatLinksHere/$2|full list]] a be.",
	"nolinkstoimage": "Nense ka be n tʋʋde ni fisiye kada.",
	"linkstoimage-redirect": "$1 (fisiye lebe-tʋgle) $2",
	"sharedupload-desc-here": "Fisiye kada yi ne $1 la tʋʋgda mi tʋm ni neda a to.\nVenege nye yaa toto [$2 venege kolgu seb-vã-nenga] a be be tengre.",
	"filepage-nofile": "Fisiye pa be ni yʋʋre kada.",
	"upload-disallowed-here": "Fo pa tôe gulse zʋʋge fisiye kada.",
	"filerevert-comment": "Tũ sɩda:",
	"filedelete-comment": "Tũ sɩda:",
	"filedelete-submit": "Yẽese",
	"randompage": "Yaare nenga",
	"statistics": "Sõdga tʋʋma",
	"brokenredirects-edit": "tekre",
	"brokenredirects-delete": "yẽese",
	"withoutinterwiki-submit": "Gesre",
	"nmembers": "$1 {{PLURAL:$1|neda|neba}}",
	"prefixindex": "Seb vãd fãa ne taãde",
	"prefixindex-submit": "Gesre",
	"protectedpages-page": "Seb-vão",
	"protectedpages-reason": "Tũ sɩda",
	"listusers": "Tʋʋm-tʋʋmde sõdga",
	"newpages": "Nenga paalls",
	"newpages-submit": "Gesre",
	"newpages-username": "Tʋʋmde-soaba:",
	"move": "Kedme",
	"pager-newer-n": "{{PLURAL:$1|paalga 1|paalga $1}}",
	"pager-older-n": "{{PLURAL:$1|kʋdgo 1|kʋdgo $1}}",
	"booksources": "Sebre sɩdgem",
	"booksources-search-legend": "Bao sebre sɩngre",
	"booksources-search": "Bao",
	"specialloguserlabel": "Maanego:",
	"speciallogtitlelabel": "Gẽege (goma-zugu bɩɩ {{ns:user}}:tʋʋm-tʋʋde-yʋʋre nitʋʋmda):",
	"log": "Kẽesgo",
	"logeventslist-submit": "Gesre",
	"all-logs-page": "Neba fãa kẽebo",
	"alllogstext": "Tabl n wilge keesgo fãa sîn be {{SITENAME}}.\nFo na tôoge n wooge gésga ni fo yãkr keosgo nina, tʋmtʋmde yʋʋre (case-sensitive), bɩɩ neng ninga sin tar yella (also case-sensitive).",
	"logempty": "Zemsgo pa be ni bõn-kãense ni kẽebo.",
	"checkbox-all": "Fãa",
	"allpages": "Nense fãa",
	"allarticles": "Nense fãa",
	"allpagessubmit": "Loogé",
	"allpages-hide-redirects": "Lilli lebe-tɩgle",
	"categories": "Sull-sulli",
	"categories-submit": "Gesre",
	"listusers-submit": "Gesre",
	"listgrouprights-members": "(neb sõore)",
	"emailuser": "Email tʋʋm-tʋʋmde kada",
	"emailusername": "Tʋʋmde-soaba:",
	"emailusernamesubmit": "Bing",
	"watchlist": "Gese-sõdgre",
	"mywatchlist": "Gese-sõdgre",
	"watchlistfor2": "Ni $1",
	"watch": "Gũusi",
	"unwatch": "Ka ges",
	"watchlist-details": "$1 Seb {{PLURAL:$1|vã|vãd}} ya bee foã guam pukgin (pass guam seb vãd).",
	"wlheader-showupdated": "Nense ninsi n teke fo n da kaage-ba wilgra pʋge ka <strong>bold</strong>",
	"wlnote": "Si be tengre {{PLURAL:$1|is the last change|are the last <strong>$1</strong> changes}} sêêba puge {{PLURAL:$2|hour|<strong>$2</strong> hawa}}, as of $3, $4.",
	"watchlist-hide": "Lilli",
	"watchlist-submit": "Gesre",
	"watchlist-options": "Bɩɩ gese-sõdgre",
	"enotif_reset": "Rẽege nense fãa fo gili",
	"deletecomment": "Tũ sɩda:",
	"rollback-confirmation-no": "Base",
	"rollbacklink": "lebe poore",
	"rollbacklinkcount": "lebe-poore $1 {{PLURAL:$1|teke|tekre}}",
	"changecontentmodel-reason-label": "Tũ sɩda:",
	"logentry-contentmodel-change-revertlink": "lebe",
	"logentry-contentmodel-change-revert": "lebe",
	"protectcomment": "Tũ sɩda:",
	"protect-default": "Sak tʋmtʋmdb fãa",
	"restriction-edit": "Tekre",
	"restriction-move": "Kedme",
	"restriction-create": "Naane",
	"undeletecomment": "Tũ sɩda:",
	"namespace": "Yʋʋre vɩʋʋgo:",
	"blanknamespace": "(Roaglga)",
	"contributions": "Tʋmtʋmd tʋm-ramba",
	"contributions-title": "Tʋʋm-tʋʋde lobre ni $1",
	"mycontris": "Lobre",
	"anoncontribs": "Lobre",
	"contribsub2": "Ni {{GENDER:$3|$1}} ($2)",
	"nocontribs": "Tekre da pa paam zemse ni criteria kada.",
	"uctop": "marsã",
	"month": "Kʋ quèn (neɛ dẽgda):",
	"year": "Yʋʋm ne (neɛ dẽgda):",
	"sp-contributions-blocklog": "gɩde keebo",
	"sp-contributions-uploads": "kẽesgo",
	"sp-contributions-logs": "kẽesgo",
	"sp-contributions-talk": "gomde",
	"sp-contributions-search": "Bao lobre",
	"sp-contributions-username": "IP aderse bɩɩ tʋʋmde soaba yʋʋre:",
	"sp-contributions-toponly": "Wilgi tekre n ya lebg-n-gɛsga paalem",
	"sp-contributions-newonly": "Wilgi tekre n ya neng naanme",
	"sp-contributions-submit": "Bao",
	"whatlinkshere": "Boé togse la ka",
	"whatlinkshere-title": "Nense tõke ni \"$1\"",
	"whatlinkshere-page": "Seb-vão:",
	"linkshere": "Nense kadse tokda ni <strong>$2/strong>:",
	"nolinkshere": "Nense pa toke ni <strong>$2/strong>.",
	"isredirect": "lebe tʋgle nenga",
	"istemplate": "seb-tika",
	"isimage": "fisiye tõkre",
	"whatlinkshere-prev": "{{PLURAL:$1|sẽn-looge|sẽn-looge $1}}",
	"whatlinkshere-next": "{{PLURAL:$1|sẽn pʋgde|sẽn pʋgde $1}}",
	"whatlinkshere-links": "← tõkre",
	"whatlinkshere-hideredirs": "Lilli leb-tʋgleg",
	"whatlinkshere-hidetrans": "Lilli seb-tʋm-yɛla",
	"whatlinkshere-hidelinks": "Lilli tõkre",
	"whatlinkshere-hideimages": "Lilli fisiye tõkre",
	"ipbreason": "Tũ sɩda:",
	"block-reason": "Tũ sɩda:",
	"blocklist-type-opt-all": "Fãa",
	"blocklist-reason": "Tũ sɩda",
	"infiniteblock": "ka-saabo",
	"blocklink": "yãmbe",
	"contribslink": "lobre",
	"block-log-flags-nocreate": "acount nanme zãgs sa mi",
	"proxyblocker": "Gũubu",
	"newtitle": "Gom-zugu paalga:",
	"movereason": "Tũ sɩda:",
	"export": "Nense toolgo",
	"allmessages-filter-all": "Fãa",
	"pageinfo-toolboxlink": "Nenga kibare",
	"patrol-log-page": "Cogolog ntotr púge",
	"confirm-markpatrolled-button": "Boto",
	"previousdiff": "← Tekre kʋdgo",
	"nextdiff": "Tekre paale →",
	"widthheightpage": "$1 × $2, $3 {{PLURAL:$3|nenga|nense}}",
	"file-nohires": "Sarda wʋsgo ka be ka.",
	"show-big-image": "Fisiye menga",
	"show-big-image-preview": "Rẽenem gesre woglem: $1.",
	"show-big-image-other": "A to {{PLURAL:$2|resolution|resolutions}}: $1",
	"metadata": "Mega",
	"metadata-help": "Fisiye kanga tara kibare roglse, sakre paase nug-tika camera bi scanner naane bi n digitize a.\nBaa ti fisiye tedgre a singre yel kẽere teke fisiye ka tõe.",
	"namespacesall": "fãa",
	"monthsall": "fãa",
	"confirm_purge_button": "Boto",
	"confirm-watch-button": "Boto",
	"confirm-unwatch-button": "Boto",
	"confirm-rollback-button": "Boto",
	"imgmultipageprev": "← neng sẽn-looge",
	"imgmultipagenext": "seb vã paale →",
	"imgmultigo": "Loogé!",
	"imgmultigoto": "Kẽng nenga  $1",
	"watchlisttools-clear": "Yẽese gese-sodg",
	"watchlisttools-view": "Gese teke nan-be",
	"watchlisttools-edit": "Gese la n teke gese-sõdgre",
	"watchlisttools-raw": "Teke gese-sodg kãado",
	"signature": "[[{{ns:user}}:$1|$2]] ([[{{ns:user_talk}}:$1|gomde]])",
	"redirect": "Lebe-tʋge ni fisiye, tʋʋm-tʋʋmda, nenga, lebg-n-gɛsga bɩɩ kẽ ID",
	"redirect-summary": "Neng bãnde kada lebe-tʋgla ne fisiye (fo sãn tar fisiye wâ yʋʋre), ne nenga (fo san tar lebge-n-gesga ID bɩɩ nèng ID) tʋʋmtʋmda nenga (fo sân tar tʋʋmtʋmde sõdse ID) bɩɩ kẽsgo soré (fo sân tar kẽsgo ID) Tuma:\n[[{{#Special:Redirect}}/file/Example.jpg]], [[{{#Special:Redirect}}/page/64308]], [[{{#Special:Redirect}}/revision/328429]], [[{{#Special:Redirect}}/user/101]], or [[{{#Special:Redirect}}/logid/186]].",
	"redirect-submit": "Loogé",
	"redirect-lookup": "Gese ka:",
	"redirect-value": "Ziiri:",
	"redirect-user": "Tʋʋm-tʋʋmda ID",
	"redirect-page": "Neng ID",
	"redirect-revision": "Neng lebg-n-gɛsga",
	"redirect-file": "Fisiye yʋʋre",
	"specialpages": "Neng bãna",
	"tags-active-yes": "N-ye",
	"tags-active-no": "Pa",
	"tags-edit": "tekre",
	"tags-delete": "yẽese",
	"tags-hitcount": "$1 {{PLURAL:$1|teke|tetre}}",
	"tags-create-reason": "Tũ sɩda:",
	"tags-create-submit": "Naane",
	"tags-delete-reason": "Tũ sɩda:",
	"tags-activate-reason": "Tũ sɩda:",
	"tags-deactivate-reason": "Tũ sɩda:",
	"tags-edit-reason": "Tũ sɩda:",
	"compare-page2": "Seb-vão 2",
	"htmlform-submit": "Bing",
	"revdelete-content-hid": "minim solgre",
	"feedback-cancel": "Base",
	"feedback-submit": "Bing",
	"searchsuggest-search": "Vɛɛse {{SITENAME}}",
	"searchsuggest-containing": "Bao nemse n tar",
	"duration-days": "$1 {{PLURAL:$1|daare|rata}}",
	"expand_templates_ok": "Boto",
	"pagelang-reason": "Tũ sɩda",
	"pagelang-submit": "Bing",
	"log-action-filter-all": "Fãa",
	"nstab-mainpage": "Sorɔgu",
	"skin-action-delete": "Yẽese",
	"blockedtext-made-by": "Gɩdga ra naamdame ne $1.",
	"blockedtext-reason-comment": "Gidba bʋʋm la <em>$1</em>.",
	"blockedtext-start-time": "Gɩdba sɩngre: $1",
	"blockedtext-expiration-time": "Gɩdba saabo: $1",
	"blockedtext-intended-blockee": "Niya sîn be ti o be gɩde nina: $1",
	"blockedtext-contact-blocker-admin": "Fo na tõoge n boolé $1 bɩɩ nina [[{{MediaWiki:Grouppage-sysop}}|administrator]] n sõso gɩdba yelle.",
<<<<<<< HEAD
	"blockedtext-block-ip": "Fo IP aderse fo si tara masâ ya $1",
=======
	"blockedtext-block-ip": "Fo marsa IP adersa ya $1.",
>>>>>>> 1f8e9cd0
	"blockedtext-include-details-queries": "D bõosdame tɩ f naag kibay wã fãa vɛɛsg buud fãa f sẽn maande."
}<|MERGE_RESOLUTION|>--- conflicted
+++ resolved
@@ -583,10 +583,6 @@
 	"blockedtext-expiration-time": "Gɩdba saabo: $1",
 	"blockedtext-intended-blockee": "Niya sîn be ti o be gɩde nina: $1",
 	"blockedtext-contact-blocker-admin": "Fo na tõoge n boolé $1 bɩɩ nina [[{{MediaWiki:Grouppage-sysop}}|administrator]] n sõso gɩdba yelle.",
-<<<<<<< HEAD
-	"blockedtext-block-ip": "Fo IP aderse fo si tara masâ ya $1",
-=======
 	"blockedtext-block-ip": "Fo marsa IP adersa ya $1.",
->>>>>>> 1f8e9cd0
 	"blockedtext-include-details-queries": "D bõosdame tɩ f naag kibay wã fãa vɛɛsg buud fãa f sẽn maande."
 }